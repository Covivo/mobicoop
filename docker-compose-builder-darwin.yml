version: '2.4'
services:
  base:
    environment:
      - COMPOSER_PROCESS_TIMEOUT=1200
    image: mobicoop/php-node-chromium:2.0.0
    volumes:
      - ./:/var/www:delegated
      - mobicoop-client-var:/var/www/client/var
      - cache-sync:/root/.cache/
    working_dir: /var/www
    networks:
      - mobicoop_platform
  install:
    extends:
      service: base
    command: npm i
  install-all:
    extends:
      service: base
    command: npm run install-all
  build-admin:
    extends:
      service: base
    working_dir: /var/www/admin
    command: npm run build
  fixtures:
    extends:
      service: base
    working_dir: /var/www/api
    # command: cat /var/www/api/.env
    entrypoint: bash entrypoint.sh 

<<<<<<< HEAD
=======
  db-diff:
    extends:
      service: base
    working_dir: /var/www/api
    command: php bin/console doctrine:migrations:diff -n -v
  db-migrate:
    extends:
      service: base
    working_dir: /var/www/api
    command: php bin/console doctrine:migrations:migrate -n -v

>>>>>>> ae795111
networks:
  mobicoop_platform:
    name: mobicoop_platform

volumes:
  mobicoop-client-var:
  cache-sync:<|MERGE_RESOLUTION|>--- conflicted
+++ resolved
@@ -31,8 +31,6 @@
     # command: cat /var/www/api/.env
     entrypoint: bash entrypoint.sh 
 
-<<<<<<< HEAD
-=======
   db-diff:
     extends:
       service: base
@@ -44,7 +42,6 @@
     working_dir: /var/www/api
     command: php bin/console doctrine:migrations:migrate -n -v
 
->>>>>>> ae795111
 networks:
   mobicoop_platform:
     name: mobicoop_platform
