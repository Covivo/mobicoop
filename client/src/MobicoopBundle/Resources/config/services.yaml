--- conflicted
+++ resolved
@@ -63,12 +63,8 @@
             $participationText: '%env(bool:PARTICIPATION_TEXT)%'
             $fraudWarningDisplay: '%env(bool:FRAUD_WARNING_DISPLAY)%'
             $ageDisplay: '%env(bool:AGE_DISPLAY)%'
-<<<<<<< HEAD
             $seatNumber: '%env(int:SEAT_NUMBER)%'
             $defaultSeatNumber: '%env(int:DEFAULT_SEAT_NUMBER)%'
-=======
-            $contentPassenger: '%env(bool:CONTENT_PASSENGER)%'
->>>>>>> 9b3bb1e0
     Mobicoop\Bundle\MobicoopBundle\Carpool\Service\:
         resource: '@MobicoopBundle/Carpool/Service/*'
     Mobicoop\Bundle\MobicoopBundle\Carpool\Security\:
