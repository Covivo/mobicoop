--- conflicted
+++ resolved
@@ -302,13 +302,10 @@
     arguments:
       $assistiveSsoProvider: "%env(string:ASSISTIVE_SSO_PROVIDER)%"
 
-<<<<<<< HEAD
-=======
 # Carpool Standard
   Mobicoop\Bundle\MobicoopBundle\CarpoolStandard\Controller\:
     resource: "@MobicoopBundle/CarpoolStandard/Controller/*"
   Mobicoop\Bundle\MobicoopBundle\CarpoolStandard\Service\:
     resource: "@MobicoopBundle/CarpoolStandard/Service/*"
     arguments:
-      $operatorIdentifier: "%env(string:CARPOOL_STANDARD_OPERATOR_IDENTIFIER)%"
->>>>>>> fca612ec
+      $operatorIdentifier: "%env(string:CARPOOL_STANDARD_OPERATOR_IDENTIFIER)%"