--- conflicted
+++ resolved
@@ -120,10 +120,7 @@
         arguments: ['@router']
         tags:
             - { name: kernel.event_listener, event: kernel.exception }
-<<<<<<< HEAD
-=======
             
->>>>>>> 268faa83
     # Event Subscriber
     Mobicoop\Bundle\MobicoopBundle\EventSubscriber\RequestSubscriber:
         tags:
