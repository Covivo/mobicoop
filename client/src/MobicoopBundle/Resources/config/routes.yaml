--- conflicted
+++ resolved
@@ -511,7 +511,6 @@
 
 # Login form SSO
 user_return_sso:
-<<<<<<< HEAD
     path:
         fr: /user/sso/login
         en: /user/sso/login
@@ -526,13 +525,6 @@
     controller: Mobicoop\Bundle\MobicoopBundle\User\Controller\UserController::userReturnConnectSSOMobConnect
 
 
-=======
-  path:
-    fr: /user/sso/login
-    en: /user/sso/login
-    nl: /user/sso/login
-  controller: Mobicoop\Bundle\MobicoopBundle\User\Controller\UserController::userReturnConnectSSO
->>>>>>> 8fd197cc
 
 user_login_sso:
   path:
