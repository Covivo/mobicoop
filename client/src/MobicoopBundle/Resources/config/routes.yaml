################
# route naming #
################

# domain_subdomain_action ; underscore accepted only for action, no plural
# exceptions : for common routes like home, login, logout, signup...


##################
# default routes #
##################
home:
    path:
        fr: /
        en: /
    controller: Mobicoop\Bundle\MobicoopBundle\Controller\DefaultController::index


###############
# user routes #
###############

# login
user_login:
    path:
        fr: /utilisateur/connexion
        en: /user/login
    controller: Mobicoop\Bundle\MobicoopBundle\User\Controller\UserController::login

# logout
user_logout:
    path: /user/logout

# sign up
user_sign_up:
    path:
        fr: /utilisateur/inscription
        en: /user/signup
    controller: Mobicoop\Bundle\MobicoopBundle\User\Controller\UserController::userSignUp

user_sign_up_validation:
    path:
        fr: /utilisateur/inscription/validation/{token}
        en: /user/signup/validation/{token}
    defaults:
        token: ""
    controller: Mobicoop\Bundle\MobicoopBundle\User\Controller\UserController::userSignUpValidation

# profile update
user_profile_update:
    path:
        fr: /utilisateur/profil/modifier/{tabDefault?}
        en: /user/profile/update/{tabDefault?}
    controller: Mobicoop\Bundle\MobicoopBundle\User\Controller\UserController::userProfileUpdate
    
# phone validation
user_phone_validation:
    path:
        fr: /utilisateur/telephone/validation
        en: /user/phone/validation
    controller: Mobicoop\Bundle\MobicoopBundle\User\Controller\UserController::userPhoneValidation

# send code phone validation
user_phone_token:
    path:
        fr: /utilisateur/telephone/token
        en: /user/phone/token
    controller: Mobicoop\Bundle\MobicoopBundle\User\Controller\UserController::generatePhoneToken    

# delete avatar
user_profile_image_delete:
    path:
        fr: /utilisateur/profil/avatar/supprimer
        en: /user/profile/avatar/delete
    controller: Mobicoop\Bundle\MobicoopBundle\User\Controller\UserController::userProfileAvatarDelete

# password update
user_password_update:
    path:
        fr: /utilisateur/mot-de-passe/modifier
        en: /user/password/update
    controller: Mobicoop\Bundle\MobicoopBundle\User\Controller\UserController::userPasswordUpdate

user_carpool_settings_update:
    path:
        fr: /utilisateur/preferences-covoiturage/modifier
        en: /user/carpool-settings/update
    controller: Mobicoop\Bundle\MobicoopBundle\User\Controller\UserController::userCarpoolSettingsUpdate
        
# password forgotten : ask for a new password
user_password_forgot:
    path:
        fr: /utilisateur/mot-de-passe/recuperation
        en: /user/password/recovery
    controller: Mobicoop\Bundle\MobicoopBundle\User\Controller\UserController::userPasswordRecovery

user_password_for_recovery:
    path:
        fr: /utilisateur/mot-de-passe/recuperation/envoi
        en: /user/password/recovery/send
    controller: Mobicoop\Bundle\MobicoopBundle\User\Controller\UserController::userPasswordForRecovery

user_update_password_reset:
    path:
        fr: /utilisateur/mot-de-passe/reset/update/{token}
        en: /user/password/reset/update/{token}
    requirements:
        token: .*
    controller: Mobicoop\Bundle\MobicoopBundle\User\Controller\UserController::userUpdatePasswordReset

# password forgotten : reset the password
user_password_reset:
    path:
        fr: /utilisateur/mot-de-passe/reset/{token}
        en: /user/password/reset/{token}
    requirements:
        token: .*
    controller: Mobicoop\Bundle\MobicoopBundle\User\Controller\UserController::userPasswordReset

user_update_alert:
    methods: [POST]
    path:
        fr: /utilisateur/alerte/changement
        en: /user/alert/update
    controller: Mobicoop\Bundle\MobicoopBundle\User\Controller\UserController::updateAlert

# proposal list
user_proposal_list:
    path:
        fr: /utilisateur/annonces
        en: /user/ads
    controller: Mobicoop\Bundle\MobicoopBundle\User\Controller\UserController::userProposalList

# messages
user_message_list:
    path:
        fr: /utilisateur/messages
        en: /user/messages
    controller: Mobicoop\Bundle\MobicoopBundle\User\Controller\UserController::mailBox

user_message_list_new_thread_direct:
    methods: [POST]
    path:
        fr: /utilisateur/messages/nouveau
        en: /user/messages/new
    controller: Mobicoop\Bundle\MobicoopBundle\User\Controller\UserController::mailBox

user_message_direct_threads_list:
    path:
        fr: /utilisateur/messages/direct
        en: /user/messages/direct
    controller: Mobicoop\Bundle\MobicoopBundle\User\Controller\UserController::userMessageDirectThreadsList

user_message_carpool_threads_list:
    path:
        fr: /utilisateur/messages/covoiturage
        en: /user/messages/carpool
    controller: Mobicoop\Bundle\MobicoopBundle\User\Controller\UserController::userMessageCarpoolThreadsList

user_message_complete_thread:
    path:
        fr: /utilisateur/messages/{idMessage}/fil
        en: /user/messages/{idMessage}/thread
    controller: Mobicoop\Bundle\MobicoopBundle\User\Controller\UserController::userMessageThread

user_message_actions_infos:
    methods: [POST]
    path:
        fr: /utilisateur/messages/actions/infos
        en: /user/messages/actions/infos
    controller: Mobicoop\Bundle\MobicoopBundle\User\Controller\UserController::userMessagesActionsInfos

    # send an internal message
user_message_send:
    path:
        fr: /utilisateur/messages/envoyer
        en: /user/messages/send
    controller: Mobicoop\Bundle\MobicoopBundle\User\Controller\UserController::userMessageSend

# get a message thread
user_message_thread:
    path:
        fr: /utilisateur/messages/{idFirstMessage}
        en: /user/messages/{idFirstMessage}
    controller: Mobicoop\Bundle\MobicoopBundle\User\Controller\UserController::userMessageThread
    requirements:
        idFirstMessage: '\d+'

# update an Ask from messages
user_message_update_ask:
    methods: [POST]
    path:
        fr: /utilisateur/messages/updateAsk
        en: /user/messages/updateAsk
    controller: Mobicoop\Bundle\MobicoopBundle\User\Controller\UserController::userMessageUpdateAsk

# Connection by facebook (POST)
user_facebook_connect:
    methods: [POST]
    path:
        fr: /utilisateur/facebook/connexion
        en: /user/facebook/connect
    controller: Mobicoop\Bundle\MobicoopBundle\User\Controller\UserController::userFacebookConnect

# Connection by facebook (POST)
user_communities:
    methods: [POST]
    path:
        fr: /utilisateur/communautes
        en: /user/communities
    controller: Mobicoop\Bundle\MobicoopBundle\User\Controller\UserController::userCommunities

    
##################
# carpool routes #
##################

# post an ad
carpool_ad_post:
    path:
        fr: /covoiturage/annonce/poster
        en: /carpool/ad/post/
    controller: Mobicoop\Bundle\MobicoopBundle\Carpool\Controller\CarpoolController::carpoolAdPost

# post a first ad
carpool_first_ad_post:
    path:
        fr: /covoiturage/annonce/poster/premiere
        en: /carpool/ad/post/first
    controller: Mobicoop\Bundle\MobicoopBundle\Carpool\Controller\CarpoolController::carpoolFirstAdPost       

# post a solidary exclusive ad
carpool_solidary_exclusive_ad_post:
    path:
        fr: /covoiturage/annonce/poster/solidaire
        en: /carpool/ad/post/solidary
    controller: Mobicoop\Bundle\MobicoopBundle\Carpool\Controller\CarpoolController::carpoolSolidaryExclusiveAdPost    

# post an ad from a search
carpool_ad_post_search:
    path:
        fr: /covoiturage/recherche/poster
        en: /carpool/search/post
    controller: Mobicoop\Bundle\MobicoopBundle\Carpool\Controller\CarpoolController::carpoolAdPostFromSearch

# ad results list
carpool_ad_results:
    path:
        fr: /covoiturage/annonce/{id}/resultats
        en: /carpool/ad/{id}/results
    controller: Mobicoop\Bundle\MobicoopBundle\Carpool\Controller\CarpoolController::carpoolAdResults
    requirements:
        id: '\d+'

# ad result detail
carpool_ad_detail:
    path:
        fr: /covoiturage/annonce/{id}/detail
        en: /carpool/ad/{id}/detail
    controller: Mobicoop\Bundle\MobicoopBundle\Carpool\Controller\CarpoolController::carpoolAdDetail
    requirements:
        id: '\d+'

# search results (POST)
carpool_search_result:
    methods: [POST]
    path:
        fr: /covoiturage/recherche
        en: /carpool/search
    controller: Mobicoop\Bundle\MobicoopBundle\Carpool\Controller\CarpoolController::carpoolSearchResult

# search matching (AJAX POST)
carpool_search_matching:
    methods: [POST]
    path:
        fr: /covoiturage/recherche/matching
        en: /carpool/search/matching
    controller: Mobicoop\Bundle\MobicoopBundle\Carpool\Controller\CarpoolController::carpoolSearchMatching

# carpool contact (POST)
carpool_contact:
    methods: [POST]
    path:
        fr: /covoiturage/contact
        en: /carpool/contact
    controller: Mobicoop\Bundle\MobicoopBundle\Carpool\Controller\CarpoolController::carpoolContact

# carpool ask from results (POST)
carpool_result_ask:
    methods: [POST]
    path:
        fr: /covoiturage/demande
        en: /carpool/ask
    controller: Mobicoop\Bundle\MobicoopBundle\Carpool\Controller\CarpoolController::carpoolAsk

# rdex provider (AJAX)
rdex_provider:
    path:
        fr: /provider/rdex/
        en: /provider/rdex/
    controller: Mobicoop\Bundle\MobicoopBundle\Carpool\Controller\CarpoolController::rdexProvider

# rdex journey (AJAX)
rdex_journey:
    path:
        fr: /journey/rdex
        en: /journey/rdex
    controller: Mobicoop\Bundle\MobicoopBundle\Carpool\Controller\CarpoolController::rdexJourney

# delete an ad (AJAX)
carpool_ad_delete:
    path:
        fr: /covoiturage/annonce/supprimer
        en: /carpool/ad/delete
    controller: Mobicoop\Bundle\MobicoopBundle\Carpool\Controller\CarpoolController::carpoolAdDelete

####################
# community routes #
####################

# create community
community_create:
    path:
        fr: /communaute/creer
        en: /community/create
    controller: Mobicoop\Bundle\MobicoopBundle\Community\Controller\CommunityController::communityCreate

# display communities
community_list:
    path:
        fr: /communautes
        en: /community
    controller: Mobicoop\Bundle\MobicoopBundle\Community\Controller\CommunityController::communityList

# display one community
community_show:
    path:
        fr: /communaute/{id}
        en: /community/{id}
    controller: Mobicoop\Bundle\MobicoopBundle\Community\Controller\CommunityController::communityShow
    requirements:
        id: '\d+'

# join a community (AJAX)
community_join:
    path:
        fr: /communaute/{id}/rejoindre
        en: /community/{id}/join
    controller: Mobicoop\Bundle\MobicoopBundle\Community\Controller\CommunityController::communityJoin
    requirements:
        id: '\d+'

# check if a user is an accepted member of a community (AJAX)
community_user_is_member:
    methods: [POST]
    path:
        fr: /community/isMember
        en: /community/isMember
    controller: Mobicoop\Bundle\MobicoopBundle\Community\Controller\CommunityController::isMember
    requirements:
        id: '\d+'

# get a community user (AJAX)
community_user:
    methods: [POST]
    path:
        fr: /community-user
        en: /community-user
    controller: Mobicoop\Bundle\MobicoopBundle\Community\Controller\CommunityController::communityUser
    requirements:
        id: '\d+'

# get the last community users (AJAX)
community_last_users:
    path:
        fr: /community-last-users/{id}
        en: /community-last-users/{id}
    controller: Mobicoop\Bundle\MobicoopBundle\Community\Controller\CommunityController::communityLastUsers
    requirements:
        id: '\d+'

# get community members list (AJAX)
community_member_list:
    path:
        fr: /community-member-list/{id}
        en: /community-member-list/{id}
    controller: Mobicoop\Bundle\MobicoopBundle\Community\Controller\CommunityController::communityMemberList
    requirements:
        id: '\d+'

# get all community proposals (AJAX)
community_proposals:
    path:
        fr: /community-proposals/{id}
        en: /community-proposals/{id}
    controller: Mobicoop\Bundle\MobicoopBundle\Community\Controller\CommunityController::communityProposals
    requirements:
        id: '\d+'

# get all available communities for the logged user (AJAX)
community_user_available:
    path:
        fr: /communautes/utilisateur/{userId}
        en: /communities/user/{userId}
    controller: Mobicoop\Bundle\MobicoopBundle\Community\Controller\CommunityController::communityUserAvailable
    requirements:
        userId: '\d+'

##########################
# editorial pages routes #
##########################

# display project page
project:
    path:
        fr: /projet
        en: /project
    controller: Mobicoop\Bundle\MobicoopBundle\Article\Controller\ArticleController::showProject

# display CGU page
cgu:
    path:
        fr: /cgu
        en: /cgu
    controller: Mobicoop\Bundle\MobicoopBundle\Article\Controller\ArticleController::showCgu

# display news page
news:
    path:
        fr: /nouveautes
        en: /news
    controller: Mobicoop\Bundle\MobicoopBundle\Article\Controller\ArticleController::showNews

# display data policy page
data_policy:
    path:
        fr: /protection-donnees
        en: /data-policy
    controller: Mobicoop\Bundle\MobicoopBundle\Article\Controller\ArticleController::showDataPolicy

####################
# geography routes #
####################

# georouter route
georouter:
    path:
        fr: /georoute
        en: /georoute
    controller: Mobicoop\Bundle\MobicoopBundle\Geography\Controller\GeoRouterController::geoRoute

####################
# contact routes #
####################

# display contact page
contact:
    path:
        fr: /contact
        en: /contact
    controller: Mobicoop\Bundle\MobicoopBundle\Communication\Controller\ContactController:showContact

contact_send:
    path:
        fr: /contact/send
        en: /contact/send
    controller: Mobicoop\Bundle\MobicoopBundle\Communication\Controller\ContactController:sendContact

####################
# solidarity routes #
####################

# display solidarity ask page
solidary:
    path:
        fr: /solidarite
        en: /solidary
    controller: Mobicoop\Bundle\MobicoopBundle\Solidary\Controller\SolidaryController:index

solidary_ask:
    path:
        fr: /solidarite/demande
        en: /solidary/ask
    controller: Mobicoop\Bundle\MobicoopBundle\Solidary\Controller\SolidaryController:solidaryCreate


####################
# community routes #
####################

# display events
event_list:
    path:
        fr: /evenements
        en: /events
    controller: Mobicoop\Bundle\MobicoopBundle\Event\Controller\EventController::eventList

# create event
event_create:
    path:
        fr: /evenement/creer
        en: /event/create
    controller: Mobicoop\Bundle\MobicoopBundle\Event\Controller\EventController::eventCreate

# display one community
event_show:
    path:
        fr: /evenement/{id}
        en: /event/{id}
    controller: Mobicoop\Bundle\MobicoopBundle\Event\Controller\EventController::eventShow
    requirements:
        id: '\d+'

# get all event proposals (AJAX)
event_proposals:
    path:
        fr: /event-proposals/{id}
        en: /event-proposals/{id}
    controller: Mobicoop\Bundle\MobicoopBundle\Event\Controller\EventController::eventProposals
    requirements:
        id: '\d+'
<<<<<<< HEAD

# display one widget
event_widget:
    path:
        fr: /evenement-widget/{id}
        en: /event-widget/{id}
    controller: Mobicoop\Bundle\MobicoopBundle\Event\Controller\EventController::eventWidget
    requirements:
        id: '\d+'

# display one widget
event_get_widget:
    path:
        fr: /evenement-get-widget/{id}
        en: /event-get-widget/{id}
    controller: Mobicoop\Bundle\MobicoopBundle\Event\Controller\EventController::eventGetWidget
    requirements:
        id: '\d+'
=======
>>>>>>> a3ca7f18
<|MERGE_RESOLUTION|>--- conflicted
+++ resolved
@@ -52,7 +52,7 @@
         fr: /utilisateur/profil/modifier/{tabDefault?}
         en: /user/profile/update/{tabDefault?}
     controller: Mobicoop\Bundle\MobicoopBundle\User\Controller\UserController::userProfileUpdate
-    
+
 # phone validation
 user_phone_validation:
     path:
@@ -65,7 +65,7 @@
     path:
         fr: /utilisateur/telephone/token
         en: /user/phone/token
-    controller: Mobicoop\Bundle\MobicoopBundle\User\Controller\UserController::generatePhoneToken    
+    controller: Mobicoop\Bundle\MobicoopBundle\User\Controller\UserController::generatePhoneToken
 
 # delete avatar
 user_profile_image_delete:
@@ -234,7 +234,7 @@
     path:
         fr: /covoiturage/annonce/poster/solidaire
         en: /carpool/ad/post/solidary
-    controller: Mobicoop\Bundle\MobicoopBundle\Carpool\Controller\CarpoolController::carpoolSolidaryExclusiveAdPost    
+    controller: Mobicoop\Bundle\MobicoopBundle\Carpool\Controller\CarpoolController::carpoolSolidaryExclusiveAdPost
 
 # post an ad from a search
 carpool_ad_post_search:
@@ -519,7 +519,6 @@
     controller: Mobicoop\Bundle\MobicoopBundle\Event\Controller\EventController::eventProposals
     requirements:
         id: '\d+'
-<<<<<<< HEAD
 
 # display one widget
 event_widget:
@@ -537,6 +536,4 @@
         en: /event-get-widget/{id}
     controller: Mobicoop\Bundle\MobicoopBundle\Event\Controller\EventController::eventGetWidget
     requirements:
-        id: '\d+'
-=======
->>>>>>> a3ca7f18
+        id: '\d+'