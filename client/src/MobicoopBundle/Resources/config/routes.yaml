--- conflicted
+++ resolved
@@ -1472,11 +1472,7 @@
         nl: /guaranteed-return
     controller: Mobicoop\Bundle\MobicoopBundle\Article\Controller\ArticleController::showGuaranteedReturn
 
-<<<<<<< HEAD
-# display "I'm a private person"
-=======
 # display alternative version of good practices
->>>>>>> 1c48ee56
 GoodPracticesAlt:
     path:
         fr: /les-bonnes-pratiques
@@ -1484,11 +1480,7 @@
         nl: /good-practices-alt
     controller: Mobicoop\Bundle\MobicoopBundle\Article\Controller\ArticleController::showGoodPracticesAlt
 
-<<<<<<< HEAD
-# display "I'm a private person"
-=======
 # display alternative version of FAQ
->>>>>>> 1c48ee56
 faqAlt:
     path:
         fr: /foire-aux-questions
@@ -1496,11 +1488,7 @@
         nl: /faq-alt
     controller: Mobicoop\Bundle\MobicoopBundle\Article\Controller\ArticleController::showFAQAlt
 
-<<<<<<< HEAD
-# display "I'm a private person"
-=======
 # display alternative version of CGU
->>>>>>> 1c48ee56
 cguAlt:
     path:
         fr: /conditions-generales
@@ -1508,11 +1496,7 @@
         nl: /CGU-alt
     controller: Mobicoop\Bundle\MobicoopBundle\Article\Controller\ArticleController::showCguAlt
 
-<<<<<<< HEAD
-# display "I'm a private person"
-=======
 # display alternative version of Data policy
->>>>>>> 1c48ee56
 dataPolicyAlt:
     path:
         fr: /politique-confidentialite
@@ -1520,11 +1504,7 @@
         nl: /privacy-policy-alt
     controller: Mobicoop\Bundle\MobicoopBundle\Article\Controller\ArticleController::showDataPolicyAlt
 
-<<<<<<< HEAD
-# display "I'm a private person"
-=======
 # display alternative version of Data protection
->>>>>>> 1c48ee56
 dataProtectionAlt:
     path:
         fr: /protection-des-donnees
