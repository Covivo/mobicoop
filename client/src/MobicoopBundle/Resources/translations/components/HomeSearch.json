--- conflicted
+++ resolved
@@ -2,7 +2,8 @@
     "fr": {
         "title": "Mobicoop",
         "subtitle": "Un service de covoiturage de proximité, convivial et solidaire.<br />Trouvez dès à présent votre covoiturage ou proposez votre trajet.",
-<<<<<<< HEAD
+        "origin": "Lieu de départ",
+        "destination": "Lieu d'arrivée",
         "switch": {
             "label": "Trajet régulier"
         },
@@ -21,6 +22,8 @@
     "en": {
         "title": "Mobicoop",
         "subtitle": "Explanation in english",
+        "origin": "Departure location",
+        "destination": "Arrival location",
         "switch": {
             "label": "Regular ride"
         },
@@ -35,15 +38,7 @@
                 "label": "Search"
             }
         }
-=======
-        "origin": "Lieu de départ",
-        "destination": "Lieu d'arrivée"
-    },
-    "en": {
-        "title": "Mobicoop",
-        "subtitle": "Mobicoop",
-        "origin": "Lieu de départ",
-        "destination": "Lieu d'arrivée"
->>>>>>> de134d8a
+        
     }
+    
 }