{
  "fr":{
    "title": "Résultats de covoiturage",
    "proposalUrl": "/covoiturage/annonce/{id}/detail",
    "externalUrl": "/covoiturage/annonce/{id}/externe",
    "matchingUrl": "/covoiturage/recherche/matching",
    "carpoolUrl": "/covoiturage/demande",
    "contactUrl": "/covoiturage/contact",
    "mailboxUrl": "/utilisateur/messages",
    "externalJourneyUrl": "/covoiturage/rdexJourney",
    "ptSearchUrl": "/transport-public/recherche",
    "search": "Recherche en cours...",
    "newSearch": "Nouvelle recherche",
    "AskNewSearch": "Réessayer en modifiant votre recherche ? Un autre itinéraire ?",
    "matchingNumber": "Aucune annonce en covoiturage trouvée... | {number} annonce en covoiturage trouvée | {number} annonces en covoiturage trouvées",
    "includePassengers":"Voir aussi les annonces passager",
    "alsoIncludePassengers":"Cette recherche contient également les annonces passager",
    "snackBar": {
      "success": "La prise de contact a bien été envoyée",
      "error": "Suite à un problème technique la prise de contact n'a pas pu être envoyée"
    },
    "tabs":{
      "carpools":"Covoiturages {platform}",
<<<<<<< HEAD
      "otherCarpools":"Autres covoiturages"
    },
    "loginOrRegisterTitle": "Connexion ou inscription requise",
    "loginOrRegister": "Vous devez vous connecter ou vous inscrire pour continuer",
    "login": "Connexion",
    "register": "Inscription",
    "loginUrl": "/utilisateur/connexion/{id}",
    "registerUrl": "/utilisateur/inscription/{id}"
=======
      "otherCarpools":"Autres covoiturages",
      "ptresults":"Transport en commun"
    }
>>>>>>> 4f720f1c
  },
  "en":{
    "title": "Carpool results",
    "proposalUrl": "/carpool/ad/{id}/detail",
    "externalUrl": "/carpool/ad/{id}/external",
    "matchingUrl": "/carpool/search/matching",
    "carpoolUrl": "/carpool/ask",
    "contactUrl": "/carpool/contact",
    "mailboxUrl": "/user/messages",
    "externalJourneyUrl": "/carpool/rdexJourney",
    "ptSearchUrl": "/public-transport/search",
    "search": "Searching...",
    "matchingNumber": "No carpooling ad found... | {number} carpooling ad found | {number} carpooling ads found",
    "includePassengers":"Show also passengers carpools",
    "alsoIncludePassengers":"This research includes also passengers carpools",
    "snackBar": {
      "success": "Contact has been successfuly established",
      "error": "Due to a technical difficuly, the contact hasn't been established"
    },
    "tabs":{
      "carpools":"{platform} carpools",
<<<<<<< HEAD
      "otherCarpools":"Other carpools"
    },
    "loginOrRegisterTitle": "Connection or registering required",
    "loginOrRegister": "You need to login or register to continue",
    "login": "Login",
    "register": "Register",
    "loginUrl": "/user/login/{id}",
    "registerUrl": "/user/register/{id}"
=======
      "otherCarpools":"Other carpools",
      "ptresults":"Public transports"
    }
>>>>>>> 4f720f1c
  }
}<|MERGE_RESOLUTION|>--- conflicted
+++ resolved
@@ -21,8 +21,8 @@
     },
     "tabs":{
       "carpools":"Covoiturages {platform}",
-<<<<<<< HEAD
-      "otherCarpools":"Autres covoiturages"
+      "otherCarpools":"Autres covoiturages",
+      "ptresults":"Transport en commun"
     },
     "loginOrRegisterTitle": "Connexion ou inscription requise",
     "loginOrRegister": "Vous devez vous connecter ou vous inscrire pour continuer",
@@ -30,11 +30,6 @@
     "register": "Inscription",
     "loginUrl": "/utilisateur/connexion/{id}",
     "registerUrl": "/utilisateur/inscription/{id}"
-=======
-      "otherCarpools":"Autres covoiturages",
-      "ptresults":"Transport en commun"
-    }
->>>>>>> 4f720f1c
   },
   "en":{
     "title": "Carpool results",
@@ -56,8 +51,8 @@
     },
     "tabs":{
       "carpools":"{platform} carpools",
-<<<<<<< HEAD
-      "otherCarpools":"Other carpools"
+      "otherCarpools":"Other carpools",
+      "ptresults":"Public transports"
     },
     "loginOrRegisterTitle": "Connection or registering required",
     "loginOrRegister": "You need to login or register to continue",
@@ -65,10 +60,5 @@
     "register": "Register",
     "loginUrl": "/user/login/{id}",
     "registerUrl": "/user/register/{id}"
-=======
-      "otherCarpools":"Other carpools",
-      "ptresults":"Public transports"
-    }
->>>>>>> 4f720f1c
   }
 }