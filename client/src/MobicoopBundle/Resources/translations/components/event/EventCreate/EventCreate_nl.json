{
    "fullDate": "ddd Do MMMM YYYY",
    "popUp": {
        "cancel": "Annuleren",
        "validation": "Het evenement publiceren",
        "label": "Ik begrijp dat deze functie NIET bedoeld is voor het publiceren van mijn persoonlijke carpooladvertentie, maar voor het aanmaken van een ruimte die specifiek gewijd is aan het evenement dat ik organiseer (om alle trajecten die ernaartoe leiden of er vertrekken te groeperen).\nOm uw persoonlijke advertentie te publiceren, registreert u zich (of meldt u zich aan als u al geregistreerd bent) en maakt u uw nieuwe advertentie aan vanuit uw profiel.",
        "title": "Bevestiging van aanmaken evenement"
    },
    "endTime": {
        "label": "Einduur"
    },
    "startTime": {
        "label": "Startuur"
    },
    "endDate": {
        "error": "Verplicht",
        "label": "Einddatum*"
    },
    "startDate": {
        "error": "Verplicht",
        "label": "Begindatum*"
    },
    "error": {
        "image": "De afbeelding werd niet opgeslagen",
        "event": {
            "descriptionLength": "Korte beschrijving te lang (maximaal 512 tekens).",
            "required": "Alle velden met een sterretje zijn verplicht",
            "length": "Descriptions trop longues",
            "create": "Het evenement kon niet worden aangemaakt",
            "name": "Dit evenement bestaat al. Gebruik een andere naam",
<<<<<<< HEAD
            "fullDescriptionLength": "Description trop longue",
            "descriptionLength": "Description courte trop longue"
=======
            "fullDescriptionLength": "Description courte trop longue (2500 caractères maximum)."
>>>>>>> b81b148b
        }
    },
    "redirect": {
        "route": "/covoiturages-evenements"
    },
    "form": {
        "mandatoryCharacter":"*",
        "private": {
            "tooltip": "U zult de rechtstreekse link die u ontvangen hebt via de bevestigingsmail kunnen doorsturen",
            "label": "Privaat evenement (verschijnt niet in de evenementenlijst)"
        },
        "urlEvent": {
            "error": "Voer een website met een geldig formaat in",
            "tooltips": "Het adres van de website van het evenement",
            "label": "URL van het evenement"
        },
        "address": {
            "required": "Het adres van het evenement is vereist",
            "label": "Adres van het evenement*"
        },
        "avatar": {
            "size": "U hebt de maximumgrootte van de afbeelding overschreden",
            "required": "De afbeelding van het evenement is vereist",
            "label": "Afbeelding van het evenement"
        },
        "fullDescription": {
            "required": "De gedetailleerde beschrijving van het evenement is vereist",
            "label": "Gedetailleerde beschrijving van het evenement"
        },
        "description": {
            "required": "De korte beschrijving van het evenement is vereist",
            "label": "Korte beschrijving van het evenement"
        },
        "name": {
            "required": "De naam van het evenement is vereist",
            "label": "Naam van het evenement*"
        }
    },
    "buttons": {
        "create": {
            "route": "/evenement/creer",
            "label": "Het evenement aanmaken"
        }
    },
    "title": "Maak uw evenement aan"
}<|MERGE_RESOLUTION|>--- conflicted
+++ resolved
@@ -28,12 +28,7 @@
             "length": "Descriptions trop longues",
             "create": "Het evenement kon niet worden aangemaakt",
             "name": "Dit evenement bestaat al. Gebruik een andere naam",
-<<<<<<< HEAD
-            "fullDescriptionLength": "Description trop longue",
-            "descriptionLength": "Description courte trop longue"
-=======
             "fullDescriptionLength": "Description courte trop longue (2500 caractères maximum)."
->>>>>>> b81b148b
         }
     },
     "redirect": {
