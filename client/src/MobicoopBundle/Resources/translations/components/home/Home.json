--- conflicted
+++ resolved
@@ -3,12 +3,8 @@
         "title": "Mobicoop",
         "subtitle": "Un service de covoiturage de proximité, convivial et solidaire.<br />Trouvez dès à présent votre covoiturage ou proposez votre trajet.",
         "snackbar": "Vous avez renseigné un numéro de téléphone, rassurez vos covoitureurs en le vérifiant. Envoyez un code de vérification depuis la page",
-<<<<<<< HEAD
         "profileLink": "/utilisateur/profil/modifier/mon-profil",
-=======
         "snackbar-account-delete": "Votre compte à été supprimé avec succès.",
-        "profileLink": "/utilisateur/profil/modifier/myProfile",
->>>>>>> caa14973
         "myProfile": "Profil"
     }
 }