{
<<<<<<< HEAD
    "title": "Covoiturage libre, sans commission et coopératif",
    "subtitle": "Un service de covoiturage de proximité, convivial et solidaire.<br />Trouvez dès à présent votre covoiturage ou proposez votre trajet.",
=======
    "title": "Le covoiturage libre </br> sans comission et coopératif",
>>>>>>> 4e5b4cac
    "snackbar1": "Vous avez renseigné un numéro de téléphone. Faîtes-le vérifier en envoyant un code de vérification depuis la page",
    "snackbar2": ", pour rassurer vos covoitureurs et recevoir vos alertes aussi par SMS.",
    "profileLink": "/utilisateur/profil/modifier/mon-profil",
    "snackbar-account-delete": "Votre compte à été supprimé avec succès.",
    "snackbar-unsubscribe-email": "Vous êtes bien désinscrit de nos liste d'emailing",
    "myProfile": "Profil",
    "urlArticle": "#",
    "altUrlArticle": "cliquez-ici",
    "clickHere": "Cliquez-ici",
    "urlImageSwap": "/images/PictoInterchanger.svg",
    "urlBackground": "/images/pages/home/background_top.svg",
    "items":[
        {
            "title":"Une plateforme sans commission",
            "text":"Héritière des valeurs du covoiturage libre, Mobicoop est un service de covoiturage gratuit, c'est-à-dire que le site ne prélève aucune commission sur les trajets, et c’est aussi sans publicité ! Les trajets sont donc moins chers pour les covoitureurs qui en partagent les frais."
        },
        {
            "title":"Un logiciel libre",
            "text":"La liberté numérique est au cœur des valeurs de Mobicoop. En faisant le choix de produire un site entièrement en logiciel libre nous garantissons ainsi la souveraineté numérique de tous les usagers du covoiturage et la protection des données. Chacun peut contribuer au code source et faire de la mobilité partagée un bien commun."
        },
        {
            "title":"La coopérative du covoiturage",
            "text":"Mobicoop est une coopérative, la plateforme appartient donc à ses sociétaires dans la logique 1 sociétaire = 1 voix. Ce statut permet une gouvernance ouverte entre sociétaires, salariés, utilisateurs de la plateforme et clients. Toutefois il n’est pas obligatoire d’être sociétaire pour utiliser le service de covoiturage."
        }
    ]
}<|MERGE_RESOLUTION|>--- conflicted
+++ resolved
@@ -1,10 +1,6 @@
 {
-<<<<<<< HEAD
     "title": "Covoiturage libre, sans commission et coopératif",
     "subtitle": "Un service de covoiturage de proximité, convivial et solidaire.<br />Trouvez dès à présent votre covoiturage ou proposez votre trajet.",
-=======
-    "title": "Le covoiturage libre </br> sans comission et coopératif",
->>>>>>> 4e5b4cac
     "snackbar1": "Vous avez renseigné un numéro de téléphone. Faîtes-le vérifier en envoyant un code de vérification depuis la page",
     "snackbar2": ", pour rassurer vos covoitureurs et recevoir vos alertes aussi par SMS.",
     "profileLink": "/utilisateur/profil/modifier/mon-profil",
