--- conflicted
+++ resolved
@@ -1,10 +1,4 @@
 {
-<<<<<<< HEAD
-  "fr": {
-    "myAds": {
-      "label": "Mes annonces",
-      "route": "/utilisateur/profil/modifier"
-=======
     "fr": {
             "myAds": {
                 "label": "Mes annonces",
@@ -22,37 +16,23 @@
                 "label": "Déconnexion",
                 "route": "/user/logout"
             }
->>>>>>> c20130ca
     },
-    "myAcceptedCarpools": {
-      "label": "Covoiturages acceptés",
-      "route": "/utilisateur/profil/modifier?t=1"
-    },
-    "myProfile": {
-      "label": "Profil",
-      "route": "/utilisateur/profil/modifier?t=2"
-    },
-    "logOut": {
-      "label": "Déconnexion",
-      "route": "/user/logout"
+    "en": {
+            "myAds": {
+                "label": "My proposals",
+                "route": "#"
+            },
+            "myAcceptedCarpools": {
+                "label": "Accepted carpools",
+                "route": "#"
+            },
+            "myProfile": {
+                "label": "Profile",
+                "route": "/user/profile/update"
+            },
+            "logOut": {
+                "label": "Logout",
+                "route": "/user/logout"
+            }
     }
-  },
-  "en": {
-    "myAds": {
-      "label": "My proposals",
-      "route": "#"
-    },
-    "myAcceptedCarpools": {
-      "label": "Accepted carpools",
-      "route": "#"
-    },
-    "myProfile": {
-      "label": "Profile",
-      "route": "/user/profile/update"
-    },
-    "logOut": {
-      "label": "Logout",
-      "route": "/user/logout"
-    }
-  }
 }