--- conflicted
+++ resolved
@@ -63,13 +63,13 @@
     "longDistanceFailed": "La souscription à l'aide pour les trajets longue distance n'a pas pu être réalisée.",
     "shortDistanceFailed": "La souscription à l'aide pour les trajets courte distance n'a pas pu être réalisée."
   },
-<<<<<<< HEAD
   "EEC-eligibility": {
     "alert": {
       "ineligibility-text": "Vous avez déjà réalisé des trajets courte et longue distance.<br><span class='warning--text font-weight-bold'>Vous ne pouvez pas souscrire aux offres de mobilité.</span>",
       "longDistance-ineligibility-text": "Vous avez déjà réalisé des trajets longue distance depuis le 1<sup>er</sup> janvier 2023.<br><span class='warning--text font-weight-bold'>Vous ne pourrez souscrire à l'offre correspondante.</span>",
       "shortDistance-ineligibility-text": "Vous avez déjà réalisé des trajets courte distance depuis le 1<sup>er</sup> janvier 2023.<br><span class='warning--text font-weight-bold'>Vous ne pourrez souscrire à l'offre correspondante.</span>"
-=======
+    }
+  },
   "dialogs": {
     "tutorial": {
       "title": "Où trouver votre numéro de permis ou code NPEH ?",
@@ -78,7 +78,6 @@
       "close-btn": {
         "text": "Fermer"
       }
->>>>>>> 75f221d3
     }
   }
 }