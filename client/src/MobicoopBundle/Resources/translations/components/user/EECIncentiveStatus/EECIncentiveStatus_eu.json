--- conflicted
+++ resolved
@@ -56,13 +56,12 @@
   "EEC-provider": "Esso SAF",
   "EEC-provider-siren": "Esso SAF (SIREN: 542 010 053)",
   "EEC-form": "prime-covoiturage",
-<<<<<<< HEAD
   "EEC-subscription-snackbar": {
     "success": "La souscription aux aides a été effectuée.",
     "failed": "La souscription aux aides a échouée.",
     "longDistanceFailed": "La souscription à l'aide pour les trajets longue distance n'a pas pu être réalisée.",
     "shortDistanceFailed": "La souscription à l'aide pour les trajets courte distance n'a pas pu être réalisée."
-=======
+  },
   "dialogs": {
     "tutorial": {
       "title": "Où trouver votre numéro de permis ou code NPEH ?",
@@ -72,6 +71,5 @@
         "text": "Fermer"
       }
     }
->>>>>>> 198d8dbf
   }
 }