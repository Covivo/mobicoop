{
    "urlResult": "/covoiturage/annonce/{id}/resultats",
    "potentialCarpooler": {
        "plural": "menturazko autokideak",
        "singular": "menturazko autokidea"
    },
    "seat": {
<<<<<<< HEAD
        "plural": "tokiak",
        "singular": "toki"
=======
        "plural": "lekuak",
        "singular": "leku"
>>>>>>> e0230fd4
    }
}<|MERGE_RESOLUTION|>--- conflicted
+++ resolved
@@ -5,12 +5,7 @@
         "singular": "menturazko autokidea"
     },
     "seat": {
-<<<<<<< HEAD
-        "plural": "tokiak",
-        "singular": "toki"
-=======
         "plural": "lekuak",
         "singular": "leku"
->>>>>>> e0230fd4
     }
 }