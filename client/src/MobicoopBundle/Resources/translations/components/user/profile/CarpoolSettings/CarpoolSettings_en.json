{
    "items": [
        {
            "key": "smoke",
            "title": "Regarding smoking in the car...",
            "radios": [
                {
                    "label": "I don't smoke",
                    "value": 0
                },
                {
                    "label": "I do not smoke in the car",
                    "value": 1
                },
                {
                    "label": "I am a smoker",
                    "value": 2
                }
            ]
        },
        {
            "key": "music",
            "title": "Regarding music in the car...",
            "radios": [
                {
                    "label": "I prefer to ride without background sound",
                    "value": 0
                },
                {
                    "label": "I listen to the radio or music",
                    "value": 1
                }
            ],
            "favorite": {
                "label": "Favorite radio stations and/or music"
            }
        },
        {
            "key": "chat",
            "title": "As far as chatting in the car is concerned...",
            "radios": [
                {
                    "label": "I am not talkative",
                    "value": 0
                },
                {
                    "label": "I chat",
                    "value": 1
                }
            ],
            "favorite": {
                "label": "Preferred topics"
            }
        }
    ],
    "button": {
        "label": "Save",
        "route": "/user/preferences-carpooling/change"
    },
<<<<<<< HEAD
    {
      "key": "music",
      "title": "En ce qui concerne la musique en voiture...",
      "radios": [
        {
          "label": "Je préfère rouler sans fond sonore",
          "value": 0
        },
        {
          "label": "J’écoute la radio ou de la musique",
          "value": 1
        }
      ],
      "favorite": {
        "label": "Radios et/ou musiques préférées"
      }
    },
    {
      "key": "chat",
      "title": "En ce qui concerne le bavardage en voiture...",
      "radios": [
        {
          "label": "Je ne suis pas bavard",
          "value": 0
        },
        {
          "label": "Je discute",
          "value": 1
        }
      ],
      "favorite": {
        "label": "Sujets préférés"
      }
    } 
  ],
  "button": {
    "label": "Enregistrer",
    "route": "/utilisateur/preferences-covoiturage/modifier"
  },
  "success": "Préférences de covoiturage mises à jour avec succès !",
  "error":  "Une erreur est survenue."
=======
    "success": "Carpooling preferences successfully updated!",
    "error": "An error has occurred."
>>>>>>> 8ee770b1
}<|MERGE_RESOLUTION|>--- conflicted
+++ resolved
@@ -57,50 +57,6 @@
         "label": "Save",
         "route": "/user/preferences-carpooling/change"
     },
-<<<<<<< HEAD
-    {
-      "key": "music",
-      "title": "En ce qui concerne la musique en voiture...",
-      "radios": [
-        {
-          "label": "Je préfère rouler sans fond sonore",
-          "value": 0
-        },
-        {
-          "label": "J’écoute la radio ou de la musique",
-          "value": 1
-        }
-      ],
-      "favorite": {
-        "label": "Radios et/ou musiques préférées"
-      }
-    },
-    {
-      "key": "chat",
-      "title": "En ce qui concerne le bavardage en voiture...",
-      "radios": [
-        {
-          "label": "Je ne suis pas bavard",
-          "value": 0
-        },
-        {
-          "label": "Je discute",
-          "value": 1
-        }
-      ],
-      "favorite": {
-        "label": "Sujets préférés"
-      }
-    } 
-  ],
-  "button": {
-    "label": "Enregistrer",
-    "route": "/utilisateur/preferences-covoiturage/modifier"
-  },
-  "success": "Préférences de covoiturage mises à jour avec succès !",
-  "error":  "Une erreur est survenue."
-=======
     "success": "Carpooling preferences successfully updated!",
     "error": "An error has occurred."
->>>>>>> 8ee770b1
 }