--- conflicted
+++ resolved
@@ -1,10 +1,6 @@
 {
     "carpools": {
-<<<<<<< HEAD
-        "ongoing": "Covoiturages en cours",
-=======
         "active": "Covoiturages en cours",
->>>>>>> 564512b6
         "archived": "Covoiturages passés"
     },
     "needCarpoolProofs": "Besoin d’une preuve de covoiturage ?",
