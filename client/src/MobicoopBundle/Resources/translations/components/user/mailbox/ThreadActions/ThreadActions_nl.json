--- conflicted
+++ resolved
@@ -1,22 +1,4 @@
 {
-<<<<<<< HEAD
-    "blockUrl": "/user/block",
-    "blocked": "Geblokkeerd",
-    "block": "Blokkeren",
-    "userDelete": "Gebruiker niet meer geregistreerd",
-    "priceTooltip": "Indicatief tarief",
-    "price": "Prijs",
-    "seatsAvailable": "Beschikbare plaatsen",
-    "distanceTooltip": "Gecarpoolde afstand inclusief de omweg van de bestuurder",
-    "distance": "Afstand",
-    "regular": {
-        "ask": "Een regelmatig carpooltraject aanbieden"
-    },
-    "urlGetAdAsk": "/utilisateur/messages/actions/infos",
-    "urlGetBooking": "/utilisateur/messages/actions/infos/booking",
-    "roundTrip": "Heen-terugtraject",
-    "notLinkedToACarpool": "Deze thread is niet gerelateerd aan carpoolen"
-=======
   "blockUrl": "/user/block",
   "blocked": "Geblokkeerd",
   "block": "Blokkeren",
@@ -40,5 +22,4 @@
   "Fri": "Ven",
   "Sat": "Sam",
   "Sun": "Dim"
->>>>>>> 66a7d7e0
 }