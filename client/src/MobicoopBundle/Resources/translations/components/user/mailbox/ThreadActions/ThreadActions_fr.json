{
<<<<<<< HEAD
    "notLinkedToACarpool": "Ce fil de discussion n'est pas lié à un covoiturage",
    "roundTrip": "Trajet Aller-Retour",
    "urlGetAdAsk": "/utilisateur/messages/actions/infos",
    "urlGetBooking": "/utilisateur/messages/actions/infos/booking",
    "regular": {
        "ask": "Proposer un covoiturage régulier"
    },
    "distance": "Distance",
    "distanceTooltip": "Distance covoiturée incluant le détour conducteur",
    "seatsAvailable": "Places disponibles",
    "price": "Prix",
    "priceTooltip": "Tarif indicatif",
    "userDelete": "Utilisateur désinscrit",
    "block": "Bloquer",
    "blocked": "Bloqué",
    "blockUrl": "/user/block"
=======
  "notLinkedToACarpool": "Ce fil de discussion n'est pas lié à un covoiturage",
  "roundTrip": "Trajet Aller-Retour",
  "urlGetAdAsk": "/utilisateur/messages/actions/infos",
  "regular": {
    "ask": "Proposer un covoiturage régulier"
  },
  "distance": "Distance",
  "distanceTooltip": "Distance covoiturée incluant le détour conducteur",
  "seatsAvailable": "Places disponibles",
  "price": "Prix",
  "priceTooltip": "Tarif indicatif",
  "userDelete": "Utilisateur désinscrit",
  "block": "Bloquer",
  "blocked": "Bloqué",
  "blockUrl": "/user/block",
  "at": "à",
  "Mon": "Lun",
  "Tue": "Mar",
  "Wed": "Mer",
  "Thu": "Jeu",
  "Fri": "Ven",
  "Sat": "Sam",
  "Sun": "Dim"
>>>>>>> 66a7d7e0
}<|MERGE_RESOLUTION|>--- conflicted
+++ resolved
@@ -1,22 +1,4 @@
 {
-<<<<<<< HEAD
-    "notLinkedToACarpool": "Ce fil de discussion n'est pas lié à un covoiturage",
-    "roundTrip": "Trajet Aller-Retour",
-    "urlGetAdAsk": "/utilisateur/messages/actions/infos",
-    "urlGetBooking": "/utilisateur/messages/actions/infos/booking",
-    "regular": {
-        "ask": "Proposer un covoiturage régulier"
-    },
-    "distance": "Distance",
-    "distanceTooltip": "Distance covoiturée incluant le détour conducteur",
-    "seatsAvailable": "Places disponibles",
-    "price": "Prix",
-    "priceTooltip": "Tarif indicatif",
-    "userDelete": "Utilisateur désinscrit",
-    "block": "Bloquer",
-    "blocked": "Bloqué",
-    "blockUrl": "/user/block"
-=======
   "notLinkedToACarpool": "Ce fil de discussion n'est pas lié à un covoiturage",
   "roundTrip": "Trajet Aller-Retour",
   "urlGetAdAsk": "/utilisateur/messages/actions/infos",
@@ -40,5 +22,4 @@
   "Fri": "Ven",
   "Sat": "Sam",
   "Sun": "Dim"
->>>>>>> 66a7d7e0
 }