--- conflicted
+++ resolved
@@ -43,15 +43,9 @@
             "getFirstWeek":"/getFirstWeek"
         },
         "tooltip": {
-<<<<<<< HEAD
-            "message":"Vous ne pouvez pas payer en ligne car le conducteur n'a pas rempli ses coordonnées bancaires"
-        },
-        "regularInfo": "Si vous n'avez pas été conduit par {driver} , veuillez décocher les jours où vous n'avez pas été son passager.",
-=======
             "message":"Vous ne pouvez pas payer en ligne car le conducteur n'a pas rempli ses coordonnées bancaires."
         },
         "regularInfo": "Si vous n'avez pas covoituré avec {driver} certains jours, vous pouvez les décocher ci-dessous.",
->>>>>>> 8c561e2d
         "redirectAfterPayment": "/utilisateur/profil/modifier/mes-covoiturages-acceptes",
         "from": "du ",
         "to": " au ",
