--- conflicted
+++ resolved
@@ -3,11 +3,7 @@
     "titleWithName": "Join this community",
     "credential1": "First identification",
     "credential2": "Second identification",
-<<<<<<< HEAD
-    "urlSignIn": "/community/{id}/secured/register",
-=======
     "urlJoin": "/community/{id}/secured/register/join",
->>>>>>> 37f9a269
     "join": "Join the community",
     "errors": {
         "required": "This field is required",
