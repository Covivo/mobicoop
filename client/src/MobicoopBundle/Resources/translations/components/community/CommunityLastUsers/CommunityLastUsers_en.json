{
    "title": "They have joined us",
<<<<<<< HEAD
    "hidden": "The list is only visible to the community's members"
=======
    "hidden": "The list is only visible to the community's members",
    "getLastUserUrl":"/community/{communityId}/lastUsers"
>>>>>>> 37f9a269
}<|MERGE_RESOLUTION|>--- conflicted
+++ resolved
@@ -1,9 +1,5 @@
 {
     "title": "They have joined us",
-<<<<<<< HEAD
-    "hidden": "The list is only visible to the community's members"
-=======
     "hidden": "The list is only visible to the community's members",
     "getLastUserUrl":"/community/{communityId}/lastUsers"
->>>>>>> 37f9a269
 }