{
    "title": "Carpooling communities",
    "firstQuestion": "What is a community?",
    "secondQuestion": "What is the purpose of a community?",
    "thirdQuestion": "Who can create a community?",
    "whatsCommunity": "A community is a group of subscribers with a common interest. It enables, for example, you to identify the employees of a company, of a business zone, the people attending an auditorium or the inhabitants of a town, to facilitate carpooling connections.",
    "communityforwhat": {
        "title": "The creation of a community enables:",
        "list": {
            "firstLine": "its members to exchange and carpool together",
            "secondLine": "to facilitate the connection of carpoolers by increasing trust between members",
            "thirdLine": "to have a custom widget to install on an intranet and/or a web page for example",
            "fourthLine": "to have, for the creator of the community, statistics on the members and carpoolers of their community"
        }
    },
<<<<<<< HEAD
    "whoCanCreate": "Toute personne ou structure qui le souhaite peut créer une communauté sur Mobicoop. La création d'une communauté est un service payant qui vous donnera accès à l'administrateur pour pouvoir animer votre communauté. Pour en savoir plus ou demander une création de communauté, vous pouvez contacter <a href='https://www.mobicoop.fr/contact'>notre équipe</a> en précisant que votre demande est une création de communauté."
=======
    "whoCanCreate": "Any person or organization that wishes to do so can create a community on Mobicoop. The creation of a community is a paying service that will give you access to the administrator to be able to moderate your community. To find out more or to request the creation of a community, you can contact the hotline and specify that your request is for the creation of a community."
>>>>>>> 8ee770b1
}<|MERGE_RESOLUTION|>--- conflicted
+++ resolved
@@ -13,9 +13,5 @@
             "fourthLine": "to have, for the creator of the community, statistics on the members and carpoolers of their community"
         }
     },
-<<<<<<< HEAD
-    "whoCanCreate": "Toute personne ou structure qui le souhaite peut créer une communauté sur Mobicoop. La création d'une communauté est un service payant qui vous donnera accès à l'administrateur pour pouvoir animer votre communauté. Pour en savoir plus ou demander une création de communauté, vous pouvez contacter <a href='https://www.mobicoop.fr/contact'>notre équipe</a> en précisant que votre demande est une création de communauté."
-=======
     "whoCanCreate": "Any person or organization that wishes to do so can create a community on Mobicoop. The creation of a community is a paying service that will give you access to the administrator to be able to moderate your community. To find out more or to request the creation of a community, you can contact the hotline and specify that your request is for the creation of a community."
->>>>>>> 8ee770b1
 }