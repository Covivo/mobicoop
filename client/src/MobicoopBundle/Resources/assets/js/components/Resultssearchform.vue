<template>
  <section class="section">
    <div class="tile is-ancestor">
      <div class="tile is-vertical is-12">
        <div class="tile is-child search">
          <div class="columns dateTime">
            <!-- datepicker -->
            <label
              class="label column is-size-7 date"
              for="dateDepart"
            >Date de départ
              <b-datepicker
                id="dateDepart"
                v-model="outwardDate"
                :placeholder="'Date de départ...'"
                title="Date de départ"
                :day-names="daysShort"
                :month-names="months"
                :first-day-of-week="1"
                position="is-bottom-left"
                icon-pack="fas"
                editable
              /></label> 
            <label
              class="label column is-size-7 heure"
              for="heureDepart"
            >Heure de départ
              <b-timepicker
                id="heureDepart"
                v-model="outwardTime"
                placeholder="Heure de départ..."
                title="Heure de départ"
              >
                <button
                  class="button now"
                  @click="outwardTime = new Date()"
                >
                  <span>Maintenant</span>
                </button>
                <button
                  class="button clear"
                  @click="outwardTime = null"
                >
                  <span>Effacer</span>
                </button>
              </b-timepicker>
            </label>
            <div class="column is-3" />
          </div>
          <div class="columns SearchBar">
            <div class="column">
              <!-- inputs outward destination -->
              <p class="is-size-7 label">
                Lieu de départ
              </p>
              <label
                class="label"
                for="origin"
              >
                <GeoComplete
                  id="origin"
                  name="origin"
                  :placeholder="origin"
                  title="Depuis"
                  aria-label="Départ"
                  :url="geoSearchUrl"
                  @geoSelected="selectedGeo"
                />
              </label>
            </div>
            <div class="column">
              <p class="is-size-7 label">
                Lieu d'arrivée
              </p>
              <label
                class="label"
                for="destination"
              >
                <GeoComplete
                  id="destination"
                  name="destination"
                  :placeholder="destination"
                  title="Vers"
                  :url="geoSearchUrl"
                  @geoSelected="selectedGeo"
                />
              </label>
            </div>
            <div class="column is-3 is-pulled-right">
              <label
                for="rechercher"
                class="label"
              >
                <a
                  id="rechercher"
                  style="width: 100%"
                  class="button"
                  :href="checkUrlValid ? urlToCall : null"
                  alt="Rechercher un covoiturage"
                  title="Rechercher"
                ><span>Rechercher</span>
                </a>
              </label>
            </div>
          </div>
        </div>
      </div>
    </div>
  </section>
</template>

<script>

import moment from "moment";
import GeoComplete from "./GeoComplete";
<<<<<<< HEAD
export default {
  name: 'Resultssearchform',
  components: {
=======
// import BDatepicker from "buefy/src/components/datepicker/Datepicker";
export default {
  name: 'Resultssearchform',
  components: {
    // BDatepicker,
>>>>>>> de134d8a
    GeoComplete
  },
  props: {
    geoSearchUrl: {
      type: String,
      default: ""
    },
    route: {
      type: String,
      default: ""
    },
    date: {
      type: String,
      default: ""
    },
    time: {
      type: String,
      default: ""
    },
    origin: {
      type: String,
      default: ""
    },
    destination: {
      type: String,
      default: ""
    }

  },
  data() {
    return {
      daysShort: [
        "Dim",
        "Lun",
        "Mar",
        "Mer",
        "Jeu",
        "Ven",
        "Sam"
      ],
      months: [
        "Janvier",
        "Fevrier",
        "Mars",
        "Avril",
        "Mai",
        "Juin",
        "Juillet",
        "Aout",
        "Septembre",
        "Octobre",
        "Novembre",
        "Décembre"
      ],
      originLatitude: null,
      originLongitude: null,
      originStreetAddress : null,
      originPostalCode: null,
      originAddressLocality: null,
      destinationLatitude: null,
      destinationLongitude: null,
      destinationStreetAddress: null,
      destinationPostalCode: null,
      destinationAddressLocality: null,
      outwardDate: new Date(), 
      outwardTime: new Date(),
      baseUrl: window.location.origin,
    };
  },
  computed: {
    // check if the minimal infos are available to have a valid url to launch the search 
    checkUrlValid(){
      return this.originAddressLocality && this.destinationAddressLocality && this.originLatitude && this.originLongitude && this.destinationLatitude && this.destinationLongitude && this.outwardDate && this.outwardTime 
    },
    // formate the date
    dateFormated() {
      return this.outwardDate ? moment(this.outwardDate).format('YYYYMMDD') : null ;
    },
    // format the time
    timeFormated() {
      return this.outwardTime ? moment(this.outwardTime).format('HHmmss') : null;
    },
    // formate the addresses and return nothing if not defined
    originStreetAddressFormated() {
      let originStreetAddress = this.originStreetAddress.trim().toLowerCase().replace(/ /g, '+')
      return originStreetAddress !="" ? `${originStreetAddress}+` : "";
    },
    destinationStreetAddressFormated() {
      let destinationStreetAddress = this.destinationStreetAddress.trim().toLowerCase().replace(/ /g, '+')
      return destinationStreetAddress !="" ? `${destinationStreetAddress}+` : "";
    },
    // formate the postalCodes and return nothing if not defined
    originPostalCodeFormated() {
      return this.originPostalCode ? `${this.originPostalCode}+` : "";
    },
    destinationPostalCodeFormated() {
      return this.destinationPostalCode ? `${this.destinationPostalCode}+` : "";
    },
    // creation of the url to call
    urlToCall() {
      return `${this.baseUrl}/${this.route}/${this.originStreetAddressFormated}${this.originPostalCodeFormated}${this.originAddressLocality}/${this.destinationStreetAddressFormated}${this.destinationPostalCodeFormated}${this.destinationAddressLocality}/${this.originLatitude}/${this.originLongitude}/${this.destinationLatitude}/${this.destinationLongitude}/${this.dateFormated}${this.timeFormated}/resultats`;  
    } 
  },
  methods: {
    selectedGeo(val) {
      let name = val.name;
      this[name + "Latitude"] = val.latitude;
      this[name + "Longitude"] = val.longitude;
      this[name + "StreetAddress"] = val.streetAddress;
      this[name + "PostalCode"] = val.postalCode;
      this[name + "AddressCountry"] = val.addressCountry;
      this[name + "AddressLocality"] = val.addressLocality;
    },
  }
  
};
</script><|MERGE_RESOLUTION|>--- conflicted
+++ resolved
@@ -113,17 +113,10 @@
 
 import moment from "moment";
 import GeoComplete from "./GeoComplete";
-<<<<<<< HEAD
+
 export default {
   name: 'Resultssearchform',
   components: {
-=======
-// import BDatepicker from "buefy/src/components/datepicker/Datepicker";
-export default {
-  name: 'Resultssearchform',
-  components: {
-    // BDatepicker,
->>>>>>> de134d8a
     GeoComplete
   },
   props: {
