--- conflicted
+++ resolved
@@ -30,23 +30,23 @@
               <v-radio
                 :value="1"
                 :label="$t('radio.driver.label')"
-                color="primary"
+                color="success"
               />
               <v-radio
                 :value="2"
                 :label="$t('radio.passenger.label')"
-                color="primary"
+                color="success"
               />
               <v-radio
                 :value="3"
                 :label="$t('radio.both.label')"
-                color="primary"
+                color="success"
               />
             </v-radio-group>
           </v-row>
         </v-col>
       </v-row>
-     
+
       <!-- Geocompletes -->
       <v-row
         align="center"
@@ -55,56 +55,6 @@
         <v-col
           cols="5"
         >
-<<<<<<< HEAD
-          <v-col
-            cols="5"
-          >
-            <GeoComplete
-              :url="geoSearchUrl"
-              :label="labelOrigin"
-              :token="user ? user.geoToken : ''"
-              required
-              :show-required="showRequired"
-              :required-error="requiredErrorOrigin"
-              :init-address="customInitOrigin"
-              @address-selected="originSelected"
-            />
-          </v-col>
-          <v-col
-            cols="2"
-          >
-            <v-tooltip 
-              color="info"
-              right
-            >
-              <template v-slot:activator="{ on }">
-                <v-btn
-                  text
-                  icon
-                  @click="swap"
-                >
-                  <v-icon>mdi-swap-horizontal</v-icon>
-                </v-btn>
-              </template>
-              <span>{{ $t('swap.help') }}</span>
-            </v-tooltip>
-          </v-col>
-          <v-col 
-            cols="5"
-          >
-            <GeoComplete
-              :url="geoSearchUrl"
-              :label="labelDestination"
-              :token="user ? user.geoToken : ''"
-              required
-              :show-required="showRequired"
-              :required-error="requiredErrorDestination"
-              :init-address="customInitDestination"
-              @address-selected="destinationSelected"
-            />
-          </v-col>
-        </v-row>
-=======
           <GeoComplete
             :url="geoSearchUrl"
             :label="labelOrigin"
@@ -143,13 +93,13 @@
             :label="labelDestination"
             :token="user ? user.geoToken : ''"
             required
+            :show-required="showRequired"
             :required-error="requiredErrorDestination"
             :init-address="customInitDestination"
             @address-selected="destinationSelected"
           />
         </v-col>
       </v-row>
->>>>>>> a1efa437
 
       <!-- Frequency switch -->
       <v-row
@@ -210,37 +160,12 @@
               as validation rules on a readonly component works only after update of the value...
               If we just click in and out the error message does not appear.
               We use a combination of error, error-messages and blur -->
-<<<<<<< HEAD
-              <template v-slot:activator="{ on }">
-                <v-text-field
-                  v-show="regular ? false : true"
-                  :value="computedDateFormat"
-                  clearable
-                  :label="$t('outwardDate.label') + (showRequired ? ' *' : '')"
-                  readonly
-                  :disabled="regular"
-                  :error="!date && regular && outwardDateClicked"
-                  :error-messages="checkOutwardDate"
-                  v-on="on"
-                  @click:clear="clearDate"
-                  @blur="outwardDateBlur"
-                />
-              </template>
-              <v-date-picker
-                v-model="date"
-                header-color="primary"
-                color="secondary"
-                :locale="locale"
-                no-title
-                @input="menu=false"
-                @change="dateChanged"
-=======
             <template v-slot:activator="{ on }">
               <v-text-field
                 v-show="regular ? false : true"
                 :value="computedDateFormat"
                 clearable
-                :label="$t('outwardDate.label')"
+                :label="$t('outwardDate.label') + (showRequired ? ' *' : '')"
                 readonly
                 :disabled="regular"
                 :error="!date && regular && outwardDateClicked"
@@ -248,7 +173,6 @@
                 v-on="on"
                 @click:clear="clearDate"
                 @blur="outwardDateBlur"
->>>>>>> a1efa437
               />
             </template>
             <v-date-picker
