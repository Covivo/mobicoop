--- conflicted
+++ resolved
@@ -179,12 +179,9 @@
       result: null,
       loading : true,
       results: null,
-<<<<<<< HEAD
       lOrigin: null,
-      lDestination: null
-=======
+      lDestination: null,
       filters: null
->>>>>>> 11e95e1b
     };
   },
   computed: {
@@ -193,47 +190,7 @@
     }
   },
   created() {
-<<<<<<< HEAD
-    // if a proposalId is provided, we load the proposal results
-    if (this.proposalId) {
-      this.loading = true;
-      axios.get(this.$t("proposalUrl",{id: Number(this.proposalId)}))
-        .then((response) => {
-          this.loading = false;
-          this.results = response.data;
-        })
-        .catch((error) => {
-          console.log(error);
-        });
-    } else {
-      // otherwise we send a proposal search
-      this.loading = true;
-      let postParams = {
-        "origin": this.origin,
-        "destination": this.destination,
-        "date": this.date,
-        "time": this.time,
-        "regular": this.regular,
-        "userId": this.user ? this.user.id : null,
-        "communityId": this.communityId
-      };
-      axios.post(this.$t("matchingUrl"), postParams,
-        {
-          headers:{
-            'content-type': 'application/json'
-          }
-        })
-        .then((response) => {
-          this.loading = false;
-          this.results = response.data;
-        })
-        .catch((error) => {
-          console.log(error);
-        });
-    }
-=======
     this.search();
->>>>>>> 11e95e1b
   },
   methods :{
     carpool(result) {
@@ -266,7 +223,6 @@
           "communityId": this.communityId,
           "filters": this.filters
         };
-        console.error(postParams);
         axios.post(this.$t("matchingUrl"), postParams,
           {
             headers:{
