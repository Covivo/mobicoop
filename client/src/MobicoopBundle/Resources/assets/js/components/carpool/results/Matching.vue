--- conflicted
+++ resolved
@@ -468,15 +468,15 @@
       type: Boolean,
       default: false
     },
-<<<<<<< HEAD
     carpoolStandardBookingEnabled: {
       type: Boolean,
       default: false
     },
     carpoolStandardMessagingEnabled: {
-=======
+      type: Boolean,
+      default: false
+    },
     dateTimePicker: {
->>>>>>> 1c4107cd
       type: Boolean,
       default: false
     },
