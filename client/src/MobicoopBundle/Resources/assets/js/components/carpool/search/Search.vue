--- conflicted
+++ resolved
@@ -209,7 +209,6 @@
     prioritizeRelaypoints: {
       type: Boolean,
       default: false
-<<<<<<< HEAD
     },
     colorButton: {
       type:String,
@@ -218,8 +217,6 @@
     textColorButton: {
       type:String,
       default: null
-=======
->>>>>>> 6034ce92
     }
   },
   data() {
