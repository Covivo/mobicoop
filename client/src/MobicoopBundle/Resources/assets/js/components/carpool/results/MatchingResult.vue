--- conflicted
+++ resolved
@@ -88,14 +88,16 @@
             :platform-name="platformName"
             :carpool-standard-booking-enabled="carpoolStandardBookingEnabled"
             :carpool-standard-messaging-enabled="carpoolStandardMessagingEnabled"
+            <<<<<<<
+            h-e-a-d="======"
             @carpool="carpool"
-<<<<<<< HEAD
             @standardContact="standardContact"
-=======
             @booking="booking"
->>>>>>> fca612ec
+          >
+            >>>>>> dev
             @loginOrRegister="loginOrRegister"
-          />
+            />
+          </carpooler-summary>
         </v-col>
       </v-row>
     </v-container>
@@ -187,7 +189,6 @@
         //matching: this.matching
       });
     },
-<<<<<<< HEAD
     standardContact() {
       console.log('standardContact');
       // Creating a "virtual" new carpool thread
@@ -221,14 +222,12 @@
       }
       document.body.appendChild(form);
       form.submit();
-    }
-=======
+    },
     booking() {
       this.$emit("booking", {
         //matching: this.matching
       });
     },
->>>>>>> fca612ec
   }
 };
 </script>
