<template>
  <v-container fluid>
    <!--prevent user to update data before full initialization-->
    <v-row
      v-if="isValidUpdate && !bodyIsFullyLoaded"
      id="loading-screen"
      justify="center"
      align="center"
    >
      <div class="text-center">
        <v-progress-circular
          :indeterminate="true"
          :rotate="0"
          :size="48"
          color="primary"
        />
      </div>
    </v-row>
    <v-snackbar
      v-model="snackbar.show"
      :color="snackbar.color"
      top
    >
      {{ snackbar.message }}
      <v-btn
        color="white"
        text
        @click="snackbar.show = false"
      >
        <v-icon>mdi-close-circle-outline</v-icon>
      </v-btn>
    </v-snackbar>

    <v-snackbar
      v-model="snackErrorPublish.show"
      :color="snackErrorPublish.color"
      top
      timeout="-1"
    >
      {{ snackErrorPublish.message }}
      <v-btn
        color="white"
        text
        @click="snackErrorPublish.show = false"
      >
        <v-icon>mdi-close-circle-outline</v-icon>
      </v-btn>
    </v-snackbar>

    <!-- Title and subtitle -->
    <v-row
      justify="center"
    >
      <v-col
        cols="12"
        xl="8"
        align="center"
      >
        <h1>{{ $t( isUpdate && !isSearchToSave ? 'update.title' : 'create.title') }}</h1>
        <h3 style="height: 30px">
          {{ step === 1 && !isUpdate ? $t('create.subtitle') : "" }}
        </h3>
      </v-col>
    </v-row>
    <v-row
      v-if="solidaryExclusiveAd"
      justify="center"
    >
      <v-col
        cols="12"
        xl="8"
      >
        <v-alert type="info">
          <p>{{ $t("messageSolidaryExclusiveAd.message") }}</p>
        </v-alert>
      </v-col>
    </v-row>
    <v-row
      v-if="solidaryExclusiveAd"
      justify="center"
    >
      <v-col
        cols="12"
        xl="8"
        class="d-flex justify-center"
      >
        <v-switch
          v-model="solidaryExclusive"
          color="success"
          inset
          :label="$t('messageSolidaryExclusiveAd.switch.label')"
        />
      </v-col>
    </v-row>
    <v-row
      v-if="firstAd"
      justify="center"
    >
      <v-col
        cols="12"
        xl="8"
      >
        <v-alert type="info">
          <p>{{ $t("messageFirstAd.signUpDone", {'givenName':user.givenName}) }}.</p>
          <p>{{ $t("messageFirstAd.alert") }}</p>
        </v-alert>
      </v-col>
    </v-row>
    <v-row
      v-if="isSearchToSave"
      justify="center"
    >
      <v-col
        cols="12"
        xl="8"
      >
        <v-alert type="info">
          <p>{{ $t("searchToSave.messageTitle") }}</p>
          <p>{{ $t("searchToSave.message") }}</p>
        </v-alert>
      </v-col>
    </v-row>
    <!-- Stepper -->
    <v-row
      justify="center"
    >
      <v-col
        cols="12"
        xl="8"
        align="center"
      >
        <v-stepper
          v-model="step"
          alt-labels
          class="elevation-0"
        >
          <!-- Stepper Header -->
          <v-stepper-header
            v-show="step!==1 || isUpdate"
            class="elevation-0"
          >
            <!-- Step 1 : search journey -->
            <v-stepper-step
              complete
              editable
              :step="1"
              color="primary"
            >
              {{ $t('stepper.header.search_journey') }}
            </v-stepper-step>
            <v-divider />

            <!-- Step 2 : planification -->
            <v-stepper-step
              editable
              :step="2"
              color="primary"
            >
              {{ $t('stepper.header.planification') }}
            </v-stepper-step>
            <v-divider />

            <!-- Step 3 : map -->
            <v-stepper-step
              editable
              :step="3"
              color="primary"
            >
              {{ $t('stepper.header.map') }}
            </v-stepper-step>
            <v-divider />

            <!-- Step 4 : passengers (if driver) -->
            <v-stepper-step
              v-if="driver"
              editable
              :step="4"
              color="primary"
            >
              {{ $t('stepper.header.passengers') }}
            </v-stepper-step>
            <v-divider />

            <!-- Step 5 : participation (if driver) -->
            <v-stepper-step
              v-if="driver && !solidaryExclusive"
              editable
              :step="5"
              color="primary"
            >
              {{ $t('stepper.header.participation') }}
            </v-stepper-step>
            <v-divider />

            <!-- Step 6 : message -->
            <v-stepper-step
              editable
              :step="driver ? (solidaryExclusive ? 5 : 6) : 4"
              color="primary"
            >
              {{ $t('stepper.header.message') }}
            </v-stepper-step>
            <v-divider />

            <!-- Step 7 : summary -->
            <v-stepper-step
              color="primary"
              editable
              :step="driver ? (solidaryExclusive ? 6 : 7) : 5"
            >
              {{ $t('stepper.header.summary') }}
            </v-stepper-step>
          </v-stepper-header>

          <!-- Stepper Content -->
          <v-stepper-items>
            <!-- Step 1 : search journey -->
            <v-stepper-content step="1">
              <search-journey
                :solidary-exclusive-ad="solidaryExclusive"
                display-roles
                :geo-search-url="geoSearchUrl"
                :geo-complete-results-order="geoCompleteResultsOrder"
                :geo-complete-palette="geoCompletePalette"
                :geo-complete-chip="geoCompleteChip"
                :user="user"
                :init-outward-date="outwardDate"
                :init-origin="origin"
                :init-destination="destination"
                :init-regular="regular"
                :init-role="role"
                @change="searchChanged"
              />
            </v-stepper-content>

            <!-- Step 2 : planification -->
            <v-stepper-content step="2">
              <ad-planification
                :init-outward-date="outwardDate"
                :init-outward-time="outwardTime"
                :init-return-date="returnDate"
                :init-return-time="returnTime"
                :regular="regular"
                :default-margin-duration="defaultMarginDuration"
                :default-time-precision="defaultTimePrecision"
                :init-schedule="initSchedule"
                :route="route"
                @change="planificationChanged"
              />
            </v-stepper-content>

            <!-- Step 3 : route -->
            <v-stepper-content step="3">
              <v-row>
                <v-col cols="12">
                  <ad-route
                    :geo-search-url="geoSearchUrl"
                    :geo-route-url="geoRouteUrl"
                    :geo-complete-results-order="geoCompleteResultsOrder"
                    :geo-complete-palette="geoCompletePalette"
                    :geo-complete-chip="geoCompleteChip"
                    :user="user"
                    :init-origin="origin"
                    :init-destination="destination"
                    :init-waypoints="initWaypoints"
                    :community-ids="communityIds"
                    @change="routeChanged"
                  />
                </v-col>
              </v-row>
              <v-row>
                <v-col cols="12">
                  <m-map
                    ref="mmapRoute"
                    type-map="adSummary"
                    :points="pointsToMap"
                    :ways="directionWay"
                    :provider="mapProvider"
                    :url-tiles="urlTiles"
                    :attribution-copyright="attributionCopyright"
                  />
                </v-col>
              </v-row>
            </v-stepper-content>

            <!-- Step 4 : passengers (if driver) -->
            <v-stepper-content
              v-if="driver"
              step="4"
            >
              <v-row
                dense
                align="center"
                justify="center"
              >
                <v-col
                  cols="3"
                  align="right"
                >
                  {{ $t('stepper.content.passengers.seats.question') }}
                </v-col>

                <v-col
                  cols="1"
                >
                  <v-select
                    v-model="seats"
                    :items="itemsSeatNumber"
                    item-text="text"
                    item-value="value"
                  />
                </v-col>

                <v-col
                  cols="2"
                  align="left"
                >
                  {{ $t('stepper.content.passengers.seats.passengers') }}
                </v-col>
              </v-row>
              <div v-if="contentPassenger">
                <v-row
                  align="center"
                  dense
                >
                  <v-col
                    cols="5"
                    offset="3"
                    align="left"
                  >
                    {{ $t('stepper.content.passengers.luggage.label') }}
                  </v-col>
                  <v-col
                    cols="1"
                  >
                    <v-switch
                      v-model="luggage"
                      inset
                      hide-details
                      class="mt-0 mb-1"
                      color="primary"
                    />
                  </v-col>
                  <v-col
                    cols="1"
                    align="left"
                  >
                    <v-tooltip
                      right
                      color="info"
                    >
                      <template v-slot:activator="{ on }">
                        <v-icon v-on="on">
                          mdi-help-circle-outline
                        </v-icon>
                      </template>
                      <span>{{ $t('stepper.content.passengers.luggage.help') }}</span>
                    </v-tooltip>
                  </v-col>
                </v-row>

                <v-row
                  align="center"
                  dense
                >
                  <v-col
                    cols="5"
                    offset="3"
                    align="left"
                  >
                    {{ $t('stepper.content.passengers.bike.label') }}
                  </v-col>
                  <v-col
                    cols="1"
                  >
                    <v-switch
                      v-model="bike"
                      inset
                      hide-details
                      class="mt-0 mb-1"
                      color="primary"
                    />
                  </v-col>
                  <v-col
                    cols="1"
                    align="left"
                  >
                    <v-tooltip
                      right
                      color="info"
                    >
                      <template v-slot:activator="{ on }">
                        <v-icon v-on="on">
                          mdi-help-circle-outline
                        </v-icon>
                      </template>
                      <span>{{ $t('stepper.content.passengers.bike.help') }}</span>
                    </v-tooltip>
                  </v-col>
                </v-row>

                <v-row
                  align="center"
                  dense
                >
                  <v-col
                    cols="5"
                    offset="3"
                    align="left"
                  >
                    {{ $t('stepper.content.passengers.backSeats.label') }}
                  </v-col>
                  <v-col
                    cols="1"
                  >
                    <v-switch
                      v-model="backSeats"
                      inset
                      hide-details
                      class="mt-0 mb-1"
                      color="primary"
                    />
                  </v-col>
                  <v-col
                    cols="1"
                    align="left"
                  >
                    <v-tooltip
                      color="info"
                      right
                    >
                      <template v-slot:activator="{ on }">
                        <v-icon v-on="on">
                          mdi-help-circle-outline
                        </v-icon>
                      </template>
                      <span>{{ $t('stepper.content.passengers.backSeats.help') }}</span>
                    </v-tooltip>
                  </v-col>
                </v-row>
              </div>
            </v-stepper-content>

            <!-- Step 5 : participation (if driver) -->
            <v-stepper-content
              v-if="driver && !solidaryExclusive"
              step="5"
            >
              <v-row
                dense
                align="center"
                justify="center"
              >
                <v-col
                  cols="3"
                  align="right"
                >
                  {{ $t('stepper.content.participation.price') }}
                </v-col>

                <v-col
                  cols="2"
                >
                  <v-text-field
                    v-model="price"
                    :disabled="distance<=0"
                    type="number"
                    suffix="€"
                    :hint="hintPricePerKm"
                    persistent-hint
                    :color="colorPricePerKm"
                    :class="colorPricePerKm + '--text'"
                    @blur="roundPrice(price, regular ? 2 : 1, true)"
                    @change="disableNextButton = true;price = Math.abs(price)"
                  />
                </v-col>

                <v-col
                  cols="2"
                  align="left"
                >
                  {{ $t('stepper.content.participation.passengers') }}
                </v-col>
              </v-row>
              <v-row
                v-if="pricePerKm >= pricesRanges.mid"
                justify="center"
              >
                <v-col cols="10">
                  <v-card>
                    <v-card-text>
                      <p
                        v-if="pricePerKm >= pricesRanges.forbidden"
                        :class="colorPricePerKm + '--text'"
                      >
                        {{ $t('participation.forbidden') }}
                      </p>
                      <p
                        v-else-if="pricePerKm >= pricesRanges.high"
                        :class="colorPricePerKm + '--text'"
                      >
                        {{ $t('participation.high') }}
                      </p>
                      <p
                        v-else-if="pricePerKm >= pricesRanges.mid"
                        :class="colorPricePerKm + '--text'"
                      >
                        {{ $t('participation.mid') }}
                      </p>
                    </v-card-text>
                  </v-card>
                </v-col>
              </v-row>
              <v-row justify="center">
                <v-col
                  v-if="participationText"
                  cols="10"
                  align="center"
                >
                  <p
                    class="text-caption"
                    v-html="$t('participation.text')"
                  />
                </v-col>
              </v-row>
            </v-stepper-content>

            <!-- Step 6 : message -->
            <v-stepper-content
              :step="driver ? (solidaryExclusive ? 5 : 6) : 4"
            >
              <v-row
                dense
                align="center"
                justify="center"
              >
                <v-col
                  cols="6"
                >
                  <p v-if="driver && passenger">
                    {{ $t('stepper.content.message.title.both') }}
                  </p>
                  <p v-else-if="driver">
                    {{ $t('stepper.content.message.title.driver') }}
                  </p>
                  <p v-else>
                    {{ $t('stepper.content.message.title.passenger') }}
                  </p>
                  <v-textarea
                    v-model="message"
                    :label="$t('stepper.content.message.label')"
                  />
                </v-col>
              </v-row>
            </v-stepper-content>

            <!-- Step 7 : summary -->
            <v-stepper-content
              :step="driver ? (solidaryExclusive ? 6 : 7) : 5"
            >
              <v-container>
                <v-row>
                  <v-col cols="12">
                    <ad-summary
                      :driver="driver"
                      :passenger="passenger"
                      :regular="regular"
                      :outward-date="outwardDate"
                      :outward-time="outwardTime"
                      :return-date="returnDate"
                      :return-time="returnTime"
                      :schedules="schedules"
                      :seats="seats"
                      :price="parseFloat(price)"
                      :route="route"
                      :message="message"
                      :user="user"
                      :origin="origin"
                      :destination="destination"
                      :solidary-exclusive="solidaryExclusive"
                      :age-display="ageDisplay"
                    />
                  </v-col>
                </v-row>
                <v-row>
                  <v-col cols="12">
                    <m-map
                      ref="mmapSummary"
                      type-map="adSummary"
                      :points="pointsToMap"
                      :ways="directionWay"
                      :provider="mapProvider"
                      :url-tiles="urlTiles"
                      :attribution-copyright="attributionCopyright"
                    />
                  </v-col>
                </v-row>

                <v-row>
                  <v-col
                    v-if="driver"
                  >
                    {{ $t('stepper.driverLicense.text') }}
                    <a
                      class="primary--text"
                      target="_blank"
                      :href="$t('stepper.driverLicense.route')"
                      @click.stop
                    >{{ $t('stepper.driverLicense.link') }}
                    </a>
                  </v-col>
                </v-row>
              </v-container>
            </v-stepper-content>
          </v-stepper-items>
        </v-stepper>
      </v-col>
    </v-row>
    <!-- </v-stepper-content> -->

    <!-- Buttons Previous and Next step -->
    <v-row
      mt-5
      justify="center"
    >
      <v-btn
        v-if="step > 1"
        rounded
        outlined
        color="secondary"
        align-center
        style="margin-bottom: 30px;"
        @click="--step"
      >
        {{ $t('stepper.buttons.previous') }}
      </v-btn>

      <v-btn
        v-if="(step === 5 && driver && !solidaryExclusive)"
        :disabled="disableNextButton || price < 0"
        :loading="loadingPrice"
        rounded
        color="secondary"
        align-center
        style="margin-left: 30px;"
        @click="step++"
      >
        {{ $t('stepper.buttons.next') }}
      </v-btn>

      <v-btn
        v-if="((step < 7 && driver && step !== 5 && !solidaryExclusive) || (step < 5 && !driver && !solidaryExclusive) || (solidaryExclusive && step < 6))"
        :disabled="!validNext"
        rounded
        color="secondary"
        align-center
        style="margin-left: 30px;"
        @click="step++"
      >
        {{ $t('stepper.buttons.next') }}
      </v-btn>

      <v-tooltip
        v-if="valid"
        bottom
      >
        <template v-slot:activator="{on}">
          <div v-on="(!valid)?on:{}">
            <v-btn
              :disabled="!valid || loading"
              :loading="loading"
              rounded
              color="secondary"
              style="margin-left: 30px;"
              align-center
              @click="isUpdate ? (hasAsks || hasPotentialAds ? dialog = true : updateAd()) : postAd()"
            >
              {{ isUpdate && !isSearchToSave ? $t('stepper.buttons.update_ad', {id: ad.id}) : $t('stepper.buttons.publish_ad') }}
            </v-btn>
          </div>
        </template>
        <span>{{ $t('stepper.buttons.notValid') }}</span>
      </v-tooltip>
    </v-row>

    <!-- DIALOG -->
    <v-row justify="center">
      <v-dialog
        v-model="dialog"
        persistent
        max-width="550"
      >
        <v-card>
          <v-card-title
            class="text-h5"
            v-html="popupTitle"
          />
          <v-card-text v-html="popupContent" />
          <v-container>
            <v-textarea
              v-if="isMajorUpdate && hasAsks"
              v-model="cancellationMessage"
            />
          </v-container>

          <v-card-actions>
            <v-spacer />
            <v-btn
              color="secondary"
              outlined
              @click="dialog = false"
            >
              {{ $t('no') }}
            </v-btn>
            <v-btn
              color="secondary"
              @click="updateAd"
            >
              {{ $t('yes') }}
            </v-btn>
          </v-card-actions>
        </v-card>
      </v-dialog>
    </v-row>
  </v-container>
</template>

<script>
import {messages_en, messages_fr, messages_eu, messages_nl} from "@translations/components/carpool/publish/AdPublish/";
import {messages_client_en, messages_client_fr, messages_client_eu, messages_client_nl} from "@clientTranslations/components/carpool/publish/AdPublish/";

import maxios from "@utils/maxios";
import { merge, isEmpty, isEqual } from "lodash";
import moment from 'moment';

import SearchJourney from "@components/carpool/search/SearchJourney";
import AdPlanification from "@components/carpool/publish/AdPlanification";
import AdRoute from "@components/carpool/publish/AdRoute";
import AdSummary from "@components/carpool/publish/AdSummary";
import MMap from '@components/utilities/MMap/MMap'
import L from "leaflet";

let MessagesMergedEn = merge(messages_en, messages_client_en);
let MessagesMergedNl = merge(messages_nl, messages_client_nl);
let MessagesMergedFr = merge(messages_fr, messages_client_fr);
let MessagesMergedEu = merge(messages_eu, messages_client_eu);

export default {
  i18n: {
    messages: {
      'en': MessagesMergedEn,
      'nl': MessagesMergedNl,
      'fr': MessagesMergedFr,
      'eu': MessagesMergedEu
    },
  },
  components: {
    SearchJourney,
    AdPlanification,
    AdRoute,
    AdSummary,
    MMap
  },
  props: {
    geoSearchUrl: {
      type: String,
      default: ""
    },
    geoRouteUrl: {
      type: String,
      default: "/georoute"
    },
    user: {
      type: Object,
      default: null
    },
    defaultPriceKm: {
      type: Number,
      default: 0.06
    },
    defaultMarginDuration: {
      type: Number,
      default: null
    },
    mapProvider:{
      type: String,
      default: ""
    },
    urlTiles:{
      type: String,
      default: ""
    },
    attributionCopyright:{
      type: String,
      default: ""
    },
    communityIds: {
      type: Array,
      default: null
    },
    initOrigin: {
      type: Object,
      default: null
    },
    initDestination: {
      type: Object,
      default: null
    },
    initRegular: {
      type: Boolean,
      default: true
    },
    initDate: {
      type: String,
      default: null
    },
    initTime: {
      type: String,
      default: null
    },
    firstAd: {
      type: Boolean,
      default: false
    },
    solidaryExclusiveAd: {
      type: Boolean,
      default: false
    },
    defaultPricesRanges:{
      type: Object,
      default: null
    },
    ad: {
      type: Object,
      default: null
    },
    isUpdate: {
      type: Boolean,
      default: false
    },
    isSearchToSave: {
      type: Boolean,
      default: false
    },
    // for minor and major update popup
    hasAsks: {
      type: Boolean,
      default: false
    },
    // for major update popup only
    hasPotentialAds: {
      type: Boolean,
      default: false
    },
    defaultTimePrecision: {
      type: Number,
      default: null
    },
    participationText: {
      type: Boolean,
      default: false
    },
    ageDisplay: {
      type: Boolean,
      default: false
    },
    eventId: {
      type: Number,
      default: null
    },
    geoCompleteResultsOrder: {
      type: Array,
      default: null
    },
    geoCompletePalette: {
      type: Object,
      default: () => ({})
    },
    geoCompleteChip: {
      type: Boolean,
      default: false
    },
<<<<<<< HEAD
    seatNumber : {
      type: Number,
      default:null
    },
    defaultSeatNumber : {
      type: Number,
      default:null
=======
    contentPassenger: { 
      type: Boolean,
      default: true
>>>>>>> 9b3bb1e0
    }
  },
  data() {
    return {
      locale: localStorage.getItem("X-LOCALE"),
      distance: 0,
      duration: 0,
      outwardDate: this.initDate,
      outwardTime: this.initTime,
      returnDate: null,
      returnTime: null,
      origin: this.initOrigin,
      destination: this.initDestination,
      regular: this.initRegular,
      step:1,
      driver: true,
      passenger: true,
      luggage: false,
      bike: false,
      backSeats: false,
      schedules: null,
      returnTrip:null,
      route: null,
      price: null,
      pricePerKm: this.isUpdate && this.ad ? this.ad.priceKm : this.defaultPriceKm,
      message: null,
      baseUrl: window.location.origin,
      loading: false,
      loadingPrice: false,
      disableNextButton: false,
      userDelegated: null, // if user delegation
      selectedCommunities: null,
      pointsToMap:[],
      directionWay:[],
      bbox:null,
      regularLifeTime: null,    // not used yet
      strictDate: null,         // not used yet
      strictRegular: null,      // not used yet
      strictPunctual: null,     // not used yet
      useTime: null,            // not used yet
      anyRouteAsPassenger: null, // not used yet
      solidaryExclusive: this.solidaryExclusiveAd,
      seats : this.defaultSeatNumber,
      snackbar: {
        show: false,
        message: "",
        color: "success"
      },
      snackErrorPublish: {
        show: false,
        message: this.$t('snackBarErrorPublish'),
        color:"error"
      },
      priceForbidden: false,
      returnTimeIsValid: true,
      initWaypoints: [],
      initWaypointsCount: this.countWaypoints(),
      initSchedule: null,
      role: null,
      dialog: false,
      oldUpdateObject: null,
      cancellationMessage: "",
      bodyIsFullyLoaded: false
    }
  },
  computed: {
    pricesRanges(){
      if(this.defaultPricesRanges){
        return this.defaultPricesRanges;
      }
      else{
        return {
          "mid":0.12,
          "high":0.3,
          "forbidden":0.5
        }
      }
    },
    hintPricePerKm() {
      let pricePerKm = this.pricePerKm;
      if (isNaN(this.pricePerKm)) pricePerKm = 0;
      return pricePerKm.toFixed(2)+'€/km';
    },
    validWaypoints() {
      if (this.route && this.route.waypoints) {
        return this.route.waypoints.filter(function(waypoint) {
          return waypoint.visible && waypoint.address;
        });
      }
      return null;
    },
    valid() {
      // For the publish button

      // step validation
      if(this.solidaryExclusive){
        if(this.step<6) return false;
      }
      else{
        if ((this.driver && this.step != 7) || (!this.driver && this.step != 5)) return false;
      }
      // role validation
      if (this.driver === false && this.passenger === false) return false;
      // route validation
      if (this.distance<=0 || this.duration<=0 || !this.origin || !this.destination || !this.route) return false;
      // punctual date validation
      if (!this.regular && !(this.outwardDate && this.outwardTime)) return false;
      // punctual roundtrip date validation
      if (!this.regular && this.returnTrip && !(this.returnDate && this.returnTime)) return false;
      // regular date validation
      if (this.regular && !this.schedules) return false;
      // regular schedules validation
      if(this.step==2 && this.regular && (this.schedules==null || this.schedules.length==0)) return false;

      // Step 2 regular schedule no return without outward
      if(this.regular && this.schedules){
        let outwardSchedulesValid = true;
        this.schedules.forEach((s, index) => {
          if(s.returnTime !== null && s.outwardTime == null){
            outwardSchedulesValid = false;
          }
        });
        return outwardSchedulesValid;
      }

      // Price to high. Forbidden to post
      if(this.priceForbidden) return false;
      // We are in update mode and initialization is not finished yet
      if (this.isValidUpdate && this.oldUpdateObject == null) return false;
      // update mode and there are no changes
      if (!this.isUpdated ) return false;

      // validation ok
      return true;
    },
    validNext() {

      // For the next button
      if(this.origin == null || this.destination == null) return false;
      if(!this.passenger && !this.driver) return false;
      if(!this.regular && !this.outwardDate) return false;
      if(!this.driver && this.step>4) return false;
      if(this.step>=7) return false;

      // Specifics by steps
      // Step 2 regular : you have to setup at least one schedule
      if(this.step==2 && this.regular && (this.schedules==null || this.schedules.length==0)) return false;

      // Step 2 regular schedule no return without outward
      if(this.step==2 && this.regular && this.schedules){
        let outwardSchedulesValid = true;
        this.schedules.forEach((s, index) => {
          if(s.returnTime !== null && s.outwardTime == null){
            outwardSchedulesValid = false;
          }
        });
        return outwardSchedulesValid;
      }

      //We get here if we give at least the departure time on the 1st day
      //So now we can check on all others days, if visible and date AND at least 1 hour is not defined -> return false
      if(this.step ==2  && this.regular){
        for (var s in this.fullschedule) {
          var i = this.fullschedule[s];
          if (i.visible) {
            if ( !i.mon && !i.tue && !i.wed && !i.thu && !i.fri && !i.sat && !i.sun )  return false;
            if ( i.outwardTime == null && i.returnTime == null) return false;
          }
        }
      }

      // Step 2 punctual : you have to set the outward time
      if(this.step==2 && ((!this.regular && !(this.outwardDate && this.outwardTime)) || this.returnTimeIsValid === false)) return false;
      // Step 2 punctual, round-trip chosen : you have to set the outward date & time
      if(this.step==2 && !this.regular && this.returnTrip && !(this.returnDate && this.returnTime)) return false;

      return true;
    },
    pointEscapedPrice(){
      return this.price.replace(".",",");
    },
    colorPricePerKm(){
      if (this.pricePerKm < this.pricesRanges.mid) {
        return "success";
      } else if (this.pricePerKm >= this.pricesRanges.mid && this.pricePerKm < this.pricesRanges.high) {
        return "warning";
      } else {
        return "error";
      }
    },
    isValidUpdate () {
      return this.isUpdate && !isEmpty(this.ad);
    },
    isUpdated () {
      if (!this.isUpdate) return true;
      else return this.isValidUpdate && !isEqual(this.oldUpdateObject, this.newUpdateObject);
    },
    isMajorUpdate () {
      if (!this.isValidUpdate || isEmpty(this.oldUpdateObject)) return false;
      let newUpdateObject = this.newUpdateObject;
      return newUpdateObject.regular !== this.oldUpdateObject.regular
        || this.oldUpdateObject.driver !== newUpdateObject.driver
        || this.oldUpdateObject.returnDate !== newUpdateObject.returnDate
        || this.oldUpdateObject.returnTime !== newUpdateObject.returnTime
        || this.oldUpdateObject.outwardDate !== newUpdateObject.outwardDate
        || this.oldUpdateObject.outwardTime !== newUpdateObject.outwardTime
        || this.oldUpdateObject.passenger !== newUpdateObject.passenger
        || !isEqual(this.oldUpdateObject.origin, newUpdateObject.origin)
        || !isEqual(this.oldUpdateObject.destination, newUpdateObject.destination)
        || newUpdateObject.pricePerKm !== this.oldUpdateObject.pricePerKm
        || !isEqual(this.oldUpdateObject.waypoints, newUpdateObject.waypoints)
        || !isEqual(this.oldUpdateObject.schedules, newUpdateObject.schedules);
    },
    newUpdateObject () {
      return this.buildAdObject();
    },
    popupTitle () {
      if (this.isMajorUpdate && this.hasAsks) return this.$t('update.popup.major_update_asks.title');
      else if (this.isMajorUpdate && this.hasPotentialAds) return this.$t('update.popup.major_update_ads.title');
      else if (!this.isMajorUpdate && this.hasAsks) return this.$t('update.popup.minor_update_asks.title');
      return '';
    },
    popupContent () {
      if (this.isMajorUpdate && this.hasAsks) return this.$t('update.popup.major_update_asks.content');
      else if (this.isMajorUpdate && this.hasPotentialAds) return this.$t('update.popup.major_update_ads.content');
      else if (!this.isMajorUpdate && this.hasAsks) return this.$t('update.popup.minor_update_asks.content');
      return '';
    },
    itemsSeatNumber() {
      return [...Array(this.seatNumber+1).keys()].slice(1);
    }
  },
  watch: {
    price() {
      //this.pricePerKm = (this.distance>0 ? Math.round(parseFloat(this.price) / this.distance * 100)/100 : this.pricePerKm);
      this.pricePerKm = (this.distance>0 ? parseFloat(this.price) / this.distance * 100/100 : this.pricePerKm);
      (this.pricePerKm>this.pricesRanges.forbidden) ? this.priceForbidden = true : this.priceForbidden = false;
    },
    distance() {
      let price = Math.round(this.distance * this.pricePerKm * 100)/100;
      this.roundPrice(price, this.regular ? 2 : 1);
    },
    route(){
      this.buildPointsToMap();
      if(this.route.direction !== null){this.buildDirectionWay();}
      this.$refs.mmapSummary.redrawMap();
      this.$refs.mmapRoute.redrawMap();
    },
    step(){
      this.$refs.mmapSummary.redrawMap();
      this.$refs.mmapRoute.redrawMap();
    },
    outwardTime(newValue,oldValue){
      if(newValue){
        this.outwardTime = (moment(newValue).isValid()) ? moment(this.ad.outwardTime).format("HH:mm") : newValue;
      }
    },
    returnTime(newValue,oldValue){
      if(newValue){
        this.returnTime = (moment(newValue).isValid()) ? moment(this.ad.returnTime).format("HH:mm") : newValue;
      }
    },
    ad: {
      immediate: true,
      handler () {
        const self = this;
        if(this.ad){
          this.origin = this.ad.origin;
          this.outwardDate = this.ad.outwardDate;
          this.outwardTime = moment(this.ad.outwardTime).utc().format();
          this.returnDate = this.ad.returnDate;
          this.returnTime = moment(this.ad.returnTime).isValid() ? moment(this.ad.returnTime).format() : null;
          this.initWaypoints = this.ad.outwardWaypoints.filter(point => {return point.address.id !== self.initOrigin.id && point.address.id !== self.initDestination.id;});
          this.initSchedule = isEmpty(this.ad.schedule) ? {} : this.ad.schedule;
          this.seats = this.ad.seatsDriver;
          this.luggage = this.ad.luggage;
          this.smoke = this.ad.smoke;
          this.bike = this.ad.bike;
          this.backSeats = this.ad.backSeats;
          this.music = this.ad.music;
          this.message = this.ad.message;
          this.price = parseFloat(this.ad.outwardDriverPrice);
          this.pricePerKm = parseFloat(this.ad.priceKm);
          this.role = this.ad.role;
          this.driver = this.ad.role === 1 || this.ad.role === 3;
          this.passenger = this.ad.role === 2 || this.ad.role === 3;
        }
      }
    }
  },
  methods: {
    buildPointsToMap: function(){
      this.pointsToMap.length = 0;
      // Set the origin point with custom icon
      if(this.origin !== null && this.origin !== undefined){
        let pointOrigin = this.buildPoint(this.origin.latitude,this.origin.longitude,this.origin.displayLabel,"/images/cartography/pictos/origin.png",[36, 42],[10, 25]);
        this.pointsToMap.push(pointOrigin);
      }
      // Set all the waypoints (default icon for now)
      this.route.waypoints.forEach((waypoint, index) => {
        if(waypoint.address != null){
          let currentWaypoint = this.buildPoint(waypoint.address.latitude,waypoint.address.longitude,waypoint.address.displayLabel);
          this.pointsToMap.push(currentWaypoint);
        }
      });
      // Set the destination point with custom icon
      if(this.destination !== null && this.destination !== undefined){
        let pointDestination = this.buildPoint(this.destination.latitude,this.destination.longitude,this.destination.displayLabel,"/images/cartography/pictos/destination.png",[36, 42],[10, 25]);
        this.pointsToMap.push(pointDestination);
      }
    },
    buildDirectionWay(){
      // You need to push the entire directPoints array because the MMap component can show multiple journeys
      this.directionWay.length = 0;
      let currentDirectionWay = {
        latLngs:this.route.direction.directPoints
      };
      this.directionWay.push(currentDirectionWay);
    },
    buildPoint: function(lat,lng,title="",pictoUrl="",size=[],anchor=[]){
      let point = {
        title:title,
        latLng:L.latLng(lat, lng),
        icon: {}
      };

      if(pictoUrl!==""){
        point.icon = {
          url:pictoUrl,
          size:size,
          anchor:anchor
        }
      }

      return point;
    },
    buildUrl(route) {
      return `${this.baseUrl}/${route}`;
    },
    searchChanged: function(search) {
      this.passenger = search.passenger;
      this.driver = search.driver;
      this.origin = search.origin;
      this.destination = search.destination;
      this.regular = search.regular;
      this.outwardDate = search.date;
    },
    planificationChanged(planification) {
      this.outwardDate = planification.outwardDate;
      this.outwardTime = planification.outwardTime;
      this.returnDate = planification.returnDate;
      this.returnTime = planification.returnTime;
      this.schedules = planification.schedules;
      this.returnTrip = planification.returnTrip;
      this.fullschedule = planification.fullschedule;
      this.returnTimeIsValid = planification.returnTimeIsValid;
    },
    routeChanged(route) {
      if (this.isValidUpdate && this.initWaypointsCount && this.initWaypointsCount > 0) {
        this.initWaypointsCount--;
        if (this.initWaypointsCount === 0) {
          this.bodyIsFullyLoaded = true;
          this.oldUpdateObject = this.buildAdObject();
        }
      }
      this.route = route;
      this.origin = route.origin;
      this.destination = route.destination;
      this.distance = route.direction ? route.direction.distance : null;
      this.duration = route.direction ? route.direction.duration : null;
      this.selectedCommunities = route.communities ? route.communities : null;
    },
    postAd() {
      let postObject = this.buildAdObject();
      this.loading = true;
      maxios.post(this.buildUrl(this.$t('route.publish')),postObject,{
        headers:{
          'content-type': 'application/json'
        }
      })
        .then(response => {
          if (response.data) {
            if(response.data.message == 'error'){
              this.snackErrorPublish.show = true;
              this.loading = false;
            }
            else{
              window.location.href = this.$t('route.myAds');
            }
          }
          //console.log(response);
        })
        .catch(function (error) {
          console.log(error);
        })
        .finally(() => {
          // this.loading = false;
        });
    },
    updateAd () {
      // double check
      if (!this.isValidUpdate) {
        this.snackbar = {
          message: this.$t('update.unavailable'),
          color: "error",
          show: true
        };
        return;
      }
      this.dialog = false;
      let postObject = this.buildAdObject();
      if (this.isMajorUpdate) {
        postObject.cancellationMessage = this.cancellationMessage;
      }
      this.loading = true;
      maxios.put(this.buildUrl(this.$t('route.update', {id: this.ad.id})),postObject,{
        headers:{
          'content-type': 'application/json'
        }
      })
        .then(response => {
          if (response.data) {
            if(response.data.message == 'error'){
              this.snackErrorPublish.show = true;
              this.loading = false;
            }
            else{
              maxios.post(this.$t("route.cleanOrphans"), {})
                .then(res => {
                  window.location.href = this.$t('route.myAds');
                });
            }
          }
        })
        .catch(error => {
          console.log(error);
          this.snackbar = {
            message: this.isSearchToSave ? this.$t('searchToSave.error') : this.$t('update.error'),
            color: "error",
            show: true
          };
          this.loading = false;
        })
        .finally(() => {
          // this.loading = false;
        });
    },
    buildAdObject () {
      let postObject = {
        regular: this.regular,
        driver: this.driver,
        passenger: this.passenger,
        origin: this.origin,
        destination: this.destination,
        solidaryExclusive: this.solidaryExclusive,
        eventId : this.eventId,
      };
      if (this.isValidUpdate) postObject.id = this.ad.id;
      if (this.userDelegated) postObject.userDelegated = this.userDelegated;
      if (this.validWaypoints) postObject.waypoints = this.validWaypoints;
      if (this.selectedCommunities) postObject.communities = this.selectedCommunities;
      if (!this.regular) {
        if (this.outwardDate) postObject.outwardDate = this.outwardDate;
        if (this.outwardTime) postObject.outwardTime = this.outwardTime;
        if (this.returnDate) postObject.returnDate = this.returnDate;
        if (this.returnTime) postObject.returnTime = this.returnTime;
      } else if (this.schedules) {
        postObject.schedules = this.schedules;
      }
      // seats proposed as a driver (not handled yet for passengers)
      if (this.driver && this.seats) postObject.seatsDriver = this.seats;
      if (this.luggage != null) postObject.luggage = this.luggage;
      if (this.bike != null) postObject.bike = this.bike;
      if (this.backSeats != null) postObject.backSeats = this.backSeats;
      // price chosen by the driver (not handled yet for passengers)

      postObject.outwardDriverPrice = 0;
      if (this.driver && this.price) {
        // for now we just handle the outward price
        postObject.outwardDriverPrice = this.solidaryExclusive ? 0 : this.price;
      }

      postObject.priceKm = 0;
      if (this.pricePerKm){
        postObject.priceKm = this.solidaryExclusive ? 0 : this.pricePerKm;
      }

      if (this.message != null) postObject.message = this.message;
      // the following parameters are not used yet but we keep them here for possible future use
      if (this.regularLifetime) postObject.regularLifetime = this.regularLifetime;
      if (this.strictDate) postObject.strictDate = this.strictDate;
      if (this.strictRegular) postObject.strictRegular = this.strictRegular;
      if (this.strictPunctual) postObject.strictPunctual = this.strictPunctual;
      if (this.useTime) postObject.useTime = this.useTime;
      if (this.anyRouteAsPassenger) postObject.anyRouteAsPassenger = this.anyRouteAsPassenger;

      return postObject;
    },
    roundPrice (price, frequency, doneByUser = false) {
      if (price >= 0 && frequency > 0) {
        this.loadingPrice = true;
        maxios.post(this.$t('route.roundPrice'), {
          value: price,
          frequency: frequency
        }).then(resp => {
          if(this.price !== resp.data.value) {
            this.price = resp.data.value;
            if (doneByUser === true) {
              this.snackbar = {
                message: this.$t('messageRoundedPrice'),
                color: "success",
                show: true
              };
            }
          }
        }).catch(error => {
          // if an error occurred we set the original price
          this.price = price;
        }).finally(() => {
          this.loadingPrice = false;
          this.disableNextButton = false;
        })
      }
    },
    countWaypoints () {
      if (!isEmpty(this.initOrigin) && !isEmpty(this.initDestination)) {
        return 2;
      } else if (!isEmpty(this.initOrigin) || !isEmpty(this.initDestination)) {
        return 1;
      } else return 0;
    }
  }
};
</script>
<style scoped lang="scss">
#loading-screen {
  position: absolute;
  top: 0;
  left: 0;
  right: 0;
  bottom: 0;
  opacity: 0.8;
  z-index: 1000;
  background: lightgray;
}
</style><|MERGE_RESOLUTION|>--- conflicted
+++ resolved
@@ -880,7 +880,6 @@
       type: Boolean,
       default: false
     },
-<<<<<<< HEAD
     seatNumber : {
       type: Number,
       default:null
@@ -888,11 +887,6 @@
     defaultSeatNumber : {
       type: Number,
       default:null
-=======
-    contentPassenger: { 
-      type: Boolean,
-      default: true
->>>>>>> 9b3bb1e0
     }
   },
   data() {
