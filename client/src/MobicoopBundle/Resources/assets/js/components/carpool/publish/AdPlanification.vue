<template>
  <v-container fluid>
    <v-form v-if="!regular">
      <!-- Punctual -->
      <!-- First row -->
      <v-row
        align="center"
        justify="center"
        dense
      >
        <!-- Outward date -->
        <v-col
          cols="5"
          offset="2"
        >
          <v-menu
            v-model="menuOutwardDate"
            :close-on-content-click="false"
            transition="scale-transition"
            offset-y
            min-width="290px"
          >
            <template v-slot:activator="{ on }">
              <v-text-field
                :value="computedOutwardDateFormat"
                :label="$t('outwardDate.label')"
                readonly
                clearable
                v-on="on"
                @click:clear="clearOutwardDate"
              >
                <v-icon
                  slot="prepend"
                >
                  mdi-arrow-right-circle-outline
                </v-icon>
              </v-text-field>
            </template>
            <v-date-picker
              v-model="outwardDate"
              :locale="locale"
              no-title
              :min="nowDate"
              first-day-of-week="1"
              @input="menuOutwardDate = false"
              @change="change(),clearOtherFields(),checkMinReturnTime(),checkIfTimeIsValid()"
            />
          </v-menu>
        </v-col>

        <!-- Outward time -->
        <v-col
          cols="4"
        >
          <v-menu
            ref="menuOutwardTime"
            v-model="menuOutwardTime"
            :close-on-content-click="false"
            :return-value.sync="outwardTime"
            transition="scale-transition"
            offset-y
            max-width="290px"
            min-width="290px"
          >
            <template v-slot:activator="{ on }">
              <v-text-field
                v-model="outwardTime"
                :label="$t('outwardTime.label')"
                prepend-icon=""
                readonly
                clearable
                v-on="on"
                @click:clear="clearOutwardTime"
              />
            </template>
            <v-time-picker
              v-if="menuOutwardTime"
              v-model="outwardTime"
              format="24hr"
              :min="maxTimeIfToday"
              header-color="secondary"
              @click:minute="$refs.menuOutwardTime.save(outwardTime)"
              @change="change(), checkMinReturnTime(), checkIfTimeIsValid()"
            />
          </v-menu>
        </v-col>
        <v-col
          cols="1"
        >
          <v-tooltip
            color="info"
            right
          >
            <template v-slot:activator="{ on }">
              <v-icon
                v-on="on"
              >
                mdi-help-circle-outline
              </v-icon>
            </template>
            <span>
              {{ infoMarginTime }}</span>
          </v-tooltip>
        </v-col>
      </v-row>

      <!-- Second row -->
      <v-row
        align="center"
        dense
      >
        <!-- Return trip ? -->
        <v-col
          cols="2"
        >
          <v-checkbox
            v-model="returnTrip"
            class="mt-0"
            :label="$t('returnTrip.label')"
            color="primary"
            hide-details
            @change="checkReturnDesactivate($event),change()"
          />
        </v-col>

        <!-- Return date -->
        <v-col
          cols="5"
        >
          <v-menu
            v-model="menuReturnDate"
            :close-on-content-click="false"
            transition="scale-transition"
            offset-y
            min-width="290px"
          >
            <template v-slot:activator="{ on }">
              <v-text-field
                :value="computedReturnDateFormat"
                :label="$t('returnDate.label')"
                prepend-icon=""
                readonly
                clearable
                v-on="on"
                @click:clear="clearReturnDate"
              >
                <v-icon
                  slot="prepend"
                >
                  mdi-arrow-left-circle-outline
                </v-icon>
              </v-text-field>
            </template>
            <v-date-picker
              v-model="returnDate"
              :locale="locale"
              no-title
              first-day-of-week="1"
              :min="outwardDate"
              @input="menuReturnDate = false"
              @change="checkDateReturn($event),change(), checkMinReturnTime(), checkIfTimeIsValid()"
            />
          </v-menu>
        </v-col>

        <!-- Return time -->
        <v-col
          cols="4"
        >
          <v-menu
            ref="menuReturnTime"
            v-model="menuReturnTime"
            :close-on-content-click="false"
            :return-value.sync="returnTime"
            transition="scale-transition"
            offset-y
            max-width="290px"
            min-width="290px"
          >
            <template v-slot:activator="{ on }">
              <v-text-field
                v-model="returnTime"
                :label="$t('returnTime.label')"
                prepend-icon=""
                readonly
                clearable
                v-on="on"
                @click:clear="clearReturnTime"
              />
            </template>
            <v-time-picker
              v-if="menuReturnTime"
              v-model="returnTime"
              format="24hr"
              header-color="secondary"
              :min="minReturnTime"
              @click:minute="$refs.menuReturnTime.save(returnTime)"
              @change="checkDateReturn($event),change(),checkIfTimeIsValid()"
            />
          </v-menu>
        </v-col>
        <v-col
          cols="1"
        >
          <v-tooltip
            color="info"
            right
          >
            <template v-slot:activator="{ on }">
              <v-icon
                v-on="on"
              >
                mdi-help-circle-outline
              </v-icon>
            </template>
            <span> {{ infoMarginTime }}
            </span>
          </v-tooltip>
        </v-col>
      </v-row>
      <v-row v-if="returnTimeIsValid == false">
        <v-col>
          <p class="error--text">
            {{ $t('errorReturnTime') }}
          </p>
        </v-col>  
      </v-row>  
    </v-form>
    
    <!-- Regular -->
    <v-form v-else>
      <!-- we have a maximum of 7 different schedules, we iterate on them -->
      <v-row
        v-for="item in activeSchedules"
        :key="item.id"
        align="center"
        justify="center"
      >
        <v-col
          cols="10"
        >
          <!-- Schedule -->
          <v-card>
            <!-- Checkboxes for the days -->
            <v-row
              align="center"
              justify="space-around"
              dense
            >
              <v-checkbox
                v-model="item.mon"
                label="L"
                color="primary"
                :disabled="false"
                @change="change(), getValueCheckbox($event,item,'mon')"
              />
              <v-checkbox
                v-model="item.tue"
                label="Ma"
                color="primary"
                @change="change(), getValueCheckbox($event,item,'tue')"
              />
              <v-checkbox
                v-model="item.wed"
                label="Me"
                color="primary"
                @change="change(), getValueCheckbox($event,item,'wed')"
              />
              <v-checkbox
                v-model="item.thu"
                label="J"
                color="primary"
                @change="change(), getValueCheckbox($event,item,'thu')"
              />
              <v-checkbox
                v-model="item.fri"
                label="V"
                color="primary"
                @change="change(), getValueCheckbox($event,item,'fri')"
              />
              <v-checkbox
                v-model="item.sat"
                label="S"
                color="primary"
                @change="change(), getValueCheckbox($event,item,'sat')"
              />
              <v-checkbox
                v-model="item.sun"
                label="D"
                color="primary"
                @change="change(), getValueCheckbox($event,item,'sun')"
              />
            </v-row>

            <!-- Times -->
            <v-row
              align="center"
              justify="space-around"
              dense
            >
              <!-- Outward time -->
              <v-col
                cols="5"
              >
                <v-menu
                  v-model="item.menuOutwardTime"
                  :close-on-content-click="false"
                  transition="scale-transition"
                  offset-y
                  max-width="290px"
                  min-width="290px"
                >
                  <template v-slot:activator="{ on }">
                    <v-text-field
                      v-model="item.outwardTime"
                      :hint="item.id > 0 ? $t('ui.form.optional') : ''"
                      persistent-hint
                      :label="$t('regularOutwardTime.label')"
                      prepend-icon=""
                      readonly
                      v-on="on"
                    >
                      <v-icon
                        slot="prepend"
                      >
                        mdi-arrow-right-circle
                      </v-icon>
                    </v-text-field>
                  </template>
                  <!-- 
                    we can't use $refs with v-for : https://vuejs.org/v2/guide/components-edge-cases.html#Accessing-Child-Component-Instances-amp-Child-Elements 
                    because $refs are not reactive, we have to use a custom method closeOutwardTime() which will close the menu
                    -->
                  <v-time-picker
                    v-if="item.menuOutwardTime"
                    v-model="item.outwardTime"
                    format="24hr"
                    header-color="secondary"
                    :disabled="item.outwardDisabled"
                    @click:minute="closeOutwardTime(item.id)"
                    @change="change(),blockTimeRegular($event,item.id)"
                  />
                </v-menu>
              </v-col>
              <v-col
                cols="1"
              >
                <v-tooltip
                  color="info"
                  right
                >
                  <template v-slot:activator="{ on }">
                    <v-icon
                      v-on="on"
                    >
                      mdi-help-circle-outline
                    </v-icon>
                  </template>
                  <span>{{ infoMarginTime }}
                  </span>
                </v-tooltip>
              </v-col>

              <!-- Return time -->
              <v-col
                cols="5"
              >
                <v-menu
                  v-model="item.menuReturnTime"
                  :close-on-content-click="false"
                  transition="scale-transition"
                  offset-y
                  max-width="290px"
                  min-width="290px"
                >
                  <template v-slot:activator="{ on }">
                    <v-text-field
                      v-model="item.returnTime"
                      :label="$t('regularReturnTime.label')"
                      :hint="$t('ui.form.optional')"
                      persistent-hint
                      prepend-icon=""
                      readonly
                      v-on="on"
                    >
                      <v-icon
                        slot="prepend"
                      >
                        mdi-arrow-left-circle
                      </v-icon>
                    </v-text-field>
                  </template>
                  <!-- 
                    we can't use $refs with v-for : https://vuejs.org/v2/guide/components-edge-cases.html#Accessing-Child-Component-Instances-amp-Child-Elements 
                    because $refs are not reactive, we have to use a custom method close() which will close the menu
                    -->
                  <v-time-picker
                    v-if="item.menuReturnTime"
                    v-model="item.returnTime"
                    format="24hr"
                    header-color="secondary"
                    :disabled="item.returnDisabled"
                    @click:minute="closeReturnTime(item.id)"
                    @change="change()"
                  />
                </v-menu>
              </v-col>
              <v-col
                cols="1"
              >
                <v-tooltip
                  color="info"
                  right
                >
                  <template v-slot:activator="{ on }">
                    <v-icon
                      v-on="on"
                    >
                      mdi-help-circle-outline
                    </v-icon>
                  </template>
                  <span>{{ infoMarginTime }}
                  </span>
                </v-tooltip>
              </v-col>
            </v-row>
            
            <!-- Remove schedule -->
            <v-row
              align="center"
              justify="end"
              dense
            >
              <v-col
                cols="2"
              >
                <v-btn
                  v-if="item.id>0"
                  text
                  icon
                  @click="removeSchedule(item.id)"
                >
                  <v-icon>
                    mdi-delete-circle
                  </v-icon>
                </v-btn>
              </v-col>
            </v-row>
          </v-card>
        </v-col>
      </v-row>

      <!-- Add schedule -->
      <v-row
        v-if="!schedules[6].visible"
        align="center" 
        justify="center"
        dense
      >
        <v-col
          cols="10"
        >
          <v-btn
            text
            icon
            :disabled="!checkIfCurrentScheduleOk"
            @click="addSchedule"
          >
            <v-icon>
              mdi-plus-circle-outline
            </v-icon>
            {{ $t('addSchedule') }}
          </v-btn>
        </v-col>
      </v-row>
    </v-form>
  </v-container>
</template>

<script>
import moment from "moment";
import { merge } from "lodash";
import Translations from "@translations/components/carpool/publish/AdPlanification.json";
import TranslationsClient from "@clientTranslations/components/carpool/publish/AdPlanification.json";

let TranslationsMerged = merge(Translations, TranslationsClient);

export default {
  i18n: {
    messages: TranslationsMerged,
  },
  components: {
  },
  props: {
    regular: {
      type: Boolean,
      default: false
    },
    initOutwardDate: {
      type: String,
      default: null
    },
    initOutwardTime: {
      type: String,
      default: null
    },
    defaultMarginTime: {
      type: Number,
      default: null
    },
    route: {
      type: Object,
      default: null
    },
  },
  data() {
    return {
      outwardDate: this.initOutwardDate,
      outwardTime: this.initOutwardTime,
      returnDate: null,
      returnTime: null,
      menuOutwardDate: false,
      menuOutwardTime: false,
      menuReturnDate: false,
      menuReturnTime: false,
      returnTrip: false,
      marginTime: this.defaultMarginTime,
      locale: this.$i18n.locale,
      arrayDay : ['mon','tue','wed','thu','fri','sat','sun'],
      schedules: [],
      maxDateFromOutward : null,
      maxTimeFromOutward : null,
      maxTimeIfToday : null,
      nowDate : new Date().toISOString().slice(0,10),
      minReturnTime : null,
      returnTimeIsValid : true,
    };
  },
  computed: {
    computedOutwardDateFormat() {
      return this.outwardDate
        ? moment(this.outwardDate).format(this.$t("ui.i18n.date.format.fullDate"))
        : "";
    },
    computedReturnDateFormat() {
      return this.returnDate
        ? moment(this.returnDate).format(this.$t("ui.i18n.date.format.fullDate"))
        : "";
    },
    activeSchedules() {
      return this.schedules.filter(function(schedule) {
        return schedule.visible;
      });
    },
    infoMarginTime() {
      return this.$t("marginTooltip",{margin: this.marginTime/60})
    },
    checkIfCurrentScheduleOk(){
      for (var s in this.activeSchedules){
        var i = this.activeSchedules[s];

        if ( !i.mon && !i.tue && !i.wed && !i.thu && !i.fri && !i.sat && !i.sun ) {
          return false;
        }
        if ( i.outwardTime == null && i.returnTime == null) return false;

      }
      return true;
    },
  },
  watch: {
    initOutwardDate() {
      this.outwardDate = this.initOutwardDate;
    },
  },
  created:function(){
    moment.locale(this.locale); // DEFINE DATE LANGUAGE
    this.setData();
  },

  methods: {
    change() {
      let validSchedules = JSON.parse(JSON.stringify(this.activeSchedules)); // little tweak to deep copy :)

      for (var i=0;i<validSchedules.length;i++) {

        if (!((validSchedules[i].mon || validSchedules[i].tue || validSchedules[i].wed || validSchedules[i].thu || validSchedules[i].fri || validSchedules[i].sat || validSchedules[i].sun) && (validSchedules[i].outwardTime || validSchedules[i].returnTime))) {
          validSchedules.splice(i);
        } else {
          delete validSchedules[i].id;
          delete validSchedules[i].visible;
          delete validSchedules[i].menuOutwardTime;
          delete validSchedules[i].menuReturnTime;
        }

      }
      this.$emit("change", {
        outwardDate: this.outwardDate,
        fullschedule : this.schedules,
        outwardTime: this.outwardTime,
        returnDate: this.returnDate,
        returnTime: this.returnTime,
        returnTrip: this.returnTrip,
        schedules: validSchedules,
        returnTimeIsValid: this.returnTimeIsValid,
      });
      console.error(this.returnTimeIsValid)
    },
    checkDateReturn(e){
      this.returnTrip = e ? true : false;
    },
<<<<<<< HEAD
    blockDate(){
      // this.maxDateFromOutward = this.outwardDate
      // //We are Today -> we block min time for outwardTime < now time
      // this.maxTimeIfToday = (this.maxDateFromOutward == this.nowDate) ? moment().format('H:mm') : null;
    },
    blockTime(){
      // this.maxTimeReturnCalcul = moment(this.outwardDate+' '+this.outwardTime).add(this.route.direction.duration,'seconds').format("HH:mm");
      // this.maxDateReturnCalcul = moment(this.outwardDate+' '+this.outwardTime).add(this.route.direction.duration,'seconds').format("YYYY-MM-DD");

      // if (this.returnTrip) this.setDefaultDateIfEmpty()
      // //Security -> if try to set return then outward, if outward is more far, we set return = outward
      // if ( this.outwardDate > this.returnDate )  this.returnDate = this.outwardDate;
    },
    setDefaultDateIfEmpty(){
      // this.returnDate = this.outwardDate
      // this.returnTrip = true;
      // if (this.maxTimeReturnCalcul != null ){
      //   this.returnTime = this.maxTimeReturnCalcul
      //   this.maxTimeFromOutward = this.maxTimeReturnCalcul
      // }
      // if (this.maxDateReturnCalcul != null ) {
      //   this.returnDate = this.maxDateReturnCalcul
      //   this.maxDateFromOutward = this.maxDateReturnCalcul

      // }
=======
    checkMinReturnTime(){
      if (this.returnDate == this.outwardDate) {
        this.minReturnTime = moment(this.outwardDate+' '+this.outwardTime).add(this.route.direction.duration,'seconds').format("HH:mm");
      } else { 
        this.minReturnTime = null; 
      }
    },
    checkIfTimeIsValid(){
      if (moment(this.returnDate+' '+this.returnTime) < moment(this.outwardDate+' '+this.outwardTime).add(this.route.direction.duration,'seconds')){
        this.returnTimeIsValid = false;
        this.change();
      } else {
        this.returnTimeIsValid = true;
        this.change();
      }
>>>>>>> b0a95a4e
    },
    clearOtherFields(){
      this.outwardTime = null;
      this.returnDate = null;
      this.returnTime = null;
    },
    
    blockTimeRegular(e,id){
      // test to allow return time to be set before outward time for regular work
      if(id !=0 && this.schedules[id-1]['returnTime'] === null) {
        // console.error("");
      }else {
        this.schedules[id].maxTimeFromOutwardRegular = e;
      }
    },
    checkReturnDesactivate(e){
      if (!e) {
        this.returnDate = null
        this.returnTime = null
        this.returnTrip = false;
      }
    },
    getValueCheckbox(event,item,day){

      //If we have more than 1 day and checkbox is set to true
      if (this.activeSchedules.length > 1){
        var id = item.id;
        //We check a day
        //Patch : we un disabled the currents time for block selected, see TODO
        this.schedules[id].outwardDisabled = false;
        this.schedules[id].returnDisabled = false;

        if (event) {
          this.verifCurrentdDayInAllSchedules(day,id)
          // We uncheck a day
        }else{

          // TODO verif if all schedule have current day open, not just the currrent one
        }

      }
    },

    verifCurrentdDayInAllSchedules(day,currentSchedule){

      //Loop in active shcedules to find others day check
      for (var j in this.activeSchedules) {
        var c = this.activeSchedules[j];

        // Check if not active shcedule , then loop for check if other schedule have same day check
        if (c.id != currentSchedule) {

          if (c.mon && day == 'mon') this.checkOutwardReturnAndDisabled(c);
          if (c.tue && day == 'tue') this.checkOutwardReturnAndDisabled(c);
          if (c.wed && day == 'wed') this.checkOutwardReturnAndDisabled(c);
          if (c.thu && day == 'thu') this.checkOutwardReturnAndDisabled(c);
          if (c.fri && day == 'fri') this.checkOutwardReturnAndDisabled(c);
          if (c.sat && day == 'sat') this.checkOutwardReturnAndDisabled(c);
          if (c.sun && day == 'sun') this.checkOutwardReturnAndDisabled(c);

        }
      }
    },
    checkOutwardReturnAndDisabled(c){
      if (c.outwardTime) {
        for (var k in this.activeSchedules) {
          var v = this.activeSchedules[k];
          if (v.id != c.id) {
            this.activeSchedules[k].outwardDisabled = true;
            this.activeSchedules[k].outwardTime = null;
          }
        }
      }
      if (c.returnTime) {
        for (var l in this.activeSchedules) {
          var b = this.activeSchedules[l];
          if (b.id != c.id) {
            this.activeSchedules[l].returnDisabled = true;
            this.activeSchedules[l].returnTime = null;
          }
        }
      }
    },
    //Fill array for verification time + date
    setData(){

      //Fill array schedules
      for (var j in [0,1,2,3,4,5,6]){
        this.schedules.push({
          id:j,
          visible: false,
          mon: false,
          tue: false,
          wed: false,
          thu: false,
          fri: false,
          sat: false,
          sun: false,
          outwardTime: null,
          returnTime: null,
          menuOutwardTime: false,
          menuReturnTime: false,
          outwardDisabled : false,
          returnDisabled : false,
          maxTimeFromOutwardRegular : null
        });
      }
      this.schedules[0].visible = true;
    },

    clearOutwardDate() {
      this.outwardDate = null;
      this.change();
    },
    clearOutwardTime() {
      this.outwardTime = null;
      this.change();
    },
    clearReturnDate() {
      this.returnDate = null;
      this.change();
    },
    clearReturnTime() {
      this.returnTime = null;
      this.change();
    },
    closeOutwardTime(id) {
      for (var i in this.schedules) {
        if (this.schedules[i].id == id) {
          this.schedules[i].menuOutwardTime = false;
          break;
        }
      }
    },
    closeReturnTime(id) {
      for (var i in this.schedules) {
        if (this.schedules[i].id == id) {
          this.schedules[i].menuReturnTime = false;
          break;
        }
      }
    },
    removeSchedule(id) {
      for (var i in this.schedules) {
        if (this.schedules[i].id == id) {
          this.schedules[i].visible = false;
          break;
        }
      }
      this.change();
    },
    addSchedule() {
      for (var i in this.schedules) {
        if (!this.schedules[i].visible) {
          this.schedules[i].visible = true;
          break;
        }
      }
      this.change();
    },
  }
};
</script><|MERGE_RESOLUTION|>--- conflicted
+++ resolved
@@ -609,33 +609,6 @@
     checkDateReturn(e){
       this.returnTrip = e ? true : false;
     },
-<<<<<<< HEAD
-    blockDate(){
-      // this.maxDateFromOutward = this.outwardDate
-      // //We are Today -> we block min time for outwardTime < now time
-      // this.maxTimeIfToday = (this.maxDateFromOutward == this.nowDate) ? moment().format('H:mm') : null;
-    },
-    blockTime(){
-      // this.maxTimeReturnCalcul = moment(this.outwardDate+' '+this.outwardTime).add(this.route.direction.duration,'seconds').format("HH:mm");
-      // this.maxDateReturnCalcul = moment(this.outwardDate+' '+this.outwardTime).add(this.route.direction.duration,'seconds').format("YYYY-MM-DD");
-
-      // if (this.returnTrip) this.setDefaultDateIfEmpty()
-      // //Security -> if try to set return then outward, if outward is more far, we set return = outward
-      // if ( this.outwardDate > this.returnDate )  this.returnDate = this.outwardDate;
-    },
-    setDefaultDateIfEmpty(){
-      // this.returnDate = this.outwardDate
-      // this.returnTrip = true;
-      // if (this.maxTimeReturnCalcul != null ){
-      //   this.returnTime = this.maxTimeReturnCalcul
-      //   this.maxTimeFromOutward = this.maxTimeReturnCalcul
-      // }
-      // if (this.maxDateReturnCalcul != null ) {
-      //   this.returnDate = this.maxDateReturnCalcul
-      //   this.maxDateFromOutward = this.maxDateReturnCalcul
-
-      // }
-=======
     checkMinReturnTime(){
       if (this.returnDate == this.outwardDate) {
         this.minReturnTime = moment(this.outwardDate+' '+this.outwardTime).add(this.route.direction.duration,'seconds').format("HH:mm");
@@ -651,7 +624,6 @@
         this.returnTimeIsValid = true;
         this.change();
       }
->>>>>>> b0a95a4e
     },
     clearOtherFields(){
       this.outwardTime = null;
