--- conflicted
+++ resolved
@@ -556,7 +556,6 @@
       type: Number,
       default: null
     },
-<<<<<<< HEAD
     urlTiles:{
       type: String,
       default: ""
@@ -564,8 +563,7 @@
     attributionCopyright:{
       type: String,
       default: ""
-    }
-=======
+    },
     community: {
       type: Object,
       default: null
@@ -592,7 +590,6 @@
     },
 
 
->>>>>>> c0de83da
   },
   data() {
     return {
@@ -809,11 +806,7 @@
             // window.location.href = urlRedirect;
             window.location.href = "/";
           }
-<<<<<<< HEAD
           //console.log(response);
-=======
-          // console.log(response);
->>>>>>> c0de83da
         })
         .catch(function (error) {
           console.log(error);
