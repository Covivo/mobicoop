<template>
  <div>
    <v-list-item
      class="pa-0"
      @click="showProfileDialog = true"
    >
      <!--Carpooler avatar-->
      <ProfileAvatar
        :avatar="carpooler.avatars[1]"
        :experienced="carpooler.experienced"
        :minimized="true"
      />
      <!--Carpooler data-->
      <v-list-item-content>
        <v-list-item-title class="font-weight-bold">
          {{ carpooler.givenName }} {{ carpooler.shortFamilyName }}
        </v-list-item-title>

        <v-list-item-title v-if="ageDisplay">
          {{ age }}
        </v-list-item-title>
      </v-list-item-content>
      <span
<<<<<<< HEAD
        v-if="carpooler.verifiedIdentity !== null"
=======
        v-if="carpooler.verifiedIdentity !== null && carpooler.verifiedIdentity !== undefined"
>>>>>>> 120c9f6e
        class="mr-2"
      >
        <verified-identity
          :verified-identity="carpooler.verifiedIdentity"
        />
      </span>
      <v-img
        v-if="hasBadges && gamificationActive"
        src="/images/badge.png"
        contain
        max-width="25"
      >
        <p class="caption text-center mt-1 primary--text font-weight-bold">
          {{ carpooler.numberOfBadges }}
        </p>
      </v-img>
    </v-list-item>
    <PopupPublicProfile
      :carpooler-id="carpooler.id"
      :carpooler-name="carpooler.givenName+' '+carpooler.shortFamilyName"
      :show-profile-dialog="showProfileDialog"
      @dialogClosed="showProfileDialog = false"
    />
  </div>
</template>

<script>
import moment from "moment";
import ProfileAvatar from "@components/user/profile/ProfileAvatar";
import PopupPublicProfile from "@components/user/profile/PopupPublicProfile";
import VerifiedIdentity from "@components/user/profile/VerifiedIdentity";
import {messages_en, messages_fr, messages_eu, messages_nl} from "@translations/components/carpool/utilities/CarpoolerSummary/";

export default {
  i18n: {
    messages: {
      'en': messages_en,
      'nl': messages_nl,
      'fr': messages_fr,
      'eu':messages_eu
    },
  },
  components:{
    ProfileAvatar,
    PopupPublicProfile,
    VerifiedIdentity
  },
  props: {
    carpooler: {
      type: Object,
      required: true
    },
    ageDisplay: {
      type: Boolean,
      default: false
    }
  },
  data () {
    return {
      locale: localStorage.getItem("X-LOCALE"),
      hasBadges: this.carpooler.numberOfBadges>0 ? true : false,
      showProfileDialog: false
    }
  },
  computed: {
    age (){
      if (this.carpooler.birthYear) {
        return moment().diff(moment([this.carpooler.birthYear]),'years') + ' ' + this.$t("birthYears");
      } else {
        return null;
      }
    },
    gamificationActive(){
      return this.$store.getters['g/isActive'];
    }
  },
  created() {
    moment.locale(this.locale); // DEFINE DATE LANGUAGE
  }
}
</script>

<style scoped>

</style><|MERGE_RESOLUTION|>--- conflicted
+++ resolved
@@ -21,11 +21,7 @@
         </v-list-item-title>
       </v-list-item-content>
       <span
-<<<<<<< HEAD
-        v-if="carpooler.verifiedIdentity !== null"
-=======
         v-if="carpooler.verifiedIdentity !== null && carpooler.verifiedIdentity !== undefined"
->>>>>>> 120c9f6e
         class="mr-2"
       >
         <verified-identity
