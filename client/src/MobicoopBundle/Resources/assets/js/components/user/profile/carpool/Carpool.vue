--- conflicted
+++ resolved
@@ -91,10 +91,6 @@
   },
   methods: {
     checkAsks() {
-<<<<<<< HEAD
-      this.hasAtLeastOneAsk = true;
-      this.hasAtLeastOneAcceptedAsk = true;
-=======
       this.ad.results.forEach(result => {
         if (result.pendingAsk || result.initiatedAsk) {
           this.hasAtLeastOneAsk = true;
@@ -103,7 +99,6 @@
           this.hasAtLeastOneAcceptedAsk = true;
         }
       });
->>>>>>> ec427723
     }
   }
 }
