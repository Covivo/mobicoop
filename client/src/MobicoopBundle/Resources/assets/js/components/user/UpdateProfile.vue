/**
 * Copyright (c) 2018, MOBICOOP. All rights reserved.
 * This project is dual licensed under AGPL and proprietary licence.
 ***************************
 *    This program is free software: you can redistribute it and/or modify
 *    it under the terms of the GNU Affero General Public License as
 *    published by the Free Software Foundation, either version 3 of the
 *    License, or (at your option) any later version.
 *
 *    This program is distributed in the hope that it will be useful,
 *    but WITHOUT ANY WARRANTY; without even the implied warranty of
 *    MERCHANTABILITY or FITNESS FOR A PARTICULAR PURPOSE.  See the
 *    GNU Affero General Public License for more details.
 *
 *    You should have received a copy of the GNU Affero General Public License
 *    along with this program.  If not, see <gnu.org/licenses>.
 ***************************
 *    Licence MOBICOOP described in the file
 *    LICENSE
 **************************/
 
 <template>
  <v-content>
    <v-container fluid>
      <v-row
        justify-center
        text-center
      >
        <v-col xs10>
          <v-form
            ref="form"
            v-model="valid"
            lazy-validation
          >

            <!--Email-->
            <v-text-field
              v-model="user.email"
              :label="$t('models.user.email.label')"
              type="email"
              class="email"
            />

            <!--Telephone-->
            <v-text-field
              v-model="user.telephone"
              :label="$t('models.user.phone.label')"
              class="telephone"
            />

            <!--GivenName-->
            <v-text-field
              v-model="user.givenName"
              :label="$t('models.user.givenName.label')" 
              class="givenName"
            />

            <!--FamilyName-->
            <v-text-field
              v-model="user.familyName"
              :label="$t('models.user.familyName.label')" 
              class="familyName"
            />

            <!--Gender-->
            <v-select
              v-model="gender"
              :label="$t('models.user.gender.label')"
              :items="genders"
              item-text="gender"
              item-value="value"
            />

            <!--birthyear-->
            <v-select
              id="birthYear"
              v-model="user.birthYear"
              :items="years"
              :label="$t('models.user.birthYear.label')"
              class="birthYear"
            />


            <!--GeoComplete-->
            <GeoComplete
              :url="geoSearchUrl"
              :label="$t('models.user.homeTown.label')"
              :token="user ? user.geoToken : ''"
              @address-selected="homeAddressSelected"
            />

            <!--Save Button-->
            <v-btn
              class="button saveButton"
              color="success"
              rounded
              type="button"
              :value="$t('ui.button.save')"
              @click="validate"
            >
              {{ $t('ui.button.save') }}
            </v-btn>
          </v-form>
        </v-col>
      </v-row>
    </v-container>
  </v-content>
</template>

<script>
import axios from "axios";
import GeoComplete from "@js/components/GeoComplete";

import { merge } from "lodash";
import CommonTranslations from "@translations/translations.json";
import Translations from "@translations/components/SignUp.json";
import TranslationsClient from "@clientTranslations/components/SignUp.json";

let TranslationsMerged = merge(Translations, TranslationsClient);

export default {
  i18n: {
    messages: TranslationsMerged,
    sharedMessages: CommonTranslations
  },
  components: {
    GeoComplete
  },
  props: {
    geoSearchUrl: {
      type: String,
      default: null
    },
    user: {
      type: Object,
      default: null
    },
    ageMin: {
      type: String,
      default: null
    },
    ageMax: {
      type: String,
      default: null
    }
  },
  data() {
    return {
      valid: true,
      errors: [],
      loading: false,
      gender: {
        value: this.user.gender
      },
      homeAddress: null,
      genders:[
        { value: 2, gender: this.$t('models.user.gender.values.male')},
        { value: 1, gender: this.$t('models.user.gender.values.female')},
        { value: 3, gender: this.$t('models.user.gender.values.other')},
      ],
    };
  },
  computed : {
    years () {
      const currentYear = new Date().getFullYear();
      const ageMin = Number(this.ageMin);
      const ageMax = Number(this.ageMax);
      return Array.from({length: ageMax - ageMin}, (value, index) => (currentYear - ageMin) - index)
    },

  },
  methods: {
    homeAddressSelected(address){
      this.homeAddress = address;
    },
    validate () {
      if (this.$refs.form.validate()) {
        this.checkForm();
      }
    },
    checkForm () {
      axios 
        .post("/utilisateur/profil/modifier", {
          email: this.user.email,
          familyName: this.user.familyName,
          gender: this.user.gender,
          givenName: this.user.givenName,
          homeAddress: this.homeAddress,
          telephone: this.user.telephone,
          birthYear: this.user.birthYear,
        }, {
          headers:{
            'content-type': 'application/json'
          }
        })
        .then(function (response) {
          console.log(response);
        })
        .catch(function (error) {
          console.log(error);
        });
      
    },
  }
<<<<<<< HEAD
};
=======
};
</script>
>>>>>>> b243c6a7
<|MERGE_RESOLUTION|>--- conflicted
+++ resolved
@@ -199,12 +199,7 @@
         .catch(function (error) {
           console.log(error);
         });
-      
     },
   }
-<<<<<<< HEAD
 };
-=======
-};
-</script>
->>>>>>> b243c6a7
+</script>