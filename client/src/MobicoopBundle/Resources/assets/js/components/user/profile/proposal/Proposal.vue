<template>
  <v-card>
    <proposal-header
      :is-driver="isDriver"
      :is-passenger="isPassenger"
      :is-pausable="isRegular"
      :is-archived="isArchived"
      :has-accepted-ask="hasAtLeastOneAcceptedAsk"
      :has-ask="hasAtLeastOneAsk"
      :proposal-id="proposal.outward.id"
      @proposal-deleted="proposalDeleted()"
    />
    
    <v-card-text v-if="isRegular">
      <proposal-content-regular :proposal="proposal" />
    </v-card-text>
      
    <v-card-text v-else>
      <proposal-content-punctual :proposal="proposal" />
    </v-card-text>

    <v-divider class="primary lighten-5" />
      
    <v-card-actions class="py-0">
      <proposal-footer
        :id="proposal.outward.id"
        :seats="(isDriver) ? proposal.outward.seatsDriver : proposal.outward.seatsPassenger"
        :price="(isDriver) ? proposal.outward.outwardDriverPrice : proposal.outward.outwardPassengerPrice"
        :is-driver="isDriver"
        :is-passenger="isPassenger"
        :id-message="lastMessageId"
        :carpool-requests="proposal.outward.matchingRequests"
        :carpool-offers="proposal.outward.matchingOffers"
        :nb-matchings="proposal.outward.results.length"
      />
    </v-card-actions>
  </v-card>
</template>

<script>
import ProposalHeader from '@components/user/profile/proposal/ProposalHeader.vue';
import ProposalFooter from '@components/user/profile/proposal/ProposalFooter.vue';
import ProposalContentRegular from '@components/user/profile/proposal/ProposalContentRegular.vue';
import ProposalContentPunctual from '@components/user/profile/proposal/ProposalContentPunctual.vue';
  
export default {
  components: {
    ProposalHeader,
    ProposalFooter,
    ProposalContentRegular,
    ProposalContentPunctual
  },
  props: {
    proposal: {
      type: Object,
      default: () => {}
    },
    isArchived: {
      type: Boolean,
      default: false
    }
  },
  data () {
    return {
      hasAtLeastOneAsk: false,
      hasAtLeastOneAcceptedAsk: false,
      lastMessageId: null
    }
  },
  computed: {
    isDriver () {
<<<<<<< HEAD
      //      return !!this.proposal.outward.criteria.driver;
      return this.proposal.outward.role === 1 || this.proposal.outward.role === 3
    },
    isPassenger () {
      //return !!this.proposal.outward.criteria.passenger;
      return this.proposal.outward.role === 2 || this.proposal.outward.role === 3
=======
      return this.proposal.outward.criteria.driver;
    },
    isPassenger () {
      return (this.proposal.outward.criteria.passenger && this.proposal.outward.criteria.solidary != 1);
>>>>>>> 9b398447
    },
    isRegular () {
      return this.proposal.outward.frequency === 2;
    },
    hasReturn () {
      return !this.proposal.outward.oneWay;
    }
  },
  mounted () {
    this.checkAsks();
  },
  methods: {
    checkAsks () {
      // let hasAtLeastOneAsk = false;
      // let hasAtLeastOneAcceptedAsk = false;
      // let lastMessageId = -1;

      // // check offers of outward
      // if (this.proposal.outward && this.proposal.outward.matchingOffers) {
      //   this.proposal.outward.matchingOffers.forEach(offer => {
      //     let asks = offer.asks;
      //     let asksLength = asks.length;
      //     if (asksLength > 0) {
      //       hasAtLeastOneAsk = true;
      //       asks.forEach(ask => {
      //         let askHistories = ask.askHistories;
      //         let askHistoriesLength = askHistories.length;
      //         if (askHistories.length > 0) lastMessageId = askHistories[askHistoriesLength - 1].message && (askHistories[askHistoriesLength - 1].message.id > lastMessageId) ? askHistories[askHistoriesLength - 1].message.id : lastMessageId;
      //         // todo: passer le statut a 4 après merge de l'update
      //         if (ask.status === 4 || ask.status === 5) hasAtLeastOneAcceptedAsk = true;
      //       })
      //     }
      //   })
      // }
      // // check requests of outward
      // if (this.proposal.outward && this.proposal.outward.matchingRequests) {
      //   this.proposal.outward.matchingRequests.forEach(request => {
      //     let asks = request.asks;
      //     let asksLength = asks.length;
      //     if (asksLength > 0) {
      //       hasAtLeastOneAsk = true;
      //       request.asks.forEach(ask => {
      //         let askHistories = ask.askHistories;
      //         let askHistoriesLength = askHistories.length;
      //         if (askHistories.length > 0) lastMessageId = askHistories[askHistoriesLength - 1].message && (askHistories[askHistoriesLength - 1].message.id > lastMessageId) ? askHistories[askHistoriesLength - 1].message.id : lastMessageId;
      //         if (ask.status === 4 || ask.status === 5) hasAtLeastOneAcceptedAsk = true;
      //       })
      //     }
      //   })
      // }
      // // check offers of return
      // if (this.proposal.return && this.proposal.return.matchingOffers) {
      //   this.proposal.return.matchingOffers.forEach(offer => {
      //     if (offer.asks.length > 0) {
      //       let asks = offer.asks;
      //       let asksLength = asks.length;
      //       if (asksLength > 0) {
      //         hasAtLeastOneAsk = true;
      //         asks.forEach(ask => {
      //           let askHistories = ask.askHistories;
      //           let askHistoriesLength = askHistories.length;
      //           if (askHistories.length > 0) lastMessageId = askHistories[askHistoriesLength - 1].message && (askHistories[askHistoriesLength - 1].message.id > lastMessageId) ? askHistories[askHistoriesLength - 1].message.id : lastMessageId;
      //           if (ask.status === 4 || ask.status === 5) hasAtLeastOneAcceptedAsk = true;
      //         })
      //       }
      //     }
      //   })
      // }
      // // check requests of outward
      // if (this.proposal.return && this.proposal.return.matchingRequests) {
      //   this.proposal.return.matchingRequests.forEach(request => {
      //     if (request.asks.length > 0) {
      //       let asks = request.asks;
      //       let asksLength = asks.length;
      //       if (asksLength > 0) {
      //         hasAtLeastOneAsk = true;
      //         asks.forEach(ask => {
      //           let askHistories = ask.askHistories;
      //           let askHistoriesLength = askHistories.length;
      //           if (askHistories.length > 0) lastMessageId = askHistories[askHistoriesLength - 1].message && (askHistories[askHistoriesLength - 1].message.id > lastMessageId) ? askHistories[askHistoriesLength - 1].message.id : lastMessageId;
      //           if (ask.status === 4 || ask.status === 5) hasAtLeastOneAcceptedAsk = true;
      //         })
      //       }
      //     }
      //   })
      // }
      this.proposal.outward.results.forEach(result => {
        if (result.pendingAsk) {
          this.hasAtLeastOneAsk = true;
        }
        if (result.acceptedAsk) {
          this.hasAtLeastOneAcceptedAsk = true;
        } 
      });
      // this.hasAtLeastOneAsk = hasAtLeastOneAsk;
      // this.hasAtLeastOneAcceptedAsk = hasAtLeastOneAcceptedAsk;
      // this.lastMessageId = lastMessageId;
    },
    proposalDeleted(id) {
      this.$emit('proposal-deleted', id)
    }
  }
}
</script>

<style scoped lang="scss">
</style><|MERGE_RESOLUTION|>--- conflicted
+++ resolved
@@ -69,19 +69,12 @@
   },
   computed: {
     isDriver () {
-<<<<<<< HEAD
       //      return !!this.proposal.outward.criteria.driver;
       return this.proposal.outward.role === 1 || this.proposal.outward.role === 3
     },
     isPassenger () {
       //return !!this.proposal.outward.criteria.passenger;
-      return this.proposal.outward.role === 2 || this.proposal.outward.role === 3
-=======
-      return this.proposal.outward.criteria.driver;
-    },
-    isPassenger () {
-      return (this.proposal.outward.criteria.passenger && this.proposal.outward.criteria.solidary != 1);
->>>>>>> 9b398447
+      return (this.proposal.outward.role === 2 || this.proposal.outward.role === 3) && this.proposal.outward.criteria.solidary != 1
     },
     isRegular () {
       return this.proposal.outward.frequency === 2;
