<template>
  <v-main>
    <div v-if="!isExternalStandard">
      <v-card
        class="pa-2 text-center"
        :hidden="hideClickIcon"
      >
        <v-card
          v-if="idAsk"
          class="mb-3"
          flat
        >
          <threads-actions-buttons
            v-if="infosComplete"
            :can-update-ask="infosComplete.canUpdateAsk && dataBlockerId==null"
            :status="infosComplete.askStatus"
            :regular="infosComplete.frequency==2"
            :loading-btn="dataLoadingBtn"
            :driver="driver"
            :passenger="passenger"
            :carpool-context="(idAsk) ? true : false"
            @updateStatus="updateStatus"
          />
        </v-card>

        <!-- Always visible (carpool or not) -->
        <v-card
          v-if="!loading"
          flat
          @click="showProfileDialog = true"
        >
          <v-avatar v-if="!loading && ((infosComplete && infosComplete.carpooler && infosComplete.carpooler.avatars && infosComplete.carpooler.status != 3) || recipientAvatar)">
            <img :src="(recipientAvatar) ? recipientAvatar : infosComplete.carpooler.avatars[0]">
          </v-avatar>

          <v-card-text
            v-if="!loading && ((infosComplete && infosComplete.carpooler && infosComplete.carpooler.status != 3) || recipientName)"
            class="font-weight-bold text-h5"
          >
            {{ buildedRecipientName }}
          </v-card-text>
        </v-card>
        <v-card-text
          v-if="infosComplete && infosComplete.carpooler && infosComplete.carpooler.status == 3"
          class="font-weight-bold text-h5"
        >
          {{ $t("userDelete") }}
<<<<<<< HEAD
        </v-card-text>

        <v-row dense>
          <v-col
            cols="6"
            class="text-right align-center"
          >
            <div v-if="idRecipient && !loading">
              <v-btn
                v-if="dataBlockerId==null"
                class="ma-2"
                rounded
                text
                color="error"
                :loading="loadingBlock"
                @click="block"
              >
                <v-icon left>
                  mdi-account-cancel-outline
                </v-icon>
                {{ $t('block') }}
              </v-btn>
              <v-btn
                v-else
                class="ma-2"
                rounded
                color="error"
                :loading="loadingBlock"
                @click="block"
              >
                <v-icon left>
                  mdi-account-cancel
                </v-icon> {{ $t('blocked') }}
              </v-btn>
            </div>
          </v-col>
          <v-col
            cols="6"
            class="text-left align-center"
          >
            <div
              v-if="idRecipient"
              class="pa-2"
            >
              <Report
                :user-id="idRecipient"
                :default-email="emailUser"
              />
            </div>
          </v-col>
        </v-row>
        <!-- Only visible for carpool -->
        <v-card
          v-if="idAsk && !loading"
          class="mb-3"
          flat
        >
          <v-chip
            v-if="infos.return"
            class="secondary mb-4"
          >
            <v-icon
              left
              color="white"
            >
              mdi-swap-horizontal
            </v-icon>
            {{ $t('roundTrip') }}
          </v-chip>

          <regular-days-summary
            v-if="infosComplete.frequency==2"
            :mon-active="infos.outward.monCheck"
            :tue-active="infos.outward.tueCheck"
            :wed-active="infos.outward.wedCheck"
            :thu-active="infos.outward.thuCheck"
            :fri-active="infos.outward.friCheck"
            :sat-active="infos.outward.satCheck"
            :sun-active="infos.outward.sunCheck"
          />

          <v-journey
            :waypoints="infos.outward && infos.outward.waypoints"
            :time="infos.outward && !infos.outward.multipleTimes"
            :role="driver ? 'driver' : 'passenger'"
          />
          <v-simple-table v-if="infosComplete.carpooler && infosComplete.carpooler.status != 3">
            <tbody>
              <tr>
                <td class="text-left">
                  {{ $t('distance') }}
                  <v-tooltip
                    slot="append"
                    right
                    color="info"
                    :max-width="'35%'"
                  >
                    <template v-slot:activator="{ on }">
                      <v-icon
                        justify="left"
                        v-on="on"
                      >
                        mdi-help-circle-outline
                      </v-icon>
                    </template>
                    <span>{{ $t('distanceTooltip') }}</span>
                  </v-tooltip>
                </td>
                <td class="text-left">
                  {{ distanceInKm }}
                </td>
              </tr>
              <tr>
                <td class="text-left">
                  {{ $t('seatsAvailable') }}
                </td>
                <td class="text-left">
                  {{ infosComplete.seats }}
                </td>
              </tr>
              <tr>
                <td class="text-left font-weight-bold">
                  {{ $t('price') }}
                  <v-tooltip
                    slot="append"
                    right
                    color="info"
                    :max-width="'35%'"
                  >
                    <template v-slot:activator="{ on }">
                      <v-icon
                        justify="left"
                        v-on="on"
                      >
                        mdi-help-circle-outline
                      </v-icon>
                    </template>
                    <span>{{ $t('priceTooltip') }}</span>
                  </v-tooltip>
                </td>
                <td class="text-left font-weight-bold">
                  {{ infosComplete.roundedPrice }} €
                </td>
              </tr>
            </tbody>
          </v-simple-table>
        </v-card>
        <!-- <v-card v-else-if="!loading">
        <v-card-text>
          {{ $t("notLinkedToACarpool") }}
        </v-card-text>
      </v-card> -->
        <v-skeleton-loader
          v-if="loading"
          ref="skeleton"
          type="card"
          class="mx-auto"
        />
        <v-skeleton-loader
          v-if="loading"
          ref="skeleton"
          type="actions"
          class="mx-auto"
        />
      </v-card>
    </div>
    <!-- Booking infos -->
    <div v-else>
      <v-card
        class="pa-2 text-center"
      >
        <!-- <v-card
          class="mb-3"
          flat
        >
          <div>
            <v-btn
              class="mb-2"
              color="primary"
              large
              dark
              rounded
              depressed
              :loading="loading"
              dense
              style="letter-spacing: -0.15px;white-space: normal;"
            >
              Test
            </v-btn>

            <v-btn
              class="myButton"
              color="primary"
              large
              dark
              rounded
              depressed
              :loading="loading"
              style="letter-spacing: -0.15px;white-space: normal;"
            >
              Test
            </v-btn>
          </div>
        </v-card> -->
        <v-card
          v-if="!loading"
          flat
        >
          <v-card-text
            v-if="!loading"
            class="font-weight-bold text-h5"
          >
            {{ infosCompleteBooking.driver.alias }}
          </v-card-text>
        </v-card>
        <v-card
          flat
        >
          <v-card-text
            v-if="!loading"
            class="font-weight-bold primary--text"
          >
            {{ formaBookingHour(infosCompleteBooking.passengerPickupDate) }}
          </v-card-text>
        </v-card>

        <v-card
          v-if="!loading"
          class="mb-3"
          flat
        >
          <v-journey-booking
            :booking="infosCompleteBooking"
          />
          <v-simple-table>
            <tbody>
              <tr v-if="infosCompleteBooking.distance != null">
                <td class="text-left">
                  {{ $t('distance') }}
                  <v-tooltip
                    slot="append"
                    right
                    color="info"
                    :max-width="'35%'"
                  >
                    <template v-slot:activator="{ on }">
                      <v-icon
                        justify="left"
                        v-on="on"
                      >
                        mdi-help-circle-outline
                      </v-icon>
                    </template>
                    <span>{{ $t('distanceTooltip') }}</span>
                  </v-tooltip>
                </td>
                <td class="text-left">
                  {{ infosCompleteBooking.distance }} km
                </td>
              </tr>
              <tr
                v-if="infosCompleteBooking.price != null && infosCompleteBooking.price.amount != null"
              >
                <td
                  class="
                text-left
                font-weight-bold"
                >
                  {{ $t('price') }}
                  <v-tooltip
                    slot="append"
                    right
                    color="info"
                    :max-width="'35%'"
                  >
                    <template v-slot:activator="{ on }">
                      <v-icon
                        justify="left"
                        v-on="on"
                      >
                        mdi-help-circle-outline
                      </v-icon>
                    </template>
                    <span>{{ $t('priceTooltip') }}</span>
                  </v-tooltip>
                </td>
                <td class="text-left font-weight-bold">
                  {{ infosCompleteBooking.price.amount }} €
                </td>
              </tr>
            </tbody>
          </v-simple-table>
        </v-card>

=======
        </v-card-text>

        <v-row dense>
          <v-col
            cols="6"
            class="text-right align-center"
          >
            <div v-if="idRecipient && !loading">
              <v-btn
                v-if="dataBlockerId==null"
                class="ma-2"
                rounded
                text
                color="error"
                :loading="loadingBlock"
                @click="block"
              >
                <v-icon left>
                  mdi-account-cancel-outline
                </v-icon>
                {{ $t('block') }}
              </v-btn>
              <v-btn
                v-else
                class="ma-2"
                rounded
                color="error"
                :loading="loadingBlock"
                @click="block"
              >
                <v-icon left>
                  mdi-account-cancel
                </v-icon> {{ $t('blocked') }}
              </v-btn>
            </div>
          </v-col>
          <v-col
            cols="6"
            class="text-left align-center"
          >
            <div
              v-if="idRecipient"
              class="pa-2"
            >
              <Report
                :user-id="idRecipient"
                :default-email="emailUser"
              />
            </div>
          </v-col>
        </v-row>
        <!-- Only visible for carpool -->
        <v-card
          v-if="idAsk && !loading"
          class="mb-3"
          flat
        >
          <v-chip
            v-if="infos.return"
            class="secondary mb-4"
          >
            <v-icon
              left
              color="white"
            >
              mdi-swap-horizontal
            </v-icon>
            {{ $t('roundTrip') }}
          </v-chip>

          <regular-days-summary
            v-if="infosComplete.frequency==2"
            :mon-active="infos.outward.monCheck"
            :tue-active="infos.outward.tueCheck"
            :wed-active="infos.outward.wedCheck"
            :thu-active="infos.outward.thuCheck"
            :fri-active="infos.outward.friCheck"
            :sat-active="infos.outward.satCheck"
            :sun-active="infos.outward.sunCheck"
          />

          <v-journey
            :waypoints="infos.outward && infos.outward.waypoints"
            :time="infos.outward && !infos.outward.multipleTimes"
            :role="driver ? 'driver' : 'passenger'"
          />
          <v-simple-table v-if="infosComplete.carpooler && infosComplete.carpooler.status != 3">
            <tbody>
              <tr>
                <td class="text-left">
                  {{ $t('distance') }}
                  <v-tooltip
                    slot="append"
                    right
                    color="info"
                    :max-width="'35%'"
                  >
                    <template v-slot:activator="{ on }">
                      <v-icon
                        justify="left"
                        v-on="on"
                      >
                        mdi-help-circle-outline
                      </v-icon>
                    </template>
                    <span>{{ $t('distanceTooltip') }}</span>
                  </v-tooltip>
                </td>
                <td class="text-left">
                  {{ distanceInKm }}
                </td>
              </tr>
              <tr>
                <td class="text-left">
                  {{ $t('seatsAvailable') }}
                </td>
                <td class="text-left">
                  {{ infosComplete.seats }}
                </td>
              </tr>
              <tr>
                <td class="text-left font-weight-bold">
                  {{ $t('price') }}
                  <v-tooltip
                    slot="append"
                    right
                    color="info"
                    :max-width="'35%'"
                  >
                    <template v-slot:activator="{ on }">
                      <v-icon
                        justify="left"
                        v-on="on"
                      >
                        mdi-help-circle-outline
                      </v-icon>
                    </template>
                    <span>{{ $t('priceTooltip') }}</span>
                  </v-tooltip>
                </td>
                <td class="text-left font-weight-bold">
                  {{ infosComplete.roundedPrice }} €
                </td>
              </tr>
            </tbody>
          </v-simple-table>
        </v-card>
        <!-- <v-card v-else-if="!loading">
        <v-card-text>
          {{ $t("notLinkedToACarpool") }}
        </v-card-text>
      </v-card> -->
        <v-skeleton-loader
          v-if="loading"
          ref="skeleton"
          type="card"
          class="mx-auto"
        />
        <v-skeleton-loader
          v-if="loading"
          ref="skeleton"
          type="actions"
          class="mx-auto"
        />
      </v-card>
    </div>
    <!-- Booking infos -->
    <div v-else>
      <v-card
        class="pa-2 text-center"
      >
        <v-card
          class="mb-3"
          flat
        >
          <booking-threads-actions-buttons
            v-if="infosCompleteBooking"
            :status="infosCompleteBooking.status"
            :loading-btn="dataLoadingBtn"
            :is-role-driver="infosCompleteBooking.isRoleDriver"
            :carpooler-name="infosCompleteBooking.roleDriver ? infosCompleteBooking.passenger.alias : infosCompleteBooking.driver.alias"
            :operator="infosCompleteBooking.roleDriver ? infosCompleteBooking.passenger.operator : infosCompleteBooking.driver.operator"
            @updateBookingStatus="updateBookingStatus"
          />
        </v-card>
        <v-card
          v-if="!loading"
          flat
        >
          <v-card-text
            v-if="!loading"
            class="font-weight-bold text-h5"
          >
            {{ infosCompleteBooking.driver.alias }}
          </v-card-text>
        </v-card>
        <v-card
          flat
        >
          <v-card-text
            v-if="!loading"
            class="font-weight-bold primary--text"
          >
            {{ formaBookingHour(infosCompleteBooking.passengerPickupDate) }}
          </v-card-text>
        </v-card>

        <v-card
          v-if="!loading"
          class="mb-3"
          flat
        >
          <v-journey-booking
            :booking="infosCompleteBooking"
          />
          <v-simple-table>
            <tbody>
              <tr v-if="infosCompleteBooking.distance != null">
                <td class="text-left">
                  {{ $t('distance') }}
                  <v-tooltip
                    slot="append"
                    right
                    color="info"
                    :max-width="'35%'"
                  >
                    <template v-slot:activator="{ on }">
                      <v-icon
                        justify="left"
                        v-on="on"
                      >
                        mdi-help-circle-outline
                      </v-icon>
                    </template>
                    <span>{{ $t('distanceTooltip') }}</span>
                  </v-tooltip>
                </td>
                <td class="text-left">
                  {{ infosCompleteBooking.distance }} km
                </td>
              </tr>
              <tr
                v-if="infosCompleteBooking.price != null && infosCompleteBooking.price.amount != null"
              >
                <td
                  class="
                text-left
                font-weight-bold"
                >
                  {{ $t('price') }}
                  <v-tooltip
                    slot="append"
                    right
                    color="info"
                    :max-width="'35%'"
                  >
                    <template v-slot:activator="{ on }">
                      <v-icon
                        justify="left"
                        v-on="on"
                      >
                        mdi-help-circle-outline
                      </v-icon>
                    </template>
                    <span>{{ $t('priceTooltip') }}</span>
                  </v-tooltip>
                </td>
                <td class="text-left font-weight-bold">
                  {{ infosCompleteBooking.price.amount }} €
                </td>
              </tr>
            </tbody>
          </v-simple-table>
        </v-card>

>>>>>>> 6b2e31d3
        <v-skeleton-loader
          v-if="loading"
          ref="skeleton"
          type="card"
          class="mx-auto"
        />
        <v-skeleton-loader
          v-if="loading"
          ref="skeleton"
          type="actions"
          class="mx-auto"
        />
      </v-card>
    </div>
    <!-- end booking infos -->
    <!-- Modal to propose a carpool -->
    <v-dialog
      v-model="dialogRegular"
    >
      <v-card>
        <matching-journey
          :result="infosComplete"
          :default-step="2"
          :default-outward-mon-time="outwardMonTime"
          :default-outward-tue-time="outwardTueTime"
          :default-outward-wed-time="outwardWedTime"
          :default-outward-thu-time="outwardThuTime"
          :default-outward-fri-time="outwardFriTime"
          :default-outward-sat-time="outwardSatTime"
          :default-outward-sun-time="outwardSunTime"
          :default-return-mon-time="returnMonTime"
          :default-return-tue-time="returnTueTime"
          :default-return-wed-time="returnWedTime"
          :default-return-thu-time="returnThuTime"
          :default-return-fri-time="returnFriTime"
          :default-return-sat-time="returnSatTime"
          :default-return-sun-time="returnSunTime"
          :default-outward-trip="outwardTrip"
          :default-return-trip="returnTrip"
          :default-role="chosenRole"
          :hide-contact="true"
          @close="dialogRegular=false"
          @carpool="carpoolFromMatchingJourney"
        />
      </v-card>
    </v-dialog>
    <PopupPublicProfile
      :carpooler-id="idRecipient"
      :carpooler-name="recipientName"
      :show-profile-dialog="showProfileDialog"
      @dialogClosed="showProfileDialog = false"
    />
  </v-main>
</template>
<script>

import {messages_en, messages_fr, messages_eu, messages_nl} from "@translations/components/user/mailbox/ThreadActions/";
import ThreadsActionsButtons from '@components/user/mailbox/ThreadsActionsButtons';
import BookingThreadsActionsButtons from '@components/user/mailbox/BookingThreadsActionsButtons';
import RegularDaysSummary from '@components/carpool/utilities/RegularDaysSummary';
import VJourney from '@components/carpool/utilities/VJourney';
import VJourneyBooking from '@components/carpool/utilities/VJourneyBooking';

import MatchingJourney from '@components/carpool/results/MatchingJourney';
import Report from "@components/utilities/Report";
import PopupPublicProfile from "@components/user/profile/PopupPublicProfile";
import { DRIVER, PASSENGER } from "./Messages";
import maxios from "@utils/maxios";
import moment from "moment";


export default {
  i18n: {
    messages: {
      'en': messages_en,
      'nl': messages_nl,
      'fr': messages_fr,
      'eu':messages_eu
    }
  },
  components:{
    ThreadsActionsButtons,
    BookingThreadsActionsButtons,
    RegularDaysSummary,
    VJourney,
    VJourneyBooking,
    MatchingJourney,
    Report,
    PopupPublicProfile,
  },
  props: {
    idBooking: {
      type: String,
      default: null
    },
    refreshBooking: {
      type: Boolean,
      default: false
    },
    isExternalStandard: {
      type: Boolean,
      default: false
    },
    idAsk: {
      type: Number,
      default: null
    },
    idUser: {
      type: Number,
      default: null
    },
    emailUser: {
      type: String,
      default: null
    },
    idRecipient: {
      type: Number,
      default: null
    },
    loadingInit: {
      type: Boolean,
      default: false
    },
    refresh: {
      type: Boolean,
      default: false
    },
    loadingBtn: {
      type: Boolean,
      default: false
    },
    recipientName: {
      type: String,
      default: null
    },
    recipientAvatar: {
      type: String,
      default: null
    },
    blockerId: {
      type: Number,
      default: null
    }
  },
  data(){
    return{
      locale: localStorage.getItem("X-LOCALE"),
      loading:this.loadingInit,
      dataLoadingBtn:this.loadingBtn,
      infosComplete:[],
      infos:[],
      driver:false,
      passenger:false,
      dialogRegular:false,
      outwardMonTime: null,
      outwardTueTime: null,
      outwardWedTime: null,
      outwardThuTime: null,
      outwardFriTime: null,
      outwardSatTime: null,
      outwardSunTime: null,
      returnMonTime: null,
      returnTueTime: null,
      returnWedTime: null,
      returnThuTime: null,
      returnFriTime: null,
      returnSatTime: null,
      returnSunTime: null,
      outwardTrip:[],
      returnTrip:[],
      chosenRole:null,
      hideClickIcon : false,
      loadingBlock: false,
      dataBlockerId: this.blockerId,
      showProfileDialog: false,
      hideBookingActions: false,
      infosCompleteBooking:[]
    }
  },
  computed:{
    distanceInKm(){
      return Math.round((this.infos.outward.commonDistance + this.infos.outward.detourDistance) / 1000) + ' km';
    },
    buildedRecipientName(){
      if(this.recipientName){
        return this.recipientName
      }
      else{
        return this.infosComplete.carpooler.givenName+' '+this.infosComplete.carpooler.shortFamilyName
      }
    },
  },
  watch:{
    loadingInit(){
      this.loading = this.loadingInit;
    },
    refresh(){
      (this.refresh) ? this.refreshInfos() : this.loading = false;
    },
    refreshBooking(){
      (this.refreshBooking) ? this.refreshInfosBooking() : this.loading = false;
    },
    loadingBtn(){
      this.dataLoadingBtn = this.loadingBtn;
    },
    blockerId(){
      this.dataBlockerId = this.blockerId;
    },
    idAsk(){
      if(this.idAsk==null){
        this.infosComplete = null
      }
    }
  },
  created() {
    moment.locale(this.locale); // DEFINE DATE LANGUAGE
  },
  methods:{
    refreshInfos() {
      this.hideClickIcon = false;
      if (this.idAsk != -2){
        this.loading = true;
        if(this.idAsk){
          let params = {
            idAsk: this.idAsk,
            idRecipient: this.idRecipient
          }
          maxios.post(this.$t("urlGetAdAsk"), params)
            .then(response => {
              this.infosComplete = response.data;

              // If the user can be driver and passenger, we display driver infos by default
              if (this.infosComplete.resultDriver !== null && this.infosComplete.resultPassenger !== null) {
                this.infos = this.infosComplete.resultDriver;
                this.driver = this.passenger = true;
              } else if (this.infosComplete.resultPassenger !== null && this.infosComplete.resultDriver === null) {
                this.infos = this.infosComplete.resultPassenger;
                this.driver = false;
                this.passenger = true;
              } else {
                this.infos = this.infosComplete.resultDriver;
                this.driver = true;
                this.passenger = false;
              }
              this.$emit( 'recipientIdentity', this.getCarpoolerIdentity() )
            })
            .catch(function (error) {
            // console.log(error);
            })
            .finally(() => {
              this.$emit("refreshActionsCompleted");
            });
        }
        else{
          this.$emit("refreshActionsCompleted");
        }

      }else{
        this.hideClickIcon = true;
        this.$emit("refreshActionsCompleted");
      }
    },
    refreshInfosBooking() {
      if (this.idBooking != -2){
        this.loading = true;
        if(this.idBooking){
          let params = {
            idBooking: this.idBooking,
          }
          maxios.post(this.$t("urlGetBooking"), params)
            .then(response => {
              this.infosCompleteBooking = response.data;
            })
            .catch(function (error) {
            // console.log(error);
            })
            .finally(() => {
              this.$emit("refreshActionsCompleted");
            });
        }
        else{
          this.$emit("refreshActionsCompleted");
        }

      }else{
        this.hideClickIcon = true;
        this.$emit("refreshActionsCompleted");
      }
    },
    getCarpoolerIdentity() {
      return {
        id: this.infosComplete.carpooler.id,
        identityStatus: this.infosComplete.carpooler.identityStatus,
        bankingIdentityStatus: this.infosComplete.carpooler.bankingIdentityStatus,
        eecStatus: this.infosComplete.carpooler.eecStatus,
        role: this.infosComplete.resultDriver ? PASSENGER : DRIVER,
        givenName: this.infosComplete.carpooler.givenName,
        shortFamilyName: this.infosComplete.carpooler.shortFamilyName,
        gender: this.infosComplete.carpooler.gender
      };
    },
    formatHour(date){
      return moment.utc(date).format("HH")+'h'+moment.utc(date).format("mm")
    },
    formaBookingHour(date){
      return moment.utc(new Date(date * 1000)).format('dddd')+' '+moment.utc(new Date(date * 1000)).format("Do MMMM")+' à '+moment.utc(new Date(date * 1000)).format("HH")+'h'+moment.utc(new Date(date * 1000)).format("mm")
    },
    formatArrayForRegular(results,direction){
      let currentTrip = null;
      (direction=="outward") ? currentTrip = this.outwardTrip : currentTrip = this.returnTrip;

      if(results.monCheck){
        currentTrip.push({
          "day": "mon",
          "time": this.formatHour(results.monTime),
          "min": results.fromDate,
          "max": results.fromDate
        });
      }
      if(results.tueCheck){
        currentTrip.push({
          "day": "tue",
          "time": this.formatHour(results.tueTime),
          "min": results.fromDate,
          "max": results.fromDate
        });
      }
      if(results.wedCheck){
        currentTrip.push({
          "day": "wed",
          "time": this.formatHour(results.wedTime),
          "min": results.fromDate,
          "max": results.fromDate
        });
      }
      if(results.thuCheck){
        currentTrip.push({
          "day": "thu",
          "time": this.formatHour(results.thuTime),
          "min": results.fromDate,
          "max": results.fromDate
        });
      }
      if(results.friCheck){
        currentTrip.push({
          "day": "fri",
          "time": this.formatHour(results.friTime),
          "min": results.fromDate,
          "max": results.fromDate
        });
      }
      if(results.satCheck){
        currentTrip.push({
          "day": "sat",
          "time": this.formatHour(results.satTime),
          "min": results.fromDate,
          "max": results.fromDate
        });
      }
      if(results.sunCheck){
        currentTrip.push({
          "day": "sun",
          "time": this.formatHour(results.sunTime),
          "min": results.fromDate,
          "max": results.fromDate
        });
      }


    },
    updateStatus(data){
      console.log(data);
      this.dataLoadingBtn = true;
      // console.info(this.infosComplete)
      // console.info(this.infosComplete.carpooler)
      if(this.infosComplete.askStatus==1 && this.infosComplete.frequency==2){
        // If the Ask is only initiated and that the carpool is regular

        let results = null;
        this.chosenRole = data.role; // The chosen role to init MatchingJourney

        // We build the params to prefill MathingJourney

        if(data.role=='driver'){
          results = this.infosComplete.resultDriver;
        }
        else{
          results = this.infosComplete.resultPassenger;
        }

        // Outward parameters (checkbox and time)
        if(results.outward){
          // Times day by day
          if(results.outward.monTime) this.outwardMonTime = this.formatHour(results.outward.monTime);
          if(results.outward.tueTime) this.outwardTueTime = this.formatHour(results.outward.tueTime);
          if(results.outward.wedTime) this.outwardWedTime = this.formatHour(results.outward.wedTime);
          if(results.outward.thuTime) this.outwardThuTime = this.formatHour(results.outward.thuTime);
          if(results.outward.friTime) this.outwardFriTime = this.formatHour(results.outward.friTime);
          if(results.outward.satTime) this.outwardSatTime = this.formatHour(results.outward.satTime);
          if(results.outward.sunTime) this.outwardSunTime = this.formatHour(results.outward.sunTime);

          // For the checkboxes day by day
          this.formatArrayForRegular(results.outward,"outward");
        }

        // Return parameters (checkbox and time)
        if(results.return){
          // Times day by day
          if(results.return.monTime) this.returnMonTime = this.formatHour(results.return.monTime);
          if(results.return.tueTime) this.returnTueTime = this.formatHour(results.return.tueTime);
          if(results.return.wedTime) this.returnWedTime = this.formatHour(results.return.wedTime);
          if(results.return.thuTime) this.returnThuTime = this.formatHour(results.return.thuTime);
          if(results.return.friTime) this.returnFriTime = this.formatHour(results.return.friTime);
          if(results.return.satTime) this.returnSatTime = this.formatHour(results.return.satTime);
          if(results.return.sunTime) this.returnSunTime = this.formatHour(results.return.sunTime);

          // For the checkboxes day by day
          this.formatArrayForRegular(results.outward,"return");
        }

        this.dialogRegular = true;
      }
      else{
        this.dataLoadingBtn = true;
        this.$emit("updateStatusAskHistory",data);
      }
    },
    updateBookingStatus(data){
      this.dataLoadingBtn = true;
      this.$emit("updateStatusBooking",data);
    },
    carpoolFromMatchingJourney(data){
      this.dialogRegular = false;
      this.$emit("updateStatusAskHistory",data);
    },
    block(){

      if( (this.dataBlockerId==null) || (this.dataBlockerId == this.idUser)){
        this.loadingBlock = true;
        let params = {
          "blockedUserId":this.idRecipient
        }
        maxios.post(this.$t("blockUrl"), params)
          .then(response => {
            if(this.dataBlockerId == null){
              this.dataBlockerId = this.idUser;
            }
            else{
              this.dataBlockerId = null;
            }
          })
          .catch(function (error) {
            // console.log(error);
          })
          .finally(() => {
            this.loadingBlock = false;
          });
      }
    }

  }
}
</script><|MERGE_RESOLUTION|>--- conflicted
+++ resolved
@@ -45,7 +45,6 @@
           class="font-weight-bold text-h5"
         >
           {{ $t("userDelete") }}
-<<<<<<< HEAD
         </v-card-text>
 
         <v-row dense>
@@ -217,301 +216,6 @@
       <v-card
         class="pa-2 text-center"
       >
-        <!-- <v-card
-          class="mb-3"
-          flat
-        >
-          <div>
-            <v-btn
-              class="mb-2"
-              color="primary"
-              large
-              dark
-              rounded
-              depressed
-              :loading="loading"
-              dense
-              style="letter-spacing: -0.15px;white-space: normal;"
-            >
-              Test
-            </v-btn>
-
-            <v-btn
-              class="myButton"
-              color="primary"
-              large
-              dark
-              rounded
-              depressed
-              :loading="loading"
-              style="letter-spacing: -0.15px;white-space: normal;"
-            >
-              Test
-            </v-btn>
-          </div>
-        </v-card> -->
-        <v-card
-          v-if="!loading"
-          flat
-        >
-          <v-card-text
-            v-if="!loading"
-            class="font-weight-bold text-h5"
-          >
-            {{ infosCompleteBooking.driver.alias }}
-          </v-card-text>
-        </v-card>
-        <v-card
-          flat
-        >
-          <v-card-text
-            v-if="!loading"
-            class="font-weight-bold primary--text"
-          >
-            {{ formaBookingHour(infosCompleteBooking.passengerPickupDate) }}
-          </v-card-text>
-        </v-card>
-
-        <v-card
-          v-if="!loading"
-          class="mb-3"
-          flat
-        >
-          <v-journey-booking
-            :booking="infosCompleteBooking"
-          />
-          <v-simple-table>
-            <tbody>
-              <tr v-if="infosCompleteBooking.distance != null">
-                <td class="text-left">
-                  {{ $t('distance') }}
-                  <v-tooltip
-                    slot="append"
-                    right
-                    color="info"
-                    :max-width="'35%'"
-                  >
-                    <template v-slot:activator="{ on }">
-                      <v-icon
-                        justify="left"
-                        v-on="on"
-                      >
-                        mdi-help-circle-outline
-                      </v-icon>
-                    </template>
-                    <span>{{ $t('distanceTooltip') }}</span>
-                  </v-tooltip>
-                </td>
-                <td class="text-left">
-                  {{ infosCompleteBooking.distance }} km
-                </td>
-              </tr>
-              <tr
-                v-if="infosCompleteBooking.price != null && infosCompleteBooking.price.amount != null"
-              >
-                <td
-                  class="
-                text-left
-                font-weight-bold"
-                >
-                  {{ $t('price') }}
-                  <v-tooltip
-                    slot="append"
-                    right
-                    color="info"
-                    :max-width="'35%'"
-                  >
-                    <template v-slot:activator="{ on }">
-                      <v-icon
-                        justify="left"
-                        v-on="on"
-                      >
-                        mdi-help-circle-outline
-                      </v-icon>
-                    </template>
-                    <span>{{ $t('priceTooltip') }}</span>
-                  </v-tooltip>
-                </td>
-                <td class="text-left font-weight-bold">
-                  {{ infosCompleteBooking.price.amount }} €
-                </td>
-              </tr>
-            </tbody>
-          </v-simple-table>
-        </v-card>
-
-=======
-        </v-card-text>
-
-        <v-row dense>
-          <v-col
-            cols="6"
-            class="text-right align-center"
-          >
-            <div v-if="idRecipient && !loading">
-              <v-btn
-                v-if="dataBlockerId==null"
-                class="ma-2"
-                rounded
-                text
-                color="error"
-                :loading="loadingBlock"
-                @click="block"
-              >
-                <v-icon left>
-                  mdi-account-cancel-outline
-                </v-icon>
-                {{ $t('block') }}
-              </v-btn>
-              <v-btn
-                v-else
-                class="ma-2"
-                rounded
-                color="error"
-                :loading="loadingBlock"
-                @click="block"
-              >
-                <v-icon left>
-                  mdi-account-cancel
-                </v-icon> {{ $t('blocked') }}
-              </v-btn>
-            </div>
-          </v-col>
-          <v-col
-            cols="6"
-            class="text-left align-center"
-          >
-            <div
-              v-if="idRecipient"
-              class="pa-2"
-            >
-              <Report
-                :user-id="idRecipient"
-                :default-email="emailUser"
-              />
-            </div>
-          </v-col>
-        </v-row>
-        <!-- Only visible for carpool -->
-        <v-card
-          v-if="idAsk && !loading"
-          class="mb-3"
-          flat
-        >
-          <v-chip
-            v-if="infos.return"
-            class="secondary mb-4"
-          >
-            <v-icon
-              left
-              color="white"
-            >
-              mdi-swap-horizontal
-            </v-icon>
-            {{ $t('roundTrip') }}
-          </v-chip>
-
-          <regular-days-summary
-            v-if="infosComplete.frequency==2"
-            :mon-active="infos.outward.monCheck"
-            :tue-active="infos.outward.tueCheck"
-            :wed-active="infos.outward.wedCheck"
-            :thu-active="infos.outward.thuCheck"
-            :fri-active="infos.outward.friCheck"
-            :sat-active="infos.outward.satCheck"
-            :sun-active="infos.outward.sunCheck"
-          />
-
-          <v-journey
-            :waypoints="infos.outward && infos.outward.waypoints"
-            :time="infos.outward && !infos.outward.multipleTimes"
-            :role="driver ? 'driver' : 'passenger'"
-          />
-          <v-simple-table v-if="infosComplete.carpooler && infosComplete.carpooler.status != 3">
-            <tbody>
-              <tr>
-                <td class="text-left">
-                  {{ $t('distance') }}
-                  <v-tooltip
-                    slot="append"
-                    right
-                    color="info"
-                    :max-width="'35%'"
-                  >
-                    <template v-slot:activator="{ on }">
-                      <v-icon
-                        justify="left"
-                        v-on="on"
-                      >
-                        mdi-help-circle-outline
-                      </v-icon>
-                    </template>
-                    <span>{{ $t('distanceTooltip') }}</span>
-                  </v-tooltip>
-                </td>
-                <td class="text-left">
-                  {{ distanceInKm }}
-                </td>
-              </tr>
-              <tr>
-                <td class="text-left">
-                  {{ $t('seatsAvailable') }}
-                </td>
-                <td class="text-left">
-                  {{ infosComplete.seats }}
-                </td>
-              </tr>
-              <tr>
-                <td class="text-left font-weight-bold">
-                  {{ $t('price') }}
-                  <v-tooltip
-                    slot="append"
-                    right
-                    color="info"
-                    :max-width="'35%'"
-                  >
-                    <template v-slot:activator="{ on }">
-                      <v-icon
-                        justify="left"
-                        v-on="on"
-                      >
-                        mdi-help-circle-outline
-                      </v-icon>
-                    </template>
-                    <span>{{ $t('priceTooltip') }}</span>
-                  </v-tooltip>
-                </td>
-                <td class="text-left font-weight-bold">
-                  {{ infosComplete.roundedPrice }} €
-                </td>
-              </tr>
-            </tbody>
-          </v-simple-table>
-        </v-card>
-        <!-- <v-card v-else-if="!loading">
-        <v-card-text>
-          {{ $t("notLinkedToACarpool") }}
-        </v-card-text>
-      </v-card> -->
-        <v-skeleton-loader
-          v-if="loading"
-          ref="skeleton"
-          type="card"
-          class="mx-auto"
-        />
-        <v-skeleton-loader
-          v-if="loading"
-          ref="skeleton"
-          type="actions"
-          class="mx-auto"
-        />
-      </v-card>
-    </div>
-    <!-- Booking infos -->
-    <div v-else>
-      <v-card
-        class="pa-2 text-center"
-      >
         <v-card
           class="mb-3"
           flat
@@ -616,7 +320,6 @@
           </v-simple-table>
         </v-card>
 
->>>>>>> 6b2e31d3
         <v-skeleton-loader
           v-if="loading"
           ref="skeleton"
@@ -988,7 +691,6 @@
 
     },
     updateStatus(data){
-      console.log(data);
       this.dataLoadingBtn = true;
       // console.info(this.infosComplete)
       // console.info(this.infosComplete.carpooler)
