<template>
  <v-main>
    <v-card
      class="pa-2 text-center"
      :hidden="hideClickIcon"
    >
      <v-card
        v-if="idAsk"
        class="mb-3"
        flat
      >
        <threads-actions-buttons
          :can-update-ask="infosComplete.canUpdateAsk"
          :status="infosComplete.askStatus"
          :regular="infosComplete.frequency==2"
          :loading-btn="dataLoadingBtn"
          :driver="driver"
          :passenger="passenger"
          :carpool-context="(idAsk) ? true : false"
          @updateStatus="updateStatus"
        />
      </v-card>
       
      <!-- Always visible (carpool or not) -->
      <v-avatar v-if="!loading && ((infosComplete.carpooler && infosComplete.carpooler.avatars && infosComplete.carpooler.status != 3) || recipientAvatar)">
        <img :src="(recipientAvatar) ? recipientAvatar : infosComplete.carpooler.avatars[0]">
      </v-avatar>
      <v-card-text
        v-if="!loading && ((infosComplete.carpooler && infosComplete.carpooler.status != 3) || recipientName)"
        class="font-weight-bold text-h5"
      >
        {{ buildedRecipientName }}
      </v-card-text>
      <v-card-text
        v-if="infosComplete.carpooler && infosComplete.carpooler.status == 3"
        class="font-weight-bold text-h5"
      >
        {{ $t("userDelete") }}
      </v-card-text>

      <div v-if="infosComplete.carpooler && !loading">
        <v-btn
          v-if="!dataCarpoolerBlocked"
          class="ma-2"
          rounded
          text
          color="error"
          :loading="loadingBlock"
          @click="block"
        >
          <v-icon left>
            mdi-account-cancel-outline
          </v-icon>
          {{ $t('block') }}
        </v-btn>
        <v-btn
          v-else
          class="ma-2"
          rounded
          color="error"
          :loading="loadingBlock"
          @click="block"
        >
          <v-icon left>
            mdi-account-cancel
          </v-icon> {{ $t('blocked') }}
        </v-btn>        
      </div>

      <!-- Only visible for carpool -->
      <v-card
        v-if="idAsk && !loading"
        class="mb-3"
        flat
      >
        <v-chip
          v-if="infos.return"
          class="secondary mb-4"
        >
          <v-icon
            left
            color="white"
          >
            mdi-swap-horizontal
          </v-icon>
          {{ $t('roundTrip') }}
        </v-chip>

        <regular-days-summary
          v-if="infosComplete.frequency==2" 
          :mon-active="infos.outward.monCheck"
          :tue-active="infos.outward.tueCheck"
          :wed-active="infos.outward.wedCheck"
          :thu-active="infos.outward.thuCheck"
          :fri-active="infos.outward.friCheck"
          :sat-active="infos.outward.satCheck"
          :sun-active="infos.outward.sunCheck"
        />

        <v-journey
          :waypoints="infos.outward && infos.outward.waypoints"
          :time="infos.outward && !infos.outward.multipleTimes"
          :role="driver ? 'driver' : 'passenger'"
        />
        <v-simple-table v-if="infosComplete.carpooler && infosComplete.carpooler.status != 3">
          <tbody>
            <tr>
              <td class="text-left">
                {{ $t('distance') }}
                <v-tooltip
                  slot="append"
                  right
                  color="info"
                  :max-width="'35%'"
                >
                  <template v-slot:activator="{ on }">
                    <v-icon
                      justify="left"
                      v-on="on"
                    >
                      mdi-help-circle-outline
                    </v-icon>
                  </template>
                  <span>{{ $t('distanceTooltip') }}</span>
                </v-tooltip>                
              </td>
              <td class="text-left">
                {{ distanceInKm }}
              </td>
            </tr>
            <tr>
              <td class="text-left">
                {{ $t('seatsAvailable') }}
              </td>
              <td class="text-left">
                {{ infosComplete.seats }}
              </td>
            </tr>
            <tr>
              <td class="text-left font-weight-bold">
                {{ $t('price') }}
                <v-tooltip
                  slot="append"
                  right
                  color="info"
                  :max-width="'35%'"
                >
                  <template v-slot:activator="{ on }">
                    <v-icon
                      justify="left"
                      v-on="on"
                    >
                      mdi-help-circle-outline
                    </v-icon>
                  </template>
                  <span>{{ $t('priceTooltip') }}</span>
                </v-tooltip>                
              </td>
              <td class="text-left font-weight-bold">
                {{ infosComplete.roundedPrice }} €
              </td>
            </tr>
          </tbody>
        </v-simple-table>
      </v-card>
      <v-card v-else-if="!loading">
        <v-card-text>
          {{ $t("notLinkedToACarpool") }}
        </v-card-text>
      </v-card>
      <v-skeleton-loader
        v-if="loading"
        ref="skeleton"
        type="card"
        class="mx-auto"
      />
      <v-skeleton-loader
        v-if="loading"
        ref="skeleton"
        type="actions"
        class="mx-auto"
      />
    </v-card>




    <!-- Modal to propose a carpool -->
    <v-dialog
      v-model="dialogRegular"
    >
      <v-card>
        <matching-journey
          :result="infosComplete"
          :default-step="2"
          :default-outward-mon-time="outwardMonTime"
          :default-outward-tue-time="outwardTueTime"
          :default-outward-wed-time="outwardWedTime"
          :default-outward-thu-time="outwardThuTime"
          :default-outward-fri-time="outwardFriTime"
          :default-outward-sat-time="outwardSatTime"
          :default-outward-sun-time="outwardSunTime"
          :default-return-mon-time="returnMonTime"
          :default-return-tue-time="returnTueTime"
          :default-return-wed-time="returnWedTime"
          :default-return-thu-time="returnThuTime"
          :default-return-fri-time="returnFriTime"
          :default-return-sat-time="returnSatTime"
          :default-return-sun-time="returnSunTime"
          :default-outward-trip="outwardTrip"
          :default-return-trip="returnTrip"
          :default-role="chosenRole"
          :hide-contact="true"
          @close="dialogRegular=false"
          @carpool="carpoolFromMatchingJourney"
        />
      </v-card>
    </v-dialog>
  </v-main>
</template>
<script>
import Translations from "@translations/components/user/mailbox/ThreadActions.json";
import ThreadsActionsButtons from '@components/user/mailbox/ThreadsActionsButtons'
import RegularDaysSummary from '@components/carpool/utilities/RegularDaysSummary'
import VJourney from '@components/carpool/utilities/VJourney'
import MatchingJourney from '@components/carpool/results/MatchingJourney'
import axios from "axios";
import moment from "moment";

export default {
  i18n: {
    messages: Translations,
  },
  components:{
    ThreadsActionsButtons,
    RegularDaysSummary,
    VJourney,
    MatchingJourney
  },
  props: {
    idAsk: {
      type: Number,
      default: null
    },
    idUser: {
      type: Number,
      default: null
    },
    idRecipient: {
      type: Number,
      default: null
    },
    loadingInit: {
      type: Boolean,
      default: false
    },
    refresh: {
      type: Boolean,
      default: false
    },
    loadingBtn: {
      type: Boolean,
      default: false
    },
    recipientName: {
      type: String,
      default: null
    },
    recipientAvatar: {
      type: String,
      default: null
    },
    carpoolerBlocked: {
      type: Boolean,
      default: false
    }
  },
  data(){
    return{
      locale: this.$i18n.locale,
      loading:this.loadingInit,
      dataLoadingBtn:this.loadingBtn,
      infosComplete:[],
      infos:[],
      driver:false,
      passenger:false,
      dialogRegular:false,
      outwardMonTime: null,
      outwardTueTime: null,
      outwardWedTime: null,
      outwardThuTime: null,
      outwardFriTime: null,
      outwardSatTime: null,
      outwardSunTime: null,
      returnMonTime: null,
      returnTueTime: null,
      returnWedTime: null,
      returnThuTime: null,
      returnFriTime: null,
      returnSatTime: null,
      returnSunTime: null,
      outwardTrip:[],
      returnTrip:[],
      chosenRole:null,
      hideClickIcon : false,
      loadingBlock: false,
      dataCarpoolerBlocked: this.carpoolerBlocked
    }
  },
  computed:{
    distanceInKm(){
      return Math.round((this.infos.outward.commonDistance + this.infos.outward.detourDistance) / 1000) + ' km';
    },
    buildedRecipientName(){
      if(this.recipientName){
        return this.recipientName
      }
      else{
        return this.infosComplete.carpooler.givenName+' '+this.infosComplete.carpooler.shortFamilyName
      }
    }
  },
  watch:{
    loadingInit(){
      this.loading = this.loadingInit;
    },
    refresh(){
      (this.refresh) ? this.refreshInfos() : this.loading = false;
    },
    loadingBtn(){
      this.dataLoadingBtn = this.loadingBtn;
    },
    carpoolerBlocked(){
      this.dataCarpoolerBlocked = this.carpoolerBlocked;
    }
  },
  created() {
    moment.locale(this.locale); // DEFINE DATE LANGUAGE
  },
  methods:{
    refreshInfos() {
      this.hideClickIcon = false;
      if (this.idAsk != -2){
        this.loading = true;
        if(this.idAsk){
          let params = {
            idAsk: this.idAsk,
            idRecipient: this.idRecipient
          }
          axios.post(this.$t("urlGetAdAsk"), params)
            .then(response => {
              this.infosComplete = response.data;

              // If the user can be driver and passenger, we display driver infos by default
              if (this.infosComplete.resultDriver !== null && this.infosComplete.resultPassenger !== null) {
                this.infos = this.infosComplete.resultDriver;
                this.driver = this.passenger = true;
              } else if (this.infosComplete.resultPassenger !== null && this.infosComplete.resultDriver === null) {
                this.infos = this.infosComplete.resultPassenger;
                this.driver = false;
                this.passenger = true;
              } else {
                this.infos = this.infosComplete.resultDriver;
                this.driver = true;
                this.passenger = false;
              }
            })
            .catch(function (error) {
            // console.log(error);
            })
            .finally(() => {
              this.$emit("refreshActionsCompleted");
            });
        }
        else{
          this.$emit("refreshActionsCompleted");
        }

      }else{
        this.hideClickIcon = true;
        this.$emit("refreshActionsCompleted");
      }
    },
    formatHour(date){
      return moment.utc(date).format("HH")+'h'+moment.utc(date).format("mm")
    },
    formatArrayForRegular(results,direction){
      let currentTrip = null;
      (direction=="outward") ? currentTrip = this.outwardTrip : currentTrip = this.returnTrip;

      if(results.monCheck){
        currentTrip.push({
          "day": "mon",
          "time": this.formatHour(results.monTime),
          "min": results.fromDate,
          "max": results.fromDate
        });
      }
      if(results.tueCheck){
        currentTrip.push({
          "day": "tue",
          "time": this.formatHour(results.tueTime),
          "min": results.fromDate,
          "max": results.fromDate
        });
      }
      if(results.wedCheck){
        currentTrip.push({
          "day": "wed",
          "time": this.formatHour(results.wedTime),
          "min": results.fromDate,
          "max": results.fromDate
        });
      }
      if(results.thuCheck){
        currentTrip.push({
          "day": "thu",
          "time": this.formatHour(results.thuTime),
          "min": results.fromDate,
          "max": results.fromDate
        });
      }
      if(results.friCheck){
        currentTrip.push({
          "day": "fri",
          "time": this.formatHour(results.friTime),
          "min": results.fromDate,
          "max": results.fromDate
        });
      }
      if(results.satCheck){
        currentTrip.push({
          "day": "sat",
          "time": this.formatHour(results.satTime),
          "min": results.fromDate,
          "max": results.fromDate
        });
      }
      if(results.sunCheck){
        currentTrip.push({
          "day": "sun",
          "time": this.formatHour(results.sunTime),
          "min": results.fromDate,
          "max": results.fromDate
        });
      }


    },
    updateStatus(data){
      this.dataLoadingBtn = true;
      // console.info(this.infosComplete)
      // console.info(this.infosComplete.carpooler)
      if(this.infosComplete.askStatus==1 && this.infosComplete.frequency==2){
        // If the Ask is only initiated and that the carpool is regular

        let results = null;
        this.chosenRole = data.role; // The chosen role to init MatchingJourney

        // We build the params to prefill MathingJourney

        if(data.role=='driver'){
          results = this.infosComplete.resultDriver;
        }
        else{
          results = this.infosComplete.resultPassenger;
        }
        
        // Outward parameters (checkbox and time)
        if(results.outward){
          // Times day by day
          if(results.outward.monTime) this.outwardMonTime = this.formatHour(results.outward.monTime);
          if(results.outward.tueTime) this.outwardTueTime = this.formatHour(results.outward.tueTime);
          if(results.outward.wedTime) this.outwardWedTime = this.formatHour(results.outward.wedTime);
          if(results.outward.thuTime) this.outwardThuTime = this.formatHour(results.outward.thuTime);
          if(results.outward.friTime) this.outwardFriTime = this.formatHour(results.outward.friTime);
          if(results.outward.satTime) this.outwardSatTime = this.formatHour(results.outward.satTime);
          if(results.outward.sunTime) this.outwardSunTime = this.formatHour(results.outward.sunTime);

          // For the checkboxes day by day
          this.formatArrayForRegular(results.outward,"outward");
        }

        // Return parameters (checkbox and time)
        if(results.return){
          // Times day by day
          if(results.return.monTime) this.returnMonTime = this.formatHour(results.return.monTime);
          if(results.return.tueTime) this.returnTueTime = this.formatHour(results.return.tueTime);
          if(results.return.wedTime) this.returnWedTime = this.formatHour(results.return.wedTime);
          if(results.return.thuTime) this.returnThuTime = this.formatHour(results.return.thuTime);
          if(results.return.friTime) this.returnFriTime = this.formatHour(results.return.friTime);
          if(results.return.satTime) this.returnSatTime = this.formatHour(results.return.satTime);
          if(results.return.sunTime) this.returnSunTime = this.formatHour(results.return.sunTime);

          // For the checkboxes day by day
          this.formatArrayForRegular(results.outward,"return");
        }

        this.dialogRegular = true;
      }
      else{
        this.dataLoadingBtn = true;
        this.$emit("updateStatusAskHistory",data);
      }
    },
    carpoolFromMatchingJourney(data){
      this.dialogRegular = false;
      this.$emit("updateStatusAskHistory",data);
    },
    block(){
      this.loadingBlock = true;
      let params = {
        "blockedUserId":this.idRecipient
      }
      axios.post(this.$t("blockUrl"), params)
        .then(response => {
          // console.log(response.data);
          this.dataCarpoolerBlocked = !this.dataCarpoolerBlocked;
<<<<<<< HEAD
=======
        })
        .catch(function (error) {
          // console.log(error);
>>>>>>> 0c0eda56
        })
        .finally(() => {
          this.loadingBlock = false;
        });      
    }
  }
}
</script><|MERGE_RESOLUTION|>--- conflicted
+++ resolved
@@ -516,12 +516,9 @@
         .then(response => {
           // console.log(response.data);
           this.dataCarpoolerBlocked = !this.dataCarpoolerBlocked;
-<<<<<<< HEAD
-=======
         })
         .catch(function (error) {
           // console.log(error);
->>>>>>> 0c0eda56
         })
         .finally(() => {
           this.loadingBlock = false;
