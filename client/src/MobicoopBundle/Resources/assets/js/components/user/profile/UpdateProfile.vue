<template>
  <v-container>
    <!--SnackBar-->
    <v-snackbar
      v-model="snackbar"
      :color="errorUpdate ? 'error' : 'success'"
      top
    >
      {{ errorUpdate ? textSnackError : textSnackOk }}
      <v-btn color="white" text @click="snackbar = false">
        <v-icon>mdi-close-circle-outline</v-icon>
      </v-btn>
    </v-snackbar>

    <v-alert v-if="savedCo2 > 0" type="success" outlined>
      {{ $t("savedCo2", { savedCo2: savedCo2 }) }} CO<sub>2</sub>
    </v-alert>

    <MissingDataToPayElectronically
<<<<<<< HEAD
      v-if="user.missingDataToPayElectronically.length >= 0 && paymentElectronicActive"
=======
      v-if="
        user.missingDataToPayElectronically.length >= 0 &&
          paymentElectronicActive
      "
>>>>>>> fefe2e0b
      :user="user"
    />

    <!-- Main form -->
    <v-form ref="form" v-model="valid" lazy-validation>
      <v-card flat color="grey lighten-4" class="mb-8">
        <v-card-title>
          {{ $t("titles.personnalInfos") }}
          <v-spacer />
          <v-btn
            color="primary"
            class="mb-8"
            rounded
            @click="dialogPublicProfile = true"
          >
            {{ $t("publicProfile.see") }}
          </v-btn>
        </v-card-title>
        <v-card-text>
          <!-- Email -->
          <v-row no-gutters>
            <v-col :cols="email && emailVerified ? '12' : '6'">
              <v-text-field
                v-model="email"
                :label="$t('email.label')"
                type="email"
                class="email"
              >
                <template v-slot:append>
                  <v-tooltip color="info" top>
                    <template v-slot:activator="{ on }">
                      <v-icon
                        v-if="email && emailVerified"
                        color="success"
                        v-on="on"
                      >
                        mdi-check-circle-outline
                      </v-icon>
                      <v-icon
                        v-else-if="email && !emailVerified"
                        color="warning"
                        v-on="on"
                      >
                        mdi-alert-circle-outline
                      </v-icon>
                    </template>
                    <span v-if="email && emailVerified">{{
                      $t("email.tooltips.verified")
                    }}</span>
                    <span v-else-if="email && !emailVerified">{{
                      $t("email.tooltips.notVerified")
                    }}</span>
                  </v-tooltip>
                </template>
              </v-text-field>
            </v-col>
            <v-col
              v-if="email && !emailVerified"
              class="d-flex justify-center"
              cols="6"
            >
              <v-btn
                rounded
                color="secondary"
                :loading="loadingEmail"
                @click="sendValidationEmail"
              >
                {{
                  !emailSended
                    ? $t("email.buttons.label.generateEmail")
                    : $t("email.buttons.label.generateEmailAgain")
                }}
              </v-btn>
            </v-col>
          </v-row>
          <v-row id="phone-number" no-gutters>
            <!-- Telephone -->
            <v-col v-if="user.phoneCode" cols="2">
              <v-select
                v-model="phoneCode"
                :items="flags"
                required
                :label="$t('phoneCode.placeholder')"
                item-value="value"
                item-text="code"
                clearable
                :rules="phoneCodeRules"
                name="phoneCode"
              >
                <template v-slot:item="{ item }">
                  <v-list-item>
                    <v-list-item-action>
                      <span :class="['fi fi-' + item.country]" />
                    </v-list-item-action>
                    <v-list-item-content>
                      <v-list-item-title>
                        {{ item.code }}
                      </v-list-item-title>
                    </v-list-item-content>
                  </v-list-item>
                  <v-divider class="mt-1" />
                </template>

                <template v-slot:selection="{ item }">
                  <v-list-item class="mt-n6 mb-n6">
                    <v-list-item-action>
                      <span :class="['ml-n2 fi fi-' + item.country]" />
                    </v-list-item-action>
                    <v-list-item-content class="ml-n9">
                      <v-list-item-title>
                        {{ item.code }}
                      </v-list-item-title>
                    </v-list-item-content>
                  </v-list-item>
                </template>
              </v-select>
            </v-col>
            <v-col
              :cols="
                telephone && phoneVerified
                  ? phoneCode
                    ? '10'
                    : '12'
                  : phoneCode
                  ? '4'
                  : '6'
              "
            >
              <v-text-field
                v-model="telephone"
                :label="$t('phone.label')"
                class="telephone"
                :error-messages="phoneErrors"
              >
                <template v-slot:append>
                  <v-tooltip color="info" top>
                    <template v-slot:activator="{ on }">
                      <v-icon
                        v-if="telephone && phoneVerified"
                        color="success"
                        v-on="on"
                      >
                        mdi-check-circle-outline
                      </v-icon>
                      <v-icon
                        v-else-if="telephone && !phoneVerified"
                        color="warning"
                        v-on="on"
                      >
                        mdi-alert-circle-outline
                      </v-icon>
                    </template>
                    <span v-if="telephone && phoneVerified">{{
                      $t("phone.tooltips.verified")
                    }}</span>
                    <span v-if="telephone && !phoneVerified">{{
                      $t("phone.tooltips.notVerified")
                    }}</span>
                  </v-tooltip>
                </template>
              </v-text-field>
            </v-col>
            <v-col
              v-if="telephone && displayPhoneVerification && !phoneVerified"
              class="d-flex justify-center"
              cols="6"
            >
              <v-btn
                rounded
                color="secondary"
                :loading="loadingToken"
                @click="generateToken"
              >
                {{
                  phoneToken == null
                    ? $t("phone.buttons.label.generateToken")
                    : $t("phone.buttons.label.generateNewToken")
                }}
              </v-btn>
            </v-col>
          </v-row>
          <v-row
            v-if="phoneToken != null && telephone && !phoneVerified"
            no-gutters
          >
            <v-col cols="6">
              <v-text-field
                v-model="token"
                :rules="tokenRules"
                :label="$t('phone.validation.label')"
              />
            </v-col>
            <v-col cols="6" class="d-flex justify-center">
              <v-btn
                rounded
                color="secondary"
                :loading="loadingValidatePhone"
                @click="validateToken"
              >
                {{ $t("phone.buttons.label.validate") }}
              </v-btn>
            </v-col>
          </v-row>

          <v-row no-gutters>
            <!-- Phone display preferences -->
            <v-radio-group
              v-model="phoneDisplay['value']"
              :label="$t('phoneDisplay.label.general')"
            >
              <v-radio
                v-for="(phDisplay, index) in phoneDisplays"
                :key="index"
                color="secondary"
                :label="phDisplay.label"
                :value="phDisplay.value"
              />
            </v-radio-group>
            <!--NewsSubscription-->
            <v-switch
              v-model="newsSubscription"
              :label="$t('news.label', { platform: platform })"
              inset
              color="secondary"
              @change="dialog = !newsSubscription"
            >
              <v-tooltip slot="append" left color="info" :max-width="'35%'">
                <template v-slot:activator="{ on }">
                  <v-icon justify="left" v-on="on">
                    mdi-help-circle-outline
                  </v-icon>
                </template>
                <span>{{ $t("news.tooltip") }}</span>
              </v-tooltip>
            </v-switch>
            <!--NewsSubscription Confirmation Popup-->
            <v-dialog v-model="dialog" persistent max-width="500">
              <v-card>
                <v-card-title class="text-h5">
                  {{ $t("news.confirmation.title") }}
                </v-card-title>
                <v-card-text v-html="$t('news.confirmation.content')" />
                <v-card-actions>
                  <v-spacer />
                  <v-btn
                    color="primary darken-1"
                    text
                    @click="
                      dialog = false;
                      newsSubscription = true;
                    "
                  >
                    {{ $t("no") }}
                  </v-btn>
                  <v-btn
                    color="secondary darken-1"
                    text
                    @click="dialog = false"
                  >
                    {{ $t("yes") }}
                  </v-btn>
                </v-card-actions>
              </v-card>
            </v-dialog>

            <v-switch
              v-if="gratuityActive"
              v-model="gratuitySubscription"
              :label="$t('gratuity.label', { platform: platform })"
              inset
              color="secondary"
            />
          </v-row>

          <v-row no-gutters align="center">
            <!-- Informations fields -->
            <v-col cols="7">
              <!--GivenName-->
              <v-text-field
                v-model="givenName"
                :label="$t('givenName.label')"
                class="givenName"
                :rules="givenNameRules"
              />
              <!--FamilyName-->
              <v-text-field
                v-model="familyName"
                :label="$t('familyName.label')"
                class="familyName"
                :rules="familyNameRules"
              />
              <!--Gender-->
              <v-select
                v-model="gender"
                :label="$t('gender.label')"
                :items="genders"
                item-text="label"
                item-value="value"
              />
              <!-- Birthdate -->
              <v-menu
                ref="menu"
                v-model="menu"
                :close-on-content-click="false"
                transition="scale-transition"
                offset-y
                min-width="290px"
              >
                <template v-slot:activator="{ on }">
                  <v-text-field
                    :value="computedBirthdateFormat"
                    :label="$t('birthDay.label')"
                    :rules="[
                      birthdayRules.checkIfAdult,
                      birthdayRules.required
                    ]"
                    readonly
                    v-on="on"
                  />
                </template>
                <v-date-picker
                  ref="picker"
                  v-model="birthDay"
                  :max="maxDate()"
                  :locale="locale"
                  first-day-of-week="1"
                  @change="save"
                />
              </v-menu>
              <!-- <span id="driving-licence-number" />
              <v-text-field
                v-model="drivingLicenceNumber"
                :label="$t('drivingLicenceNumber.label')"
                class="drivingLicenceNumber"
                @focusout="checkDrivingLicenceNumber"
                @focusin="drivingLicenceNumberValid = true"
              />
              <v-alert
                v-if="!drivingLicenceNumberValid"
                type="error"
              >
                {{ $t("checkDrivingLicenceNumber.error") }}
              </v-alert> -->
            </v-col>
            <!-- Avatar -->
            <v-col cols="5">
              <v-row justify="center" align="center">
                <v-col align="center" class="d-flex justify-center">
                  <v-avatar color="lighten-3" size="225px">
                    <img id="avatar" :src="urlAvatar" alt="avatar" />
                  </v-avatar>
                </v-col>
              </v-row>
              <v-row justify="center">
                <v-col v-if="!displayFileUpload" class="d-flex justify-center">
                  <v-btn
                    :loading="loadingDelete"
                    color="warning"
                    class="ma-2 white--text pa-2 pr-3"
                    rounded
                    @click="avatarDelete"
                  >
                    {{ $t("avatar.delete.label") }}
                    <v-icon right dark>
                      mdi-delete
                    </v-icon>
                  </v-btn>
                </v-col>

                <v-col v-else cols="10" class="d-flex justify-center">
                  <v-file-input
                    ref="avatar"
                    v-model="avatar"
                    :rules="avatarRules"
                    accept="image/png, image/jpeg, image/jpg"
                    :label="$t('avatar.label')"
                    prepend-icon="mdi-image"
                    :change="previewAvatar()"
                    :hint="
                      $t('avatar.minPxSize', { size: imageMinPxSize }) +
                        ', ' +
                        $t('avatar.maxMbSize', { size: imageMaxMbSize })
                    "
                    persistent-hint
                    show-size
                    @change="selectedAvatar"
                  />
                </v-col>
              </v-row>
            </v-col>
          </v-row>

          <v-row justify="center">
            <v-col class="d-flex justify-center">
              <!--Save Button-->
              <v-btn
                class="button saveButton"
                color="secondary"
                rounded
                :disabled="!valid"
                :loading="loading"
                type="button"
                :value="$t('save')"
                @click="update"
              >
                {{ $t("save") }}
              </v-btn>
              <v-dialog v-model="dialogEmail" persistent max-width="450">
                <v-card>
                  <v-card-title class="headline">
                    {{ $t("dialogEmail.title") }}
                  </v-card-title>
                  <v-card-text v-html="$t('dialogEmail.content')" />
                  <v-card-actions>
                    <v-spacer />
                    <v-btn color="error" text @click="cancel">
                      {{ $t("dialogEmail.buttons.cancelUpdate") }}
                    </v-btn>
                    <v-btn color="primary darken-1" text @click="validate">
                      {{ $t("dialogEmail.buttons.confirmUpdate") }}
                    </v-btn>
                  </v-card-actions>
                </v-card>
              </v-dialog>
            </v-col>
          </v-row>
        </v-card-text>
      </v-card>
    </v-form>

    <!-- Address form -->
    <v-card id="user-postalAddress" flat color="grey lighten-4" class="mb-8">
      <v-card-title>
        {{ $t("homeTown.label") }}
      </v-card-title>
      <v-card-text>
        <v-row no-gutters>
          <v-col>
            <geocomplete
              :uri="geoSearchUrl"
              :results-order="geoCompleteResultsOrder"
              :palette="geoCompletePalette"
              :chip="geoCompleteChip"
              :show-name="false"
              :restrict="['housenumber', 'street']"
              :label="$t('homeTown.label')"
              :hint="$t('homeTown.hint')"
              :address="homeAddress"
              @address-selected="homeAddressSelected"
            />
          </v-col>
        </v-row>
        <v-row no-gutters justify="center">
          <v-col class="d-flex justify-center">
            <v-btn
              rounded
              color="secondary"
              class="mt-4"
              :disabled="!homeAddress || disabledAddress"
              :loading="loadingAddress"
              type="button"
              @click="updateAddress"
            >
              {{ $t("address.update.label") }}
            </v-btn>
          </v-col>
        </v-row>
      </v-card-text>
    </v-card>

    <!-- Password form -->
    <v-card flat color="grey lighten-4" class="mb-8">
      <v-card-title>
        {{ $t("titles.password") }}
      </v-card-title>
      <v-card-text>
        <ChangePassword />
      </v-card-text>
    </v-card>

    <!-- EEC form -->
    <EECIncentiveStatus
      v-if="isEecblockDisplayed"
      :id="$t('eec-incentive')"
      :confirmed-phone-number="user.phoneValidatedDate ? true : false"
      :driving-licence-number-filled="user.drivingLicenceNumber ? true : false"
      :is-after-eec-subscription="isAfterEecSubscription"
      :eec-sso-auth-error="eecSsoAuthError"
      :api-uri="apiUri"
      :platform="platform"
      @changeTab="changeTab"
    />

    <!-- Delete form -->
    <v-card flat color="grey lighten-4" class="mb-8">
      <v-card-title>
        {{ $t("buttons.supprimerAccount") }}
      </v-card-title>
      <v-card-text v-if="!ssoExternalAccountDeletion">
        <v-row justify="center">
          <v-col class="d-flex justify-center">
            <v-dialog v-model="dialogDelete" width="500">
              <template v-slot:activator="{ on }">
                <!--Delete button -->
                <v-btn
                  class="button"
                  color="error"
                  rounded
                  :disabled="
                    !valid || disabledCreatedEvents || disabledOwnedCommunities
                  "
                  :loading="loading"
                  type="button"
                  :value="$t('save')"
                  v-on="on"
                >
                  {{ $t("buttons.supprimerAccount") }}
                </v-btn>
              </template>

              <v-card>
                <v-card-title
                  v-if="hasCreatedEvents || hasOwnedCommunities"
                  class="text-h5 error--text"
                  primary-title
                >
                  {{ $t("dialog.titles.deletionImpossible") }}
                </v-card-title>
                <v-card-title v-else class="text-h5" primary-title>
                  {{ $t("dialog.titles.deleteAccount") }}
                </v-card-title>

                <v-card-text>
                  <p
                    v-if="hasOwnedCommunities"
                    v-html="$t('dialog.content.errorCommunities')"
                  />
                  <p
                    v-else-if="hasCreatedEvents"
                    v-html="$t('dialog.content.errorEvents')"
                  />
                  <p v-else v-html="$t('dialog.content.deleteAccount')" />
                </v-card-text>

                <v-divider />
                <v-card-actions v-if="hasCreatedEvents || hasOwnedCommunities">
                  <v-spacer />
                  <v-btn
                    color="primary darken-1"
                    text
                    @click="
                      dialogDelete = false;
                      newsSubscription = true;
                    "
                  >
                    {{ $t("dialog.buttons.close") }}
                  </v-btn>
                </v-card-actions>
                <v-card-actions v-else>
                  <v-spacer />
                  <v-btn
                    color="primary darken-1"
                    text
                    @click="
                      dialogDelete = false;
                      newsSubscription = true;
                    "
                  >
                    {{ $t("no") }}
                  </v-btn>
                  <v-btn
                    color="primary"
                    text
                    :href="$t('route.supprimer')"
                    @click="dialogDelete = false"
                  >
                    {{ $t("dialog.buttons.confirmDelete") }}
                  </v-btn>
                </v-card-actions>
              </v-card>
            </v-dialog>
          </v-col>
        </v-row>
      </v-card-text>
      <v-card-text v-else>
        <v-row>
          <v-col col="12">
            {{
              $t("ssoDeleteAccountWarning", { service: ssoConnection.service })
            }}
          </v-col>
        </v-row>
      </v-card-text>
    </v-card>

    <!-- PUBLIC PROFILE DIALOG -->
    <v-dialog v-model="dialogPublicProfile" width="100%">
      <v-card>
        <v-card-title class="headline grey lighten-2">
          {{ $t("publicProfile.title") }}
        </v-card-title>

        <v-card-text>
          <PublicProfile
            :user-id="user.id"
            :show-report-button="false"
            :age-display="ageDisplay"
            :carpool-settings-display="carpoolSettingsDisplay"
          />
        </v-card-text>

        <v-divider />

        <v-card-actions>
          <v-spacer />
          <v-btn color="primary" text @click="dialogPublicProfile = false">
            {{ $t("publicProfile.close") }}
          </v-btn>
        </v-card-actions>
      </v-card>
    </v-dialog>
  </v-container>
</template>

<script>
import maxios from "@utils/maxios";
import moment from "moment";
import Geocomplete from "@components/utilities/geography/Geocomplete";
import ChangePassword from "@components/user/profile/ChangePassword";
import PublicProfile from "@components/user/profile/PublicProfile";
import EECIncentiveStatus from "@components/user/eecIncentiveStatus/EECIncentiveStatus";
import { merge } from "lodash";
import {
  messages_en,
  messages_fr,
  messages_eu,
  messages_nl
} from "@translations/components/user/profile/UpdateProfile/";
import {
  messages_client_en,
  messages_client_fr,
  messages_client_eu,
  messages_client_nl
} from "@clientTranslations/components/user/profile/UpdateProfile/";
import MissingDataToPayElectronically from "@components/user/profile/MissingDataToPayElectronically.vue";

let MessagesMergedEn = merge(messages_en, messages_client_en);
let MessagesMergedNl = merge(messages_nl, messages_client_nl);
let MessagesMergedFr = merge(messages_fr, messages_client_fr);
let MessagesMergedEu = merge(messages_eu, messages_client_eu);

export default {
  i18n: {
    messages: {
      en: MessagesMergedEn,
      nl: MessagesMergedNl,
      fr: MessagesMergedFr,
      eu: MessagesMergedEu
    }
  },
  components: {
    PublicProfile,
    Geocomplete,
    ChangePassword,
    EECIncentiveStatus,
    MissingDataToPayElectronically
  },
  props: {
    geoSearchUrl: {
      type: String,
      default: null
    },
    user: {
      type: Object,
      default: null
    },
    ageMin: {
      type: String,
      default: null
    },
    ageMax: {
      type: String,
      default: null
    },
    ageDisplay: {
      type: Boolean,
      default: true
    },
    platform: {
      type: String,
      default: ""
    },
    imageMinPxSize: {
      type: Number,
      default: null
    },
    imageMaxMbSize: {
      type: Number,
      default: null
    },
    geoCompleteResultsOrder: {
      type: Array,
      default: null
    },
    geoCompletePalette: {
      type: Object,
      default: () => ({})
    },
    geoCompleteChip: {
      type: Boolean,
      default: false
    },
    carpoolSettingsDisplay: {
      type: Boolean,
      default: true
    },
    ceeDisplay: {
      type: Boolean,
      default: true
    },
    isAfterEecSubscription: {
      type: Boolean,
      default: false
    },
    eecSsoAuthError: {
      type: String,
      default: null
    },
    apiUri: {
      type: String,
      default: null
    },
    gendersList: {
      type: Array,
      default: () => []
    },
    eecInstance: {
      // The EEC service status for the instance
      type: Object,
      default: () => ({})
    },
    phoneCodes: {
      type: Array,
      default: () => []
    },
    paymentElectronicActive: {
      type: Boolean,
      default: false
    }
  },
  data() {
    return {
      dialog: false,
      dialogDelete: false,
      dialogPublicProfile: false,
      snackbar: false,
      textSnackOk: this.$t("snackBar.profileUpdated"),
      textSnackError: this.$t("snackBar.passwordUpdateError"),
      errorUpdate: false,
      valid: true,
      errors: [],
      loading: false,
      loadingDelete: false,
      gender: this.user.gender,
      email: this.user.email,
      telephone: this.user.telephone,
      phoneCode: this.user.phoneCode,
      phoneCodeRules: [v => !!v || this.$t("phoneCode.errors.required")],
      givenName: this.user.givenName,
      givenNameRules: [v => !!v || this.$t("givenName.errors.required")],
      familyName: this.user.familyName,
      familyNameRules: [v => !!v || this.$t("familyName.errors.required")],
      birthDay: this.user.birthDate ? this.user.birthDate.date : null,
      homeAddress: this.user.homeAddress ? this.user.homeAddress : null,
      drivingLicenceNumber: this.user.drivingLicenceNumber
        ? this.user.drivingLicenceNumber
        : null,
      phoneErrors: [],
      phoneToken: this.user.phoneToken,
      phoneValidatedDate: this.user.phoneValidatedDate,
      emailValidatedDate: this.user.validatedDate,
      token: null,
      menu: false,
      phoneDisplay: {
        value: this.user.phoneDisplay
      },
      phoneDisplays: [
        { value: 1, label: this.$t("phoneDisplay.label.restricted") },
        { value: 2, label: this.$t("phoneDisplay.label.all") }
      ],
      avatar: null,
      avatarHeight: null,
      avatarWidth: null,
      avatarRules: [
        v =>
          !v ||
          v.size < this.imageMaxMbSize * 1024 * 1024 ||
          this.$t("avatar.size") + " (Max " + this.imageMaxMbSize + "MB)",
        v =>
          !v ||
          this.avatarHeight >= this.imageMinPxSize ||
          this.$t("avatar.pxSize", {
            size: this.imageMinPxSize,
            height: this.avatarHeight,
            width: this.avatarWidth
          }),
        v =>
          !v ||
          this.avatarWidth >= this.imageMinPxSize ||
          this.$t("avatar.pxSize", {
            size: this.imageMinPxSize,
            height: this.avatarHeight,
            width: this.avatarWidth
          })
      ],
      tokenRules: [v => /^\d{4}$/.test(v) || this.$t("phone.token.inputError")],
      birthdayRules: {
        required: v => !!v || this.$t("birthDay.errors.required"),
        checkIfAdult: value => {
          var d1 = new Date();
          var d2 = moment(value, "DD/MM/YYYY").toDate();

          var diff = (d1.getTime() - d2.getTime()) / 1000;
          diff /= 60 * 60 * 24;

          var diffYears = Math.abs(Math.floor(diff / 365.24));
          return diffYears >= 16 || this.$t("birthDay.errors.notadult");
        }
      },
      newsSubscription:
        this.user && this.user.newsSubscription !== null
          ? this.user.newsSubscription
          : null,
      urlAvatar: this.user.avatars[this.user.avatars.length - 1],
      displayFileUpload: this.user.images.length == 0,
      phoneVerified: null,
      emailVerified: false,
      emailSended: false,
      loadingEmail: false,
      displayPhoneVerification: this.user.telephone ? true : false,
      loadingToken: false,
      loadingValidatePhone: false,
      disabledAddress: true,
      loadingAddress: false,
      ownedCommunities: null,
      createdEvents: null,
      hasCreatedEvents: false,
      hasOwnedCommunities: false,
      disabledOwnedCommunities: false,
      disabledCreatedEvents: false,
      locale: null,
      emailChanged: false,
      dialogEmail: false,
      ssoConnection: null,
      drivingLicenceNumberValid: true,
      gratuitySubscription:
        this.user && this.user.gratuity !== null ? this.user.gratuity : null,
      flags: this.phoneCodes,
      cleanedPhoneNumber: null
    };
  },
  computed: {
    years() {
      const currentYear = new Date().getFullYear();
      const ageMin = Number(this.ageMin);
      const ageMax = Number(this.ageMax);
      return Array.from(
        { length: ageMax - ageMin },
        (value, index) => currentYear - ageMin - index
      );
    },
    computedBirthdateFormat() {
      if (this.birthDay) {
        return moment.utc(this.birthDay).format("DD/MM/YYYY");
      }
      return null;
    },
    savedCo2() {
      return Number.parseFloat(this.user.savedCo2 / 1000000).toPrecision(1);
    },
    isSsoLinked() {
      if (this.user.ssoId && this.user.ssoProvider) {
        return true;
      }
      return false;
    },
    ssoExternalAccountDeletion() {
      if (this.isSsoLinked) {
        if (this.ssoConnection && this.ssoConnection.externalAccountDeletion) {
          return true;
        }
      }
      return false;
    },
    genders() {
      return this.$t("gender.values").filter(genderItem => {
        return this.gendersList.includes(parseInt(genderItem.value));
      });
    },
    gratuityActive() {
      return this.$store.getters["grt/isActive"];
    },
    isEecblockDisplayed() {
      return (
        this.ceeDisplay &&
        (this.eecInstance.available ||
          (!this.eecInstance.available &&
            (this.user.longDistanceSubscription ||
              this.user.shortDistanceSubscription)))
      );
    }
  },
  watch: {
    menu(val) {
      val && setTimeout(() => (this.$refs.picker.activePicker = "YEAR"));
    },
    telephone(val) {
      this.phoneToken = null;
      this.displayPhoneVerification = false;
      this.cleanPhoneNumber();
      maxios
        .post(
          this.$t("phone.checkValidity.url"),
          {
            telephone: this.cleanedPhoneNumber
          },
          {
            headers: {
              "content-type": "application/json"
            }
          }
        )
        .then(response => {
          if (response.data.valid) {
            this.phoneErrors = [];
          } else {
            this.phoneErrors = [this.$t("phone.errors.valid")];
          }
        })
        .catch(function(error) {
          console.error(error);
          this.phoneErrors = [this.$t("phone.errors.valid")];
        });
    },
    phoneCode() {
      this.phoneToken = null;
      this.displayPhoneVerification = false;
      this.cleanPhoneNumber();
      maxios
        .post(
          this.$t("phone.checkValidity.url"),
          {
            telephone: this.cleanedPhoneNumber
          },
          {
            headers: {
              "content-type": "application/json"
            }
          }
        )
        .then(response => {
          if (response.data.valid) {
            this.phoneErrors = [];
          } else {
            this.phoneErrors = [this.$t("phone.errors.valid")];
          }
        })
        .catch(function(error) {
          console.error(error);
          this.phoneErrors = [this.$t("phone.errors.valid")];
        });
    },
    email(val) {
      this.emailChanged = true;
    }
  },
  created() {
    this.setMomentLocale();
  },
  mounted() {
    this.setMomentLocale();
    this.checkVerifiedPhone();
    this.checkVerifiedEmail();
    this.getOwnedCommunities();
    this.getCreatedEvents();
    if (this.isSsoLinked) {
      this.getSso();
    }
  },
  methods: {
    setMomentLocale() {
      this.locale = localStorage.getItem("X-LOCALE");
      moment.locale(this.locale);
    },
    homeAddressSelected(address) {
      this.homeAddress = address;
      this.disabledAddress = false;
      // this.$emit('updateUser', {"homeAddress": this.homeAddress})
    },
    save(date) {
      this.$refs.menu.save(date);
    },

    validate() {
      if (this.$refs.form.validate()) {
        this.checkForm();
        this.dialogEmail = false;
      }
    },
    update() {
      if (this.emailChanged) {
        this.dialogEmail = true;
      } else {
        this.validate();
      }
    },
    cancel() {
      window.location.reload();
    },
    checkForm() {
      this.loading = true;
      let updateUser = new FormData();
      updateUser.append("email", this.email);
      updateUser.append("familyName", this.familyName);
      updateUser.append("gender", this.gender);
      updateUser.append("givenName", this.givenName);
      updateUser.append("telephone", this.telephone);
      updateUser.append("phoneCode", this.phoneCode);
      updateUser.append("birthDay", this.birthDay);
      updateUser.append("avatar", this.avatar);
      updateUser.append("newsSubscription", this.newsSubscription);
      updateUser.append("gratuitySubscription", this.gratuitySubscription);
      updateUser.append("phoneDisplay", this.phoneDisplay.value);
      updateUser.append("drivingLicenceNumber", this.drivingLicenceNumber);

      maxios
        .post(this.$t("route.update"), updateUser, {
          headers: {
            "content-type": "multipart/form-data"
          }
        })
        .then(res => {
          this.errorUpdate = res.data.state;
          this.snackbar = true;
          this.loading = false;
          if (
            this.drivingLicenceNumber &&
            this.user.drivingLicenceNumber != this.drivingLicenceNumber
          ) {
            this.$emit("updateUser", {
              drivingLicenceNumber: this.drivingLicenceNumber
            });
          }
          if (this.user.telephone != this.telephone) {
            this.phoneValidatedDate = null;
            this.phoneToken = null;
            this.displayPhoneVerification = true;
            this.checkVerifiedPhone();
            this.checkVerifiedEmail();
          }
          //this.urlAvatar = res.data.versions.square_800;
          // this.displayFileUpload = false;
        })
        .catch(error => {
          window.location.reload();
        });
    },
    updateAddress() {
      this.loadingAddress = true;
      this.homeAddress.id = this.user.homeAddress
        ? this.user.homeAddress.id
        : null;
      maxios
        .post(this.$t("address.update.route"), this.homeAddress, {
          headers: {
            "content-type": "application/json"
          }
        })
        .then(res => {
          this.homeAddress = res.data;
          this.loadingAddress = false;
          this.disabledAddress = true;
          this.$emit("updateUser", { homeAddress: this.homeAddress });
        });
    },
    avatarDelete() {
      this.loadingDelete = true;
      maxios.get(this.$t("avatar.delete.route")).then(res => {
        this.errorUpdate = res.data.state;
        this.displayFileUpload = true;
        this.loadingDelete = false;
        this.urlAvatar = res.data[res.data.length - 1];
        this.avatarWidth = null;
        this.avatarHeight = null;
      });
    },
    previewAvatar() {
      if (this.avatar) {
        let reader = new FileReader();
        reader.addEventListener(
          "load",
          function() {
            this.urlAvatar = reader.result; // UPDATE PREVIEW
          }.bind(this),
          false
        );
        reader.readAsDataURL(this.avatar); // FIRE LOAD EVENT
      }
      // else {
      //   this.urlAvatar = this.user.avatars[this.user.avatars.length-1]; // RESET AVATAR
      // }
    },
    selectedAvatar() {
      this.avatarWidth = null;
      this.avatarHeight = null;

      if (!this.avatar) return;
      let reader = new FileReader();

      reader.readAsDataURL(this.avatar);
      reader.onload = evt => {
        let self = this;
        let img = new Image();
        img.onload = () => {
          self.avatarHeight = img.height;
          self.avatarWidth = img.width;
          self.$refs.avatar.validate();
        };
        img.src = evt.target.result;
      };
    },
    checkVerifiedPhone() {
      if (this.telephone !== null) {
        this.phoneVerified = this.phoneValidatedDate ? true : false;
      }
    },
    checkVerifiedEmail() {
      if (this.email !== null) {
        this.emailVerified = this.emailValidatedDate ? true : false;
      }
    },
    generateToken() {
      this.loadingToken = true;
      maxios.get(this.$t("phone.token.route")).then(res => {
        if (res.data.state) {
          this.errorUpdate = true;
          this.textSnackError = this.$t("snackBar.tokenError");
          this.snackbar = true;
        }
        this.textSnackOk = this.$t("snackBar.tokenOk");
        this.snackbar = true;
        this.phoneToken = true;
        this.token = null;
        this.loadingToken = false;
      });
    },
    sendValidationEmail() {
      this.loadingEmail = true;
      maxios.get(this.$t("email.verificationRoute")).then(res => {
        if (res.data.state) {
          this.errorUpdate = true;
          this.textSnackError = this.$t("snackBar.emailError");
          this.snackbar = true;
        }
        this.textSnackOk = this.$t("snackBar.emailOk");
        this.snackbar = true;
        this.emailSended = true;
        this.loadingEmail = false;
      });
    },
    validateToken() {
      this.loadingValidatePhone = true;
      maxios
        .post(
          this.$t("phone.validation.route"),
          {
            token: this.token,
            telephone: this.telephone
          },
          {
            headers: {
              "content-type": "application/json"
            }
          }
        )
        .then(res => {
          if (!res.data) {
            this.errorUpdate = true;
            this.textSnackError = this.$t("snackBar.unknown");
            this.snackbar = true;
          } else {
            this.phoneVerified = true;
          }
          this.loadingValidatePhone = false;
        });
      // Todo create "emit" event to refresh the alerts
    },
    getOwnedCommunities() {
      let params = {
        userId: this.user.id
      };
      this.disabledOwnedCommunities = true;
      maxios.post(this.$t("communities.route"), params).then(res => {
        if (res.data.length > 0) {
          this.ownedCommunities = res.data;
          this.hasOwnedCommunities = true;
        }
        this.disabledOwnedCommunities = false;
      });
    },
    getCreatedEvents() {
      let params = {
        userId: this.user.id
      };
      this.disabledCreatedEvents = true;
      maxios.post(this.$t("events.route"), params).then(res => {
        if (res.data.length > 0) {
          this.createdEvents = res.data;
          this.createdEvents.forEach(createdEvent => {
            if (moment(createdEvent.toDate.date) >= moment(new Date())) {
              this.hasCreatedEvents = true;
            }
          });
        }
        this.disabledCreatedEvents = false;
      });
    },
    maxDate() {
      let maxDate = new Date();
      maxDate.setFullYear(maxDate.getFullYear() - this.ageMin);
      return maxDate.toISOString().substr(0, 10);
    },
    getSso() {
      let params = {
        service: this.user.ssoProvider
      };
      maxios.post(this.$t("urlGetSsoServices"), params).then(response => {
        if (response.data.length > 0) {
          this.ssoConnection = response.data[0];
        }
      });
    },
    changeTab(tab) {
      this.$emit("changeTab", tab);
    },
    checkDrivingLicenceNumber() {
      this.drivingLicenceNumberValid = true;
      if (this.drivingLicenceNumber) {
        maxios
          .post(
            this.$t("checkDrivingLicenceNumber.url"),
            {
              driverLicenceNumber: this.drivingLicenceNumber
            },
            {
              headers: {
                "content-type": "application/json"
              }
            }
          )
          .then(response => {
            if (response.data.valid) {
              this.drivingLicenceNumberValid = response.data.valid;
            } else {
              this.drivingLicenceNumberValid = false;
            }
          })
          .catch(function(error) {
            console.error(error);
            this.drivingLicenceNumberValid = false;
          });
      }
    },
    cleanPhoneNumber() {
      if (this.phoneCode == null) {
        this.cleanedPhoneNumber = this.telephone;
      } else {
        this.cleanedPhoneNumber =
          "+" + this.phoneCode + this.telephone.replace(/^0+/, "");
      }
    }
  }
};
</script>
<style lang="scss" scoped>
#avatar {
  width: auto !important;
}
</style><|MERGE_RESOLUTION|>--- conflicted
+++ resolved
@@ -7,30 +7,42 @@
       top
     >
       {{ errorUpdate ? textSnackError : textSnackOk }}
-      <v-btn color="white" text @click="snackbar = false">
+      <v-btn
+        color="white"
+        text
+        @click="snackbar = false"
+      >
         <v-icon>mdi-close-circle-outline</v-icon>
       </v-btn>
     </v-snackbar>
 
-    <v-alert v-if="savedCo2 > 0" type="success" outlined>
+    <v-alert
+      v-if="savedCo2 > 0"
+      type="success"
+      outlined
+    >
       {{ $t("savedCo2", { savedCo2: savedCo2 }) }} CO<sub>2</sub>
     </v-alert>
 
     <MissingDataToPayElectronically
-<<<<<<< HEAD
-      v-if="user.missingDataToPayElectronically.length >= 0 && paymentElectronicActive"
-=======
       v-if="
         user.missingDataToPayElectronically.length >= 0 &&
           paymentElectronicActive
       "
->>>>>>> fefe2e0b
       :user="user"
     />
 
     <!-- Main form -->
-    <v-form ref="form" v-model="valid" lazy-validation>
-      <v-card flat color="grey lighten-4" class="mb-8">
+    <v-form
+      ref="form"
+      v-model="valid"
+      lazy-validation
+    >
+      <v-card
+        flat
+        color="grey lighten-4"
+        class="mb-8"
+      >
         <v-card-title>
           {{ $t("titles.personnalInfos") }}
           <v-spacer />
@@ -54,7 +66,10 @@
                 class="email"
               >
                 <template v-slot:append>
-                  <v-tooltip color="info" top>
+                  <v-tooltip
+                    color="info"
+                    top
+                  >
                     <template v-slot:activator="{ on }">
                       <v-icon
                         v-if="email && emailVerified"
@@ -100,9 +115,15 @@
               </v-btn>
             </v-col>
           </v-row>
-          <v-row id="phone-number" no-gutters>
+          <v-row
+            id="phone-number"
+            no-gutters
+          >
             <!-- Telephone -->
-            <v-col v-if="user.phoneCode" cols="2">
+            <v-col
+              v-if="user.phoneCode"
+              cols="2"
+            >
               <v-select
                 v-model="phoneCode"
                 :items="flags"
@@ -149,8 +170,8 @@
                     ? '10'
                     : '12'
                   : phoneCode
-                  ? '4'
-                  : '6'
+                    ? '4'
+                    : '6'
               "
             >
               <v-text-field
@@ -160,7 +181,10 @@
                 :error-messages="phoneErrors"
               >
                 <template v-slot:append>
-                  <v-tooltip color="info" top>
+                  <v-tooltip
+                    color="info"
+                    top
+                  >
                     <template v-slot:activator="{ on }">
                       <v-icon
                         v-if="telephone && phoneVerified"
@@ -217,7 +241,10 @@
                 :label="$t('phone.validation.label')"
               />
             </v-col>
-            <v-col cols="6" class="d-flex justify-center">
+            <v-col
+              cols="6"
+              class="d-flex justify-center"
+            >
               <v-btn
                 rounded
                 color="secondary"
@@ -251,9 +278,17 @@
               color="secondary"
               @change="dialog = !newsSubscription"
             >
-              <v-tooltip slot="append" left color="info" :max-width="'35%'">
+              <v-tooltip
+                slot="append"
+                left
+                color="info"
+                :max-width="'35%'"
+              >
                 <template v-slot:activator="{ on }">
-                  <v-icon justify="left" v-on="on">
+                  <v-icon
+                    justify="left"
+                    v-on="on"
+                  >
                     mdi-help-circle-outline
                   </v-icon>
                 </template>
@@ -261,7 +296,11 @@
               </v-tooltip>
             </v-switch>
             <!--NewsSubscription Confirmation Popup-->
-            <v-dialog v-model="dialog" persistent max-width="500">
+            <v-dialog
+              v-model="dialog"
+              persistent
+              max-width="500"
+            >
               <v-card>
                 <v-card-title class="text-h5">
                   {{ $t("news.confirmation.title") }}
@@ -299,7 +338,10 @@
             />
           </v-row>
 
-          <v-row no-gutters align="center">
+          <v-row
+            no-gutters
+            align="center"
+          >
             <!-- Informations fields -->
             <v-col cols="7">
               <!--GivenName-->
@@ -371,15 +413,31 @@
             </v-col>
             <!-- Avatar -->
             <v-col cols="5">
-              <v-row justify="center" align="center">
-                <v-col align="center" class="d-flex justify-center">
-                  <v-avatar color="lighten-3" size="225px">
-                    <img id="avatar" :src="urlAvatar" alt="avatar" />
+              <v-row
+                justify="center"
+                align="center"
+              >
+                <v-col
+                  align="center"
+                  class="d-flex justify-center"
+                >
+                  <v-avatar
+                    color="lighten-3"
+                    size="225px"
+                  >
+                    <img
+                      id="avatar"
+                      :src="urlAvatar"
+                      alt="avatar"
+                    >
                   </v-avatar>
                 </v-col>
               </v-row>
               <v-row justify="center">
-                <v-col v-if="!displayFileUpload" class="d-flex justify-center">
+                <v-col
+                  v-if="!displayFileUpload"
+                  class="d-flex justify-center"
+                >
                   <v-btn
                     :loading="loadingDelete"
                     color="warning"
@@ -388,13 +446,20 @@
                     @click="avatarDelete"
                   >
                     {{ $t("avatar.delete.label") }}
-                    <v-icon right dark>
+                    <v-icon
+                      right
+                      dark
+                    >
                       mdi-delete
                     </v-icon>
                   </v-btn>
                 </v-col>
 
-                <v-col v-else cols="10" class="d-flex justify-center">
+                <v-col
+                  v-else
+                  cols="10"
+                  class="d-flex justify-center"
+                >
                   <v-file-input
                     ref="avatar"
                     v-model="avatar"
@@ -432,7 +497,11 @@
               >
                 {{ $t("save") }}
               </v-btn>
-              <v-dialog v-model="dialogEmail" persistent max-width="450">
+              <v-dialog
+                v-model="dialogEmail"
+                persistent
+                max-width="450"
+              >
                 <v-card>
                   <v-card-title class="headline">
                     {{ $t("dialogEmail.title") }}
@@ -440,10 +509,18 @@
                   <v-card-text v-html="$t('dialogEmail.content')" />
                   <v-card-actions>
                     <v-spacer />
-                    <v-btn color="error" text @click="cancel">
+                    <v-btn
+                      color="error"
+                      text
+                      @click="cancel"
+                    >
                       {{ $t("dialogEmail.buttons.cancelUpdate") }}
                     </v-btn>
-                    <v-btn color="primary darken-1" text @click="validate">
+                    <v-btn
+                      color="primary darken-1"
+                      text
+                      @click="validate"
+                    >
                       {{ $t("dialogEmail.buttons.confirmUpdate") }}
                     </v-btn>
                   </v-card-actions>
@@ -456,7 +533,12 @@
     </v-form>
 
     <!-- Address form -->
-    <v-card id="user-postalAddress" flat color="grey lighten-4" class="mb-8">
+    <v-card
+      id="user-postalAddress"
+      flat
+      color="grey lighten-4"
+      class="mb-8"
+    >
       <v-card-title>
         {{ $t("homeTown.label") }}
       </v-card-title>
@@ -477,7 +559,10 @@
             />
           </v-col>
         </v-row>
-        <v-row no-gutters justify="center">
+        <v-row
+          no-gutters
+          justify="center"
+        >
           <v-col class="d-flex justify-center">
             <v-btn
               rounded
@@ -496,7 +581,11 @@
     </v-card>
 
     <!-- Password form -->
-    <v-card flat color="grey lighten-4" class="mb-8">
+    <v-card
+      flat
+      color="grey lighten-4"
+      class="mb-8"
+    >
       <v-card-title>
         {{ $t("titles.password") }}
       </v-card-title>
@@ -519,14 +608,21 @@
     />
 
     <!-- Delete form -->
-    <v-card flat color="grey lighten-4" class="mb-8">
+    <v-card
+      flat
+      color="grey lighten-4"
+      class="mb-8"
+    >
       <v-card-title>
         {{ $t("buttons.supprimerAccount") }}
       </v-card-title>
       <v-card-text v-if="!ssoExternalAccountDeletion">
         <v-row justify="center">
           <v-col class="d-flex justify-center">
-            <v-dialog v-model="dialogDelete" width="500">
+            <v-dialog
+              v-model="dialogDelete"
+              width="500"
+            >
               <template v-slot:activator="{ on }">
                 <!--Delete button -->
                 <v-btn
@@ -553,7 +649,11 @@
                 >
                   {{ $t("dialog.titles.deletionImpossible") }}
                 </v-card-title>
-                <v-card-title v-else class="text-h5" primary-title>
+                <v-card-title
+                  v-else
+                  class="text-h5"
+                  primary-title
+                >
                   {{ $t("dialog.titles.deleteAccount") }}
                 </v-card-title>
 
@@ -566,7 +666,10 @@
                     v-else-if="hasCreatedEvents"
                     v-html="$t('dialog.content.errorEvents')"
                   />
-                  <p v-else v-html="$t('dialog.content.deleteAccount')" />
+                  <p
+                    v-else
+                    v-html="$t('dialog.content.deleteAccount')"
+                  />
                 </v-card-text>
 
                 <v-divider />
@@ -621,7 +724,10 @@
     </v-card>
 
     <!-- PUBLIC PROFILE DIALOG -->
-    <v-dialog v-model="dialogPublicProfile" width="100%">
+    <v-dialog
+      v-model="dialogPublicProfile"
+      width="100%"
+    >
       <v-card>
         <v-card-title class="headline grey lighten-2">
           {{ $t("publicProfile.title") }}
@@ -640,7 +746,11 @@
 
         <v-card-actions>
           <v-spacer />
-          <v-btn color="primary" text @click="dialogPublicProfile = false">
+          <v-btn
+            color="primary"
+            text
+            @click="dialogPublicProfile = false"
+          >
             {{ $t("publicProfile.close") }}
           </v-btn>
         </v-card-actions>
