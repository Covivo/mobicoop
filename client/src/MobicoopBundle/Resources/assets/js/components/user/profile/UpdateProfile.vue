<template>
  <v-container>
    <!--SnackBar-->
    <v-snackbar
      v-model="snackbar"
      :color="(errorUpdate)?'error':'success'"
      top
    >
      {{ errorUpdate ? textSnackError : textSnackOk }}
      <v-btn
        color="white"
        text
        @click="snackbar = false"
      >
        <v-icon>mdi-close-circle-outline</v-icon>
      </v-btn>
    </v-snackbar>

    <v-alert
      v-if="savedCo2>0"
      type="success"
      outlined
    >
      {{ $t('savedCo2',{savedCo2:savedCo2}) }} CO<sup>2</sup>
    </v-alert>

    <!-- Main form -->
    <v-form
      ref="form"
      v-model="valid"
      lazy-validation
    >
      <v-card
        flat
        color="grey lighten-4"
        class="mb-8"
      >
        <v-card-title>
          {{ $t('titles.personnalInfos') }}
          <v-spacer />
          <v-btn
            color="primary"
            class="mb-8"
            rounded
            @click="dialogPublicProfile = true"
          >
            {{ $t('publicProfile.see') }}
          </v-btn>
        </v-card-title>
        <v-card-text>
          <!-- Email -->
          <v-row
            no-gutters
          >
            <v-col
              :cols="email && emailVerified ? '12' : '6'"
            >
              <v-text-field
                v-model="email"
                :label="$t('email.label')"
                type="email"
                class="email"
              >
                <template v-slot:append>
                  <v-tooltip
                    color="info"
                    top
                  >
                    <template v-slot:activator="{ on }">
                      <v-icon
                        v-if="email && emailVerified"
                        color="success"
                        v-on="on"
                      >
                        mdi-check-circle-outline
                      </v-icon>
                      <v-icon
                        v-else-if="email && !emailVerified"
                        color="warning"
                        v-on="on"
                      >
                        mdi-alert-circle-outline
                      </v-icon>
                    </template>
                    <span v-if="email && emailVerified">{{ $t('email.tooltips.verified') }}</span>
                    <span v-else-if="email && !emailVerified">{{ $t('email.tooltips.notVerified') }}</span>
                  </v-tooltip>
                </template>
              </v-text-field>
            </v-col>
            <v-col
              v-if="email && !emailVerified"
              class="d-flex justify-center"
              cols="6"
            >
              <v-btn
                rounded
                color="secondary"
                :loading="loadingEmail"
                @click="sendValidationEmail"
              >
                {{ !emailSended ? $t('email.buttons.label.generateEmail') : $t('email.buttons.label.generateEmailAgain') }}
              </v-btn>
            </v-col>
          </v-row>
          <v-row
            id="phone-number"
            no-gutters
          >
            <!-- Telephone -->
            <v-col
              :cols="telephone && phoneVerified ? '12' : '6'"
            >
              <v-text-field
                v-model="telephone"
                :label="$t('phone.label')"
                class="telephone"
                :error-messages="phoneErrors"
              >
                <template v-slot:append>
                  <v-tooltip
                    color="info"
                    top
                  >
                    <template v-slot:activator="{ on }">
                      <v-icon
                        v-if="telephone && phoneVerified"
                        color="success"
                        v-on="on"
                      >
                        mdi-check-circle-outline
                      </v-icon>
                      <v-icon
                        v-else-if="telephone && !phoneVerified"
                        color="warning"
                        v-on="on"
                      >
                        mdi-alert-circle-outline
                      </v-icon>
                    </template>
                    <span v-if="telephone && phoneVerified">{{ $t('phone.tooltips.verified') }}</span>
                    <span v-if="telephone && !phoneVerified">{{ $t('phone.tooltips.notVerified') }}</span>
                  </v-tooltip>
                </template>
              </v-text-field>
            </v-col>
            <v-col
              v-if="telephone && displayPhoneVerification && !phoneVerified"
              class="d-flex justify-center"
              cols="6"
            >
              <v-btn
                rounded
                color="secondary"
                :loading="loadingToken"
                @click="generateToken"
              >
                {{ phoneToken == null ? $t('phone.buttons.label.generateToken') : $t('phone.buttons.label.generateNewToken') }}
              </v-btn>
            </v-col>
          </v-row>
          <v-row
            v-if="phoneToken != null && telephone && !phoneVerified"
            no-gutters
          >
            <v-col cols="6">
              <v-text-field
                v-model="token"
                :rules="tokenRules"
                :label="$t('phone.validation.label')"
              />
            </v-col>
            <v-col
              cols="6"
              class="d-flex justify-center"
            >
              <v-btn
                rounded
                color="secondary"
                :loading="loadingValidatePhone"
                @click="validateToken"
              >
                {{ $t('phone.buttons.label.validate') }}
              </v-btn>
            </v-col>
          </v-row>

          <v-row no-gutters>
            <!-- Phone display preferences -->
            <v-radio-group
              v-model="phoneDisplay['value']"
              :label="$t('phoneDisplay.label.general')"
            >
              <v-radio
                v-for="(phDisplay, index) in phoneDisplays"
                :key="index"
                color="secondary"
                :label="phDisplay.label"
                :value="phDisplay.value"
              />
            </v-radio-group>
            <!--NewsSubscription-->
            <v-switch
              v-model="newsSubscription"
              :label="$t('news.label', {platform:platform})"
              inset
              color="secondary"
              @change="dialog = !newsSubscription"
            >
              <v-tooltip
                slot="append"
                left
                color="info"
                :max-width="'35%'"
              >
                <template v-slot:activator="{ on }">
                  <v-icon
                    justify="left"
                    v-on="on"
                  >
                    mdi-help-circle-outline
                  </v-icon>
                </template>
                <span>{{ $t('news.tooltip') }}</span>
              </v-tooltip>
            </v-switch>
            <!--NewsSubscription Confirmation Popup-->
            <v-dialog
              v-model="dialog"
              persistent
              max-width="500"
            >
              <v-card>
                <v-card-title class="text-h5">
                  {{ $t('news.confirmation.title') }}
                </v-card-title>
                <v-card-text v-html="$t('news.confirmation.content')" />
                <v-card-actions>
                  <v-spacer />
                  <v-btn
                    color="primary darken-1"
                    text
                    @click="dialog=false; newsSubscription=true"
                  >
                    {{ $t('no') }}
                  </v-btn>
                  <v-btn
                    color="secondary darken-1"
                    text
                    @click="dialog=false"
                  >
                    {{ $t('yes') }}
                  </v-btn>
                </v-card-actions>
              </v-card>
            </v-dialog>
          </v-row>

          <v-row
            no-gutters
            align="center"
          >
            <!-- Informations fields -->
            <v-col cols="7">
              <!--GivenName-->
              <v-text-field
                v-model="givenName"
                :label="$t('givenName.label')"
                class="givenName"
              />
              <!--FamilyName-->
              <v-text-field
                v-model="familyName"
                :label="$t('familyName.label')"
                class="familyName"
              />
              <!--Gender-->
              <v-select
                v-model="gender"
                :label="$t('gender.label')"
                :items="genders"
                item-text="gender"
                item-value="value"
              />
              <!-- Birthdate -->
              <v-menu
                ref="menu"
                v-model="menu"
                :close-on-content-click="false"
                transition="scale-transition"
                offset-y
                min-width="290px"
              >
                <template v-slot:activator="{ on }">
                  <v-text-field
                    :value="computedBirthdateFormat"
                    :label="$t('birthDay.label')"
                    :rules="[ birthdayRules.checkIfAdult, birthdayRules.required ]"
                    readonly
                    v-on="on"
                  />
                </template>
                <v-date-picker
                  ref="picker"
                  v-model="birthDay"
                  :max="maxDate()"
                  :locale="locale"
                  first-day-of-week="1"
                  @change="save"
                />
              </v-menu>
              <span id="driving-licence-number" />
              <v-text-field
                v-model="drivingLicenceNumber"
                :label="$t('drivingLicenceNumber.label')"
                class="drivingLicenceNumber"
              />
            </v-col>
            <!-- Avatar -->
            <v-col cols="5">
              <v-row
                justify="center"
                align="center"
              >
                <v-col
                  align="center"
                  class="d-flex justify-center"
                >
                  <v-avatar
                    color="lighten-3"
                    size="225px"
                  >
                    <img
                      id="avatar"
                      :src="urlAvatar"
                      alt="avatar"
                    >
                  </v-avatar>
                </v-col>
              </v-row>
              <v-row
                justify="center"
              >
                <v-col
                  v-if="!displayFileUpload"
                  class="d-flex justify-center"
                >
                  <v-btn
                    :loading="loadingDelete"
                    color="warning"
                    class="ma-2 white--text pa-2 pr-3"
                    rounded
                    @click="avatarDelete"
                  >
                    {{ $t('avatar.delete.label') }}
                    <v-icon
                      right
                      dark
                    >
                      mdi-delete
                    </v-icon>
                  </v-btn>
                </v-col>

                <v-col
                  v-else
                  cols="10"
                  class="d-flex justify-center"
                >
                  <v-file-input
                    ref="avatar"
                    v-model="avatar"
                    :rules="avatarRules"
                    accept="image/png, image/jpeg, image/jpg"
                    :label="$t('avatar.label')"
                    prepend-icon="mdi-image"
                    :change="previewAvatar()"
                    :hint="$t('avatar.minPxSize', {size: imageMinPxSize})+', '+$t('avatar.maxMbSize', {size: imageMaxMbSize})"
                    persistent-hint
                    show-size
                    @change="selectedAvatar"
                  />
                </v-col>
              </v-row>
            </v-col>
          </v-row>

          <v-row justify="center">
            <v-col
              class="d-flex justify-center"
            >
              <!--Save Button-->
              <v-btn
                class="button saveButton"
                color="secondary"
                rounded
                :disabled="!valid"
                :loading="loading"
                type="button"
                :value="$t('save')"
                @click="update"
              >
                {{ $t('save') }}
              </v-btn>
              <v-dialog
                v-model="dialogEmail"
                persistent
                max-width="450"
              >
                <v-card>
                  <v-card-title class="headline">
                    {{ $t('dialogEmail.title') }}
                  </v-card-title>
                  <v-card-text v-html="$t('dialogEmail.content')" />
                  <v-card-actions>
                    <v-spacer />
                    <v-btn
                      color="error"
                      text
                      @click="cancel"
                    >
                      {{ $t('dialogEmail.buttons.cancelUpdate') }}
                    </v-btn>
                    <v-btn
                      color="primary darken-1"
                      text
                      @click="validate"
                    >
                      {{ $t('dialogEmail.buttons.confirmUpdate') }}
                    </v-btn>
                  </v-card-actions>
                </v-card>
              </v-dialog>
            </v-col>
          </v-row>
        </v-card-text>
      </v-card>
    </v-form>

    <!-- Address form -->
    <v-card
      flat
      color="grey lighten-4"
      class="mb-8"
    >
      <v-card-title>
        {{ $t('homeTown.label') }}
      </v-card-title>
      <v-card-text>
        <v-row no-gutters>
          <v-col>
            <geocomplete
              :uri="geoSearchUrl"
              :results-order="geoCompleteResultsOrder"
              :palette="geoCompletePalette"
              :chip="geoCompleteChip"
              :show-name="false"
              :restrict="['locality']"
              :label="$t('homeTown.label')"
              :address="homeAddress"
              @address-selected="homeAddressSelected"
            />
          </v-col>
        </v-row>
        <v-row
          no-gutters
          justify="center"
        >
          <v-col class="d-flex justify-center">
            <v-btn
              rounded
              color="secondary"
              class="mt-4"
              :disabled="disabledAddress"
              :loading="loadingAddress"
              type="button"
              @click="updateAddress"
            >
              {{ $t('address.update.label') }}
            </v-btn>
          </v-col>
        </v-row>
      </v-card-text>
    </v-card>


    <!-- Password form -->
    <v-card
      flat
      color="grey lighten-4"
      class="mb-8"
    >
      <v-card-title>
        {{ $t('titles.password') }}
      </v-card-title>
      <v-card-text>
        <ChangePassword />
      </v-card-text>
    </v-card>

    <!-- EEC form -->
    <EECIncentiveStatus
      v-if="ceeDisplay"
      id="cee-incentive"
      :confirmed-phone-number="user.phoneValidatedDate ? true : false"
      :driving-licence-number-filled="user.drivingLicenceNumber ? true : false"
<<<<<<< HEAD
      :is-after-eec-subscription="isAfterEecSubscription"
=======
      :api-uri="apiUri"
>>>>>>> 198d8dbf
      @changeTab="changeTab"
    />

    <!-- Delete form -->
    <v-card
      flat
      color="grey lighten-4"
      class="mb-8"
    >
      <v-card-title>
        {{ $t('buttons.supprimerAccount') }}
      </v-card-title>
      <v-card-text v-if="!ssoExternalAccountDeletion">
        <v-row justify="center">
          <v-col class="d-flex justify-center">
            <v-dialog
              v-model="dialogDelete"
              width="500"
            >
              <template v-slot:activator="{ on }">
                <!--Delete button -->
                <v-btn
                  class="button"
                  color="error"
                  rounded
                  :disabled="!valid || disabledCreatedEvents || disabledOwnedCommunities"
                  :loading="loading"
                  type="button"
                  :value="$t('save')"
                  v-on="on"
                >
                  {{ $t('buttons.supprimerAccount') }}
                </v-btn>
              </template>

              <v-card>
                <v-card-title
                  v-if="hasCreatedEvents || hasOwnedCommunities"
                  class="text-h5 error--text"
                  primary-title
                >
                  {{ $t('dialog.titles.deletionImpossible') }}
                </v-card-title>
                <v-card-title
                  v-else
                  class="text-h5"
                  primary-title
                >
                  {{ $t('dialog.titles.deleteAccount') }}
                </v-card-title>

                <v-card-text>
                  <p
                    v-if="hasOwnedCommunities"
                    v-html="$t('dialog.content.errorCommunities')"
                  />
                  <p
                    v-else-if="hasCreatedEvents"
                    v-html="$t('dialog.content.errorEvents')"
                  />
                  <p
                    v-else
                    v-html="$t('dialog.content.deleteAccount')"
                  />
                </v-card-text>

                <v-divider />
                <v-card-actions v-if="hasCreatedEvents || hasOwnedCommunities">
                  <v-spacer />
                  <v-btn
                    color="primary darken-1"
                    text
                    @click="dialogDelete = false; newsSubscription = true"
                  >
                    {{ $t('dialog.buttons.close') }}
                  </v-btn>
                </v-card-actions>
                <v-card-actions v-else>
                  <v-spacer />
                  <v-btn
                    color="primary darken-1"
                    text
                    @click="dialogDelete = false; newsSubscription = true"
                  >
                    {{ $t('no') }}
                  </v-btn>
                  <v-btn
                    color="primary"
                    text
                    :href="$t('route.supprimer')"
                    @click="dialogDelete = false"
                  >
                    {{ $t('dialog.buttons.confirmDelete') }}
                  </v-btn>
                </v-card-actions>
              </v-card>
            </v-dialog>
          </v-col>
        </v-row>
      </v-card-text>
      <v-card-text v-else>
        <v-row>
          <v-col
            col="12"
          >
            {{ $t('ssoDeleteAccountWarning',{'service':ssoConnection.service}) }}
          </v-col>
        </v-row>
      </v-card-text>
    </v-card>

    <!-- PUBLIC PROFILE DIALOG -->
    <v-dialog
      v-model="dialogPublicProfile"
      width="100%"
    >
      <v-card>
        <v-card-title class="headline grey lighten-2">
          {{ $t('publicProfile.title') }}
        </v-card-title>

        <v-card-text>
          <PublicProfile
            :user-id="user.id"
            :show-report-button="false"
            :age-display="ageDisplay"
            :carpool-settings-display="carpoolSettingsDisplay"
          />
        </v-card-text>

        <v-divider />

        <v-card-actions>
          <v-spacer />
          <v-btn
            color="primary"
            text
            @click="dialogPublicProfile = false"
          >
            {{ $t('publicProfile.close') }}
          </v-btn>
        </v-card-actions>
      </v-card>
    </v-dialog>
  </v-container>
</template>

<script>
import maxios from "@utils/maxios";
import moment from "moment";
import Geocomplete from "@components/utilities/geography/Geocomplete";
import ChangePassword from "@components/user/profile/ChangePassword";
import PublicProfile from "@components/user/profile/PublicProfile";
import EECIncentiveStatus from "@components/user/eecIncentiveStatus/EECIncentiveStatus";
import { merge } from "lodash";
import {messages_en, messages_fr, messages_eu, messages_nl} from "@translations/components/user/profile/UpdateProfile/";
import {messages_client_en, messages_client_fr, messages_client_eu, messages_client_nl} from "@clientTranslations/components/user/profile/UpdateProfile/";

let MessagesMergedEn = merge(messages_en, messages_client_en);
let MessagesMergedNl = merge(messages_nl, messages_client_nl);
let MessagesMergedFr = merge(messages_fr, messages_client_fr);
let MessagesMergedEu = merge(messages_eu, messages_client_eu);

export default {
  i18n: {
    messages: {
      'en': MessagesMergedEn,
      'nl': MessagesMergedNl,
      'fr': MessagesMergedFr,
      'eu': MessagesMergedEu
    },
  },
  components: {
    PublicProfile,
    Geocomplete,
    ChangePassword,
    EECIncentiveStatus
  },
  props: {
    geoSearchUrl: {
      type: String,
      default: null
    },
    user: {
      type: Object,
      default: null
    },
    ageMin: {
      type: String,
      default: null
    },
    ageMax: {
      type: String,
      default: null
    },
    ageDisplay: {
      type: Boolean,
      default: true
    },
    platform: {
      type: String,
      default: ""
    },
    imageMinPxSize: {
      type: Number,
      default: null
    },
    imageMaxMbSize: {
      type: Number,
      default: null
    },
    geoCompleteResultsOrder: {
      type: Array,
      default: null
    },
    geoCompletePalette: {
      type: Object,
      default: () => ({})
    },
    geoCompleteChip: {
      type: Boolean,
      default: false
    },
    carpoolSettingsDisplay: {
      type: Boolean,
      default: true
    },
    ceeDisplay: {
      type: Boolean,
      default: true
    },
<<<<<<< HEAD
    isAfterEecSubscription: {
      type: Boolean,
      default: false
=======
    apiUri: {
      type: String,
      default: null
>>>>>>> 198d8dbf
    }
  },
  data() {
    return {
      dialog: false,
      dialogDelete: false,
      dialogPublicProfile: false,
      snackbar: false,
      textSnackOk: this.$t('snackBar.profileUpdated'),
      textSnackError: this.$t("snackBar.passwordUpdateError"),
      errorUpdate: false,
      valid: true,
      errors: [],
      loading: false,
      loadingDelete: false,
      gender: this.user.gender,
      email: this.user.email,
      telephone: this.user.telephone,
      givenName: this.user.givenName,
      familyName: this.user.familyName,
      birthDay: this.user.birthDate ? this.user.birthDate.date : null,
      homeAddress: this.user.homeAddress ? this.user.homeAddress : null,
      drivingLicenceNumber: this.user.drivingLicenceNumber ? this.user.drivingLicenceNumber : null,
      phoneErrors: [],
      phoneToken: this.user.phoneToken,
      phoneValidatedDate: this.user.phoneValidatedDate,
      emailValidatedDate: this.user.validatedDate,
      token: null,
      menu : false,
      genders:[
        { value: 1, gender: this.$t('gender.values.female')},
        { value: 2, gender: this.$t('gender.values.male')},
        { value: 3, gender: this.$t('gender.values.other')},
      ],
      phoneDisplay: {
        value: this.user.phoneDisplay
      },
      phoneDisplays:[
        { value: 1, label: this.$t('phoneDisplay.label.restricted')},
        { value: 2, label: this.$t('phoneDisplay.label.all')}
      ],
      avatar: null,
      avatarHeight: null,
      avatarWidth: null,
      avatarRules: [
        v => !v || v.size < this.imageMaxMbSize*1024*1024 || this.$t("avatar.size")+" (Max "+(this.imageMaxMbSize)+"MB)",
        v => !v || this.avatarHeight >= this.imageMinPxSize || this.$t("avatar.pxSize", { size: this.imageMinPxSize, height: this.avatarHeight, width: this.avatarWidth }),
        v => !v || this.avatarWidth >= this.imageMinPxSize || this.$t("avatar.pxSize", { size: this.imageMinPxSize, height: this.avatarHeight, width: this.avatarWidth }),
      ],
      tokenRules: [
        v => (/^\d{4}$/).test(v) || this.$t("phone.token.inputError")
      ],
      birthdayRules : {
        required:  v => !!v || this.$t("birthDay.errors.required"),
        checkIfAdult : value =>{
          var d1 = new Date();
          var d2 = moment(value, "DD/MM/YYYY").toDate();

          var diff =(d1.getTime() - d2.getTime()) / 1000;
          diff /= (60 * 60 * 24);

          var diffYears =  Math.abs(Math.floor(diff/365.24) ) ;
          return diffYears >= 16 || this.$t("birthDay.errors.notadult")
        }
      },
      newsSubscription: this.user && this.user.newsSubscription !== null ? this.user.newsSubscription : null,
      urlAvatar: this.user.avatars[this.user.avatars.length-1],
      displayFileUpload: this.user.images.length == 0,
      phoneVerified: null,
      emailVerified: false,
      emailSended: false,
      loadingEmail: false,
      displayPhoneVerification: this.user.telephone ? true : false,
      loadingToken: false,
      loadingValidatePhone: false,
      disabledAddress: true,
      loadingAddress: false,
      ownedCommunities: null,
      createdEvents: null,
      hasCreatedEvents: false,
      hasOwnedCommunities: false,
      disabledOwnedCommunities: false,
      disabledCreatedEvents: false,
      locale: null,
      emailChanged: false,
      dialogEmail: false,
      ssoConnection: null
    };
  },
  computed : {
    years () {
      const currentYear = new Date().getFullYear();
      const ageMin = Number(this.ageMin);
      const ageMax = Number(this.ageMax);
      return Array.from({length: ageMax - ageMin}, (value, index) => (currentYear - ageMin) - index)
    },
    computedBirthdateFormat () {
      if (this.birthDay) {
        return moment.utc(this.birthDay).format("DD/MM/YYYY");
      }
      return null;
    },
    savedCo2(){
      return Number.parseFloat(this.user.savedCo2  / 1000000 ).toPrecision(1);
    },
    isSsoLinked(){
      if(this.user.ssoId && this.user.ssoProvider){
        return true;
      }
      return false;
    },
    ssoExternalAccountDeletion(){
      if(this.isSsoLinked){
        if(this.ssoConnection && this.ssoConnection.externalAccountDeletion){
          return true;
        }
      }
      return false;
    }
  },
  watch: {
    menu (val) {
      val && setTimeout(() => (this.$refs.picker.activePicker = 'YEAR'))
    },
    telephone (val) {
      this.phoneToken = null;
      this.displayPhoneVerification = false;

      maxios
        .post(
          this.$t("phone.checkValidity.url"),
          {
            telephone: val,
          },
          {
            headers: {
              "content-type": "application/json",
            },
          }
        )
        .then((response) => {
          if(response.data.valid){
            this.phoneErrors = [];
          }
          else{
            this.phoneErrors = [this.$t("phone.errors.valid")];
          }
        })
        .catch(function(error) {
          console.error(error);
          this.phoneErrors = [this.$t("phone.errors.valid")];
        });
    },
    email (val) {
      this.emailChanged = true;
    }
  },
  created() {
    this.setMomentLocale();
  },
  mounted() {
    this.setMomentLocale();
    this.checkVerifiedPhone();
    this.checkVerifiedEmail();
    this.getOwnedCommunities();
    this.getCreatedEvents();
    if(this.isSsoLinked){
      this.getSso();
    }
  },
  methods: {
    setMomentLocale() {
      this.locale = localStorage.getItem("X-LOCALE");
      moment.locale(this.locale);
    },
    homeAddressSelected(address){
      this.homeAddress = address;
      this.disabledAddress = false;
    },
    save (date) {
      this.$refs.menu.save(date)
    },

    validate () {
      if (this.$refs.form.validate()) {
        this.checkForm();
        this.dialogEmail = false;
      }
    },
    update() {
      if (this.emailChanged) {
        this.dialogEmail = true;
      } else {
        this.validate();
      }
    },
    cancel () {
      window.location.reload();
    },
    checkForm () {
      this.loading = true;
      let updateUser = new FormData();
      updateUser.append("email", this.email);
      updateUser.append("familyName", this.familyName);
      updateUser.append("gender", this.gender);
      updateUser.append("givenName", this.givenName);
      updateUser.append("telephone", this.telephone);
      updateUser.append("birthDay", this.birthDay);
      updateUser.append("avatar", this.avatar);
      updateUser.append("newsSubscription", this.newsSubscription);
      updateUser.append("phoneDisplay", this.phoneDisplay.value);
      updateUser.append("drivingLicenceNumber", this.drivingLicenceNumber);

      maxios
        .post(this.$t('route.update'), updateUser,
          {
            headers:{
              'content-type': 'multipart/form-data'
            }
          })
        .then(res => {
          this.errorUpdate = res.data.state;
          this.snackbar = true;
          this.loading = false;
          if (this.user.telephone != this.telephone) {
            this.phoneValidatedDate = null;
            this.phoneToken = null;
            this.displayPhoneVerification = true;
            this.checkVerifiedPhone();
            this.checkVerifiedEmail();
          }
          //this.urlAvatar = res.data.versions.square_800;
          // this.displayFileUpload = false;
        })
        .catch(error => {
          window.location.reload();
        });
    },
    updateAddress () {
      this.loadingAddress = true;
      this.homeAddress.id = this.user.homeAddress ? this.user.homeAddress.id : null;
      maxios
        .post(this.$t('address.update.route'), this.homeAddress,
          {
            headers:{
              'content-type': 'application/json'
            }
          })
        .then(res => {
          this.homeAddress = res.data;
          this.loadingAddress = false;
          this.disabledAddress = true;
        });
    },
    avatarDelete () {
      this.loadingDelete = true;
      maxios
        .get(this.$t('avatar.delete.route'))
        .then(res => {
          this.errorUpdate = res.data.state;
          this.displayFileUpload = true;
          this.loadingDelete = false;
          this.urlAvatar = res.data[res.data.length-1];
          this.avatarWidth = null;
          this.avatarHeight = null;
        });
    },
    previewAvatar() {
      if(this.avatar) {
        let reader  = new FileReader();
        reader.addEventListener("load", function () {
          this.urlAvatar = reader.result; // UPDATE PREVIEW
        }.bind(this), false);
        reader.readAsDataURL(this.avatar); // FIRE LOAD EVENT
      }
      // else {
      //   this.urlAvatar = this.user.avatars[this.user.avatars.length-1]; // RESET AVATAR
      // }
    },
    selectedAvatar() {
      this.avatarWidth = null;
      this.avatarHeight = null;

      if (!this.avatar) return;
      let reader = new FileReader();

      reader.readAsDataURL(this.avatar);
      reader.onload = evt => {
        let self = this;
        let img = new Image();
        img.onload = () => {
          self.avatarHeight = img.height;
          self.avatarWidth = img.width;
          self.$refs.avatar.validate()
        }
        img.src = evt.target.result;
      }

    },
    checkVerifiedPhone() {
      if (this.telephone !== null) {
        this.phoneVerified = this.phoneValidatedDate ? true : false;
      }
    },
    checkVerifiedEmail() {
      if (this.email !== null) {
        this.emailVerified = this.emailValidatedDate ? true : false;
      }
    },
    generateToken() {
      this.loadingToken = true;
      maxios
        .get(this.$t('phone.token.route'))
        .then(res => {
          if (res.data.state) {
            this.errorUpdate = true;
            this.textSnackError = this.$t('snackBar.tokenError');
            this.snackbar = true;
          }
          this.textSnackOk = this.$t('snackBar.tokenOk');
          this.snackbar = true;
          this.phoneToken = true;
          this.token = null;
          this.loadingToken = false;
        })
    },
    sendValidationEmail() {
      this.loadingEmail = true;
      maxios
        .get(this.$t('email.verificationRoute'))
        .then(res => {
          if (res.data.state) {
            this.errorUpdate = true;
            this.textSnackError = this.$t('snackBar.emailError');
            this.snackbar = true;
          }
          this.textSnackOk = this.$t('snackBar.emailOk');
          this.snackbar = true;
          this.emailSended = true;
          this.loadingEmail = false;
        })
    },
    validateToken() {
      this.loadingValidatePhone = true;
      maxios
        .post(this.$t('phone.validation.route'),
          {
            token: this.token,
            telephone: this.telephone
          },{
            headers:{
              'content-type': 'application/json'
            }
          })
        .then(res => {
          if(!res.data){
            this.errorUpdate = true;
            this.textSnackError = this.$t("snackBar.unknown");
            this.snackbar = true;
          }
          else{
            this.phoneVerified = true;
          }
          this.loadingValidatePhone = false;
        })
        // Todo create "emit" event to refresh the alerts
    },
    getOwnedCommunities() {
      let params = {
        'userId':this.user.id
      }
      this.disabledOwnedCommunities = true;
      maxios.post(this.$t("communities.route"), params)
        .then(res => {
          if (res.data.length > 0) {
            this.ownedCommunities = res.data;
            this.hasOwnedCommunities = true;
          }
          this.disabledOwnedCommunities = false;
        });
    },
    getCreatedEvents() {
      let params = {
        'userId':this.user.id
      }
      this.disabledCreatedEvents = true;
      maxios.post(this.$t("events.route"), params)
        .then(res => {
          if (res.data.length > 0) {
            this.createdEvents = res.data;
            this.createdEvents.forEach(createdEvent => {
              if (moment(createdEvent.toDate.date) >= moment(new Date())) {
                this.hasCreatedEvents = true;
              }
            });
          }
          this.disabledCreatedEvents = false;
        });
    },
    maxDate() {
      let maxDate = new Date();
      maxDate.setFullYear (maxDate.getFullYear() - this.ageMin);
      return maxDate.toISOString().substr(0, 10);
    },
    getSso(){
      let params = {
        "service":this.user.ssoProvider
      }
      maxios.post(this.$t("urlGetSsoServices"), params)
        .then(response => {
          if(response.data.length > 0){
            this.ssoConnection = response.data[0];
          }
        });
    },
    changeTab(tab){
      this.$emit('changeTab', tab);
    }
  }
}
</script>
<style lang="scss" scoped>
  #avatar{
    width:auto !important;
  }
</style><|MERGE_RESOLUTION|>--- conflicted
+++ resolved
@@ -504,155 +504,158 @@
       id="cee-incentive"
       :confirmed-phone-number="user.phoneValidatedDate ? true : false"
       :driving-licence-number-filled="user.drivingLicenceNumber ? true : false"
-<<<<<<< HEAD
+      <<<<<<<
+      h-e-a-d
       :is-after-eec-subscription="isAfterEecSubscription"
-=======
+      =="====="
       :api-uri="apiUri"
->>>>>>> 198d8dbf
+    >
+      >>>>>> evol#5800-dev
       @changeTab="changeTab"
-    />
-
-    <!-- Delete form -->
-    <v-card
-      flat
-      color="grey lighten-4"
-      class="mb-8"
-    >
-      <v-card-title>
-        {{ $t('buttons.supprimerAccount') }}
-      </v-card-title>
-      <v-card-text v-if="!ssoExternalAccountDeletion">
-        <v-row justify="center">
-          <v-col class="d-flex justify-center">
-            <v-dialog
-              v-model="dialogDelete"
-              width="500"
+      />
+
+      <!-- Delete form -->
+      <v-card
+        flat
+        color="grey lighten-4"
+        class="mb-8"
+      >
+        <v-card-title>
+          {{ $t('buttons.supprimerAccount') }}
+        </v-card-title>
+        <v-card-text v-if="!ssoExternalAccountDeletion">
+          <v-row justify="center">
+            <v-col class="d-flex justify-center">
+              <v-dialog
+                v-model="dialogDelete"
+                width="500"
+              >
+                <template v-slot:activator="{ on }">
+                  <!--Delete button -->
+                  <v-btn
+                    class="button"
+                    color="error"
+                    rounded
+                    :disabled="!valid || disabledCreatedEvents || disabledOwnedCommunities"
+                    :loading="loading"
+                    type="button"
+                    :value="$t('save')"
+                    v-on="on"
+                  >
+                    {{ $t('buttons.supprimerAccount') }}
+                  </v-btn>
+                </template>
+
+                <v-card>
+                  <v-card-title
+                    v-if="hasCreatedEvents || hasOwnedCommunities"
+                    class="text-h5 error--text"
+                    primary-title
+                  >
+                    {{ $t('dialog.titles.deletionImpossible') }}
+                  </v-card-title>
+                  <v-card-title
+                    v-else
+                    class="text-h5"
+                    primary-title
+                  >
+                    {{ $t('dialog.titles.deleteAccount') }}
+                  </v-card-title>
+
+                  <v-card-text>
+                    <p
+                      v-if="hasOwnedCommunities"
+                      v-html="$t('dialog.content.errorCommunities')"
+                    />
+                    <p
+                      v-else-if="hasCreatedEvents"
+                      v-html="$t('dialog.content.errorEvents')"
+                    />
+                    <p
+                      v-else
+                      v-html="$t('dialog.content.deleteAccount')"
+                    />
+                  </v-card-text>
+
+                  <v-divider />
+                  <v-card-actions v-if="hasCreatedEvents || hasOwnedCommunities">
+                    <v-spacer />
+                    <v-btn
+                      color="primary darken-1"
+                      text
+                      @click="dialogDelete = false; newsSubscription = true"
+                    >
+                      {{ $t('dialog.buttons.close') }}
+                    </v-btn>
+                  </v-card-actions>
+                  <v-card-actions v-else>
+                    <v-spacer />
+                    <v-btn
+                      color="primary darken-1"
+                      text
+                      @click="dialogDelete = false; newsSubscription = true"
+                    >
+                      {{ $t('no') }}
+                    </v-btn>
+                    <v-btn
+                      color="primary"
+                      text
+                      :href="$t('route.supprimer')"
+                      @click="dialogDelete = false"
+                    >
+                      {{ $t('dialog.buttons.confirmDelete') }}
+                    </v-btn>
+                  </v-card-actions>
+                </v-card>
+              </v-dialog>
+            </v-col>
+          </v-row>
+        </v-card-text>
+        <v-card-text v-else>
+          <v-row>
+            <v-col
+              col="12"
             >
-              <template v-slot:activator="{ on }">
-                <!--Delete button -->
-                <v-btn
-                  class="button"
-                  color="error"
-                  rounded
-                  :disabled="!valid || disabledCreatedEvents || disabledOwnedCommunities"
-                  :loading="loading"
-                  type="button"
-                  :value="$t('save')"
-                  v-on="on"
-                >
-                  {{ $t('buttons.supprimerAccount') }}
-                </v-btn>
-              </template>
-
-              <v-card>
-                <v-card-title
-                  v-if="hasCreatedEvents || hasOwnedCommunities"
-                  class="text-h5 error--text"
-                  primary-title
-                >
-                  {{ $t('dialog.titles.deletionImpossible') }}
-                </v-card-title>
-                <v-card-title
-                  v-else
-                  class="text-h5"
-                  primary-title
-                >
-                  {{ $t('dialog.titles.deleteAccount') }}
-                </v-card-title>
-
-                <v-card-text>
-                  <p
-                    v-if="hasOwnedCommunities"
-                    v-html="$t('dialog.content.errorCommunities')"
-                  />
-                  <p
-                    v-else-if="hasCreatedEvents"
-                    v-html="$t('dialog.content.errorEvents')"
-                  />
-                  <p
-                    v-else
-                    v-html="$t('dialog.content.deleteAccount')"
-                  />
-                </v-card-text>
-
-                <v-divider />
-                <v-card-actions v-if="hasCreatedEvents || hasOwnedCommunities">
-                  <v-spacer />
-                  <v-btn
-                    color="primary darken-1"
-                    text
-                    @click="dialogDelete = false; newsSubscription = true"
-                  >
-                    {{ $t('dialog.buttons.close') }}
-                  </v-btn>
-                </v-card-actions>
-                <v-card-actions v-else>
-                  <v-spacer />
-                  <v-btn
-                    color="primary darken-1"
-                    text
-                    @click="dialogDelete = false; newsSubscription = true"
-                  >
-                    {{ $t('no') }}
-                  </v-btn>
-                  <v-btn
-                    color="primary"
-                    text
-                    :href="$t('route.supprimer')"
-                    @click="dialogDelete = false"
-                  >
-                    {{ $t('dialog.buttons.confirmDelete') }}
-                  </v-btn>
-                </v-card-actions>
-              </v-card>
-            </v-dialog>
-          </v-col>
-        </v-row>
-      </v-card-text>
-      <v-card-text v-else>
-        <v-row>
-          <v-col
-            col="12"
-          >
-            {{ $t('ssoDeleteAccountWarning',{'service':ssoConnection.service}) }}
-          </v-col>
-        </v-row>
-      </v-card-text>
-    </v-card>
-
-    <!-- PUBLIC PROFILE DIALOG -->
-    <v-dialog
-      v-model="dialogPublicProfile"
-      width="100%"
-    >
-      <v-card>
-        <v-card-title class="headline grey lighten-2">
-          {{ $t('publicProfile.title') }}
-        </v-card-title>
-
-        <v-card-text>
-          <PublicProfile
-            :user-id="user.id"
-            :show-report-button="false"
-            :age-display="ageDisplay"
-            :carpool-settings-display="carpoolSettingsDisplay"
-          />
+              {{ $t('ssoDeleteAccountWarning',{'service':ssoConnection.service}) }}
+            </v-col>
+          </v-row>
         </v-card-text>
-
-        <v-divider />
-
-        <v-card-actions>
-          <v-spacer />
-          <v-btn
-            color="primary"
-            text
-            @click="dialogPublicProfile = false"
-          >
-            {{ $t('publicProfile.close') }}
-          </v-btn>
-        </v-card-actions>
       </v-card>
-    </v-dialog>
+
+      <!-- PUBLIC PROFILE DIALOG -->
+      <v-dialog
+        v-model="dialogPublicProfile"
+        width="100%"
+      >
+        <v-card>
+          <v-card-title class="headline grey lighten-2">
+            {{ $t('publicProfile.title') }}
+          </v-card-title>
+
+          <v-card-text>
+            <PublicProfile
+              :user-id="user.id"
+              :show-report-button="false"
+              :age-display="ageDisplay"
+              :carpool-settings-display="carpoolSettingsDisplay"
+            />
+          </v-card-text>
+
+          <v-divider />
+
+          <v-card-actions>
+            <v-spacer />
+            <v-btn
+              color="primary"
+              text
+              @click="dialogPublicProfile = false"
+            >
+              {{ $t('publicProfile.close') }}
+            </v-btn>
+          </v-card-actions>
+        </v-card>
+      </v-dialog>
+    </eecincentivestatus>
   </v-container>
 </template>
 
@@ -740,15 +743,13 @@
       type: Boolean,
       default: true
     },
-<<<<<<< HEAD
     isAfterEecSubscription: {
       type: Boolean,
       default: false
-=======
+    },
     apiUri: {
       type: String,
       default: null
->>>>>>> 198d8dbf
     }
   },
   data() {
