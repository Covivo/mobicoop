/**
 * Copyright (c) 2019, MOBICOOP. All rights reserved.
 * This project is dual licensed under AGPL and proprietary licence.
 ***************************
 *    This program is free software: you can redistribute it and/or modify
 *    it under the terms of the GNU Affero General Public License as
 *    published by the Free Software Foundation, either version 3 of the
 *    License, or (at your option) any later version.
 *
 *    This program is distributed in the hope that it will be useful,
 *    but WITHOUT ANY WARRANTY; without even the implied warranty of
 *    MERCHANTABILITY or FITNESS FOR A PARTICULAR PURPOSE.  See the
 *    GNU Affero General Public License for more details.
 *
 *    You should have received a copy of the GNU Affero General Public License
 *    along with this program.  If not, see <gnu.org/licenses>.
 ***************************
 *    Licence MOBICOOP described in the file
 *    LICENSE
 **************************/

<template>
  <v-container>
    <!--SnackBar-->
    <v-snackbar
      v-model="snackbar"
      :color="(this.errorUpdate)?'error':'success'"
      top
    >
      {{ (this.errorUpdate)?this.textSnackError:this.textSnackOk }}
      <v-btn
        color="white"
        text
        @click="snackbar = false"
      >
        <v-icon>mdi-close-circle-outline</v-icon>
      </v-btn>
    </v-snackbar>
    <v-row
      justify-center
      text-center
    >
      <v-col class="text-center">
        <v-form
          ref="form"
          v-model="valid"
          lazy-validation
        >
          <!--Upload Avatar-->
          <v-row justify="center">
            <v-col cols="3">
              <v-avatar
                color="grey lighten-3"
                size="225px"
              >
                <img
                  :src="urlAvatar"
                  alt="avatar"
                >
              </v-avatar>
            </v-col>
          </v-row>

          <v-row justify="center">
            <v-col cols="3" justify-self="center" align-self="center" v-if="!displayFileUpload">

            <v-btn
              :loading="loadingDelete"
              color="warning"
              class="ma-2 white--text pa-2 pr-3"
              rounded
              @click="avatarDelete"
            >
              {{ $t('avatar.delete.label') }}
              <v-icon right dark>mdi-delete</v-icon>
            </v-btn>


            </v-col>

            <v-col cols="5" class="text-center" v-else>
              <v-file-input
                v-model="avatar"
                :rules="avatarRules"
                accept="image/png, image/jpeg, image/bmp"
                :label="$t('avatar.label')"
                prepend-icon="mdi-image"
                :change="previewAvatar()"
              />
            </v-col>
          </v-row>
<<<<<<< HEAD

=======
>>>>>>> 8f2c090e
          <v-row class="text-left title font-weight-bold">
            <v-col>{{ $t('titles.personnalInfos') }}</v-col>
          </v-row>

          <!--Email-->
          <v-text-field
            v-model="email"
            :label="$t('models.user.email.label')"
            type="email"
            class="email"
          />

          <!--Telephone-->
          <v-row 
            justify="center" 
          >
            <v-col>
              <v-text-field
                v-model="telephone"
                :label="$t('models.user.phone.label')"
                class="telephone"
              />
            </v-col>
          <!-- phone number verified -->
            <v-col cols="1" v-if="telephone && phoneVerified == true" >
              <v-tooltip 
                color="info" 
                top
              >
                <template v-slot:activator="{ on }">
                  <v-icon 
                    color="success" 
                    v-on="on"  
                    class="mt-7 ml-n12"
                  >
                    mdi-check-circle-outline
                  </v-icon>
                </template>
                  <span> {{$t('phone.tooltips.verified')}}</span>
              </v-tooltip>
            </v-col>
          <!-- phone number verification -->
            <v-col cols="1"  v-if="diplayVerification && telephone && phoneVerified == false">
              <v-tooltip 
                color="info" 
                top
              >
                <template 
                  v-slot:activator="{ on }"
                >
                  <v-icon 
                    color="warning" 
                    v-on="on" 
                    class="mt-7 ml-n12" 
                  >
                    mdi-alert-circle-outline
                  </v-icon>
                </template>
                  <span>{{$t('phone.tooltips.notVerified')}}</span>
              </v-tooltip>
            </v-col>
            <v-col cols="3"  v-if="diplayVerification && telephone && phoneVerified == false">
              <v-btn 
                rounded color="secondary" 
                @click="generateToken" class="mt-4" 
                :loading="loadingToken"
              >
                {{phoneToken == null ? $t('phone.buttons.label.generateToken') : $t('phone.buttons.label.generateNewToken')}}
              </v-btn>
            </v-col>
            <v-col 
              cols="3" 
              v-if="phoneToken != null && telephone && phoneVerified == false"
            >
              <v-text-field
                v-model="token"
                :rules="tokenRules"
                class="mt-2"
                :label="$t('phone.validation.label')"
                  />
            </v-col>
            <v-col 
              cols="2" 
              v-if="phoneToken != null && telephone && phoneVerified == false"
            >
              <v-btn 
                rounded 
                color="secondary" 
                @click="validateToken" 
                class="mt-4"
                :loading="loadingValidatePhone"
              >
                {{$t('phone.buttons.label.validate')}}
              </v-btn>
            </v-col>
          </v-row>

          <!-- Phone display preferences -->
          <v-radio-group
            :label="$t('phoneDisplay.label.general')"
            v-model="phoneDisplay['value']"
          >
            <v-radio
              color="secondary"
              v-for="(phoneDisplay, index) in phoneDisplays"
              :key="index"
              :label="phoneDisplay.label"
              :value="phoneDisplay.value"
            >
            </v-radio>
          </v-radio-group>

          <!--GivenName-->
          <v-text-field
            v-model="givenName"
            :label="$t('models.user.givenName.label')"
            class="givenName"
          />

          <!--FamilyName-->
          <v-text-field
            v-model="familyName"
            :label="$t('models.user.familyName.label')"
            class="familyName"
          />

          <!--Gender-->
          <v-select
            v-model="gender"
            :label="$t('models.user.gender.label')"
            :items="genders"
            item-text="gender"
            item-value="value"
          />

          <!--birthyear-->
          <v-select
            id="birthYear"
            v-model="birthYear"
            :items="years"
            :label="$t('models.user.birthYear.label')"
            class="birthYear"
          />

          <!--GeoComplete-->
          <GeoComplete
            :url="geoSearchUrl"
            :label="$t('models.user.homeTown.label')"
            :token="user ? user.geoToken : ''"
            :init-address="user.homeAddress ? user.homeAddress : null"
            :display-name-in-selected="false"
            @address-selected="homeAddressSelected"
          />

          <!--NewsSubscription-->
          <v-row>
            <v-col>
              <v-switch
                v-model="newsSubscription"
                :label="$t('news.label', {platform:platform})"
                inset
                color="secondary"
                @change="dialog = !newsSubscription"
              >
                <v-tooltip
                  right
                  slot="append"
                  color="info"
                  :max-width="'35%'"
                >
                  <template v-slot:activator="{ on }">
                    <v-icon justify="left" v-on="on">
                      mdi-help-circle-outline
                    </v-icon>
                  </template>
                  <span>{{ $t('news.tooltip') }}</span>
                </v-tooltip>
              </v-switch>
            </v-col>
          </v-row>

          <!--Confirmation Popup-->
          <v-dialog v-model="dialog" persistent max-width="500">
            <v-card>
              <v-card-title class="headline">{{ $t('news.confirmation.title') }}</v-card-title>
              <v-card-text v-html="$t('news.confirmation.content')"></v-card-text>
              <v-card-actions>
                <v-spacer></v-spacer>
                <v-btn color="primary darken-1" text @click="dialog=false; newsSubscription=true">{{ $t('ui.common.no') }}</v-btn>
                <v-btn color="secondary darken-1" text @click="dialog=false">{{ $t('ui.common.yes') }}</v-btn>
              </v-card-actions>
            </v-card>
          </v-dialog>

          <!--Save Button-->
          <v-btn
            class="button saveButton"
            color="secondary"
            rounded
            :disabled="!valid"
            :loading="loading"
            type="button"
            :value="$t('ui.button.save')"
            @click="validate"
          >
            {{ $t('ui.button.save') }}
          </v-btn>
        </v-form>
      </v-col>
    </v-row>
    <v-row class="text-left title font-weight-bold">
      <v-col>{{ $t('titles.password') }}</v-col>
    </v-row>
    <v-row>
      <ChangePassword />
    </v-row>
  </v-container>
</template>

<script>
import axios from "axios";
import GeoComplete from "@js/components/utilities/GeoComplete";
import ChangePassword from "@components/user/profile/ChangePassword";
import { merge } from "lodash";
import Translations from "@translations/components/user/profile/UpdateProfile.json";
import TranslationsClient from "@clientTranslations/components/user/profile/UpdateProfile.json";

let TranslationsMerged = merge(Translations, TranslationsClient);

export default {
  i18n: {
    messages: TranslationsMerged,
  },
  components: {
    GeoComplete,
    ChangePassword
  },
  props: {
    avatarSize: {
      type: String,
      default: null
    },
    geoSearchUrl: {
      type: String,
      default: null
    },
    user: {
      type: Object,
      default: null
    },
    ageMin: {
      type: String,
      default: null
    },
    ageMax: {
      type: String,
      default: null
    },
    platform: {
      type: String,
      default: ""
    }
  },
  data() {
    return {
      dialog: false,
      snackbar: false,
      textSnackOk: this.$t('snackBar.profileUpdated'),
      textSnackError: this.$t("snackBar.passwordUpdateError"),
      errorUpdate: false,
      valid: true,
      errors: [],
      loading: false,
      loadingDelete: false,
      gender: {
        value: this.user.gender
      },
      email: this.user.email,
      telephone: this.user.telephone,
      givenName: this.user.givenName,
      familyName: this.user.familyName,
      birthYear: this.user.birthYear,
      homeAddress: null,
      phoneToken: this.user.phoneToken,
      phoneValidatedDate: this.user.phoneValidatedDate,
      token: null,
      genders:[
        { value: 1, gender: this.$t('models.user.gender.values.female')},
        { value: 2, gender: this.$t('models.user.gender.values.male')},
        { value: 3, gender: this.$t('models.user.gender.values.other')},
      ],
      phoneDisplay: {
        value: this.user.phoneDisplay
      },
      phoneDisplays:[
        { value: 1, label: this.$t('phoneDisplay.label.restricted')},
        { value: 2, label: this.$t('phoneDisplay.label.all')}
      ],

      avatar: null,
      avatarRules: [
        v => !v || v.size < this.avatarSize || this.$t("avatar.size")+" (Max "+(this.avatarSize/1000000)+"MB)"
      ],
      tokenRules: [
         v => (/^\d{4}$/).test(v) || this.$t("phone.token.inputError")
      ],
      newsSubscription: this.user && this.user.newsSubscription !== null ? this.user.newsSubscription : null,
<<<<<<< HEAD
      urlAvatar: this.user.avatars[this.user.avatars.length-1],
      displayFileUpload: (this.user.images[0]) ? false : true
=======
      urlAvatar:this.user.avatars[this.user.avatars.length-1],
      displayFileUpload:(this.user.images[0]) ? false : true,
      phoneVerified: null,
      diplayVerification: this.user.telephone ? true : false,
      loadingToken: false,
      loadingValidatePhone: false
>>>>>>> 8f2c090e
    };
  },
  computed : {
    years () {
      const currentYear = new Date().getFullYear();
      const ageMin = Number(this.ageMin);
      const ageMax = Number(this.ageMax);
      return Array.from({length: ageMax - ageMin}, (value, index) => (currentYear - ageMin) - index)
    },
  },
  mounted() {
    this.checkVerifiedPhone();
  },
  methods: {
    homeAddressSelected(address){
      this.homeAddress = address;
    },

    validate () {
      if (this.$refs.form.validate()) {
        this.checkForm();
      }
    },
    checkForm () {
      this.loading = true;
      let updateUser = new FormData();
      updateUser.append("email", this.email);
      updateUser.append("familyName", this.familyName);
      updateUser.append("gender", this.gender.value);
      updateUser.append("givenName", this.givenName);
      updateUser.append("homeAddress", JSON.stringify(this.user.homeAddress));
      updateUser.append("telephone", this.telephone);
      updateUser.append("birthYear", this.birthYear);
      updateUser.append("avatar", this.avatar);
      updateUser.append("newsSubscription", this.newsSubscription);
      updateUser.append("phoneDisplay", this.phoneDisplay.value);

      axios
        .post(this.$t('route.update'), updateUser,
          {
            headers:{
              'content-type': 'multipart/form-data'
            }
          })
        .then(res => {
          this.errorUpdate = res.data.state;
          this.snackbar = true;
          this.loading = false;
          if (this.user.telephone != this.telephone) {
            this.phoneValidatedDate = null;
            this.phoneToken = null;
            this.diplayVerification = true;
            this.checkVerifiedPhone();
          }
          this.urlAvatar = res.data.versions.square_800;
          this.displayFileUpload = false; 
        });
    },
    avatarDelete () {
      this.loadingDelete = true;
      axios
        .get(this.$t('avatar.delete.route'))
        .then(res => {
          this.errorUpdate = res.data.state;
          this.urlAvatar = res.data[res.data.length-1];
          this.displayFileUpload = true;
          this.loadingDelete = false;
        });
    },
<<<<<<< HEAD

    previewAvatar() {
      if(this.avatar) {
        let reader  = new FileReader();
        reader.addEventListener("load", function () {
          this.urlAvatar = reader.result; // UPDATE PREVIEW
        }.bind(this), false);
        reader.readAsDataURL(this.avatar); // FIRE LOAD EVENT

      } else {
        this.urlAvatar = this.user.avatars[this.user.avatars.length-1]; // RESET AVATAR
      }
=======
    checkVerifiedPhone() {
      if (this.telephone !== null) {
        this.phoneVerified = this.phoneValidatedDate ? true : false;
      }
    },
    generateToken() {
    this.loadingToken = true;   
    axios 
      .get(this.$t('phone.token.route'))
      .then(res => {
          if (res.data.state) {
            this.errorUpdate = true;
            this.textSnackError = this.$t('snackBar.tokenError');
            this.snackbar = true;
          }
          this.textSnackOk = this.$t('snackBar.tokenOk');
          this.snackbar = true;
          this.phoneToken = true;
          this.token = null;
          this.loadingToken = false;
        })
    },
    validateToken() {
      this.loadingValidatePhone = true; 
      axios
        .post(this.$t('phone.validation.route'),
        {
          token: this.token
        },{
          headers:{
            'content-type': 'application/json'
          }
        })
        .then(res => {
          if (res.data.state) {
            this.errorUpdate = true;
            this.textSnackError = this.$t(res.data.message);
            this.snackbar = true;
          }
          this.phoneVerified = !res.data.state ? true : false;
          this.loadingValidatePhone = false; 
        })
        // Todo create "emit" event to refresh the alerts
>>>>>>> 8f2c090e
    }
  }
}
</script><|MERGE_RESOLUTION|>--- conflicted
+++ resolved
@@ -89,10 +89,6 @@
               />
             </v-col>
           </v-row>
-<<<<<<< HEAD
-
-=======
->>>>>>> 8f2c090e
           <v-row class="text-left title font-weight-bold">
             <v-col>{{ $t('titles.personnalInfos') }}</v-col>
           </v-row>
@@ -400,17 +396,12 @@
          v => (/^\d{4}$/).test(v) || this.$t("phone.token.inputError")
       ],
       newsSubscription: this.user && this.user.newsSubscription !== null ? this.user.newsSubscription : null,
-<<<<<<< HEAD
       urlAvatar: this.user.avatars[this.user.avatars.length-1],
-      displayFileUpload: (this.user.images[0]) ? false : true
-=======
-      urlAvatar:this.user.avatars[this.user.avatars.length-1],
-      displayFileUpload:(this.user.images[0]) ? false : true,
+      displayFileUpload: (this.user.images[0]) ? false : true,
       phoneVerified: null,
       diplayVerification: this.user.telephone ? true : false,
       loadingToken: false,
       loadingValidatePhone: false
->>>>>>> 8f2c090e
     };
   },
   computed : {
@@ -480,8 +471,6 @@
           this.loadingDelete = false;
         });
     },
-<<<<<<< HEAD
-
     previewAvatar() {
       if(this.avatar) {
         let reader  = new FileReader();
@@ -493,7 +482,7 @@
       } else {
         this.urlAvatar = this.user.avatars[this.user.avatars.length-1]; // RESET AVATAR
       }
-=======
+    },
     checkVerifiedPhone() {
       if (this.telephone !== null) {
         this.phoneVerified = this.phoneValidatedDate ? true : false;
@@ -537,7 +526,6 @@
           this.loadingValidatePhone = false; 
         })
         // Todo create "emit" event to refresh the alerts
->>>>>>> 8f2c090e
     }
   }
 }
