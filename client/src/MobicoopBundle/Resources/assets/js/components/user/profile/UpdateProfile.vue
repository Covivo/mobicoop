<template>
  <v-container>
    <!--SnackBar-->
    <v-snackbar
      v-model="snackbar"
      :color="(errorUpdate)?'error':'success'"
      top
    >
      {{ errorUpdate ? textSnackError : textSnackOk }}
      <v-btn
        color="white"
        text
        @click="snackbar = false"
      >
        <v-icon>mdi-close-circle-outline</v-icon>
      </v-btn>
    </v-snackbar>

    <v-alert
      v-if="savedCo2>0"
      type="success"
      outlined
    >
      {{ $t('savedCo2',{savedCo2:savedCo2}) }} CO<sup>2</sup>
    </v-alert>

    <!-- Main form -->
    <v-form
      ref="form"
      v-model="valid"
      lazy-validation
    >
      <v-card
        flat
        color="grey lighten-4"
        class="mb-8"
      >
        <v-card-title>
          {{ $t('titles.personnalInfos') }}
          <v-spacer />
          <v-btn
            color="primary"
            class="mb-8"
            rounded
            @click="dialogPublicProfile = true"
          >
            {{ $t('publicProfile.see') }}
          </v-btn>
        </v-card-title>
        <v-card-text>
          <!-- Email -->
          <v-row
            no-gutters
          >
            <v-col
              :cols="email && emailVerified ? '12' : '6'"
            >
              <v-text-field
                v-model="email"
                :label="$t('email.label')"
                type="email"
                class="email"
              >
                <template v-slot:append>
                  <v-tooltip
                    color="info"
                    top
                  >
                    <template v-slot:activator="{ on }">
                      <v-icon
                        v-if="email && emailVerified"
                        color="success"
                        v-on="on"
                      >
                        mdi-check-circle-outline
                      </v-icon>
                      <v-icon
                        v-else-if="email && !emailVerified"
                        color="warning"
                        v-on="on"
                      >
                        mdi-alert-circle-outline
                      </v-icon>
                    </template>
                    <span v-if="email && emailVerified">{{ $t('email.tooltips.verified') }}</span>
                    <span v-else-if="email && !emailVerified">{{ $t('email.tooltips.notVerified') }}</span>
                  </v-tooltip>
                </template>
              </v-text-field>
            </v-col>
            <v-col
              v-if="email && !emailVerified"
              class="d-flex justify-center"
              cols="6"
            >
              <v-btn
                rounded
                color="secondary"
                :loading="loadingEmail"
                @click="sendValidationEmail"
              >
                {{ !emailSended ? $t('email.buttons.label.generateEmail') : $t('email.buttons.label.generateEmailAgain') }}
              </v-btn>
            </v-col>
          </v-row>
          <v-row
            no-gutters
          >
            <!-- Telephone -->
            <v-col
              :cols="telephone && phoneVerified ? '12' : '6'"
            >
              <v-text-field
                v-model="telephone"
                :label="$t('phone.label')"
                class="telephone"
                :error-messages="phoneErrors"
              >
                <template v-slot:append>
                  <v-tooltip
                    color="info"
                    top
                  >
                    <template v-slot:activator="{ on }">
                      <v-icon
                        v-if="telephone && phoneVerified"
                        color="success"
                        v-on="on"
                      >
                        mdi-check-circle-outline
                      </v-icon>
                      <v-icon
                        v-else-if="telephone && !phoneVerified"
                        color="warning"
                        v-on="on"
                      >
                        mdi-alert-circle-outline
                      </v-icon>
                    </template>
                    <span v-if="telephone && phoneVerified">{{ $t('phone.tooltips.verified') }}</span>
                    <span v-if="telephone && !phoneVerified">{{ $t('phone.tooltips.notVerified') }}</span>
                  </v-tooltip>
                </template>
              </v-text-field>
            </v-col>
            <v-col
              v-if="telephone && displayPhoneVerification && !phoneVerified"
              class="d-flex justify-center"
              cols="6"
            >
              <v-btn
                rounded
                color="secondary"
                :loading="loadingToken"
                @click="generateToken"
              >
                {{ phoneToken == null ? $t('phone.buttons.label.generateToken') : $t('phone.buttons.label.generateNewToken') }}
              </v-btn>
            </v-col>
          </v-row>
          <v-row
            v-if="phoneToken != null && telephone && !phoneVerified"
            no-gutters
          >
            <v-col cols="6">
              <v-text-field
                v-model="token"
                :rules="tokenRules"
                :label="$t('phone.validation.label')"
              />
            </v-col>
            <v-col
              cols="6"
              class="d-flex justify-center"
            >
              <v-btn
                rounded
                color="secondary"
                :loading="loadingValidatePhone"
                @click="validateToken"
              >
                {{ $t('phone.buttons.label.validate') }}
              </v-btn>
            </v-col>
          </v-row>

          <v-row no-gutters>
            <!-- Phone display preferences -->
            <v-radio-group
              v-model="phoneDisplay['value']"
              :label="$t('phoneDisplay.label.general')"
            >
              <v-radio
                v-for="(phDisplay, index) in phoneDisplays"
                :key="index"
                color="secondary"
                :label="phDisplay.label"
                :value="phDisplay.value"
              />
            </v-radio-group>
            <!--NewsSubscription-->
            <v-switch
              v-model="newsSubscription"
              :label="$t('news.label', {platform:platform})"
              inset
              color="secondary"
              @change="dialog = !newsSubscription"
            >
              <v-tooltip
                slot="append"
                left
                color="info"
                :max-width="'35%'"
              >
                <template v-slot:activator="{ on }">
                  <v-icon
                    justify="left"
                    v-on="on"
                  >
                    mdi-help-circle-outline
                  </v-icon>
                </template>
                <span>{{ $t('news.tooltip') }}</span>
              </v-tooltip>
            </v-switch>
            <!--NewsSubscription Confirmation Popup-->
            <v-dialog
              v-model="dialog"
              persistent
              max-width="500"
            >
              <v-card>
                <v-card-title class="text-h5">
                  {{ $t('news.confirmation.title') }}
                </v-card-title>
                <v-card-text v-html="$t('news.confirmation.content')" />
                <v-card-actions>
                  <v-spacer />
                  <v-btn
                    color="primary darken-1"
                    text
                    @click="dialog=false; newsSubscription=true"
                  >
                    {{ $t('no') }}
                  </v-btn>
                  <v-btn
                    color="secondary darken-1"
                    text
                    @click="dialog=false"
                  >
                    {{ $t('yes') }}
                  </v-btn>
                </v-card-actions>
              </v-card>
            </v-dialog>
          </v-row>

          <v-row
            no-gutters
            align="center"
          >
            <!-- Informations fields -->
            <v-col cols="7">
              <!--GivenName-->
              <v-text-field
                v-model="givenName"
                :label="$t('givenName.label')"
                class="givenName"
              />
              <!--FamilyName-->
              <v-text-field
                v-model="familyName"
                :label="$t('familyName.label')"
                class="familyName"
              />
              <!--Gender-->
              <v-select
                v-model="gender"
                :label="$t('gender.label')"
                :items="genders"
                item-text="gender"
                item-value="value"
              />
              <!-- Birthdate -->
              <v-menu
                ref="menu"
                v-model="menu"
                :close-on-content-click="false"
                transition="scale-transition"
                offset-y
                min-width="290px"
              >
                <template v-slot:activator="{ on }">
                  <v-text-field
                    :value="computedBirthdateFormat"
                    :label="$t('birthDay.label')"
                    :rules="[ birthdayRules.checkIfAdult, birthdayRules.required ]"
                    readonly
                    v-on="on"
                  />
                </template>
                <v-date-picker
                  ref="picker"
                  v-model="birthDay"
                  :max="maxDate()"
                  :locale="locale"
                  first-day-of-week="1"
                  @change="save"
                />
              </v-menu>
              <v-text-field
                v-model="drivingLicenceNumber"
                :label="$t('drivingLicenceNumber.label')"
                class="drivingLicenceNumber"
              />
            </v-col>
            <!-- Avatar -->
            <v-col cols="5">
              <v-row
                justify="center"
                align="center"
              >
                <v-col
                  align="center"
                  class="d-flex justify-center"
                >
                  <v-avatar
                    color="lighten-3"
                    size="225px"
                  >
                    <img
                      id="avatar"
                      :src="urlAvatar"
                      alt="avatar"
                    >
                  </v-avatar>
                </v-col>
              </v-row>
              <v-row
                justify="center"
              >
                <v-col
                  v-if="!displayFileUpload"
                  class="d-flex justify-center"
                >
                  <v-btn
                    :loading="loadingDelete"
                    color="warning"
                    class="ma-2 white--text pa-2 pr-3"
                    rounded
                    @click="avatarDelete"
                  >
                    {{ $t('avatar.delete.label') }}
                    <v-icon
                      right
                      dark
                    >
                      mdi-delete
                    </v-icon>
                  </v-btn>
                </v-col>

                <v-col
                  v-else
                  cols="10"
                  class="d-flex justify-center"
                >
                  <v-file-input
                    ref="avatar"
                    v-model="avatar"
                    :rules="avatarRules"
                    accept="image/png, image/jpeg, image/jpg"
                    :label="$t('avatar.label')"
                    prepend-icon="mdi-image"
                    :change="previewAvatar()"
                    :hint="$t('avatar.minPxSize', {size: imageMinPxSize})+', '+$t('avatar.maxMbSize', {size: imageMaxMbSize})"
                    persistent-hint
                    show-size
                    @change="selectedAvatar"
                  />
                </v-col>
              </v-row>
            </v-col>
          </v-row>

          <v-row justify="center">
            <v-col
              class="d-flex justify-center"
            >
              <!--Save Button-->
              <v-btn
                class="button saveButton"
                color="secondary"
                rounded
                :disabled="!valid"
                :loading="loading"
                type="button"
                :value="$t('save')"
                @click="update"
              >
                {{ $t('save') }}
              </v-btn>
              <v-dialog
                v-model="dialogEmail"
                persistent
                max-width="450"
              >
                <v-card>
                  <v-card-title class="headline">
                    {{ $t('dialogEmail.title') }}
                  </v-card-title>
                  <v-card-text v-html="$t('dialogEmail.content')" />
                  <v-card-actions>
                    <v-spacer />
                    <v-btn
                      color="error"
                      text
                      @click="cancel"
                    >
                      {{ $t('dialogEmail.buttons.cancelUpdate') }}
                    </v-btn>
                    <v-btn
                      color="primary darken-1"
                      text
                      @click="validate"
                    >
                      {{ $t('dialogEmail.buttons.confirmUpdate') }}
                    </v-btn>
                  </v-card-actions>
                </v-card>
              </v-dialog>
            </v-col>
          </v-row>
        </v-card-text>
      </v-card>
    </v-form>

    <!-- Address form -->
    <v-card
      flat
      color="grey lighten-4"
      class="mb-8"
    >
      <v-card-title>
        {{ $t('homeTown.label') }}
      </v-card-title>
      <v-card-text>
        <v-row no-gutters>
          <v-col>
            <geocomplete
              :uri="geoSearchUrl"
              :results-order="geoCompleteResultsOrder"
              :palette="geoCompletePalette"
              :chip="geoCompleteChip"
              :show-name="false"
              :restrict="['locality']"
              :label="$t('homeTown.label')"
              :address="homeAddress"
              @address-selected="homeAddressSelected"
            />
          </v-col>
        </v-row>
        <v-row
          no-gutters
          justify="center"
        >
          <v-col class="d-flex justify-center">
            <v-btn
              rounded
              color="secondary"
              class="mt-4"
              :disabled="disabledAddress"
              :loading="loadingAddress"
              type="button"
              @click="updateAddress"
            >
              {{ $t('address.update.label') }}
            </v-btn>
          </v-col>
        </v-row>
      </v-card-text>
    </v-card>


    <!-- Password form -->
    <v-card
      flat
      color="grey lighten-4"
      class="mb-8"
    >
      <v-card-title>
        {{ $t('titles.password') }}
      </v-card-title>
      <v-card-text>
        <ChangePassword />
      </v-card-text>
    </v-card>

    <!-- EEC form -->
    <EECIncentiveStatus
      v-if="ceeDisplay"
      :confirmed-phone-number="user.phoneValidatedDate ? true : false"
      :driving-licence-number-filled="user.drivingLicenceNumber ? true : false"
    />

    <!-- Delete form -->
    <v-card
      flat
      color="grey lighten-4"
      class="mb-8"
    >
      <v-card-title>
        {{ $t('buttons.supprimerAccount') }}
      </v-card-title>
      <v-card-text v-if="!ssoExternalAccountDeletion">
        <v-row justify="center">
          <v-col class="d-flex justify-center">
            <v-dialog
              v-model="dialogDelete"
              width="500"
            >
              <template v-slot:activator="{ on }">
                <!--Delete button -->
                <v-btn
                  class="button"
                  color="error"
                  rounded
                  :disabled="!valid || disabledCreatedEvents || disabledOwnedCommunities"
                  :loading="loading"
                  type="button"
                  :value="$t('save')"
                  v-on="on"
                >
                  {{ $t('buttons.supprimerAccount') }}
                </v-btn>
              </template>

              <v-card>
                <v-card-title
                  v-if="hasCreatedEvents || hasOwnedCommunities"
                  class="text-h5 error--text"
                  primary-title
                >
                  {{ $t('dialog.titles.deletionImpossible') }}
                </v-card-title>
                <v-card-title
                  v-else
                  class="text-h5"
                  primary-title
                >
                  {{ $t('dialog.titles.deleteAccount') }}
                </v-card-title>

                <v-card-text>
                  <p
                    v-if="hasOwnedCommunities"
                    v-html="$t('dialog.content.errorCommunities')"
                  />
                  <p
                    v-else-if="hasCreatedEvents"
                    v-html="$t('dialog.content.errorEvents')"
                  />
                  <p
                    v-else
                    v-html="$t('dialog.content.deleteAccount')"
                  />
                </v-card-text>

                <v-divider />
                <v-card-actions v-if="hasCreatedEvents || hasOwnedCommunities">
                  <v-spacer />
                  <v-btn
                    color="primary darken-1"
                    text
                    @click="dialogDelete = false; newsSubscription = true"
                  >
                    {{ $t('dialog.buttons.close') }}
                  </v-btn>
                </v-card-actions>
                <v-card-actions v-else>
                  <v-spacer />
                  <v-btn
                    color="primary darken-1"
                    text
                    @click="dialogDelete = false; newsSubscription = true"
                  >
                    {{ $t('no') }}
                  </v-btn>
                  <v-btn
                    color="primary"
                    text
                    :href="$t('route.supprimer')"
                    @click="dialogDelete = false"
                  >
                    {{ $t('dialog.buttons.confirmDelete') }}
                  </v-btn>
                </v-card-actions>
              </v-card>
            </v-dialog>
          </v-col>
        </v-row>
      </v-card-text>
      <v-card-text v-else>
        <v-row>
          <v-col
            col="12"
          >
            {{ $t('ssoDeleteAccountWarning',{'service':ssoConnection.service}) }}
          </v-col>
        </v-row>
      </v-card-text>
    </v-card>
<<<<<<< HEAD
=======
    <EECIncentiveStatus
      v-if="ceeDisplay"
      id="cee-incentive"
      :confirmed-phone-number="user.phoneValidatedDate ? true : false"
      :driving-licence-number-filled="user.drivingLicenceNumber ? true : false"
      @changeTab="changeTab"
    />
>>>>>>> 05050773

    <!-- PUBLIC PROFILE DIALOG -->
    <v-dialog
      v-model="dialogPublicProfile"
      width="100%"
    >
      <v-card>
        <v-card-title class="headline grey lighten-2">
          {{ $t('publicProfile.title') }}
        </v-card-title>

        <v-card-text>
          <PublicProfile
            :user-id="user.id"
            :show-report-button="false"
            :age-display="ageDisplay"
            :carpool-settings-display="carpoolSettingsDisplay"
          />
        </v-card-text>

        <v-divider />

        <v-card-actions>
          <v-spacer />
          <v-btn
            color="primary"
            text
            @click="dialogPublicProfile = false"
          >
            {{ $t('publicProfile.close') }}
          </v-btn>
        </v-card-actions>
      </v-card>
    </v-dialog>
  </v-container>
</template>

<script>
import maxios from "@utils/maxios";
import moment from "moment";
import Geocomplete from "@components/utilities/geography/Geocomplete";
import ChangePassword from "@components/user/profile/ChangePassword";
import PublicProfile from "@components/user/profile/PublicProfile";
import EECIncentiveStatus from "@components/user/eecIncentiveStatus/EECIncentiveStatus";
import { merge } from "lodash";
import {messages_en, messages_fr, messages_eu, messages_nl} from "@translations/components/user/profile/UpdateProfile/";
import {messages_client_en, messages_client_fr, messages_client_eu, messages_client_nl} from "@clientTranslations/components/user/profile/UpdateProfile/";

let MessagesMergedEn = merge(messages_en, messages_client_en);
let MessagesMergedNl = merge(messages_nl, messages_client_nl);
let MessagesMergedFr = merge(messages_fr, messages_client_fr);
let MessagesMergedEu = merge(messages_eu, messages_client_eu);

export default {
  i18n: {
    messages: {
      'en': MessagesMergedEn,
      'nl': MessagesMergedNl,
      'fr': MessagesMergedFr,
      'eu': MessagesMergedEu
    },
  },
  components: {
    PublicProfile,
    Geocomplete,
    ChangePassword,
    EECIncentiveStatus
  },
  props: {
    geoSearchUrl: {
      type: String,
      default: null
    },
    user: {
      type: Object,
      default: null
    },
    ageMin: {
      type: String,
      default: null
    },
    ageMax: {
      type: String,
      default: null
    },
    ageDisplay: {
      type: Boolean,
      default: true
    },
    platform: {
      type: String,
      default: ""
    },
    imageMinPxSize: {
      type: Number,
      default: null
    },
    imageMaxMbSize: {
      type: Number,
      default: null
    },
    geoCompleteResultsOrder: {
      type: Array,
      default: null
    },
    geoCompletePalette: {
      type: Object,
      default: () => ({})
    },
    geoCompleteChip: {
      type: Boolean,
      default: false
    },
    carpoolSettingsDisplay: {
      type: Boolean,
      default: true
    },
    ceeDisplay: {
      type: Boolean,
      default: true
    }
  },
  data() {
    return {
      dialog: false,
      dialogDelete: false,
      dialogPublicProfile: false,
      snackbar: false,
      textSnackOk: this.$t('snackBar.profileUpdated'),
      textSnackError: this.$t("snackBar.passwordUpdateError"),
      errorUpdate: false,
      valid: true,
      errors: [],
      loading: false,
      loadingDelete: false,
      gender: this.user.gender,
      email: this.user.email,
      telephone: this.user.telephone,
      givenName: this.user.givenName,
      familyName: this.user.familyName,
      birthDay: this.user.birthDate ? this.user.birthDate.date : null,
      homeAddress: this.user.homeAddress ? this.user.homeAddress : null,
      drivingLicenceNumber: this.user.drivingLicenceNumber ? this.user.drivingLicenceNumber : null,
      phoneErrors: [],
      phoneToken: this.user.phoneToken,
      phoneValidatedDate: this.user.phoneValidatedDate,
      emailValidatedDate: this.user.validatedDate,
      token: null,
      menu : false,
      genders:[
        { value: 1, gender: this.$t('gender.values.female')},
        { value: 2, gender: this.$t('gender.values.male')},
        { value: 3, gender: this.$t('gender.values.other')},
      ],
      phoneDisplay: {
        value: this.user.phoneDisplay
      },
      phoneDisplays:[
        { value: 1, label: this.$t('phoneDisplay.label.restricted')},
        { value: 2, label: this.$t('phoneDisplay.label.all')}
      ],
      avatar: null,
      avatarHeight: null,
      avatarWidth: null,
      avatarRules: [
        v => !v || v.size < this.imageMaxMbSize*1024*1024 || this.$t("avatar.size")+" (Max "+(this.imageMaxMbSize)+"MB)",
        v => !v || this.avatarHeight >= this.imageMinPxSize || this.$t("avatar.pxSize", { size: this.imageMinPxSize, height: this.avatarHeight, width: this.avatarWidth }),
        v => !v || this.avatarWidth >= this.imageMinPxSize || this.$t("avatar.pxSize", { size: this.imageMinPxSize, height: this.avatarHeight, width: this.avatarWidth }),
      ],
      tokenRules: [
        v => (/^\d{4}$/).test(v) || this.$t("phone.token.inputError")
      ],
      birthdayRules : {
        required:  v => !!v || this.$t("birthDay.errors.required"),
        checkIfAdult : value =>{
          var d1 = new Date();
          var d2 = moment(value, "DD/MM/YYYY").toDate();

          var diff =(d1.getTime() - d2.getTime()) / 1000;
          diff /= (60 * 60 * 24);

          var diffYears =  Math.abs(Math.floor(diff/365.24) ) ;
          return diffYears >= 16 || this.$t("birthDay.errors.notadult")
        }
      },
      newsSubscription: this.user && this.user.newsSubscription !== null ? this.user.newsSubscription : null,
      urlAvatar: this.user.avatars[this.user.avatars.length-1],
      displayFileUpload: this.user.images.length == 0,
      phoneVerified: null,
      emailVerified: false,
      emailSended: false,
      loadingEmail: false,
      displayPhoneVerification: this.user.telephone ? true : false,
      loadingToken: false,
      loadingValidatePhone: false,
      disabledAddress: true,
      loadingAddress: false,
      ownedCommunities: null,
      createdEvents: null,
      hasCreatedEvents: false,
      hasOwnedCommunities: false,
      disabledOwnedCommunities: false,
      disabledCreatedEvents: false,
      locale: null,
      emailChanged: false,
      dialogEmail: false,
      ssoConnection: null
    };
  },
  computed : {
    years () {
      const currentYear = new Date().getFullYear();
      const ageMin = Number(this.ageMin);
      const ageMax = Number(this.ageMax);
      return Array.from({length: ageMax - ageMin}, (value, index) => (currentYear - ageMin) - index)
    },
    computedBirthdateFormat () {
      if (this.birthDay) {
        return moment.utc(this.birthDay).format("DD/MM/YYYY");
      }
      return null;
    },
    savedCo2(){
      return Number.parseFloat(this.user.savedCo2  / 1000000 ).toPrecision(1);
    },
    isSsoLinked(){
      if(this.user.ssoId && this.user.ssoProvider){
        return true;
      }
      return false;
    },
    ssoExternalAccountDeletion(){
      if(this.isSsoLinked){
        if(this.ssoConnection && this.ssoConnection.externalAccountDeletion){
          return true;
        }
      }
      return false;
    }
  },
  watch: {
    menu (val) {
      val && setTimeout(() => (this.$refs.picker.activePicker = 'YEAR'))
    },
    telephone (val) {
      this.phoneToken = null;
      this.displayPhoneVerification = false;

      maxios
        .post(
          this.$t("phone.checkValidity.url"),
          {
            telephone: val,
          },
          {
            headers: {
              "content-type": "application/json",
            },
          }
        )
        .then((response) => {
          if(response.data.valid){
            this.phoneErrors = [];
          }
          else{
            this.phoneErrors = [this.$t("phone.errors.valid")];
          }
        })
        .catch(function(error) {
          console.error(error);
          this.phoneErrors = [this.$t("phone.errors.valid")];
        });
    },
    email (val) {
      this.emailChanged = true;
    }
  },
  created() {
    this.setMomentLocale();
  },
  mounted() {
    this.setMomentLocale();
    this.checkVerifiedPhone();
    this.checkVerifiedEmail();
    this.getOwnedCommunities();
    this.getCreatedEvents();
    if(this.isSsoLinked){
      this.getSso();
    }
  },
  methods: {
    setMomentLocale() {
      this.locale = localStorage.getItem("X-LOCALE");
      moment.locale(this.locale);
    },
    homeAddressSelected(address){
      this.homeAddress = address;
      this.disabledAddress = false;
    },
    save (date) {
      this.$refs.menu.save(date)
    },

    validate () {
      if (this.$refs.form.validate()) {
        this.checkForm();
        this.dialogEmail = false;
      }
    },
    update() {
      if (this.emailChanged) {
        this.dialogEmail = true;
      } else {
        this.validate();
      }
    },
    cancel () {
      window.location.reload();
    },
    checkForm () {
      this.loading = true;
      let updateUser = new FormData();
      updateUser.append("email", this.email);
      updateUser.append("familyName", this.familyName);
      updateUser.append("gender", this.gender);
      updateUser.append("givenName", this.givenName);
      updateUser.append("telephone", this.telephone);
      updateUser.append("birthDay", this.birthDay);
      updateUser.append("avatar", this.avatar);
      updateUser.append("newsSubscription", this.newsSubscription);
      updateUser.append("phoneDisplay", this.phoneDisplay.value);
      updateUser.append("drivingLicenceNumber", this.drivingLicenceNumber);

      maxios
        .post(this.$t('route.update'), updateUser,
          {
            headers:{
              'content-type': 'multipart/form-data'
            }
          })
        .then(res => {
          this.errorUpdate = res.data.state;
          this.snackbar = true;
          this.loading = false;
          if (this.user.telephone != this.telephone) {
            this.phoneValidatedDate = null;
            this.phoneToken = null;
            this.displayPhoneVerification = true;
            this.checkVerifiedPhone();
            this.checkVerifiedEmail();
          }
          //this.urlAvatar = res.data.versions.square_800;
          // this.displayFileUpload = false;
        })
        .catch(error => {
          window.location.reload();
        });
    },
    updateAddress () {
      this.loadingAddress = true;
      this.homeAddress.id = this.user.homeAddress ? this.user.homeAddress.id : null;
      maxios
        .post(this.$t('address.update.route'), this.homeAddress,
          {
            headers:{
              'content-type': 'application/json'
            }
          })
        .then(res => {
          this.homeAddress = res.data;
          this.loadingAddress = false;
          this.disabledAddress = true;
        });
    },
    avatarDelete () {
      this.loadingDelete = true;
      maxios
        .get(this.$t('avatar.delete.route'))
        .then(res => {
          this.errorUpdate = res.data.state;
          this.displayFileUpload = true;
          this.loadingDelete = false;
          this.urlAvatar = res.data[res.data.length-1];
          this.avatarWidth = null;
          this.avatarHeight = null;
        });
    },
    previewAvatar() {
      if(this.avatar) {
        let reader  = new FileReader();
        reader.addEventListener("load", function () {
          this.urlAvatar = reader.result; // UPDATE PREVIEW
        }.bind(this), false);
        reader.readAsDataURL(this.avatar); // FIRE LOAD EVENT
      }
      // else {
      //   this.urlAvatar = this.user.avatars[this.user.avatars.length-1]; // RESET AVATAR
      // }
    },
    selectedAvatar() {
      this.avatarWidth = null;
      this.avatarHeight = null;

      if (!this.avatar) return;
      let reader = new FileReader();

      reader.readAsDataURL(this.avatar);
      reader.onload = evt => {
        let self = this;
        let img = new Image();
        img.onload = () => {
          self.avatarHeight = img.height;
          self.avatarWidth = img.width;
          self.$refs.avatar.validate()
        }
        img.src = evt.target.result;
      }

    },
    checkVerifiedPhone() {
      if (this.telephone !== null) {
        this.phoneVerified = this.phoneValidatedDate ? true : false;
      }
    },
    checkVerifiedEmail() {
      if (this.email !== null) {
        this.emailVerified = this.emailValidatedDate ? true : false;
      }
    },
    generateToken() {
      this.loadingToken = true;
      maxios
        .get(this.$t('phone.token.route'))
        .then(res => {
          if (res.data.state) {
            this.errorUpdate = true;
            this.textSnackError = this.$t('snackBar.tokenError');
            this.snackbar = true;
          }
          this.textSnackOk = this.$t('snackBar.tokenOk');
          this.snackbar = true;
          this.phoneToken = true;
          this.token = null;
          this.loadingToken = false;
        })
    },
    sendValidationEmail() {
      this.loadingEmail = true;
      maxios
        .get(this.$t('email.verificationRoute'))
        .then(res => {
          if (res.data.state) {
            this.errorUpdate = true;
            this.textSnackError = this.$t('snackBar.emailError');
            this.snackbar = true;
          }
          this.textSnackOk = this.$t('snackBar.emailOk');
          this.snackbar = true;
          this.emailSended = true;
          this.loadingEmail = false;
        })
    },
    validateToken() {
      this.loadingValidatePhone = true;
      maxios
        .post(this.$t('phone.validation.route'),
          {
            token: this.token,
            telephone: this.telephone
          },{
            headers:{
              'content-type': 'application/json'
            }
          })
        .then(res => {
          if(!res.data){
            this.errorUpdate = true;
            this.textSnackError = this.$t("snackBar.unknown");
            this.snackbar = true;
          }
          else{
            this.phoneVerified = true;
          }
          this.loadingValidatePhone = false;
        })
        // Todo create "emit" event to refresh the alerts
    },
    getOwnedCommunities() {
      let params = {
        'userId':this.user.id
      }
      this.disabledOwnedCommunities = true;
      maxios.post(this.$t("communities.route"), params)
        .then(res => {
          if (res.data.length > 0) {
            this.ownedCommunities = res.data;
            this.hasOwnedCommunities = true;
          }
          this.disabledOwnedCommunities = false;
        });
    },
    getCreatedEvents() {
      let params = {
        'userId':this.user.id
      }
      this.disabledCreatedEvents = true;
      maxios.post(this.$t("events.route"), params)
        .then(res => {
          if (res.data.length > 0) {
            this.createdEvents = res.data;
            this.createdEvents.forEach(createdEvent => {
              if (moment(createdEvent.toDate.date) >= moment(new Date())) {
                this.hasCreatedEvents = true;
              }
            });
          }
          this.disabledCreatedEvents = false;
        });
    },
    maxDate() {
      let maxDate = new Date();
      maxDate.setFullYear (maxDate.getFullYear() - this.ageMin);
      return maxDate.toISOString().substr(0, 10);
    },
    getSso(){
      let params = {
        "service":this.user.ssoProvider
      }
      maxios.post(this.$t("urlGetSsoServices"), params)
        .then(response => {
          if(response.data.length > 0){
            this.ssoConnection = response.data[0];
          }
        });
    },
    changeTab(tab){
      this.$emit('changeTab', tab);
    }
  }
}
</script>
<style lang="scss" scoped>
  #avatar{
    width:auto !important;
  }
</style><|MERGE_RESOLUTION|>--- conflicted
+++ resolved
@@ -499,8 +499,10 @@
     <!-- EEC form -->
     <EECIncentiveStatus
       v-if="ceeDisplay"
+      id="cee-incentive"
       :confirmed-phone-number="user.phoneValidatedDate ? true : false"
       :driving-licence-number-filled="user.drivingLicenceNumber ? true : false"
+      @changeTab="changeTab"
     />
 
     <!-- Delete form -->
@@ -610,16 +612,6 @@
         </v-row>
       </v-card-text>
     </v-card>
-<<<<<<< HEAD
-=======
-    <EECIncentiveStatus
-      v-if="ceeDisplay"
-      id="cee-incentive"
-      :confirmed-phone-number="user.phoneValidatedDate ? true : false"
-      :driving-licence-number-filled="user.drivingLicenceNumber ? true : false"
-      @changeTab="changeTab"
-    />
->>>>>>> 05050773
 
     <!-- PUBLIC PROFILE DIALOG -->
     <v-dialog
