<template>
  <div>
    <v-container
      text-xs-center
      grid-list-md
      fluid
    >
      <v-row id="headGridMessages">
        <v-col class="col-3 pt-5 pb-4 pl-2 secondary white--text font-weight-bold headline">
          <mail-box-header>{{ $t("headers.messages") }}</mail-box-header>
        </v-col>
        <v-col
          text-xs-left
          class="col-5 pt-5 pb-4 pl-2 secondary white--text font-weight-bold headline"
        >
          <mail-box-header>{{ recipientName }}</mail-box-header>
        </v-col>
        <v-col
          text-xs-left
          class="col-4 pt-5 pb-4 pl-2 mr-0 secondary white--text font-weight-bold headline"
        >
          <mail-box-header>{{ $t("headers.context") }}</mail-box-header>
        </v-col>
      </v-row>
      <v-row>
        <v-col
          class="col-3"
        >
          <v-tabs
            v-model="modelTabs"
            slider-color="secondary"
            color="secondary"
            class="pa-0"
            grow
          >
            <v-tab
              :key="0"
              href="#tab-cm"
              class="ma-0"

              ripple
              @click="reloadOnIcon()"
            >
              <v-icon class="display-1">
                mdi-car
              </v-icon>
<<<<<<< HEAD
              {{ $t("headersCategories.titleCarpool") }}
=======
              <p>{{ $t("headersCategories.titleCarpool") }}</p>
>>>>>>> e3ef28ae
            </v-tab>
            <v-tab
              :key="1"
              href="#tab-dm"
              class="ma-0"
              ripple
              @click="reloadOnIcon()"
            >
              <v-icon class="display-1">
                mdi-chat
              </v-icon>
<<<<<<< HEAD
              {{ $t("headersCategories.titleLive") }}
=======
              <p>
                {{ $t("headersCategories.titleLive") }}
              </p>
>>>>>>> e3ef28ae
            </v-tab>
          </v-tabs>
          <v-tabs-items v-model="modelTabs">
            <v-container class="window-scroll">
              <v-tab-item value="tab-cm">
                <threads-carpool
                  :new-thread="newThreadCarpool"
                  :id-thread-default="idThreadDefault"
                  :id-ask-to-select="currentIdAsk"
                  :refresh-threads="refreshThreadsCarpool"
                  @idMessageForTimeLine="updateDetails"
                  @toggleSelected="refreshSelected"
                  @refreshThreadsCarpoolCompleted="refreshThreadsCarpoolCompleted"
                />
              </v-tab-item>
              <v-tab-item value="tab-dm">
                <threads-direct
                  :new-thread="newThreadDirect"
                  :id-thread-default="idThreadDefault"
                  :id-message-to-select="idMessage"
                  :refresh-threads="refreshThreadsDirect"
                  @idMessageForTimeLine="updateDetails"
                  @toggleSelected="refreshSelected"
                  @refreshThreadsDirectCompleted="refreshThreadsDirectCompleted"
                />
              </v-tab-item>
            </v-container>
          </v-tabs-items>
        </v-col>
        <v-col
          class="col-5"
        >
          <v-row>
            <v-col cols="12">
              <thread-details
                :id-message="idMessage"
                :id-user="idUser"
                :refresh="refreshDetails"
                :hide-no-thread-selected="(idRecipient!==null)"
                @refreshCompleted="refreshDetailsCompleted"
              />
            </v-col>
          </v-row>
          <v-row>
            <v-col
              v-if="idMessage || newThread"
              cols="12"
            >
              <type-text
                ref="typeText"
                :id-thread-message="idMessage"
                :id-recipient="idRecipient"
                :loading="loadingTypeText"
                :hidden="hideClickIcon"
                @sendInternalMessage="sendInternalMessage"
              />
            </v-col>
          </v-row>
        </v-col>
        <v-col
          class="col-4"
        >
          <thread-actions
            :id-ask="currentIdAsk"
            :id-user="idUser"
            :id-recipient="idRecipient"
            :loading-init="loadingDetails"
            :refresh="refreshActions"
            :loading-btn="loadingBtnAction"
            @refreshActionsCompleted="refreshActionsCompleted"
            @updateStatusAskHistory="updateStatusAskHistory"
          />
        </v-col>
      </v-row>
    </v-container>
  </div>
</template>
<script>
import axios from "axios";
import Translations from "@translations/components/user/mailbox/Messages.json";
import MailBoxHeader from '@components/user/mailbox/MailBoxHeader'
import ThreadsDirect from '@components/user/mailbox/ThreadsDirect'
import ThreadsCarpool from '@components/user/mailbox/ThreadsCarpool'
import ThreadDetails from '@components/user/mailbox/ThreadDetails'
import ThreadActions from '@components/user/mailbox/ThreadActions'
import TypeText from '@components/user/mailbox/TypeText'

export default {
  i18n: {
    messages: Translations,
  },
  components: {
    MailBoxHeader,
    ThreadsDirect,
    ThreadsCarpool,
    ThreadDetails,
    ThreadActions,
    TypeText
  },
  props: {
    idUser:{
      type: Number,
      default:null
    },
    idThreadDefault:{
      type: Number,
      default:null
    },
    newThread:{
      type:Object,
      default:null
    },
    givenIdAsk: {
      type: Number,
      default: null
    },
    givenIdMessage: {
      type: Number,
      default: null
    },
    givenIdRecipient: {
      type: Number,
      default: null
    }
  },
  data() {
    return {
      modelTabs:"tab-cm",
      idMessage: this.givenIdMessage ? this.givenIdMessage : null,
      idRecipient: this.givenIdRecipient ? this.givenIdRecipient : null,
      currentIdAsk: this.givenIdAsk ? this.givenIdAsk : null,
      recipientName:"",
      newThreadDirect:null,
      newThreadCarpool:null,
      loadingTypeText:false,
      refreshDetails:false,
      refreshThreadsDirect:false,
      refreshThreadsCarpool:false,
      refreshActions:false,
      loadingDetails:false,
      loadingBtnAction:false,
      hideClickIcon : false,
    };
  },
  mounted() {
    // If there is a new thread we give it to te right component
    if(this.newThread){
      if(this.newThread.carpool){
        this.newThreadCarpool = this.newThread
        this.modelTabs="tab-cm";
        this.idRecipient = this.newThread.idRecipient;
      }
      else{
        this.newThreadDirect = this.newThread;
        this.modelTabs="tab-dm";
        this.idRecipient = this.newThread.idRecipient;
      }
    }
    if(this.givenIdAsk) this.refreshActions = true;
  },
  methods: {
    updateDetails(data){
      
      this.hideClickIcon = false;
      (data.type=="Carpool") ? this.currentIdAsk = data.idAsk : this.currentIdAsk = null;
      this.idMessage = data.idMessage;
      this.idRecipient = data.idRecipient;
      this.recipientName = data.name;
    },
    sendInternalMessage(data){
      this.loadingTypeText = true;
      let messageToSend = {
        idThreadMessage: data.idThreadMessage,
        text: data.textToSend,
        idRecipient: data.idRecipient,
        idAsk: this.currentIdAsk
      };
      axios.post(this.$t("urlSend"), messageToSend).then(res => {
        this.idMessage = (res.data.message !== null) ? res.data.message.id : res.data.id;
        this.loadingTypeText = false;
        // Update the threads list
        (this.currentIdAsk) ? this.refreshThreadsCarpool = true : this.refreshThreadsDirect = true;
        // We need to delete new thread data or we'll have two identical entries
        this.refreshDetails = true;
        this.newThreadDirect = null;
        this.newThreadCarpool = null;
        (this.currentIdAsk) ? this.refreshSelected({'idAsk':this.currentIdAsk}) : this.refreshSelected({'idMessage':this.idMessage});
      });
    },
    updateStatusAskHistory(data){
      this.loadingBtnAction = true;
      let params = {
        idAsk:this.currentIdAsk
      }

      // Compute the right status for the update
      let statusUpdate = 1;
      if(data.status==1 && data.driver){
        statusUpdate = 2
      }
      else if(data.status==1 && !data.driver){
        statusUpdate = 3
      }
      else{
        statusUpdate = data.status
      }

      // If it's already a formal ask, we don't need everything
      if(statusUpdate>3){
        params = {
          "idAsk":this.currentIdAsk,
          "status" : statusUpdate
        }
      }
      else{
        params = {
          "idAsk":this.currentIdAsk,
          "outwardDate":data.fromDate,
          "outwardLimitDate":data.toDate,
          "outwardSchedule" : data.outwardSchedule,
          "returnSchedule" : data.returnSchedule,
          "status" : statusUpdate
        }
      }      
      // console.error(data);
      // console.error(params);
      axios.post(this.$t("urlUpdateAsk"),params)
        .then(response => {
          //console.error(response.data);
          this.refreshActions = true;
          // buttons become usable before the whole component is updated and so user can accept or refused multiple times, creating multiple proposals
          // this.loadingBtnAction = false;
        })
        .catch(function (error) {
          console.error(error);
        });
      
    },
    refreshSelected(data){
      this.loadingDetails = true;
      (data.idAsk) ? this.currentIdAsk  = data.idAsk : this.idMessage = data.idMessage;
      this.refreshActions = true;
    },
    reloadOnIcon(){
      this.loadingDetails = true;
      this.refreshActions = true;
      this.refreshDetails = true;
      this.hideClickIcon = true;
      this.idMessage = -2;
      this.currentIdAsk = -2;
    },
    refreshDetailsCompleted(){
      //this.refreshActions = true;
      this.refreshDetails = false;
    },
    refreshThreadsDirectCompleted(){
      this.refreshThreadsDirect = false;
    },
    refreshThreadsCarpoolCompleted(){
      this.refreshThreadsCarpool = false;
    },
    refreshActionsCompleted(){
      this.loadingDetails = false;
      this.refreshActions = false;
    }
  }
};
</script>
<style lang="scss">
.v-content__wrap{
  #headGridMessages{
    .col{
      border-left: 2px solid white !important;
    }
  }
  .window-scroll{
    max-height:600px;
    overflow:auto;
  }
}
</style><|MERGE_RESOLUTION|>--- conflicted
+++ resolved
@@ -44,11 +44,7 @@
               <v-icon class="display-1">
                 mdi-car
               </v-icon>
-<<<<<<< HEAD
-              {{ $t("headersCategories.titleCarpool") }}
-=======
               <p>{{ $t("headersCategories.titleCarpool") }}</p>
->>>>>>> e3ef28ae
             </v-tab>
             <v-tab
               :key="1"
@@ -60,13 +56,9 @@
               <v-icon class="display-1">
                 mdi-chat
               </v-icon>
-<<<<<<< HEAD
-              {{ $t("headersCategories.titleLive") }}
-=======
               <p>
                 {{ $t("headersCategories.titleLive") }}
               </p>
->>>>>>> e3ef28ae
             </v-tab>
           </v-tabs>
           <v-tabs-items v-model="modelTabs">
