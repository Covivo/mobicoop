--- conflicted
+++ resolved
@@ -51,24 +51,29 @@
                 </div>
               </div>
             </v-tab>
-<<<<<<< HEAD
-            <v-tab
-              :key="1"
-              href="#tab-dm"
-              class="ma-0"
-              ripple
-              @click="reloadOnIcon()"
-            >
-              <div>
-                <v-icon class="text-h5">
-                  mdi-chat
-                </v-icon>
-                <br>
-                <div class="mb-2">
-                  {{ $t("headersCategories.titleLive") }}
-                </div>
-              </div>
-            </v-tab>
+            <v-tooltip bottom>
+              <template v-slot:activator="{ on, attrs }">
+                <v-tab
+                  :key="1"
+                  v-bind="attrs"
+                  href="#tab-dm"
+                  class="ma-0"
+                  ripple
+                  v-on="on"
+                  @click="reloadOnIcon()"
+                >
+                  <div>
+                    <v-icon class="text-h5">
+                      mdi-chat
+                    </v-icon>
+                    <br>
+                    <div class="mb-2">
+                      {{ $t("headersCategories.titleLive") }}
+                    </div>
+                  </div>
+                </v-tab>
+              </template><span>{{ $t('tooltip.message') }}</span>
+            </v-tooltip>
             <v-tab
               v-if="solidaryDisplay"
               :key="2"
@@ -87,29 +92,6 @@
                 </div>
               </div>
             </v-tab>            
-=======
-            <v-tooltip bottom>
-              <template v-slot:activator="{ on, attrs }">
-                <v-tab
-                  :key="1"
-                  href="#tab-dm"
-                  class="ma-0"
-                  ripple
-                  v-bind="attrs"
-                  v-on="on"
-                  @click="reloadOnIcon()"
-                >
-                  <v-icon class="display-1">
-                    mdi-chat
-                  </v-icon>
-                  <p>
-                    {{ $t("headersCategories.titleLive") }}
-                  </p>
-                </v-tab>
-              </template>
-              <span>{{ $t('tooltip.message') }}</span>
-            </v-tooltip>
->>>>>>> b0bbf6c7
           </v-tabs>
           <v-tabs-items v-model="modelTabs">
             <v-container class="window-scroll">
