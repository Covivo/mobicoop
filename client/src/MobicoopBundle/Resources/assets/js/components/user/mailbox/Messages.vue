<template>
  <div>
    <v-container
      text-xs-center
      grid-list-md
      fluid
    >
      <v-row
        justify="center"
      >
        <v-col class="mr-n12 ml-n12">
          <warning-message :fraud-warning-display="fraudWarningDisplay" />
        </v-col>
      </v-row>
      <v-row id="headGridMessages">
        <v-col class="col-3 pt-5 pb-4 pl-2 secondary white--text font-weight-bold text-h5">
          <mail-box-header>{{ $t("headers.messages") }}</mail-box-header>
        </v-col>
        <v-col
          text-xs-left
          class="col-5 pt-5 pb-4 pl-2 secondary white--text font-weight-bold text-h5"
        >
          <mail-box-header>{{ recipientName }}</mail-box-header>
        </v-col>
        <v-col
          text-xs-left
          class="col-4 pt-5 pb-4 pl-2 mr-0 secondary white--text font-weight-bold text-h5"
        >
          <mail-box-header>{{ $t("headers.context") }}</mail-box-header>
        </v-col>
      </v-row>
      <v-row>
        <v-col
          class="col-3"
        >
          <v-tabs
            v-model="modelTabs"
            slider-color="secondary"
            color="secondary"
            center-active
            centered
            next-icon="mdi-arrow-right-thick"
            prev-icon="mdi-arrow-left-thick"
            show-arrows
          >
            <v-tab
              :key="0"
              href="#tab-cm"
              class="ma-0 mx-lg-6"
              ripple
              @click="reloadOnIcon()"
            >
              <div>
                <v-icon class="text-h5">
                  mdi-car
                </v-icon>
                <br>
                <div
                  class="mb-2"
                  style="letter-spacing: -0.15px;"
                >
                  <v-badge
                    :value="(unreadMessages.currentUnreadCarpoolMessages>0) ? true : false"
                    :content="unreadMessages.currentUnreadCarpoolMessages"
                    color="secondary"
                    inline
                  >
                    {{ $t("headersCategories.titleCarpool") }}
                  </v-badge>
                </div>
              </div>
            </v-tab>
            <v-tooltip bottom>
              <template v-slot:activator="{ on, attrs }">
                <v-tab
                  :key="1"
                  v-bind="attrs"
                  href="#tab-dm"
                  class="ma-0"
                  ripple
                  v-on="on"
                  @click="reloadOnIcon()"
                >
                  <div>
                    <v-icon class="text-h5">
                      mdi-chat
                    </v-icon>
                    <br>
                    <div class="mb-2">
                      <v-badge
                        :value="(unreadMessages.currentUnreadDirectMessages>0) ? true : false"
                        :content="unreadMessages.currentUnreadDirectMessages"
                        color="secondary"
                        inline
                      >
                        {{ $t("headersCategories.titleLive") }}
                      </v-badge>
                    </div>
                  </div>
                </v-tab>
              </template><span>{{ $t('tooltip.message') }}</span>
            </v-tooltip>
            <v-tab
              v-if="solidaryDisplay"
              :key="2"
              href="#tab-sm"
              class="ma-0"
              ripple
              @click="reloadOnIcon()"
            >
              <div>
                <v-icon class="text-h5">
                  mdi-hand-heart
                </v-icon>
                <br>
                <div
                  class="mb-2"
                  style="letter-spacing: -0.15px;"
                >
                  <v-badge
                    :value="(unreadMessages.currentUnreadSolidaryMessages>0) ? true : false"
                    :content="unreadMessages.currentUnreadSolidaryMessages"
                    color="secondary"
                    inline
                  >
                    {{ $t("headersCategories.titleSolidary") }}
                  </v-badge>
                </div>
              </div>
            </v-tab>
          </v-tabs>
          <v-tabs-items v-model="modelTabs">
            <v-container class="window-scroll">
              <v-tab-item value="tab-cm">
                <threads-carpool
                  :new-thread="newThreadCarpool"
                  :id-message="idMessage"
                  :id-thread-default="idThreadDefault"
                  :id-ask-to-select="currentIdAsk"
                  :id-booking-to-select="currentIdBooking"
                  :refresh-threads="refreshThreadsCarpool"
                  @idMessageForTimeLine="updateDetails"
                  @toggleSelected="refreshSelected"
                  @toggleSelectedBooking="refreshSelectedBooking"
                  @refreshThreadsCarpoolCompleted="refreshThreadsCarpoolCompleted"
                />
              </v-tab-item>
              <v-tab-item value="tab-dm">
                <threads-direct
                  :new-thread="newThreadDirect"
                  :id-message="idMessage"
                  :id-thread-default="idThreadDefault"
                  :id-message-to-select="idMessage"
                  :refresh-threads="refreshThreadsDirect"
                  @idMessageForTimeLine="updateDetails"
                  @toggleSelected="refreshSelected"
                  @refreshThreadsDirectCompleted="refreshThreadsDirectCompleted"
                />
              </v-tab-item>
              <v-tab-item
                v-if="solidaryDisplay"
                value="tab-sm"
              >
                <threads-solidary
                  :id-message="idMessage"
                  :id-thread-default="idThreadDefault"
                  :id-ask-to-select="currentIdAsk"
                  :refresh-threads="refreshThreadsSolidary"
                  @idMessageForTimeLine="updateDetails"
                  @toggleSelected="refreshSelected"
                  @refreshThreadsSolidaryCompleted="refreshThreadsSolidaryCompleted"
                />
              </v-tab-item>
            </v-container>
          </v-tabs-items>
        </v-col>
        <v-col
          class="col-5"
        >
          <v-row>
            <v-col cols="12">
              <thread-details
                :id-booking="idBooking"
                :id-message="idMessage"
                :id-user="idUser"
                :refresh="refreshDetails"
                :refresh-booking="refreshBookingDetails"
                :hide-no-thread-selected="(idRecipient!==null)"
                :fraud-warning-display="fraudWarningDisplay"
                :carpoolers-identity="carpoolersIdentity"
                :eec-display="eecDisplay"
                @refreshCompleted="refreshDetailsCompleted"
              />
            </v-col>
          </v-row>
          <v-row>
            <v-col
              v-if="(idMessage && idMessage !== -2) || newThread"
              cols="12"
            >
              <type-text
                ref="typeText"
                :id-thread-message="idMessage"
                :id-recipient="idRecipient"
                :loading="loadingTypeText"
                :is-external-standard-message="isExternalStandard"
                :hidden="hideClickIcon"
                :recipient-blocked-id="blockerId"
                @sendInternalMessage="sendInternalMessage"
                @sendExternalStandardMessage="sendExternalStandardMessage"
              />
            </v-col>
          </v-row>
        </v-col>
        <v-col
          class="col-4"
        >
          <thread-actions
            :id-booking="idBooking"
            :refresh-booking="refreshBookingActions"
            :is-external-standard="isExternalStandard"
            :id-ask="currentIdAsk"
            :id-user="idUser"
            :email-user="emailUser"
            :id-recipient="idRecipient"
            :loading-init="loadingDetails"
            :refresh="refreshActions"
            :loading-btn="loadingBtnAction"
            :recipient-name="recipientName"
            :recipient-avatar="recipientAvatar"
            :blocker-id="blockerId"
            @refreshActionsCompleted="refreshActionsCompleted"
            @updateStatusAskHistory="updateStatusAskHistory"
            @updateStatusBooking="updateStatusBooking"
            @recipientIdentity="setCarpoolerIdentity"
          />
        </v-col>
      </v-row>
    </v-container>
  </div>
</template>
<script>
import maxios from "@utils/maxios";
import {messages_en, messages_fr, messages_eu, messages_nl} from "@translations/components/user/mailbox/Messages/";
import MailBoxHeader from '@components/user/mailbox/MailBoxHeader'
import ThreadsDirect from '@components/user/mailbox/ThreadsDirect'
import ThreadsCarpool from '@components/user/mailbox/ThreadsCarpool'
import ThreadsSolidary from '@components/user/mailbox/ThreadsSolidary'
import ThreadDetails from '@components/user/mailbox/ThreadDetails'
import ThreadActions from '@components/user/mailbox/ThreadActions'
import TypeText from '@components/user/mailbox/TypeText'
import WarningMessage from '@components/utilities/WarningMessage.vue';

export default {
  i18n: {
    messages: {
      'en': messages_en,
      'nl': messages_nl,
      'fr': messages_fr,
      'eu':messages_eu
    }
  },
  components: {
    MailBoxHeader,
    ThreadsDirect,
    ThreadsCarpool,
    ThreadsSolidary,
    ThreadDetails,
    ThreadActions,
    TypeText,
    WarningMessage,
  },
  props: {
    user: {
      type: Object,
      default:null
    },
    idUser:{
      type: Number,
      default:null
    },
    emailUser:{
      type: String,
      default:null
    },
    idThreadDefault:{
      type: Number,
      default:null
    },
    newThread:{
      type:Object,
      default:null
    },
    givenIdAsk: {
      type: Number,
      default: null
    },
    givenIdBooking: {
      type: String,
      default: null
    },
    givenIdMessage: {
      type: Number,
      default: null
    },
    givenIdRecipient: {
      type: Number,
      default: null
    },
    solidaryDisplay: {
      type: Boolean,
      default: true
    },
    fraudWarningDisplay: {
      type: Boolean,
      default: false
    },
    defaultThreadTab: {
      type: String,
      default: null
    },
    eecDisplay: {
      type: Boolean,
      default: false
    }
  },
  data() {
    return {
      modelTabs:"tab-cm",
      idMessage: this.givenIdMessage ? this.givenIdMessage : null,
      idBooking: this.givenIdBooking ? this.givenIdBooking : null,
      idRecipient: this.givenIdRecipient ? this.givenIdRecipient : null,
      currentIdAsk: this.givenIdAsk ? this.givenIdAsk : null,
      currentIdBooking: this.givenIdBooking ? this.givenIdBooking : null,
      recipientName:null,
      recipientAvatar:null,
      newThreadDirect:null,
      newThreadCarpool:null,
      loadingTypeText:false,
      refreshDetails:false,
      refreshThreadsDirect:false,
      refreshThreadsCarpool:false,
      refreshThreadsSolidary:false,
      refreshActions:false,
      loadingDetails:false,
      loadingBtnAction:false,
      hideClickIcon : false,
      blockerId: null,
      unreadMessages:{
        currentUnreadCarpoolMessages: 0,
        currentUnreadDirectMessages: 0,
        currentUnreadSolidaryMessages: 0
      },
      isExternalStandard: false,
      refreshBookingActions:false,
      carpoolersIdentity: null,
      refreshBookingDetails: false
    };
  },
  created() {
    switch (this.defaultThreadTab) {
    case 'carpool':
      this.modelTabs="tab-cm";
      break;
    case 'direct':
      this.modelTabs="tab-dm";
      break;
    case 'solidary':
      this.modelTabs="tab-sm";
      break;
    }
  },
  mounted() {
    // If there is a new thread we give it to te right component
    if(this.newThread){
      if(this.newThread.carpool){
        this.newThreadCarpool = this.newThread
        this.modelTabs="tab-cm";
        this.idRecipient = this.newThread.idRecipient;
      }
      else{
        this.newThreadDirect = this.newThread;
        this.modelTabs="tab-dm";
        this.idRecipient = this.newThread.idRecipient;
      }
    }
    if(this.givenIdAsk) {
      this.refreshActions = true;
    }
    this.unreadMessages.currentUnreadCarpoolMessages = this.$store.getters['m/unreadCarpoolMessageNumber'];
    this.unreadMessages.currentUnreadDirectMessages = this.$store.getters['m/unreadDirectMessageNumber'];
    this.unreadMessages.currentUnreadSolidaryMessages = this.$store.getters['m/unreadSolidaryMessageNumber'];
  },
  methods: {
    updateDetails(data){
      // console.error(data);
      this.hideClickIcon = false;

      this.isExternalStandard = (data.idBooking !==null) ? true : false;
      // Update the current Ask
      (data.type=="Carpool" || data.type=="Solidary") ? this.currentIdAsk = data.idAsk : this.currentIdAsk = null;

      // Update the number of unread messages in the right tab
      if(data.type=="Carpool"){
        this.$store.commit('m/setUnreadCarpoolMessageNumber', this.unreadMessages.currentUnreadCarpoolMessages - 1);
        this.unreadMessages.currentUnreadCarpoolMessages = this.$store.getters['m/unreadCarpoolMessageNumber'];
      }
      else if(data.type=="Solidary"){
        this.$store.commit('m/setUnreadSolidaryMessageNumber', this.unreadMessages.currentUnreadSolidaryMessages -1);
        this.unreadMessages.currentUnreadSolidaryMessages = this.$store.getters['m/unreadSolidaryMessageNumber'];
      }
      else if(data.type=="Direct"){
        this.$store.commit('m/setUnreadDirectMessageNumber', this.unreadMessages.currentUnreadDirectMessages - 1);
        this.unreadMessages.currentUnreadDirectMessages = this.$store.getters['m/unreadDirectMessageNumber'];
      }

      this.idMessage = data.idMessage;
      this.idBooking = data.idBooking;
      this.idRecipient = data.idRecipient;
      this.recipientName = data.name;
      this.recipientAvatar = data.avatar;
      this.blockerId = data.blockerId;
    },
    sendInternalMessage(data){
      this.loadingTypeText = true;
      let messageToSend = {
        idThreadMessage: data.idThreadMessage,
        text: data.textToSend,
        idRecipient: data.idRecipient,
        idAsk: this.currentIdAsk
      };

      if(this.newThreadCarpool && this.newThreadCarpool.matchingId){
        messageToSend.matchingId = this.newThreadCarpool.matchingId;
        messageToSend.proposalId = this.newThreadCarpool.proposalId;
        messageToSend.adIdToRespond = this.newThreadCarpool.adId;
      }
      maxios.post(this.$t("urlSend"), messageToSend).then(res => {
        this.idMessage = (res.data.message !== null) ? res.data.message.id : res.data.id;
        this.currentIdAsk = (res.data.idAsk !== null) ? res.data.idAsk : this.currentIdAsk;
        this.loadingTypeText = false;
        // Update the threads list
        (this.currentIdAsk) ? this.refreshThreadsCarpool = true : this.refreshThreadsDirect = true;
        // We need to delete new thread data or we'll have two identical entries
        this.refreshDetails = true;
        this.newThreadDirect = null;
        this.newThreadCarpool = null;
        (this.currentIdAsk) ? this.refreshSelected({'idAsk':this.currentIdAsk}) : this.refreshSelected({'idMessage':this.idMessage});
      });
    },
    sendExternalStandardMessage(data){
      this.loadingTypeText = true;
      let messageToSend = {
        text: data.textToSend,
        senderIsDriver: this.newThreadCarpool.driver,
        senderIsPassenger: this.newThreadCarpool.passenger,
        externalJourneyId: this.newThreadCarpool.externalJourneyId,
        externalJourneyOperator: this.newThreadCarpool.externalJourneyOperator,
        externalJourneyUserId: this.newThreadCarpool.externalJourneyUserId,
        recipientName: this.newThreadCarpool.givenName,
        origin: this.newThreadCarpool.origin,
        destination: this.newThreadCarpool.destination,
        originLat: this.newThreadCarpool.origin,
        originLng: this.newThreadCarpool.origin,
        destinationLat: this.newThreadCarpool.destination,
        destinationLng: this.newThreadCarpool.destination,
        date: this.newThreadCarpool.date
      };
      this.loadingTypeText = false;


      maxios.post(this.$t("urlSendExternalMessage"), messageToSend).then(res => {
        this.loadingTypeText = false;
        // Update the threads list
        this.refreshThreadsCarpool = true;
        // We need to delete new thread data or we'll have two identical entries
        this.refreshDetails = true;
        this.newThreadDirect = null;
        this.newThreadCarpool = null;
      });
    },
    updateStatusAskHistory(data){
      this.loadingBtnAction = true;
      let params = {
        idAsk:this.currentIdAsk
      }

      // Compute the right status for the update
      let statusUpdate = 1;
      if(data.status==1 && data.driver){
        statusUpdate = 2
      }
      else if(data.status==1 && !data.driver){
        statusUpdate = 3
      }
      else{
        statusUpdate = data.status
      }

      // If it's already a formal ask, we don't need everything
      if(statusUpdate>3){
        params = {
          "idAsk":this.currentIdAsk,
          "status" : statusUpdate
        }
      }
      else{
        params = {
          "idAsk":this.currentIdAsk,
          "outwardDate":data.fromDate,
          "outwardLimitDate":data.toDate,
          "outwardSchedule" : data.outwardSchedule,
          "returnSchedule" : data.returnSchedule,
          "status" : statusUpdate
        }
      }
      // console.error(data);sk
      // console.error(params);
      maxios.post(this.$t("urlUpdateAsk"),params)
        .then(response => {
          //console.error(response.data);
          this.refreshActions = true;
          // buttons become usable before the whole component is updated and so user can accept or refused multiple times, creating multiple proposals
          // this.loadingBtnAction = false;
        })
        .catch(function (error) {
          console.error(error);
        });

    },
<<<<<<< HEAD
=======
    updateStatusBooking(data){
      this.loadingBtnAction = true;
      let params = {
        idBooking:this.currentIdBooking,
        status:data.status,
        isRoleDriver:data.isRoleDriver
      }
      maxios.post(this.$t("urlUpdateBooking"),params)
        .then(response => {
          console.error(response.data);
          this.refreshActions = true;
          // buttons become usable before the whole component is updated and so user can accept or refused multiple times, creating multiple proposals
          // this.loadingBtnAction = false;
        })
        .catch(function (error) {
          console.error(error);
        });

    },
>>>>>>> 6b2e31d3
    refreshSelected(data){
      this.loadingDetails = true;
      this.isExternalStandard = false;
      this.currentIdBooking = null;
      (data.idAsk) ? this.currentIdAsk  = data.idAsk : this.idMessage = data.idMessage;
      this.refreshActions = true;
    },
    refreshSelectedBooking(data){
      this.currentIdAsk = null;
      this.currentIdBooking = data.idBooking;
      this.message = -99;
      this.isExternalStandard = true;
      this.idBooking = data.idBooking;
      this.refreshBookingActions = true;
    },
    reloadOnIcon(){
      this.loadingDetails = true;
      this.refreshActions = true;
      this.refreshDetails = true;
      this.hideClickIcon = true;
      this.idMessage = -2;
      this.cleanAsk();
    },
    cleanAsk(){
      this.recipientName = null;
      this.currentIdAsk = null;
      this.idRecipient = null;
      this.recipientAvatar = null;
    },
    refreshDetailsCompleted(data){
      //this.refreshActions = true;
      this.refreshDetails = false;
      this.refreshBookingDetails = false;
    },
    refreshThreadsDirectCompleted(){
      this.refreshThreadsDirect = false;
    },
    refreshThreadsCarpoolCompleted(){
      this.refreshThreadsCarpool = false;
    },
    refreshThreadsSolidaryCompleted(){
      this.refreshThreadsSolidary = false;
    },
    refreshActionsCompleted(){
      this.loadingDetails = false;
      this.refreshActions = false;
      this.loadingBtnAction = false;
      this.refreshBookingActions = false;
    },
    setCarpoolerIdentity(e) {
      this.carpoolersIdentity = {
        sender: {
          id: this.user.id,
          identityStatus:this.user.identityStatus,
          bankingIdentityStatus:this.user.bankingIdentityStatus,
          eecStatus:this.user.eecStatus,
          role: e.role === DRIVER ? PASSENGER : DRIVER
        },
        recipient: e
      };
    }
  }
};

export const DRIVER = 1;
export const PASSENGER = 2;
</script>
<style lang="scss">
.v-main__wrap{
  #headGridMessages{
    .col{
      border-left: 2px solid white !important;
    }
  }
  .window-scroll{
    max-height:600px;
    overflow:auto;
  }
}
</style><|MERGE_RESOLUTION|>--- conflicted
+++ resolved
@@ -528,8 +528,6 @@
         });
 
     },
-<<<<<<< HEAD
-=======
     updateStatusBooking(data){
       this.loadingBtnAction = true;
       let params = {
@@ -549,7 +547,6 @@
         });
 
     },
->>>>>>> 6b2e31d3
     refreshSelected(data){
       this.loadingDetails = true;
       this.isExternalStandard = false;
