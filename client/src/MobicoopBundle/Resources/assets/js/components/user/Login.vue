<template>
  <v-container
    fluid
    style="height: 100%"
  >
    <v-row
      justify="center"
    >
      <v-col
        cols="12"
        md="8"
        xl="6"
        align="center"
      >
        <h1>{{ $t('title') }}</h1>
      </v-col>
    </v-row>
    <div class="pt-12">
      <v-row
        v-if="consent"
        class="text-center justify-center"
      >
        <v-col
          class="col-4"
        >
          <SsoLogins />
        </v-col>
      </v-row>
      <v-row
        justify="center"
        align="center"
        class="text-center"
      >
        <v-col class="col-4">
          <v-alert
            v-if="errorDisplay!==''"
            type="error"
            class="text-left"
          >
            {{ errorDisplay }}
          </v-alert>
          <v-form
            id="formLogin"
            ref="form"
            v-model="valid"
            lazy-validation
            :action="action"
            method="POST"
          >
            <v-text-field
              id="email"
              v-model="email"
              :rules="emailRules"
              :label="$t('email')"
              name="email"
              required
            />

            <v-text-field
              id="password"
              v-model="password"
              :append-icon="showPwd ? 'mdi-eye' : 'mdi-eye-off'"
              :rules="passwordRules"
              :type="showPwd ? 'text' : 'password'"
              name="password"
              :label="$t('password')"
              @click:append="showPwd = !showPwd"
            />

            <v-alert
              v-if="!consent"
              class="warning white--text"
            >
              <v-icon class="white--text">
                mdi-information-outline
              </v-icon> {{ $t('consent') }}
            </v-alert>
            <v-btn
              :disabled="!valid || !consent"
              :loading="loading"
              color="secondary"
              type="submit"
              rounded
              @click="validate"
            >
              {{ $t('connection') }}
            </v-btn>
          </v-form>
          <v-card-text>
            <a
              :href="$t('urlRecovery')"
            >
              {{ $t('textRecovery') }}
            </a>
          </v-card-text>
          <v-card-text
            v-if="signUpLinkInConnection"
          >
            <a
              :href="$t('urlSignUp')"
              class="font-italic"
            >
              {{ $t('signUp') }}
            </a>
          </v-card-text>
        </v-col>
      </v-row>
      <v-row
        v-if="showFacebookLogin && consentSocial"
        justify="center"
        class="text-center align-start"
      >
        <v-col class="col-4">
          <m-facebook-auth
            :app-id="facebookLoginAppId"
            @errorFacebookConnect="errorFB"
          />
        </v-col>
      </v-row>
      <v-row
        v-else-if="showFacebookLogin"
        class="justify-center"
      >
        <v-col class="col-4 text-center">
          <v-alert
            type="info"
            class="text-left"
          >
            {{ $t('socialServicesUnavailableWithoutConsent') }}
          </v-alert>
        </v-col>
      </v-row>
    </div>
  </v-container>
</template>
<script>
import { merge } from "lodash";
import {messages_en, messages_fr, messages_eu, messages_nl} from "@translations/components/user/Login/";
import {messages_client_en, messages_client_fr, messages_client_eu, messages_client_nl} from "@clientTranslations/components/user/Login/";
import MFacebookAuth from '@components/user/MFacebookAuth';
import SsoLogins from '@components/user/SsoLogins';

let MessagesMergedEn = merge(messages_en, messages_client_en);
let MessagesMergedNl = merge(messages_nl, messages_client_nl);
let MessagesMergedFr = merge(messages_fr, messages_client_fr);
let MessagesMergedEu = merge(messages_eu, messages_client_eu);

export default {
  i18n: {
    messages: {
      'en': MessagesMergedEn,
      'nl': MessagesMergedNl,
      'fr': MessagesMergedFr,
      'eu': MessagesMergedEu
    }
  },
  name: "Login",
  components : {
    MFacebookAuth,
    SsoLogins
  },
  props: {
    errormessage: {
      type: Object,
      default: null
    },
    showFacebookLogin: {
      type: Boolean,
      default: false
    },
    facebookLoginAppId: {
      type: String,
      default: null
    },
    id: {
      type: Number,
      default: null
    },
    type: {
      type: String,
      default: 'default'
    },
    signUpLinkInConnection: {
      type: Boolean,
      default: false
    }
  },
  data() {
    return {
      valid: true,
      loading: false,
      email: "",
      emailRules: [
        v => !!v || this.$t("emailRequired"),
        v => /.+@.+/.test(v) || this.$t("emailInvalid")
      ],
      showPwd: false,
      password: "",
      passwordRules: [
        v => !!v || this.$t("passwordRequired")
      ],
      errorDisplay: "",
<<<<<<< HEAD
      consent: false,
      consentSocial: false
    };
  },
  computed: {
    action() {
      if (this.id === null && this.type !== 'publish') return this.$t("urlLogin");
      switch (this.type) {
      case 'proposal':
        return this.$t("urlLoginResult", {"id":this.id} );
      case 'event':
        return this.$t("urlLoginEvent", {"id":this.id} );
      case 'community':
        return this.$t("urlLoginCommunity", {"id":this.id} );
      case 'publish':
        return this.$t("urlLoginPublish");
      default:
        return this.$t("urlLogin");
=======
      action: this.getId
    };
  },
  computed:{
    consent(){
      return this.$store.getters['up/connectionActive'];
    },
    consentSocial(){
      return this.$store.getters['up/social'];
    }
  },
  watch: {
    getId(){
      if(this.proposalId !== null){
        this.proposalId ? this.$t("urlLoginResult",{"id":this.proposalId}) : this.$t("urlLogin")
        return this.proposalId
      } else {
        this.eventId ? this.$t("urlLoginEvent",{"id":this.eventId}) : this.$t("urlLogin")
        return this.eventId
>>>>>>> e97c1667
      }
    }
  },
  mounted() {
    if(this.errormessage.value !== "") this.treatErrorMessage(this.errormessage);
<<<<<<< HEAD
    this.getConsent();
=======
    //console.log(this.$i18n.messages)
>>>>>>> e97c1667
  },
  methods: {
    validate() {
      if (this.$refs.form.validate()) {
        this.loading = true;
      }
    },
    errorFB(data){
      this.treatErrorMessage({'value':data})
    },
    treatErrorMessage(errorMessage) {
      this.errorDisplay = this.$t(errorMessage.value);
      this.loading = false;
    }
  }
};
</script><|MERGE_RESOLUTION|>--- conflicted
+++ resolved
@@ -199,10 +199,7 @@
       passwordRules: [
         v => !!v || this.$t("passwordRequired")
       ],
-      errorDisplay: "",
-<<<<<<< HEAD
-      consent: false,
-      consentSocial: false
+      errorDisplay: ""
     };
   },
   computed: {
@@ -219,11 +216,8 @@
         return this.$t("urlLoginPublish");
       default:
         return this.$t("urlLogin");
-=======
-      action: this.getId
-    };
-  },
-  computed:{
+      }
+    },
     consent(){
       return this.$store.getters['up/connectionActive'];
     },
@@ -239,17 +233,11 @@
       } else {
         this.eventId ? this.$t("urlLoginEvent",{"id":this.eventId}) : this.$t("urlLogin")
         return this.eventId
->>>>>>> e97c1667
       }
     }
   },
   mounted() {
     if(this.errormessage.value !== "") this.treatErrorMessage(this.errormessage);
-<<<<<<< HEAD
-    this.getConsent();
-=======
-    //console.log(this.$i18n.messages)
->>>>>>> e97c1667
   },
   methods: {
     validate() {
