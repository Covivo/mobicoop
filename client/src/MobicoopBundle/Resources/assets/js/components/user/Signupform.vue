--- conflicted
+++ resolved
@@ -612,15 +612,11 @@
     },
     ssoButtonDisplay:{
       type: Boolean,
-<<<<<<< HEAD
       default:false
-=======
-      default:true
     },
     prioritizeRelaypoints: {
       type: Boolean,
       default: false
->>>>>>> b4bb9890
     }
   },
   data() {
