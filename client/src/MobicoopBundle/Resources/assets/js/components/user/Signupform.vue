--- conflicted
+++ resolved
@@ -613,13 +613,10 @@
     ssoButtonDisplay:{
       type: Boolean,
       default:false
-<<<<<<< HEAD
-=======
     },
     prioritizeRelaypoints: {
       type: Boolean,
       default: false
->>>>>>> 1c48ee56
     }
   },
   data() {
