<template>
  <v-container>
    <v-row
      justify="center"
    >
      <v-col cols="11">
        <v-tabs
          v-model="modelTabs"
          slider-color="secondary"
          color="secondary"
          vertical
        >
          <v-tab
            class="text-left justify-start ml-2 mr-5 title"
            href="#myProposals"
          >
            {{ $t("tabs.myProposals") }}
          </v-tab>
          <v-tab-item value="myProposals" />
          <v-tab
            class="text-left justify-start ml-2 mr-5 title"
            href="#carpoolsAccepted"
          >
            {{ $t("tabs.carpoolsAccepted") }}
          </v-tab>
          <v-tab-item value="carpoolsAccepted" />
          <v-tab
            class="text-left justify-start ml-2 mr-5 title"
            href="#myProfile"
          >
            {{ $t("tabs.myProfile") }}
          </v-tab>
          <v-tab-item value="myProfile">
            <v-tabs grow>
              <v-tab class="subtitle-1">
                {{ $t("tabs.myAccount") }}
              </v-tab>
              <v-tab-item>
                <UpdateProfile
                  :user="user"
                  :geo-search-url="geoSearchUrl"
                  :age-min="ageMin"
                  :age-max="ageMax"
                  :avatar-size="avatarSize"
                  :url-alt-avatar="urlAltAvatar"
                  :avatar-version="avatarVersion"
                  :platform="platform"
                />
              </v-tab-item>
              <v-tab class="subtitle-1">
                {{ $t("tabs.myProposals") }}
              </v-tab>
              <v-tab-item>
                <MyProposals />
              </v-tab-item>
              <v-tab class="subtitle-1">
                {{ $t("tabs.alerts") }}
              </v-tab>
              <v-tab-item>
                <Alerts :alerts="alerts" />
              </v-tab-item>
              <v-tab class="subtitle-1">
                {{ $t("tabs.carpoolSettings") }}
              </v-tab>
              <v-tab-item>
                <CarpoolSettings :user="user" />
              </v-tab-item>
            </v-tabs>
          </v-tab-item>
        </v-tabs>
      </v-col>
    </v-row>
  </v-container>
</template>
<script>
import UpdateProfile from "@components/user/profile/UpdateProfile";
import MyProposals from "@components/user/profile/MyProposals";
import Alerts from "@components/user/profile/Alerts";
import CarpoolSettings from "@components/user/profile/CarpoolSettings";

import { merge } from "lodash";
import Translations from "@translations/components/user/profile/Profile.json";
import TranslationsClient from "@clientTranslations/components/user/profile/Profile.json";

let TranslationsMerged = merge(Translations, TranslationsClient);

export default {
  i18n: {
    messages: TranslationsMerged
  },
  components: {
    UpdateProfile,
    MyProposals,
    Alerts,
    CarpoolSettings
  },
  props: {
    user: {
      type: Object,
      default: null
    },
    geoSearchUrl: {
      type: String,
      default: null
    },
    ageMin: {
      type: String,
      default: null
    },
    ageMax: {
      type: String,
      default: null
    },
    avatarSize: {
      type: String,
      default: null
    },
    avatarVersion: {
      type: String,
      default: null
    },
    urlAltAvatar: {
      type: String,
      default: null
    },
    alerts: {
      type: Array,
      default: null
    },
<<<<<<< HEAD
    tabDefault: {
      type: String,
      default: null
    }
  },
  data(){
    return{
      modelTabs:(this.tabDefault!="") ? this.tabDefault : "myProposals",
=======
    platform: {
      type: String,
      default: ""
>>>>>>> 15e8cd4e
    }
  }
}
</script>
<style lang="scss" scoped>
.v-tab{
  text-transform: initial !important;
}
</style><|MERGE_RESOLUTION|>--- conflicted
+++ resolved
@@ -127,7 +127,10 @@
       type: Array,
       default: null
     },
-<<<<<<< HEAD
+    platform: {
+      type: String,
+      default: ""
+    },
     tabDefault: {
       type: String,
       default: null
@@ -135,14 +138,8 @@
   },
   data(){
     return{
-      modelTabs:(this.tabDefault!="") ? this.tabDefault : "myProposals",
-=======
-    platform: {
-      type: String,
-      default: ""
->>>>>>> 15e8cd4e
+      modelTabs:(this.tabDefault!="") ? this.tabDefault : "myProposals"
     }
-  }
 }
 </script>
 <style lang="scss" scoped>
