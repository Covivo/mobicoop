--- conflicted
+++ resolved
@@ -88,11 +88,8 @@
                   :gamification-active="gamificationActive"
                   :carpool-settings-display="carpoolSettingsDisplay"
                   :cee-display="ceeDisplay"
-<<<<<<< HEAD
                   :is-after-eec-subscription="isAfterEecSubscription"
-=======
                   :api-uri="apiUri"
->>>>>>> 198d8dbf
                   @changeTab="changeTab"
                 />
               </v-tab-item>
@@ -303,15 +300,13 @@
       type: Boolean,
       default: true
     },
-<<<<<<< HEAD
     isAfterEecSubscription: {
       type: Boolean,
       default: false
-=======
+    },
     apiUri: {
       type: String,
       default: null
->>>>>>> 198d8dbf
     }
   },
   data(){
