<template>
  <v-container fluid>
    <v-row
      justify="center"
    >
      <v-col cols="11">
        <v-tabs
          v-model="modelTabs"
          slider-color="secondary"
          color="secondary"
          vertical
          :value="tabItemIndex"
        >
          <v-tab
            class="text-left justify-start ml-2 mr-5 title"
            href="#myProposals"
          >
            {{ $t("tabs.myProposals") }}
          </v-tab>
<<<<<<< HEAD
          <v-tab-item>
            <MyProposals :proposals="proposals" />
          </v-tab-item>
          <v-tab class="text-left justify-start ml-2 mr-5 title">
            {{ $t("tabs.carpoolsAccepted") }}
          </v-tab>
          <v-tab-item>
            <v-alert
              type="info"
              class="text-center"
            >
              En cours de développement
            </v-alert>
          </v-tab-item>
          <v-tab class="text-left justify-start ml-2 mr-5 title">
=======
          <v-tab-item value="myProposals" />
          <v-tab
            class="text-left justify-start ml-2 mr-5 title"
            href="#carpoolsAccepted"
          >
            {{ $t("tabs.carpoolsAccepted") }}
          </v-tab>
          <v-tab-item value="carpoolsAccepted" />
          <v-tab
            class="text-left justify-start ml-2 mr-5 title"
            href="#myProfile"
          >
>>>>>>> c20130ca
            {{ $t("tabs.myProfile") }}
          </v-tab>
          <v-tab-item value="myProfile">
            <v-tabs grow>
              <v-tab class="subtitle-1">
                {{ $t("tabs.myAccount") }}
              </v-tab>
              <v-tab-item>
                <UpdateProfile
                  :user="user"
                  :geo-search-url="geoSearchUrl"
                  :age-min="ageMin"
                  :age-max="ageMax"
                  :avatar-size="avatarSize"
                  :url-alt-avatar="urlAltAvatar"
                  :avatar-version="avatarVersion"
                  :platform="platform"
                />
              </v-tab-item>
              <v-tab class="subtitle-1">
                {{ $t("tabs.alerts") }}
              </v-tab>
              <v-tab-item>
                <Alerts :alerts="alerts" />
              </v-tab-item>
              <v-tab class="subtitle-1">
                {{ $t("tabs.carpoolSettings") }}
              </v-tab>
              <v-tab-item>
                <CarpoolSettings :user="user" />
              </v-tab-item>
            </v-tabs>
          </v-tab-item>
        </v-tabs>
      </v-col>
    </v-row>
  </v-container>
</template>
<script>
import UpdateProfile from "@components/user/profile/UpdateProfile";
import MyProposals from "@components/user/profile/proposal/MyProposals";
import Alerts from "@components/user/profile/Alerts";
import CarpoolSettings from "@components/user/profile/CarpoolSettings";

import {merge} from "lodash";
import Translations from "@translations/components/user/profile/Profile.json";
import TranslationsClient from "@clientTranslations/components/user/profile/Profile.json";

let TranslationsMerged = merge(Translations, TranslationsClient);

export default {
  i18n: {
    messages: TranslationsMerged
  },
  components: {
    UpdateProfile,
    MyProposals,
    Alerts,
    CarpoolSettings
  },
  props: {
    user: {
      type: Object,
      default: null
    },
    geoSearchUrl: {
      type: String,
      default: null
    },
    ageMin: {
      type: String,
      default: null
    },
    ageMax: {
      type: String,
      default: null
    },
    avatarSize: {
      type: String,
      default: null
    },
    avatarVersion: {
      type: String,
      default: null
    },
    urlAltAvatar: {
      type: String,
      default: null
    },
    alerts: {
      type: Array,
      default: null
    },
    platform: {
      type: String,
      default: ""
    },
<<<<<<< HEAD
    proposals: {
      type: Object,
      default: () => {}
=======
    tabDefault: {
      type: String,
      default: null
    }
  },
  data(){
    return{
      modelTabs:(this.tabDefault!="") ? this.tabDefault : "myProposals"
>>>>>>> c20130ca
    }
  },
  data () {
    return {
      tabItemIndex: null
    }
  },
  mounted () {
    let urlString = window.location.href;
    let url = new URL(urlString);
    this.tabItemIndex = url.searchParams.get("t") ? parseInt(url.searchParams.get("t")) : 0;
  }
}
</script>
<style lang="scss" scoped>
.v-tab{
  text-transform: initial !important;
}
</style><|MERGE_RESOLUTION|>--- conflicted
+++ resolved
@@ -9,7 +9,6 @@
           slider-color="secondary"
           color="secondary"
           vertical
-          :value="tabItemIndex"
         >
           <v-tab
             class="text-left justify-start ml-2 mr-5 title"
@@ -17,14 +16,16 @@
           >
             {{ $t("tabs.myProposals") }}
           </v-tab>
-<<<<<<< HEAD
-          <v-tab-item>
+          <v-tab-item value="myProposals">
             <MyProposals :proposals="proposals" />
           </v-tab-item>
-          <v-tab class="text-left justify-start ml-2 mr-5 title">
+          <v-tab
+            class="text-left justify-start ml-2 mr-5 title"
+            href="#carpoolsAccepted"
+          >
             {{ $t("tabs.carpoolsAccepted") }}
           </v-tab>
-          <v-tab-item>
+          <v-tab-item value="carpoolsAccepted">
             <v-alert
               type="info"
               class="text-center"
@@ -32,21 +33,10 @@
               En cours de développement
             </v-alert>
           </v-tab-item>
-          <v-tab class="text-left justify-start ml-2 mr-5 title">
-=======
-          <v-tab-item value="myProposals" />
-          <v-tab
-            class="text-left justify-start ml-2 mr-5 title"
-            href="#carpoolsAccepted"
-          >
-            {{ $t("tabs.carpoolsAccepted") }}
-          </v-tab>
-          <v-tab-item value="carpoolsAccepted" />
           <v-tab
             class="text-left justify-start ml-2 mr-5 title"
             href="#myProfile"
           >
->>>>>>> c20130ca
             {{ $t("tabs.myProfile") }}
           </v-tab>
           <v-tab-item value="myProfile">
@@ -91,7 +81,7 @@
 import Alerts from "@components/user/profile/Alerts";
 import CarpoolSettings from "@components/user/profile/CarpoolSettings";
 
-import {merge} from "lodash";
+import { merge } from "lodash";
 import Translations from "@translations/components/user/profile/Profile.json";
 import TranslationsClient from "@clientTranslations/components/user/profile/Profile.json";
 
@@ -144,11 +134,10 @@
       type: String,
       default: ""
     },
-<<<<<<< HEAD
     proposals: {
       type: Object,
       default: () => {}
-=======
+    },
     tabDefault: {
       type: String,
       default: null
@@ -157,18 +146,7 @@
   data(){
     return{
       modelTabs:(this.tabDefault!="") ? this.tabDefault : "myProposals"
->>>>>>> c20130ca
     }
-  },
-  data () {
-    return {
-      tabItemIndex: null
-    }
-  },
-  mounted () {
-    let urlString = window.location.href;
-    let url = new URL(urlString);
-    this.tabItemIndex = url.searchParams.get("t") ? parseInt(url.searchParams.get("t")) : 0;
   }
 }
 </script>
