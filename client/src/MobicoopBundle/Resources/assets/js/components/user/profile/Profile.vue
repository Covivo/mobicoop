--- conflicted
+++ resolved
@@ -114,10 +114,8 @@
               </v-tab-item>              
             </v-tabs>
           </v-tab-item>
-<<<<<<< HEAD
-
-          <!-- PROFILE SUMMARY -->
-=======
+
+          <!-- REVIEW DASHBOARD -->
           <v-tab
             v-if="showReviews"
             class="text-left justify-start ml-2 mr-5 text-h6"
@@ -130,8 +128,9 @@
             value="reviews"
           >
             <ReviewDashboard />
-          </v-tab-item>          
->>>>>>> 06d7d1b3
+          </v-tab-item>
+
+          <!-- PROFILE SUMMARY -->
           <div>
             <ProfileSummary
               :user-id="user.id"
