<template>
  <div>
    <v-toolbar
      flat
      color="primary"
      height="80px"
    >
      <v-toolbar-title align="midle">
        <a
          href="/"
          class="d-flex align-center"
        >
          <img
            class="logo"
            :src="imageLink + 'MOBICOOP_LOGO-V1 Blanc.svg'"
            alt="Mobicoop"
            height="50"
            width="280"
            contain
            eager
          >
        </a>
      </v-toolbar-title>

      <v-spacer />

      <!--<accessibility />-->
      <v-toolbar-items
        v-if="user"
        class="hidden-md-and-down"
      >
        <v-btn
          text
          rounded
          class="white--text title text-none"
          :href="$t('buttons.messages.route')"
        >
          {{ $t('buttons.messages.label') }}
        </v-btn>
<<<<<<< HEAD
=======
        <MHeaderCommunities
          :user-id="user.id" 
          :text-color-class="textColorClass"
        />
>>>>>>> 4e5b4cac
        <MHeaderProfile
          :avatar="user.avatars[0]"
          :short-family-name="(user.shortFamilyName) ? user.givenName+' '+user.shortFamilyName : '-'"
          :show-reviews="showReviews"
          :text-color-class="textColorClass"
        />
      </v-toolbar-items>
      <v-toolbar-items
        v-else
        class="hidden-md-and-down"
      >
        <v-btn
          class="white--text"
          rounded
          text
          :href="$t('buttons.signup.route')"
        >
          {{ $t('buttons.signup.label') }}
        </v-btn>
        <v-btn
          class="white--text"
          rounded
          text
          :href="$t('buttons.logIn.route')"
        >
          {{ $t('buttons.logIn.label') }}
        </v-btn>
      </v-toolbar-items>
      <v-btn
        v-if="user"
        rounded
        color="secondary"
        :href="$t('buttons.shareAnAd.route')"
        class="hidden-md-and-down white--text"
      >
        {{ $t('buttons.shareAnAd.label') }}
      </v-btn>
      <v-btn
        rounded
        color="secondary"
        :href="$t('buttons.solidary.route')"
        class="hidden-md-and-down white--text mr-4"
      >
        {{ $t('buttons.solidary.label') }}
      </v-btn>
     
      <div @click="snackbar = true">
        <v-btn
          v-if="!user"
          rounded
          disabled
          class="hidden-md-and-down"
        >
          {{ $t('buttons.shareAnAd.label') }}
        </v-btn>
      </div>
      <v-toolbar-items
        class="hidden-md-and-down"
      >
        <MHeaderLanguage
          :languages="languages"
          :language="dlocale"
          @languageSelected="updateLanguage"
        />
      </v-toolbar-items>
      <v-snackbar
        v-if="!user"
        v-model="snackbar"
        top
        color="info"
      >
        {{ $t('snackbar.needConnection') }}
        <v-btn
          color="info"
          icon
          elevation="0"
          @click="snackbar = false"
        >
          <v-icon
            color="primary"
          >
            mdi-close
          </v-icon>
        </v-btn>
      </v-snackbar>


      <!--Display menu when user is connected-->
      <v-menu
        v-if="user"
        bottom
        left
        z-index="9"
      >
        <template v-slot:activator="{ on }">
          <v-btn
            icon
            class="hidden-lg-and-up"
            v-on="on"
          >
            <v-icon>mdi-menu</v-icon>
          </v-btn>
        </template>

        <v-list>
          <v-list-item>
            <v-list-item-title>
              <MHeaderLanguage
                :languages="languages"
                :language="dlocale"
                @languageSelected="updateLanguage"
              />
            </v-list-item-title>
          </v-list-item>
          <v-list-item>
            <v-list-item-title>
              <MHeaderProfile
                :avatar="user.avatars[0]"
                :short-family-name="(user.shortFamilyName) ? user.givenName+' '+user.shortFamilyName : '-'"
                :show-reviews="showReviews"
                :text-color-class="textColorClass"
              />
            </v-list-item-title>
          </v-list-item>
          <v-list-item>
            <v-list-item-title>
<<<<<<< HEAD
=======
              <MHeaderCommunities
                :user-id="user.id"
              />
            </v-list-item-title>
          </v-list-item>
          <v-list-item>
            <v-list-item-title>
>>>>>>> 4e5b4cac
              <v-btn
                text
                rounded
                :disabled="!user"
                :href="$t('buttons.shareAnAd.route')"
              >
                {{ $t('buttons.shareAnAd.label') }}
              </v-btn>
            </v-list-item-title>
          </v-list-item>
          <v-list-item>
            <v-list-item-title>
              <v-btn
                text
                rounded
                :href="$t('buttons.messages.route')"
              >
                {{ $t('buttons.messages.label') }}
              </v-btn>
            </v-list-item-title>
          </v-list-item>
        </v-list>
      </v-menu>


      <!--Display menu when there is no connected user-->
      <v-menu
        v-else
        bottom
        left
        z-index="9"
      >
        <template v-slot:activator="{ on }">
          <v-btn
            icon
            class="hidden-lg-and-up"
            v-on="on"
          >
            <v-icon>mdi-menu</v-icon>
          </v-btn>
        </template>

        <v-list>
          <v-list-item>
            <v-list-item-title>
              <v-btn
                text
                rounded
                :href="$t('buttons.messages.route')"
              >
                {{ $t('buttons.messages.label') }}
              </v-btn>
            </v-list-item-title>
          </v-list-item>
          <v-list-item>
            <v-list-item-title>
              <v-btn
                rounded
                text
                :href="$t('buttons.signup.route')"
              >
                {{ $t('buttons.signup.label') }}
              </v-btn>
            </v-list-item-title>
          </v-list-item>
          <v-list-item>
            <v-list-item-title>
              <v-btn
                rounded
                text
                :href="$t('buttons.logIn.route')"
              >
                {{ $t('buttons.logIn.label') }}
              </v-btn>
            </v-list-item-title>
          </v-list-item>
          <v-list-item>
            <v-list-item-title>
              <v-btn
                text
                rounded
                :disabled="!user"
                :href="$t('buttons.shareAnAd.route')"
              >
                {{ $t('buttons.shareAnAd.label') }}
              </v-btn>
            </v-list-item-title>
          </v-list-item>
        </v-list>
      </v-menu>
    </v-toolbar>
  </div>
</template>

<script>
import { merge, has } from "lodash";
import {messages_en, messages_fr} from "@translations/components/base/MHeader/";
import {messages_client_en, messages_client_fr} from "@clientTranslations/components/base/MHeader/";
//import Accessibility from "@components/utilities/Accessibility";
import MHeaderProfile from "@components/base/MHeaderProfile.vue";
import MHeaderLanguage from "@components/base/MHeaderLanguage.vue";


let MessagesMergedEn = merge(messages_en, messages_client_en);
let MessagesMergedFr = merge(messages_fr, messages_client_fr);

export default {
  i18n: {
    messages: {
      'en': MessagesMergedEn,
      'fr': MessagesMergedFr
    }
  },
  components: {
    //Accessibility,
    MHeaderProfile,
    MHeaderLanguage
  },
  props: {
    user: {
      type: Object,
      default: null
    },
    urlMobile: {
      type: String,
      default: null
    },
    locale: {
      type: String,
      default: "fr"
    },
    showReviews: {
      type: Boolean,
      default: false
    },
    languages: {
      type: Object,
      default: () => {}
    },
    token: {
      type: String,
      default: ''
    }
  },
  data () {
    return {
      snackbar: false,
      width: 0,
      defaultLocale: 'fr',
      dlocale: this.locale,
      imageLink: "/images/pages/home/",
      textColorClass: "white--text title text-none"
    }
  },
  mounted() {
    if (has(this.languages, this.locale)) {
      this.dlocale = this.locale;
    } else {
      this.dlocale = this.defaultLocale;
    }
  },
  created() {
    this.$root.token = this.token;
    this.$root.$i18n.locale = this.dlocale
  },
  methods:{
    updateLanguage(language) {
      this.$root.$i18n.locale = language
    },
  }
};
</script><|MERGE_RESOLUTION|>--- conflicted
+++ resolved
@@ -37,13 +37,10 @@
         >
           {{ $t('buttons.messages.label') }}
         </v-btn>
-<<<<<<< HEAD
-=======
         <MHeaderCommunities
           :user-id="user.id" 
           :text-color-class="textColorClass"
         />
->>>>>>> 4e5b4cac
         <MHeaderProfile
           :avatar="user.avatars[0]"
           :short-family-name="(user.shortFamilyName) ? user.givenName+' '+user.shortFamilyName : '-'"
@@ -170,8 +167,6 @@
           </v-list-item>
           <v-list-item>
             <v-list-item-title>
-<<<<<<< HEAD
-=======
               <MHeaderCommunities
                 :user-id="user.id"
               />
@@ -179,7 +174,6 @@
           </v-list-item>
           <v-list-item>
             <v-list-item-title>
->>>>>>> 4e5b4cac
               <v-btn
                 text
                 rounded
