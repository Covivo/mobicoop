<template>
  <l-marker
    v-if="!circleMarker"
    :lat-lng="point.latLng"
    :draggable="markersDraggable"
    @update:latLng="updateLatLng"
    @click="clickOnPoint(point.address)"
  >
    <l-icon
      v-if="point.icon.url!==undefined && !point.circleMarker"
      :icon-size="point.icon.size"
      :icon-anchor="point.icon.anchor"
      :icon-url="point.icon.url"
    />
      
  
    <l-tooltip
      v-if="point.title!==''"
    >
      <p
        class="font-weight-bold"
        v-html="point.title"
      />
<<<<<<< HEAD

=======
  
>>>>>>> 1c48ee56
      <MMapRelayPointDescription
        v-if="relayPoints && point.misc"
        :data="point.misc"
      />
    </l-tooltip>
    <l-popup
      v-if="point.popup"
      class="popup"
    >
      <h3 v-html="point.popup.title" />
      <img
        v-if="point.popup.images && point.popup.images[0]"
        :src="point.popup.images[0]['versions']['square_100']"
        alt="avatar"
      >
      <p
        v-html="point.popup.description"
      />
      <p v-if="point.popup.date_begin && point.popup.date_end">
        {{ point.popup.date_begin }}<br> {{ point.popup.date_end }}
      </p>
    </l-popup>
  </l-marker>
  <l-circle-marker
    v-else
    :lat-lng="point.latLng"
    :color="color"
    :fill-color="color"
    :fill-opacity="0.5"
  />
</template>
<script>
import MMapRelayPointDescription from "@components/utilities/MMap/MMapRelayPointDescription"
export default {
  components: {
    MMapRelayPointDescription
  },
  props: {
    point: {
      type: Object,
      default: function(){return [];}
    },
    relayPoints: {
      type: Boolean,
      default: false
    },
    markersDraggable: {
      type: Boolean,
      default: false
    },
    circleMarker: {
      type: Boolean,
      default: false
    },
    color:{
      type: String,
      default: ""
    }
  },
  methods:{
    updateLatLng(data){
      this.$emit("updateLatLng",data);
    },
    clickOnPoint(point){
      this.$emit("clickOnPoint",point);
    }
  }
}
</script>
<style lang="scss" scoped>
.popup{
  overflow: scroll;
  overflow-x: auto;
    overflow-y: auto;

  max-height: 400px;
  }
.tooltip{
  overflow: hidden;
  max-width: 300px;
  white-space: nowrap; 
  text-overflow: ellipsis; 

  }
</style><|MERGE_RESOLUTION|>--- conflicted
+++ resolved
@@ -21,11 +21,7 @@
         class="font-weight-bold"
         v-html="point.title"
       />
-<<<<<<< HEAD
-
-=======
   
->>>>>>> 1c48ee56
       <MMapRelayPointDescription
         v-if="relayPoints && point.misc"
         :data="point.misc"
