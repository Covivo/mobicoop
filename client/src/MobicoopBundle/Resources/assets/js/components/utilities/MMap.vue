<template>
  <!-- Start of cartography experiment -->
  <v-row>
    <v-col class="col-12">
      <l-map
        ref="mmap"
        :zoom="zoom"
        :center="center"
        style="z-index:1; height:500px;"
      >
        <l-tile-layer
          :url="url"
          :attribution="attributionWithLinks"
        />
        <l-marker
          v-for="(point, index) in points"
          :key="index"
          :lat-lng="point.latLng"
          :draggable="markersDraggable"
          @update:latLng="updateLatLng"
          @click="clickOnPoint(point.address)"
        >
          <l-icon
            v-if="point.icon.url!==undefined"
            :icon-size="point.icon.size"
            :icon-anchor="point.icon.anchor"
            :icon-url="point.icon.url"
          />
          <l-tooltip
            v-if="point.title!==''"
          >
            <p
              class="font-weight-bold"
              v-html="point.title"
            />
            <p
              v-if="point.popup"
              id="description-tooltip"
              v-html="point.popup.description"
            />
          </l-tooltip>

          <l-popup v-if="point.popup">
            <h3 v-html="point.popup.title" />
            <img
              v-if="point.popup.images && point.popup.images[0]"
              :src="point.popup.images[0]['versions']['square_100']"
              alt="avatar"
            >
            <p v-html="point.popup.description" />
            <p v-if="point.popup.date_begin && point.popup.date_end">
              {{ point.popup.date_begin }}<br> {{ point.popup.date_end }}
            </p>
          </l-popup>
        </l-marker>
        <v-dialog
          v-model="dialog"
          max-width="400"
        >
          <v-card>
<<<<<<< HEAD
            <v-card-title class="text-h5">
=======
            <v-card-title class="title justify-center">
>>>>>>> b0bbf6c7
              {{ $t('dialog.title') }}
            </v-card-title>
            <v-card-actions class="justify-center">
              <v-btn
                class="ml-8"
                color="primary"
                text
                @click="selectRelayPointAsOrigin "
              >
                {{ $t('dialog.origin') }}
              </v-btn>
              <v-btn
                color="primary"
                text
                @click="selectRelayPointAsDestination"
              >
                {{ $t('dialog.destination') }}
              </v-btn>
            </v-card-actions>
          </v-card>
        </v-dialog>
        <l-polyline
          v-for="(way, i) in ways"
          :key="'w'+i"
          :lat-lngs="way.latLngs"
          :color="(way.color!=='' && way.color !==undefined)?way.color:'blue'"
          @click="clickOnPolyline"
        >        
          <l-tooltip v-if="way.title !==undefined && way.title!==''">
            <p v-html="way.title" />
          </l-tooltip>
          <l-popup
            v-if="way.desc !==undefined && way.desc!==''"
          >
            <p v-html="way.desc" />
          </l-popup>
        </l-polyline>
      </l-map>
    </v-col>
  </v-row>
  <!-- end of cartography experiment -->
</template>

<script>
import L from "leaflet";
import Translations from "@translations/components/utilities/MMap.json";

export default {
  i18n: {
    messages: Translations
  },
  props: {
    provider: {
      type: String,
      default: "OpenStreetMap"
    },
    urlTiles: {
      type: String,
      default: "http://{s}.tile.osm.org/{z}/{x}/{y}.png"
    },
    providerKey: {
      // unused for the moment
      type: String,
      default: ""
    },
    attributionCopyright: {
      type: String,
      default: '{"OpenStreetMap":"http://osm.org/copyright"}'
    },
    centerDefault: {
      type: Array,
      default: function(){return [];}
    },
    zoom: {
      type: Number,
      default: 13
    },    
    typeMap: {
      type: String,
      default: ""
    },
    points: {
      type: Array,
      default: function(){return [];}
    },
    ways: {
      type: Array,
      default: function(){return [];}
    },
    markersDraggable: {
      type: Boolean,
      default: false
    },
    relayPoints: {
      type: Boolean,
      default: false
    }
  },
  data() {
    return {
      center: L.latLng(this.centerDefault[0], this.centerDefault[1]),
      url:this.urlTiles,
      attribution:this.attributionCopyright,
      markers:this.points,
      dialog: false,
      point: null,
      address: null
    };
  },
  computed: {
    attributionWithLinks(){
      let arrayAttribution = [];
      let jsonAttribution = JSON.parse(this.attribution)
      for(let contributor in jsonAttribution){
        arrayAttribution.push("<a href='"+jsonAttribution[contributor]+"' title=''>"+contributor+"</a>");
      }

      return arrayAttribution.join(', ');
    }
  },
  methods: {
    redrawMap: function() {
      // To redraw the map (when you resize the div you have to redraw the map)
      setTimeout(() => {
        this.$refs.mmap.mapObject.invalidateSize();

        // I'm using all points to set the boundaries
        let bounds = [];
        this.points.forEach((pointForBound, index) => {
          bounds.push([pointForBound.latLng.lat,pointForBound.latLng.lng]);
        });
        if(bounds.length>0){
          this.$refs.mmap.mapObject.fitBounds(bounds);
        }
      }, 100);
    },
    updateLatLng(data){
      // data contains a LatLng object.
      this.$emit("updateLatLng",data);
    },
    clickOnPolyline(data){
      // data contains a LatLng object.
      this.$emit("clickOnPolyline",data);
    },
    clickOnPoint(point){
      if (this.relayPoints) {
        this.dialog = true;
        this.address = point;
      }
    },
    selectRelayPointAsOrigin() {
      if (this.relayPoints) {
        this.$emit("SelectedAsOrigin",this.address);
        this.address= null;
        this.dialog= false;
      }
    },
    selectRelayPointAsDestination() {
      if (this.relayPoints) {
        this.$emit("SelectedAsDestination",this.address);
        this.address= null;
        this.dialog= false;

      }
    }
  }
};
</script>
<style lang="scss" scoped>
#description-tooltip{
    width: auto;
    max-width: 200px;
    overflow:hidden;
    text-overflow: ellipsis;
}
</style><|MERGE_RESOLUTION|>--- conflicted
+++ resolved
@@ -58,11 +58,7 @@
           max-width="400"
         >
           <v-card>
-<<<<<<< HEAD
-            <v-card-title class="text-h5">
-=======
-            <v-card-title class="title justify-center">
->>>>>>> b0bbf6c7
+            <v-card-title class="text-h5 justify-center">
               {{ $t('dialog.title') }}
             </v-card-title>
             <v-card-actions class="justify-center">
@@ -168,7 +164,6 @@
       attribution:this.attributionCopyright,
       markers:this.points,
       dialog: false,
-      point: null,
       address: null
     };
   },
