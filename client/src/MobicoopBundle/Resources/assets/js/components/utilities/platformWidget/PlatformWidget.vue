--- conflicted
+++ resolved
@@ -90,11 +90,7 @@
     token: {
       type: String,
       default: ''
-<<<<<<< HEAD
-    }    
-=======
     }
->>>>>>> d24a604d
   },
   data () {
     return {
