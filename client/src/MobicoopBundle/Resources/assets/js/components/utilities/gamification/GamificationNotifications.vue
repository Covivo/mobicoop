--- conflicted
+++ resolved
@@ -5,10 +5,7 @@
       top
       timeout="-1"
       style="white-space: pre-line;"
-      v-html="rewardStepsText"
     >
-<<<<<<< HEAD
-=======
       <a
         :href="$t('link.route.badges')"
         style="text-decoration:none;"
@@ -16,7 +13,6 @@
         v-html="rewardStepsText"
       />
 
->>>>>>> 37f9a269
       <template v-slot:action="{ attrs }">
         <v-btn
           text
