<template>
  <v-card
    v-if="item"
    flat
    class="secondary lighten-5 mx-auto"
    width="500"
    height="140"
  >
    <div
      class="d-flex "
    >
      <v-avatar
        size="140"
        tile
      >
        <v-img
<<<<<<< HEAD
          v-if="item['images'][0]"
          :src="item['images'][0]['versions']['square_250']"
          class="grey lighten-2"
          :alt="$t('imageEvent',{name:name})"
        />
        <v-img
          v-else
          src="/images/avatarsDefault/avatar.svg"
=======
          :src="(item['images'][0]) ? item['images'][0]['versions']['square_250'] : item.community ? item.community.image : '/images/avatarsDefault/avatar.svg'"
>>>>>>> 86207182
          class="grey lighten-2"
          :alt="$t('imageEventDefault')"
        />
      </v-avatar>

      <div
        style="min-width:225px;max-width:300px"
        class="d-flex flex-column align-self-center"
      >
        <v-card-title
          class="text-left text-uppercase text-truncate font-weight-bold"
        >
<<<<<<< HEAD
          <a
            :href="linkToEventShow(item)"
            :aria-label="$t('linkToEvent')"
            :title="$t('linkToEvent')"
            style="text-decoration:none;"
            class="black--text"
          > 
            {{ item.name }}
          </a>
=======
          <h6 class="text-uppercase text-truncate">
            <a
              :href="linkToEventShow(item)"
              style="text-decoration:none;"
              class="black--text"
            >
              {{ item.name }}
            </a>
          </h6>
>>>>>>> 86207182
        </v-card-title>
        <v-card-subtitle class="text-left">
          <span class="black--text font-italic">
            {{ item.address.addressLocality }}
          </span>
          <p
            v-if="dateLine1"
          >
            <span class="text-left black--text font-weight-bold">{{ dateLine1 }}</span>
            <span
              v-if="dateLine2"
              class="black--text font-weight-bold"
            >{{ dateLine2 }}</span>
          </p>
        </v-card-subtitle>
      </div>
      <v-card-actions>
        <v-spacer />
        <v-btn
          icon
          x-large
          color="black"
          :href="linkToEventShow(item)"
          :aria-label="$t('linkToEvent')"
        >
          <v-icon>
            mdi-chevron-right
          </v-icon>
        </v-btn>
      </v-card-actions>
    </div>
  </v-card>
</template>
<script>

import moment from "moment";
import {messages_en, messages_fr, messages_eu, messages_nl} from "@translations/components/utilities/MEventsListItem/";

export default {
  i18n: {
    messages: {
      'en': messages_en,
      'nl': messages_nl,
      'fr': messages_fr,
      'eu':messages_eu
    },
  },
  props:{
    item:{
      type: Object,
      default: null
    }
  },
  data() {
    return {
      locale: localStorage.getItem("X-LOCALE"),
      dateLine1:null,
      dateLine2:null,
      name: this.item.name
    };
  },
  created() {
    moment.locale(this.locale); // DEFINE DATE LANGUAGE
    this.computeEventDate();
  },
  methods:{
    linkToEventShow: function (item) {
      return this.$t('routes.event', {id:item.id});
    },
    computeEventDate(){
      let fromDate = moment(this.item.fromDate.date).format(this.$t("shortCompleteDate"));
      let toDate = moment(this.item.toDate.date).format(this.$t("shortCompleteDate"));

      if(fromDate === toDate){
        this.dateLine1 = this.$t("date.the")+" "+fromDate+" ";
      }
      else{
        this.dateLine1 = this.$t("date.from")+" "+fromDate+" ";
        this.dateLine2 = this.$t("date.to")+" "+toDate+" ";
      }
    }
  }
}
</script><|MERGE_RESOLUTION|>--- conflicted
+++ resolved
@@ -14,20 +14,9 @@
         tile
       >
         <v-img
-<<<<<<< HEAD
-          v-if="item['images'][0]"
-          :src="item['images'][0]['versions']['square_250']"
+          :src="(item['images'][0]) ? item['images'][0]['versions']['square_250'] : item.community ? item.community.image : '/images/avatarsDefault/avatar.svg'"
           class="grey lighten-2"
           :alt="$t('imageEvent',{name:name})"
-        />
-        <v-img
-          v-else
-          src="/images/avatarsDefault/avatar.svg"
-=======
-          :src="(item['images'][0]) ? item['images'][0]['versions']['square_250'] : item.community ? item.community.image : '/images/avatarsDefault/avatar.svg'"
->>>>>>> 86207182
-          class="grey lighten-2"
-          :alt="$t('imageEventDefault')"
         />
       </v-avatar>
 
@@ -38,27 +27,17 @@
         <v-card-title
           class="text-left text-uppercase text-truncate font-weight-bold"
         >
-<<<<<<< HEAD
-          <a
-            :href="linkToEventShow(item)"
-            :aria-label="$t('linkToEvent')"
-            :title="$t('linkToEvent')"
-            style="text-decoration:none;"
-            class="black--text"
-          > 
-            {{ item.name }}
-          </a>
-=======
           <h6 class="text-uppercase text-truncate">
             <a
               :href="linkToEventShow(item)"
+              :aria-label="$t('linkToEvent')"
+              :title="$t('linkToEvent')"
               style="text-decoration:none;"
               class="black--text"
             >
               {{ item.name }}
             </a>
           </h6>
->>>>>>> 86207182
         </v-card-title>
         <v-card-subtitle class="text-left">
           <span class="black--text font-italic">
