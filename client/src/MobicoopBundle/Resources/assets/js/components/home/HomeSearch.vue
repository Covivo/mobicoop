<template>
  <v-content color="secondary">
    <v-container
      grid-list-md
      text-xs-center
    >
      <!-- Title and subtitle -->
      <v-layout
        v-if="!notitle"
        align-center
        class="mt-5"
        justify-center
        row
      >
        <v-flex
          v-if="notembedded"
          xs6
        >
          <h1>{{ $t('title') }}</h1>
          <h3 v-html="$t('subtitle')" />
        </v-flex>
        <v-flex v-else>
          <h1>{{ $t('title') }}</h1>
          <h3 v-html="$t('subtitle')" />
        </v-flex>
      </v-layout>

      <v-layout
        justify-center
        row
      >
        <v-flex
          v-if="notembedded"
          xs6
        >
          <!--SearchJourney-->
          <search-journey
            :geo-search-url="geoSearchUrl"
            :user="user"
            @change="searchChanged"
          />
        </v-flex>
        <v-flex
          v-else
        >
          <!--SearchJourney-->
          <search-journey
            :geo-search-url="geoSearchUrl"
            :user="user"
            @change="searchChanged"
          />
        </v-flex>
      </v-layout>
      
      <!-- Select Time -->
      <v-layout
        row
        justify-center
        align-center
        class="mt-5"
      >
        <v-flex
          xs6
        >
          <v-select
            v-model="time"
            :disabled="regular"
            :items="items"
            label="Heure de départ"
          />
        </v-flex>
      </v-layout>

      <!-- Buttons -->
      <v-layout
        class="mt-5"
        row
      >
        <v-flex
          offset-xs3
          xs2
        >
          <v-btn
            v-show="!justsearch"
            disabled
            outlined
            rounded
            @click="publish"
          >
            {{ $t('buttons.shareAnAd.label') }}
          </v-btn>
        </v-flex>
        <v-flex xs2>
          <v-btn
            :disabled="searchUnavailable"
            :loading="loading"
            color="success"
            rounded
            @click="search"
          >
            {{ $t('buttons.search.label') }}
          </v-btn>
        </v-flex>
      </v-layout>
    </v-container>
  </v-content>
</template>

<script>
import moment from "moment";
import {merge} from "lodash";
import CommonTranslations from "@translations/translations.json";
import Translations from "@translations/components/home/HomeSearch.json";
import TranslationsClient from "@clientTranslations/components/home/HomeSearch.json";
import SearchJourney from "@components/carpool/SearchJourney";

let TranslationsMerged = merge(Translations, TranslationsClient);

export default {
  i18n: {
    messages: TranslationsMerged,
    sharedMessages: CommonTranslations
  },
  components: {
    SearchJourney
  },
  props: {
    geoSearchUrl: {
      type: String,
      default: ""
    },
    route: {
      type: String,
      default: ""
    },
    user: {
      type: Object,
      default: null
    },
    justsearch: {
      type: Boolean,
      default: false
    },
    notitle: {
      type: Boolean,
      default: false
    },
    notembedded: {
      type: Boolean,
      default: true
    }
  },
  data() {
    return {
      loading: false,
      menu: false,
      regular: true,
      date: null,
      time: null,
      origin: null,
      destination: null,
      baseUrl: window.location.origin,
      locale: this.$i18n.locale,
      items: ['00:00', '01:00', '02:00', '03:00','04:00','05:00','06:00','07:00','08:00','09:00','10:00','11:00','12:00','13:00','14:00','15:00','16:00','17:00','18:00','19:00','20:00','21:00','22:00','23:00']
    };
  },
  computed: {
    // creation of the url to call
    urlToCall() {
      return `${this.baseUrl}/${this.route}/${this.origin.addressLocality}/${this.destination.addressLocality}/${this.origin.latitude}/${this.origin.longitude}/${this.destination.latitude}/${this.destination.longitude}/${this.computedDateFormat}/resultats`;
      // return `${this.baseUrl}/${this.route}/Boulevard_d’Austrasie,_Nancy/Rue_d’Arcole,_Sanary-sur-Mer/48.6937223/6.1834097/49.1196964/6.1763552/${this.dateFormated}/resultats`;


    },
<<<<<<< HEAD
    // TODO : DON'T FORGET TO UNCOMMENT
    // searchUnavailable() {
    //   return (!this.origin || !this.destination || this.loading == true)      
    // },
=======
    searchUnavailable() {
      return (!this.origin || !this.destination || this.loading == true)
    },
>>>>>>> 6e767a76
    computedDateFormat() {
      moment.locale(this.locale);
      return this.date
        ? moment(new Date(this.date+":"+this.time+":00Z")).utcOffset("+00:00").format()
        : moment(new Date()).utcOffset("+00:00").format();
    },
    dateFormated() {
      // return !this.date
      //   ? moment(new Date()).format("YYYYMMDDHHmmss")
      //   : moment(this.date).format("YYYYMMDDHHmmss");
      return moment(new Date(this.date)).utcOffset("+00:00").format() //@TODO: Uncomment true method
      //TODO : see if we apply GMT or not
    },

  },
  methods: {
    searchChanged: function (search) {
      this.origin = search.origin;
      this.destination = search.destination;
      this.regular = search.regular;
      this.date = search.date;
    },
    search: function () {
      this.loading = true;

      window.location.href = this.urlToCall;
    },
    publish: function () {
      this.loading = true;
      console.error("publish !");
    }
  }
};
</script><|MERGE_RESOLUTION|>--- conflicted
+++ resolved
@@ -172,16 +172,9 @@
 
 
     },
-<<<<<<< HEAD
-    // TODO : DON'T FORGET TO UNCOMMENT
-    // searchUnavailable() {
-    //   return (!this.origin || !this.destination || this.loading == true)      
-    // },
-=======
     searchUnavailable() {
       return (!this.origin || !this.destination || this.loading == true)
     },
->>>>>>> 6e767a76
     computedDateFormat() {
       moment.locale(this.locale);
       return this.date
