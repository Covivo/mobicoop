<template>
  <v-container
    text-center
    fluid
    :style="'background-image:url(\''+$t('urlBackground')+'\');background-size:contain;width:100%;'"
    pa-0
  >
    <MSnackInfos
      :active="informativeMessageActive"
      :text="informativeMessageText"
<<<<<<< HEAD
    />  
=======
    />   
>>>>>>> 9c76563d
    <v-row v-if="displayVerifiedMessage">
      <v-col class="pa-0">
        <v-snackbar
          v-model="snackbar"
          top
          multi-line
          color="info"
          vertical
          :timeout="10000"
        >
          <div>
            {{ $t('snackbar1') }}
            <a :href="$t('profileLink')">
              " {{ $t('myProfile') }} "
            </a>
            {{ $t('snackbar2') }}
          </div>
          <v-btn
            color="info"
            elevation="0"
            @click="snackbar = false"
          >
            <v-icon
              color="primary"
            >
              mdi-close
            </v-icon>
          </v-btn>
        </v-snackbar>
      </v-col>
    </v-row>

    <v-row v-if="displayDeleteAccount">
      <v-col>
        <v-snackbar
          v-model="snackbar"
          top
          multi-line
          color="info"
          vertical
        >
          <div>
            {{ $t('snackbar-account-delete') }}
          </div>
          <v-btn
            color="info"
            elevation="0"
            @click="snackbar = false"
          >
            <v-icon
              color="primary"
            >
              mdi-close
            </v-icon>
          </v-btn>
        </v-snackbar>
      </v-col>
    </v-row>
    <v-row v-if="displayUnsubscribeEmail">
      <v-col>
        <v-snackbar
          v-model="snackbar"
          top
          multi-line
          color="info"
          vertical
        >
          <div>
            {{ displayUnsubscribeEmail }}
          </div>
          <v-btn
            color="info"
            elevation="0"
            @click="snackbar = false"
          >
            <v-icon
              color="primary"
            >
              mdi-close
            </v-icon>
          </v-btn>
        </v-snackbar>
      </v-col>
    </v-row>

    <!-- Title and subtitle -->
   
    <v-row
      align="center"
      justify="center"
    >
      <v-col
        class="text-center mt-md-n12 pt-md-16 mt-lg-n4 white--text"
        :style="'font-size:1.25rem;line-height:1.25;'"
      >
        <h1
          v-html="$t('title')"
        />
      </v-col>
    </v-row>
    <!-- end Title and subtitle -->

    <!-- search -->
    <v-row
      align="center"
      class="mt-5 mt-md-n16 pt-md-16 mt-lg-16 pt-lg-16"
      justify="center"
    >
      <v-col class=" mt-md-10 mt-lg-8">
        <search
          :geo-search-url="geoSearchUrl"
          :user="user"
          :regular="regular"
          :punctual-date-optional="punctualDateOptional"
          :publish-button-always-active="publishButtonAlwaysActive"
          :image-swap="$t('urlImageSwap')"
        />
      </v-col>
    </v-row>
    <!-- end search -->

    <!-- homeContent -->
    <home-content
      :community-display="communityDisplay"
      :event-display="eventDisplay"
      :solidary-display="solidaryDisplay"
      :url-mobile="mobileUrl"
      :user-id="(user && user.id) ? user.id : null"
    />
    <!-- end homeBottom -->
  </v-container>
</template>

<script>
import {merge} from "lodash";
import {messages_en, messages_fr} from "@translations/components/home/Home/";
import {messages_client_en, messages_client_fr} from "@clientTranslations/components/home/Home/";
import Search from "@components/carpool/search/Search";
import HomeContent from "@components/home/HomeContent";
<<<<<<< HEAD
import MSnackInfos from "@components/utilities/MSnackInfos"
=======
import MSnackInfos from "@components/utilities/MSnackInfos";
>>>>>>> 9c76563d

let MessagesMergedEn = merge(messages_en, messages_client_en);
let MessagesMergedFr = merge(messages_fr, messages_client_fr);

export default {
  i18n: {
    messages: {
      'en': MessagesMergedEn,
      'fr': MessagesMergedFr
    }
  },
  components: {
    Search,
    HomeContent,
<<<<<<< HEAD
    Cookies,
=======
>>>>>>> 9c76563d
    MSnackInfos
  },
  props: {
    geoSearchUrl: {
      type: String,
      default: ""
    },
    user: {
      type: Object,
      default: null
    },
    regular: {
      type: Boolean,
      default: false
    },
    punctualDateOptional: {
      type: Boolean,
      default: false
    },
    debug: {
      type: Boolean,
      default: false
    },
    position: {
      type: String,
      default: ""
    },
    transitionName: {
      type: String,
      default: ""
    },
    solidaryDisplay: {
      type: Boolean,
      default: false
    },
    eventDisplay: {
      type: Boolean,
      default: false
    },
    displayDeleteAccount: {
      type: Number,
      default: 0
    },
    displayUnsubscribeEmail: {
      type: String,
      default: ""
    },
    communityDisplay: {
      type: Boolean,
      default: false
    },
    publishButtonAlwaysActive:{
      type: Boolean,
      default:false
    },
    // params to add to the publish and search routes
    params: {
      type: Object,
      default: null
    },
    urlMobile: {
      type: String,
      default: null
    },
    informativeMessageActive: {
      type: Boolean,
      default: false
    },
    informativeMessageText: {
      type: String,
      default: null
    }
  },
  data () {
    return {
      snackbar: true,
      displayVerifiedMessage: false,
      mobileUrl: this.urlMobile,
    }
  },
  mounted() {
    this.checkVerifiedPhone();
  },
  methods:{
    checkVerifiedPhone() {
      if (this.user !==null && this.user.telephone !== null) {
        this.displayVerifiedMessage = this.user.phoneValidatedDate ? false : true;
      }
    }
  }
};
</script><|MERGE_RESOLUTION|>--- conflicted
+++ resolved
@@ -8,11 +8,7 @@
     <MSnackInfos
       :active="informativeMessageActive"
       :text="informativeMessageText"
-<<<<<<< HEAD
-    />  
-=======
     />   
->>>>>>> 9c76563d
     <v-row v-if="displayVerifiedMessage">
       <v-col class="pa-0">
         <v-snackbar
@@ -152,11 +148,7 @@
 import {messages_client_en, messages_client_fr} from "@clientTranslations/components/home/Home/";
 import Search from "@components/carpool/search/Search";
 import HomeContent from "@components/home/HomeContent";
-<<<<<<< HEAD
-import MSnackInfos from "@components/utilities/MSnackInfos"
-=======
 import MSnackInfos from "@components/utilities/MSnackInfos";
->>>>>>> 9c76563d
 
 let MessagesMergedEn = merge(messages_en, messages_client_en);
 let MessagesMergedFr = merge(messages_fr, messages_client_fr);
@@ -171,10 +163,6 @@
   components: {
     Search,
     HomeContent,
-<<<<<<< HEAD
-    Cookies,
-=======
->>>>>>> 9c76563d
     MSnackInfos
   },
   props: {
