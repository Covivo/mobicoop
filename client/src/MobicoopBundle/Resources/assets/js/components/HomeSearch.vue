--- conflicted
+++ resolved
@@ -22,11 +22,7 @@
         justify-center
       >
         <v-flex
-<<<<<<< HEAD
           xs6
-=======
-          xs8
->>>>>>> da7b0c6b
         >
           <!--SearchJourney-->
           <search-journey
@@ -36,10 +32,7 @@
           />
         </v-flex>
       </v-layout>
-<<<<<<< HEAD
-      
-=======
->>>>>>> da7b0c6b
+
       <!-- Buttons -->
       <v-layout
         class="mt-5"
