<template>
  <v-main>
    <!--SnackBar-->
    <v-snackbar
      v-model="snackbar"
      color="error"
      top
    >
      {{ snackError }}
      <v-btn
        color="white"
        text
        @click="snackbar = false"
      >
        <v-icon>mdi-close-circle-outline</v-icon>
      </v-btn>
    </v-snackbar>
    <v-container>
      <v-row
        justify="center"
      >
        <v-col
          cols="12"
          md="8"
          xl="6"
          align="center"
        >
          <h1>{{ $t('title') }}</h1>
        </v-col>
      </v-row>
      <v-form
        ref="form"
        v-model="valid"
      >
        <v-row
          justify="center"
          align="center"
        >
<<<<<<< HEAD
          <v-row justify="center">
            <v-col cols="6">
              <v-text-field
                v-model="name"
                :rules="nameRules"
                :label="$t('form.name.label')"
              />
            </v-col>
          </v-row>
          <v-row justify="center">
            <v-col cols="6">
              <v-text-field
                v-model="description"
                :rules="(mandatoryDescription) ? descriptionRules : null"
                :label="(mandatoryDescription) ? $t('form.description.label')+''+$t('form.mandatoryCharacter') : $t('form.description.label')"
                counter="512"
              />
            </v-col>
          </v-row>
          <v-row justify="center">
            <v-col cols="6">
              <v-textarea
                v-model="fullDescription"
                :rules="(mandatoryFullDescription) ? fullDescriptionRules : null"
                :label="(mandatoryFullDescription) ? $t('form.fullDescription.label')+''+$t('form.mandatoryCharacter') : $t('form.fullDescription.label')"
                auto-grow
                clearable
                outlined
                counter="2500"
                row-height="24"
              />
            </v-col>
          </v-row>
          <v-row justify="center">
            <v-col cols="6">
              <geocomplete
                :uri="geoSearchUrl"
                :results-order="geoCompleteResultsOrder"
                :palette="geoCompletePalette"
                :chip="geoCompleteChip"
                :label="$t('form.address.label')"
                @address-selected="addressSelected"
              />
            </v-col>
          </v-row>

          <!-- START picker -->
          <v-row
=======
          <v-col
            cols="12"
>>>>>>> c7485961
            align="center"
          >
            <v-row justify="center">
              <v-col cols="6">
                <v-text-field
                  v-model="name"
                  :rules="nameRules"
                  :label="$t('form.name.label')"
                />
              </v-col>
            </v-row>
            <v-row justify="center">
              <v-col cols="6">
                <v-text-field
                  v-model="description"
                  :rules="(mandatoryDescription) ? descriptionRules : null"
                  :label="(mandatoryDescription) ? $t('form.description.label')+''+$t('form.mandatoryCharacter') : $t('form.description.label')"
                  counter="512"
                />
              </v-col>
            </v-row>
            <v-row justify="center">
              <v-col cols="6">
                <v-textarea
                  v-model="fullDescription"
                  :rules="(mandatoryFullDescription) ? fullDescriptionRules : null"
                  :label="(mandatoryFullDescription) ? $t('form.fullDescription.label')+''+$t('form.mandatoryCharacter') : $t('form.fullDescription.label')"
                  auto-grow
                  clearable
                  outlined
                  counter="2500"
                  row-height="24"
                />
              </v-col>
            </v-row>
            <v-row justify="center">
              <v-col cols="6">
                <GeoComplete 
                  :url="geoSearchUrl"
                  :token="user ? user.token : ''"
                  :label="$t('form.address.label')"
                  :prioritize-relaypoints="prioritizeRelaypoints"
                  @address-selected="addressSelected"
                />
              </v-col>
            </v-row>

            <!-- START picker -->
            <v-row
              align="center"
              justify="center"
              dense
            >
              <!-- Outward date -->
              <v-col
                cols="3"
              >
                <v-menu
                  v-model="menuOutwardDate"
                  :close-on-content-click="false"
                  transition="scale-transition"
                  offset-y
                  min-width="290px"
                >
                  <template v-slot:activator="{ on }">
                    <v-text-field
                      :value="computedOutwardDateFormat"
                      :rules="startDateRules"
                      :label="$t('startDate.label')"
                      readonly
                      clearable
                      v-on="on"
                    >
                      <v-icon
                        slot="prepend"
                      >
                        mdi-arrow-right-circle-outline
                      </v-icon>
                    </v-text-field>
                  </template>
                  <v-date-picker
                    v-model="startDate"
                    :locale="locale"
                    no-title
                    first-day-of-week="1"
                    :min="nowDate"
                    :max="startDatePickerMaxDate"
                    @input="menuOutwardDate = false"
                    @change="updateEndDatePickerMinDate()"
                  />
                </v-menu>
              </v-col>

              <v-col
                cols="3"
              >
                <v-menu
                  v-model="menuReturnDate"
                  :close-on-content-click="false"
                  transition="scale-transition"
                  offset-y
                  min-width="290px"
                >
                  <template v-slot:activator="{ on }">
                    <v-text-field
                      :value="computedReturnDateFormat"
                      :rules="endDateRules"
                      :label="$t('endDate.label')"
                      prepend-icon=""
                      readonly
                      v-on="on"
                    >
                      <v-icon
                        slot="prepend"
                      >
                        mdi-arrow-left-circle-outline
                      </v-icon>
                    </v-text-field>
                  </template>
                  <v-date-picker
                    v-model="endDate"
                    :locale="locale"
                    no-title
                    first-day-of-week="1"
                    :min="endDatePickerMinDate"
                    @input="menuReturnDate = false"
                    @change="updateStartDatePickerMaxDate()"
                  />
                </v-menu>
              </v-col>
            </v-row>

            <!-- END date picker -->

            <!-- START times -->
            <v-row
              align="center"
              justify="center"
              dense
            >
              <v-col
                cols="3"
              >
                <v-menu
                  ref="menuStartTime"
                  v-model="menuStartTime"
                  :close-on-content-click="false"
                  :return-value.sync="startTime"
                  transition="scale-transition"
                  offset-y
                  max-width="290px"
                  min-width="290px"
                >
                  <template v-slot:activator="{ on }">
                    <v-text-field
                      v-model="startTime"
                      :label="$t('startTime.label')"
                      prepend-icon=""
                      readonly
                      v-on="on"
                    />
                  </template>
                  <v-time-picker
                    v-if="menuStartTime"
                    v-model="startTime"
                    format="24hr"
                    header-color="secondary"
                    @click:minute="$refs.menuStartTime.save(startTime)"
                  />
                </v-menu>
              </v-col>

              <v-col
                cols="3"
              >
                <v-menu
                  ref="menuEndTime"
                  v-model="menuEndTime"
                  :close-on-content-click="false"
                  :return-value.sync="endTime"
                  transition="scale-transition"
                  offset-y
                  max-width="290px"
                  min-width="290px"
                >
                  <template v-slot:activator="{ on }">
                    <v-text-field
                      v-model="endTime"
                      :label="$t('endTime.label')"
                      prepend-icon=""
                      readonly
                      v-on="on"
                    />
                  </template>
                  <v-time-picker
                    v-if="menuEndTime"
                    v-model="endTime"
                    format="24hr"
                    header-color="secondary"
                    @click:minute="$refs.menuEndTime.save(endTime)"
                  />
<<<<<<< HEAD
                </template>
                <v-time-picker
                  v-if="menuEndTime"
                  v-model="endTime"
                  format="24hr"
                  header-color="secondary"
                  @click:minute="$refs.menuEndTime.save(endTime)"
                />
              </v-menu>
            </v-col>
          </v-row>
          <!-- END times -->

          <!-- URL -->
          <v-row justify="center">
            <v-col cols="6">
              <v-tooltip
                left
                color="info"
              >
                <template v-slot:activator="{ on }">
                  <v-text-field
                    v-model="urlEvent"
                    :rules="urlEventRules"
                    :label="$t('form.urlEvent.label')"
                    v-on="on"
                  />
                </template>
                <span>{{ $t('form.urlEvent.tooltips') }}</span>
              </v-tooltip>
            </v-col>
          </v-row>

          <!-- Private ? -->
          <v-row justify="center">
            <v-col cols="6">
              <v-switch
                v-model="isPrivate"
                color="success"
                inset
              >
                <template v-slot:label>
                  {{ $t('form.private.label') }}
                  <v-tooltip
                    color="info"
                    right
                  >
                    <template v-slot:activator="{ on }">
                      <v-icon v-on="on">
                        mdi-help-circle-outline
                      </v-icon>
                    </template>
                    <span>{{ $t('form.private.tooltip') }}</span>
                  </v-tooltip>
                </template>
              </v-switch>
            </v-col>
          </v-row>
=======
                </v-menu>
              </v-col>
            </v-row>
            <!-- END times -->
>>>>>>> c7485961

            <!-- URL -->
            <v-row justify="center">
              <v-col cols="6">
                <v-tooltip
                  left
                  color="info"
                >
                  <template v-slot:activator="{ on }">
                    <v-text-field
                      v-model="urlEvent"
                      :rules="urlEventRules"
                      :label="$t('form.urlEvent.label')"
                      v-on="on"
                    />
                  </template>
                  <span>{{ $t('form.urlEvent.tooltips') }}</span>
                </v-tooltip>
              </v-col>
            </v-row>

            <!-- Private ? -->
            <v-row justify="center">
              <v-col cols="6">
                <v-switch
                  v-model="isPrivate"
                  color="success"
                  inset
                >
                  <template v-slot:label>
                    {{ $t('form.private.label') }} 
                    <v-tooltip
                      color="info"
                      right
                    >
                      <template v-slot:activator="{ on }">
                        <v-icon v-on="on">
                          mdi-help-circle-outline
                        </v-icon>
                      </template>
                      <span>{{ $t('form.private.tooltip') }}</span>
                    </v-tooltip>
                  </template>
                </v-switch>
              </v-col>
            </v-row>

            <v-row justify="center">
              <v-col cols="6">
                <v-file-input
                  ref="avatar"
                  v-model="avatar"
                  :rules="(mandatoryFullDescription) ? avatarRules : null"
                  accept="image/png, image/jpeg, image/jpg"
                  :label="(mandatoryFullDescription) ? $t('form.avatar.label')+' '+$t('form.mandatoryCharacter') : $t('form.avatar.label')"
                  prepend-icon="mdi-image"
                  :hint="$t('form.avatar.minPxSize', {size: imageMinPxSize})+', '+$t('form.avatar.maxMbSize', {size: imageMaxMbSize})"
                  persistent-hint
                  show-size
                  @change="selectedAvatar"
                />
              </v-col>
            </v-row>
            <v-row justify="center">
              <v-col cols="6">
                <div class="text-center">
                  <v-btn
                    rounded
                    color="secondary"
                    :loading="loading"
                    :disabled="!valid"
                    @click="dialog=true"
                  >
                    {{ $t('buttons.create.label') }}
                  </v-btn>
                </div>
              </v-col>
            </v-row>
          </v-col>
        </v-row>
      </v-form>
    </v-container>
    <v-dialog
      v-model="dialog"
      width="550"
    >
      <v-card>
        <v-card-title
          class="text-h5 grey lighten-2"
          primary-title
        >
          {{ $t('popUp.title') }}
        </v-card-title>

        <v-card-text>
          {{ $t('popUp.label') }}
        </v-card-text>

        <v-divider />

        <v-card-actions>
          <v-spacer />
          <v-btn
            color="secondary"
            text
            @click="createEvent"
          >
            {{ $t('popUp.validation') }}
          </v-btn>
          <v-btn
            color="secondary"
            text
            @click="dialog = false"
          >
            {{ $t('popUp.cancel') }}
          </v-btn>
        </v-card-actions>
      </v-card>
    </v-dialog>
  </v-main>
</template>
<script>

import {messages_en, messages_fr, messages_eu, messages_nl} from "@translations/components/event/EventCreate/";
import Geocomplete from "@components/utilities/geography/Geocomplete";
import moment from "moment";
import maxios from "@utils/maxios";

export default {
  i18n: {
    messages: {
      'en': messages_en,
      'nl': messages_nl,
      'fr': messages_fr,
      'eu':messages_eu
    },
  },
  components: {
    Geocomplete
  },
  props:{
    user: {
      type: Object,
      default: null
    },
    community: {
      type: Array,
      default: null
    },
    geoSearchUrl: {
      type: String,
      default: null
    },
    imageMinPxSize: {
      type: Number,
      default: null
    },
    imageMaxMbSize: {
      type: Number,
      default: null
    },
    mandatoryDescription: {
      type: Boolean,
      default: true
    },
    mandatoryFullDescription: {
      type: Boolean,
      default: true
    },
    mandatoryImage: {
      type: Boolean,
      default: true
    },
    geoCompleteResultsOrder: {
      type: Array,
      default: null
    },
    geoCompletePalette: {
      type: Object,
      default: () => ({})
    },
    geoCompleteChip: {
      type: Boolean,
      default: false
    },
  },
  data () {
    return {
      startDate: null,
      endDate : null,
      startTime: null,
      endTime: null,
      menuOutwardDate: false,
      menuReturnDate: false,
      menuStartTime: false,
      menuEndTime: false,
      locale: localStorage.getItem("X-LOCALE"),
      avatarRules: [
        v => !!v || this.$t("form.avatar.required"),
        v => !v || v.size < this.imageMaxMbSize*1024*1024 || this.$t("form.avatar.mbSize", { size: this.imageMaxMbSize }),
        v => !v || this.avatarHeight >= this.imageMinPxSize || this.$t("form.avatar.pxSize", { size: this.imageMinPxSize, height: this.avatarHeight, width: this.avatarWidth }),
        v => !v || this.avatarWidth >= this.imageMinPxSize || this.$t("form.avatar.pxSize", { size: this.imageMinPxSize, height: this.avatarHeight, width: this.avatarWidth }),
      ],
      eventAddress: null,
      name: null,
      nameRules: [
        v => !!v || this.$t("form.name.required"),
      ],
      description: null,
      descriptionRules: [
        v => !!v || this.$t("form.description.required"),
        v => (v||'').length <= 512 || this.$t("error.event.descriptionLength"),
      ],
      fullDescription: null,
      fullDescriptionRules: [
        v => !!v || this.$t("form.fullDescription.required"),
        v => (v||'').length <= 2500 || this.$t("error.event.fullDescriptionLength"),

      ],
      startDateRules: [
        v => !!v || this.$t("startDate.error"),
      ],
      endDateRules: [
        v => !!v || this.$t("endDate.error"),
      ],
      isPrivate: false,
      avatar: null,
      avatarHeight: null,
      avatarWidth: null,
      loading: false,
      snackError: null,
      snackbar: false,
      urlEvent: null,
      urlEventRules: [
        v => !v || /^(http:\/\/www\.|https:\/\/www\.|http:\/\/|https:\/\/)?[a-z0-9]+([-.]{1}[a-z0-9]+)*\.[a-z]{2,5}(:[0-9]{1,5})?(\/.*)?$/.test(v) || this.$t("form.urlEvent.error")
      ],
      dialog: false,
      endDatePickerMinDate: null,
      startDatePickerMaxDate: null,
      nowDate : new Date().toISOString().slice(0,10),
      valid: false
    }
  },
  computed :{
    computedOutwardDateFormat() {
      return this.startDate
        ? moment(this.startDate).format(this.$t("fullDate"))
        : "";
    },
    computedReturnDateFormat() {
      return this.endDate
        ? moment(this.endDate).format(this.$t("fullDate"))
        : "";
    }
  },
  created() {
    moment.locale(this.locale); // DEFINE DATE LANGUAGE
  },
  methods: {
    addressSelected: function(address) {
      this.eventAddress = address;
    },
    createEvent() {
      let newEvent = new FormData();
      newEvent.append("name", this.name);
      newEvent.append("fullDescription", this.fullDescription);
      newEvent.append("description", this.description);
      newEvent.append("private", this.isPrivate);
      newEvent.append("avatar", this.avatar);
      newEvent.append("address", JSON.stringify(this.eventAddress));
      newEvent.append("startDate", this.startDate);
      newEvent.append("endDate", this.endDate);
      if (this.startTime) newEvent.append("startTime", this.startTime);
      if (this.endTime) newEvent.append("endTime", this.endTime);
      if (this.urlEvent) newEvent.append("urlEvent", this.urlEvent);

<<<<<<< HEAD
        maxios
          .post(this.$t('buttons.create.route'), newEvent, {
            headers:{
              'content-type': 'multipart/form-data'
            }
          })
          .then(res => {
            if (res.data.includes('error')) {
              this.snackError = this.$t(res.data)
              this.snackbar = true;
              this.loading = false;
            }
            else window.location.href = this.$t('redirect.route');
          });
      } else {
        this.snackError = this.$t('error.event.required')
        this.snackbar = true;
        this.loading = false;
      }
=======
      maxios 
        .post(this.$t('buttons.create.route'), newEvent, {
          headers:{
            'content-type': 'multipart/form-data'
          }
        })
        .then(res => {
          if (res.data.includes('error')) {
            this.snackError = this.$t(res.data)
            this.snackbar = true;
            this.loading = false;
          }
          else window.location.href = this.$t('redirect.route');
        });
>>>>>>> c7485961
    },
    updateEndDatePickerMinDate () {
      // add one day because otherwise we get one day before the actual date
      this.endDatePickerMinDate = moment(this.startDate).add(1, 'd').toISOString();
    },
    updateStartDatePickerMaxDate () {
      // add one day because otherwise we get one day before the actual date
      this.startDatePickerMaxDate = moment(this.endDate).add(1, 'd').toISOString();
    },
    selectedAvatar() {
      this.avatarWidth = null;
      this.avatarHeight = null;

      if (!this.avatar) return;
      let reader = new FileReader();

      reader.readAsDataURL(this.avatar);
      reader.onload = evt => {
        let self = this;
        let img = new Image();
        img.onload = () => {
          self.avatarHeight = img.height;
          self.avatarWidth = img.width;
          self.$refs.avatar.validate()
        }
        img.src = evt.target.result;
      }

    }
  }
}
</script>

<style>

</style><|MERGE_RESOLUTION|>--- conflicted
+++ resolved
@@ -36,59 +36,8 @@
           justify="center"
           align="center"
         >
-<<<<<<< HEAD
-          <v-row justify="center">
-            <v-col cols="6">
-              <v-text-field
-                v-model="name"
-                :rules="nameRules"
-                :label="$t('form.name.label')"
-              />
-            </v-col>
-          </v-row>
-          <v-row justify="center">
-            <v-col cols="6">
-              <v-text-field
-                v-model="description"
-                :rules="(mandatoryDescription) ? descriptionRules : null"
-                :label="(mandatoryDescription) ? $t('form.description.label')+''+$t('form.mandatoryCharacter') : $t('form.description.label')"
-                counter="512"
-              />
-            </v-col>
-          </v-row>
-          <v-row justify="center">
-            <v-col cols="6">
-              <v-textarea
-                v-model="fullDescription"
-                :rules="(mandatoryFullDescription) ? fullDescriptionRules : null"
-                :label="(mandatoryFullDescription) ? $t('form.fullDescription.label')+''+$t('form.mandatoryCharacter') : $t('form.fullDescription.label')"
-                auto-grow
-                clearable
-                outlined
-                counter="2500"
-                row-height="24"
-              />
-            </v-col>
-          </v-row>
-          <v-row justify="center">
-            <v-col cols="6">
-              <geocomplete
-                :uri="geoSearchUrl"
-                :results-order="geoCompleteResultsOrder"
-                :palette="geoCompletePalette"
-                :chip="geoCompleteChip"
-                :label="$t('form.address.label')"
-                @address-selected="addressSelected"
-              />
-            </v-col>
-          </v-row>
-
-          <!-- START picker -->
-          <v-row
-=======
           <v-col
             cols="12"
->>>>>>> c7485961
             align="center"
           >
             <v-row justify="center">
@@ -126,7 +75,7 @@
             </v-row>
             <v-row justify="center">
               <v-col cols="6">
-                <GeoComplete 
+                <GeoComplete
                   :url="geoSearchUrl"
                   :token="user ? user.token : ''"
                   :label="$t('form.address.label')"
@@ -290,71 +239,10 @@
                     header-color="secondary"
                     @click:minute="$refs.menuEndTime.save(endTime)"
                   />
-<<<<<<< HEAD
-                </template>
-                <v-time-picker
-                  v-if="menuEndTime"
-                  v-model="endTime"
-                  format="24hr"
-                  header-color="secondary"
-                  @click:minute="$refs.menuEndTime.save(endTime)"
-                />
-              </v-menu>
-            </v-col>
-          </v-row>
-          <!-- END times -->
-
-          <!-- URL -->
-          <v-row justify="center">
-            <v-col cols="6">
-              <v-tooltip
-                left
-                color="info"
-              >
-                <template v-slot:activator="{ on }">
-                  <v-text-field
-                    v-model="urlEvent"
-                    :rules="urlEventRules"
-                    :label="$t('form.urlEvent.label')"
-                    v-on="on"
-                  />
-                </template>
-                <span>{{ $t('form.urlEvent.tooltips') }}</span>
-              </v-tooltip>
-            </v-col>
-          </v-row>
-
-          <!-- Private ? -->
-          <v-row justify="center">
-            <v-col cols="6">
-              <v-switch
-                v-model="isPrivate"
-                color="success"
-                inset
-              >
-                <template v-slot:label>
-                  {{ $t('form.private.label') }}
-                  <v-tooltip
-                    color="info"
-                    right
-                  >
-                    <template v-slot:activator="{ on }">
-                      <v-icon v-on="on">
-                        mdi-help-circle-outline
-                      </v-icon>
-                    </template>
-                    <span>{{ $t('form.private.tooltip') }}</span>
-                  </v-tooltip>
-                </template>
-              </v-switch>
-            </v-col>
-          </v-row>
-=======
                 </v-menu>
               </v-col>
             </v-row>
             <!-- END times -->
->>>>>>> c7485961
 
             <!-- URL -->
             <v-row justify="center">
@@ -385,7 +273,7 @@
                   inset
                 >
                   <template v-slot:label>
-                    {{ $t('form.private.label') }} 
+                    {{ $t('form.private.label') }}
                     <v-tooltip
                       color="info"
                       right
@@ -631,28 +519,7 @@
       if (this.endTime) newEvent.append("endTime", this.endTime);
       if (this.urlEvent) newEvent.append("urlEvent", this.urlEvent);
 
-<<<<<<< HEAD
-        maxios
-          .post(this.$t('buttons.create.route'), newEvent, {
-            headers:{
-              'content-type': 'multipart/form-data'
-            }
-          })
-          .then(res => {
-            if (res.data.includes('error')) {
-              this.snackError = this.$t(res.data)
-              this.snackbar = true;
-              this.loading = false;
-            }
-            else window.location.href = this.$t('redirect.route');
-          });
-      } else {
-        this.snackError = this.$t('error.event.required')
-        this.snackbar = true;
-        this.loading = false;
-      }
-=======
-      maxios 
+      maxios
         .post(this.$t('buttons.create.route'), newEvent, {
           headers:{
             'content-type': 'multipart/form-data'
@@ -666,7 +533,6 @@
           }
           else window.location.href = this.$t('redirect.route');
         });
->>>>>>> c7485961
     },
     updateEndDatePickerMinDate () {
       // add one day because otherwise we get one day before the actual date
