--- conflicted
+++ resolved
@@ -266,12 +266,8 @@
         ? moment.utc(this.date).format("YYYY-MM-DD")
         : "";
     },
-<<<<<<< HEAD
-  // Link the event in the adresse
-=======
 
     // Link the event in the adresse
->>>>>>> b81b148b
   },
   created: function () {
     moment.locale(this.locale); // DEFINE DATE LANGUAGE
