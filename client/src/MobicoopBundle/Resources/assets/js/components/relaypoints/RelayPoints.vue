<template>
  <v-container>
    <v-row
      justify="center"
    >
      <v-col
        cols="12"
        lg="9"
        md="10"
        xl="6"
        class="mt-12"
      >
<<<<<<< HEAD
        <h1 class="text-h4 text-left font-weight-bold">
=======
        <h1 class="display-1 text-center font-weight-bold">
>>>>>>> b0bbf6c7
          {{ $t('title') }}
        </h1>
      </v-col>
    </v-row>
    <v-row>
      <v-col>
        <m-map
          ref="mmap"
          :points="pointsToMap"
          :provider="mapProvider"
          :url-tiles="urlTiles"
          :attribution-copyright="attributionCopyright"
          :markers-draggable="false"
          :relay-points="true"
          @SelectedAsDestination="selectedAsDestination"
          @SelectedAsOrigin="selectedAsOrigin"
        />
      </v-col>
    </v-row>
    <v-row
      justify="center"
    >
      <v-col
        cols="12"
        lg="9"
        md="10"
        xl="6"
        class="mt-6"
      >
<<<<<<< HEAD
        <h3 class="text-h5 text-justify font-weight-bold">
=======
        <h3 class="headline text-center font-weight-bold">
>>>>>>> b0bbf6c7
          {{ $t('search') }}
        </h3>
      </v-col>
    </v-row>
    <v-row
      justify="center"
    >
      <search
        :default-origin="selectedOrigin"
        :default-destination="selectedDestination"
        :geo-search-url="geoSearchUrl"
        :user="user"
      />
    </v-row>
      
    <!--solidary-form-->
  </v-container>
</template>

<script>
import axios from "axios";
import Translations from "@translations/components/relayPoints/RelayPoints.json";
import Search from "@components/carpool/search/Search";
import MMap from "@components/utilities/MMap"
import L from "leaflet";


export default {
  i18n: {
    messages: Translations
  },
  components: {
    Search, MMap
  },
  props:{
    user: {
      type: Object,
      default: null
    },
    geoSearchUrl: {
      type: String,
      default: ""
    },
    punctualDateOptional: {
      type: Boolean,
      default: false
    },
    mapProvider:{
      type: String,
      default: ""
    },
    urlTiles:{
      type: String,
      default: ""
    },
    attributionCopyright:{
      type: String,
      default: ""
    },
    urlAdmin: {
      type: String,
      default: null
    }
  },
  data () {
    return {
      search: '',
      relayPointsToMap: null,
      pointsToMap:[],
      directionWay:[],
      selectedDestination: null,
      selectedOrigin: null
    }
  },
  mounted() {
    this.getRelayPoints();
  },
  methods:{
    getRelayPoints() {
      axios
        .post(this.$t("relayPointList"))
        .then(res => {
          //console.error(res.data);
          this.relayPointsToMap = res.data;
          this.showRelayPoints();
        });
        
    },
    showRelayPoints () {
      this.pointsToMap.length = 0;
      // add relay point address to display on the map
      if (this.relayPointsToMap.length > 0) {
        this.relayPointsToMap.forEach(relayPoint => {
          let icon = null;
          if(relayPoint.relayPointTypes.length>0){
            if(relayPoint.relayPointTypes[0].icon && relayPoint.relayPointTypes[0].icon.url !== ""){
              icon = relayPoint.relayPointTypes[0].icon.url;
            }
          }
          this.pointsToMap.push(this.buildPoint(relayPoint.address.latitude,relayPoint.address.longitude,relayPoint.name,relayPoint.address,icon));
        });
      }
      this.$refs.mmap.redrawMap();
    },
    buildPoint: function(lat,lng,title="",address="", icon=null){
      let point = {
        title:title,
        latLng:L.latLng(lat, lng),
        icon: {},
        address:address
      };

      if(icon){
        point.icon = {
          size:[36,42],
          url:icon
        }
      }

      return point;
    },
    selectedAsDestination(destination) {
      console.error(destination);
      this.selectedDestination = destination;
    },
    selectedAsOrigin(origin) {
      console.error(origin);
      this.selectedOrigin = origin;
    }
  }
}
</script>

<style lang="scss" scoped>
.multiline {
  padding:20px;
  white-space: normal;
}
.vue2leaflet-map {
    z-index: 1;
}

</style>

<|MERGE_RESOLUTION|>--- conflicted
+++ resolved
@@ -10,11 +10,7 @@
         xl="6"
         class="mt-12"
       >
-<<<<<<< HEAD
-        <h1 class="text-h4 text-left font-weight-bold">
-=======
-        <h1 class="display-1 text-center font-weight-bold">
->>>>>>> b0bbf6c7
+        <h1 class="text-h4 text-center font-weight-bold">
           {{ $t('title') }}
         </h1>
       </v-col>
@@ -44,11 +40,7 @@
         xl="6"
         class="mt-6"
       >
-<<<<<<< HEAD
-        <h3 class="text-h5 text-justify font-weight-bold">
-=======
-        <h3 class="headline text-center font-weight-bold">
->>>>>>> b0bbf6c7
+        <h3 class="text-h5 text-center font-weight-bold">
           {{ $t('search') }}
         </h3>
       </v-col>
