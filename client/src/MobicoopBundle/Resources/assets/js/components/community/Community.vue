--- conflicted
+++ resolved
@@ -172,10 +172,7 @@
 
           <!-- community members list + last 3 users -->
           <v-row
-<<<<<<< HEAD
             v-if="isLogged && isAccepted"
-=======
->>>>>>> 9a6b5820
             align="start"
           >
             <v-col
@@ -603,16 +600,13 @@
 }
 </script>
 
-<<<<<<< HEAD
 <style lang="scss" scoped>
 .multiline {
   padding:20px;
   white-space: normal;
 }
-=======
-<style>
-  .vue2leaflet-map {
+.vue2leaflet-map {
     z-index: 1;
-  }
->>>>>>> 9a6b5820
+}
+
 </style>