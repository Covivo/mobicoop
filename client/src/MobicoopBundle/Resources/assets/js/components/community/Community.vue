<template>
  <v-content>
    <!--SnackBar-->

    <v-snackbar
      v-model="snackbar"
      :color="(errorUpdate)?'error':'warning'"
      top
    >
      {{ (errorUpdate)?textSnackError:textSnackOk }}
      <v-btn
        color="white"
        text
        @click="snackbar = false"
      >
        <v-icon>mdi-close-circle-outline</v-icon>
      </v-btn>
    </v-snackbar>

    <v-container>
<<<<<<< HEAD
      <!-- Community : avatar, title and description -->
      <community-infos
        :community="community"
        :url-alt-avatar="urlAltAvatar"
        :avatar-version="avatarVersion"
      />

      <!-- community buttons and map -->
      <v-row
=======
      <v-row 
>>>>>>> b6ee36b7
        justify="center"
      >
        <v-col
          cols="12"
          md="8"
          xl="6"
          align="center"
        >
          <!-- Community : avatar, title and description -->
          <community-infos
            :cover-image="coverImage"
            :community="community"
          />

          <!-- community buttons and map -->
          <v-row
            align="center"
          >
            <v-col
              cols="4"
              class="text-center"
            >
              <div v-if="isMember && isAccepted">
                <a
                  style="text-decoration:none;"
                  :href="$t('buttons.publish.route')+community.id"
                >
                  <v-btn
                    color="success"
                    rounded
                  >
                    {{ $t('buttons.publish.label') }}
                  </v-btn>
                </a>
              </div>
              <div v-else-if="isMember == true">
                <v-tooltip
                  top
                  color="info"
                >
                  <template v-slot:activator="{ on }">
                    <a
                      style="text-decoration:none;"
                      :href="$t('buttons.publish.route')+community.id"
                      v-on="on"
                    >
                      <v-btn
                        color="success"
                        rounded
                        disabled
                      >
                        {{ $t('buttons.publish.label') }}
                      </v-btn>
                    </a>
                  </template>
                  <span>{{ $t('tooltips.validation') }}</span>
                </v-tooltip>
              </div>
              <div
                v-else
              >
                <v-tooltip
                  top
                  color="info"
                  :disabled="isLogged"
                >
                  <template v-slot:activator="{ on }">
                    <a
                      style="text-decoration:none;"
                      href="#"
                      v-on="on"
                    >
                      <v-btn
                        color="success"
                        rounded
                        :loading="loading || (checkValidation && isLogged) "
                        :disabled="!isLogged || checkValidation"
                        @click="joinCommunity"
                      >
                        {{ $t('buttons.join.label') }}
                      </v-btn>
                    </a>
                  </template>
                  <span>{{ $t('tooltips.connected') }}</span>
                </v-tooltip>
              </div>
            </v-col>
            <!-- map -->
            <v-col
              cols="8"
            >
              <v-card
                v-show="loadingMap"
                flat
                align="center"
                height="500"
                color="backSpiner"
              >
                <v-progress-circular
                  size="497"
                  indeterminate
                  color="tertiary"
                />
              </v-card>
              <m-map
                v-show="!loadingMap"
                ref="mmap"
                type-map="community"
                :points="pointsToMap"
              />
            </v-col>
          </v-row>

          <!-- community members list + last 3 users -->
          <v-row 
            align="start"
          >
            <v-col
              cols="8"
            >
              <community-member-list
                :community="community"
              />
            </v-col>
            <!-- last 3 users -->
            <v-col
              cols="4"
            >
              <community-last-users
                :community="community"
              />
            </v-col>
          </v-row>
        </v-col>
      </v-row>
      <!-- search journey -->
      <v-row
        justify="center"
        align="center"
      >
        <v-col
          cols="6"
          class="mt-6"
        >
          <p class="headline">
            {{ $t('title.searchCarpool') }}
          </p>
        </v-col>
      </v-row>
      <v-row
        align="center"
        justify="center"
      >
        <home-search
          :geo-search-url="geodata.geocompleteuri"
          :route="geodata.searchroute"
          :user="user"
          :justsearch="false"
          :notitle="true"
          :is-member="isMember"
          :community="community"
          :temporary-tooltips="true"
        />
      </v-row>
    </v-container>
  </v-content>
</template>
<script>

import axios from "axios";
import { merge } from "lodash";
import CommonTranslations from "@translations/translations.json";
import Translations from "@translations/components/community/Community.json";
import TranslationsClient from "@clientTranslations/components/community/Community.json";
import CommunityMemberList from "@components/community/CommunityMemberList";
import CommunityInfos from "@components/community/CommunityInfos";
import HomeSearch from "@components/home/HomeSearch";
import CommunityLastUsers from "@components/community/CommunityLastUsers";
import MMap from "@components/utilities/MMap"
import L from "leaflet";

let TranslationsMerged = merge(Translations, TranslationsClient);

export default {
  components: {
    CommunityMemberList, CommunityInfos, HomeSearch, MMap, CommunityLastUsers
  },
  i18n: {
    messages: TranslationsMerged,
    sharedMessages: CommonTranslations
  },
  props:{
    user: {
      type: Object,
      default: null
    },
    geodata: {
      type: Object,
      default: null
    },
    users: {
      type: Array,
      default: null
    },
    community:{
      type: Object,
      default: null
    },
    lastUsers: {
      type: Array,
      default: null
    },
    avatarVersion: {
      type: String,
      default: null
    },
    urlAltAvatar: {
      type: String,
      default: null
    }
  },
  data () {
    return {
      statistics: [
        { text: 'Inscrits', number: 0 },
        { text: 'Offres de covoiturage', number: 0 },
        { text: 'Mise en relation', number: 0 },
        { text: 'Km covoiturés', number: 0 },
        { text: 'kg de CO2 consommés', number: 0 },
      ],
      search: '',
      headers: [
        {
          text: 'Id',
          align: 'left',
          sortable: false,
          value: 'id',
        },
        { text: 'Nom', value: 'familyName' },
        { text: 'Prenom', value: 'givenName' },
        { text: 'Telephone', value: 'telephone' },
      ],
      pointsToMap:[],
      directionWay:[],
      loading: false,
      snackbar: false,
      textSnackOk: this.$t("snackbar.joinCommunity.textOk"),
      textSnackError: this.$t("snackbar.joinCommunity.textError"),
      errorUpdate: false,
      isAccepted: false,
      isMember: false,
      checkValidation: false,
      isLogged: false,
      loadingMap: false,

    }
  },
  mounted() {
    this.getCommunityUser();
    this.checkIfUserLogged();
    this.getCommunityProposals();
  },
  methods:{
    getCommunityUser() {
      this.checkValidation = true;
      axios 
        .get('/community-user/'+this.community.id, {
          headers:{
            'content-type': 'application/json'
          }
        })
        .then(res => {
          if (res.data.length > 0) {
            this.isAccepted = res.data[0].status == 1;
            this.isMember = true
          }
          this.checkValidation = false;
          
        });
    },
    joinCommunity() {
      this.loading = true;
      axios 
        .post(this.$t('buttons.join.route')+this.community.id,
          {
            headers:{
              'content-type': 'application/json'
            }
          })
        .then(res => {
          this.errorUpdate = res.data.state;
          this.snackbar = true;
          this.loading = false;
          this.isMember = true;
        });
    },
    checkIfUserLogged() {
      if (this.user !== null) {
        this.isLogged = true;
      }
    },
    getCommunityProposals () {
      this.loadingMap = true;
      axios 
       
        .get('/community-proposals/'+this.community.id,
          {
            headers:{
              'content-type': 'application/json'
            }
          })
        .then(res => {
          this.errorUpdate = res.data.state;
          this.pointsToMap.length = 0;
          // add the community address to display on the map
          if (this.community.address) {
            this.pointsToMap.push(this.buildPoint(this.community.address.latitude,this.community.address.longitude,this.community.name));
          }
          // add all the waypoints of the community to display on the map
          res.data.forEach((waypoint, index) => {
            this.pointsToMap.push(this.buildPoint(waypoint.latLng.lat,waypoint.latLng.lon,waypoint.title));
          });
          this.loadingMap = false;
          setTimeout(this.$refs.mmap.redrawMap(),600);
          
        });
    },
   
    buildPoint: function(lat,lng,title="",pictoUrl="",size=[],anchor=[]){
      let point = {
        title:title,
        latLng:L.latLng(lat, lng),
        icon: {}
      }

      if(pictoUrl!==""){
        point.icon = {
          url:pictoUrl,
          size:size,
          anchor:anchor
        }
      }
        
      return point;      
    }     

  }
}
</script><|MERGE_RESOLUTION|>--- conflicted
+++ resolved
@@ -18,7 +18,6 @@
     </v-snackbar>
 
     <v-container>
-<<<<<<< HEAD
       <!-- Community : avatar, title and description -->
       <community-infos
         :community="community"
@@ -28,9 +27,6 @@
 
       <!-- community buttons and map -->
       <v-row
-=======
-      <v-row 
->>>>>>> b6ee36b7
         justify="center"
       >
         <v-col
