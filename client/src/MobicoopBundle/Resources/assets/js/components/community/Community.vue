--- conflicted
+++ resolved
@@ -155,24 +155,6 @@
                   <span>{{ $t('tooltips.connected') }}</span>
                 </v-tooltip>
               </div>
-<<<<<<< HEAD
-              <!-- button for acces to the admin : only for creator -->
-              <div
-                v-if="(isCreator && canAccessAdminFromCommunity !== false)"
-              >
-                <v-btn
-                  id="accessAdminBtn"
-                  color="secondary"
-                  class="mt-5"
-                  rounded
-                  target="_blank"
-                  :href="urlAdmin"
-                  :width="250"
-                >
-                  {{ $t('buttons.accessAdmin.label') }}
-                </v-btn>
-              </div>
-=======
               <v-btn
                 class="mt-3"
 
@@ -182,7 +164,6 @@
               >
                 {{ $t('widget.label') }}
               </v-btn>
->>>>>>> 3ed8d9fc
             </v-col>
             <!-- map -->
             <v-col
@@ -197,13 +178,10 @@
                 :url-tiles="urlTiles"
                 :attribution-copyright="attributionCopyright"
                 :markers-draggable="false"
-                class="ml-1"
+                class="pa-4 mt-5"
               />
             </v-col>
           </v-row>
-<<<<<<< HEAD
-     
-=======
           <!-- button for acces to the admin : only for creator -->
           <div
             v-if="(isCreator && canAccessAdminFromCommunity !== false)"
@@ -217,7 +195,6 @@
               {{ $t('buttons.accessAdmin.label') }}
             </v-btn>
           </div>
->>>>>>> 3ed8d9fc
           <!-- community members list + last 3 users -->
           <v-row
             v-if="isLogged && isAccepted && !loading"
@@ -738,7 +715,5 @@
 .vue2leaflet-map {
     z-index: 1;
 }
-#accessAdminBtn {
-   letter-spacing: -0.01px
-}
+
 </style>