--- conflicted
+++ resolved
@@ -26,11 +26,7 @@
   // general
   VApp, VContainer, VFlex, VLayout, VContent, VSpacer, VRow, VCol, VForm, VChip, VAlert, VTextarea, VTextField, VSelect, VAutocomplete, VTooltip, VSwitch, VMenu, VDatePicker, VTimePicker, VIcon,
   VTabs, VTabsItems, VTab, VTabItem, VCheckbox, VAvatar, VCard, VCardTitle, VCardActions, VDivider, VList, VListItem, VListItemContent, VListItemTitle, VListItemSubtitle,
-<<<<<<< HEAD
-  VSkeletonLoader, VSnackbar, VDataIterator, VOverlay, VDialog, VSlider,
-=======
-  VSkeletonLoader, VSnackbar, VDataIterator, VOverlay, VDialog, VCarousel, VCarouselItem, VSheet,
->>>>>>> 96413264
+  VSkeletonLoader, VSnackbar, VDataIterator, VOverlay, VDialog, VSlider, VCarousel, VCarouselItem, VSheet,
   VFileInput, VProgressCircular, VDataTable, VListItemGroup, VListItemAvatar, VStepper, VStepperHeader, VStepperStep, VStepperItems, VStepperContent, VRadioGroup, VRadio, VTimeline, VTimelineItem,
   // header
   VToolbar, VToolbarTitle, VBtn, VImg,
@@ -43,11 +39,7 @@
     // general
     VApp, VContainer, VFlex, VLayout, VContent, VSpacer, VRow, VCol, VForm, VChip, VAlert, VTextarea, VTextField, VSelect, VAutocomplete, VTooltip, VSwitch, VMenu, VDatePicker, VTimePicker, VIcon,
     VTabs, VTabsItems, VTab, VTabItem, VCheckbox, VAvatar, VCard, VCardTitle, VCardActions, VDivider, VList, VListItem, VListItemContent, VListItemTitle, VListItemSubtitle,
-<<<<<<< HEAD
-    VSkeletonLoader, VSnackbar, VDataIterator, VOverlay, VDialog, VSlider,
-=======
-    VSkeletonLoader, VSnackbar, VDataIterator, VOverlay, VDialog, VCarousel, VCarouselItem, VSheet,
->>>>>>> 96413264
+    VSkeletonLoader, VSnackbar, VDataIterator, VOverlay, VDialog, VSlider, VCarousel, VCarouselItem, VSheet,
     VFileInput, VProgressCircular, VDataTable, VListItemGroup, VListItemAvatar, VStepper, VStepperHeader, VStepperStep, VStepperItems, VStepperContent, VRadioGroup, VRadio, VTimeline, VTimelineItem,
     // header
     VToolbar, VToolbarTitle, VBtn, VImg,
