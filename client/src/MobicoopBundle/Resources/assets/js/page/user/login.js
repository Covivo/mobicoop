--- conflicted
+++ resolved
@@ -3,14 +3,9 @@
 import '@css/page/user/login.scss';
 
 // Vue components
-<<<<<<< HEAD
-import Login from '../../components/user/Login';
-import Vueheader from '@js/components/Vueheader';
-import Vuefooter from '@js/components/Vuefooter';
-=======
-import MHeader from '../../components/MHeader';
-import MFooter from '../../components/MFooter';
->>>>>>> 574a1a18
+import Login from '@js/components/user/Login';
+import MHeader from '@js/components/MHeader';
+import MFooter from '@js/components/MFooter';
 
 new Vue({
   i18n,
@@ -18,13 +13,8 @@
   vuetify,
   components: {
     VApp,
-<<<<<<< HEAD
     Login,
-    Vueheader,
-    Vuefooter
-=======
     MHeader,
     MFooter
->>>>>>> 574a1a18
   }
 })