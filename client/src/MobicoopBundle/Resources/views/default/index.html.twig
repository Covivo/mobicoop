{% extends '@Mobicoop/base.html.twig' %}

{% block title %}
  {{ metaDescription }}
{% endblock %}
{% block stylesheets %}
  {{ encore_entry_link_tags("#{assets_prefix ?? ''}home") }}
{% endblock %}
{% block body %}
<<<<<<< HEAD
  <section class="hero firstSection"></section>
  <section id="home">
    <Homesearchform geo-search-url="/geosearch?search=" route="covoiturage/recherche"></Homesearchform>
  </section>
  <section class="hero lastSection"></section>
  <section class="hero communautes has-text-centered">
=======
<section class="hero firstSection">
    </section>
    <section id="home">
        <Homesearchform geo-search-url="{{ geoCompleteUri }}" route="covoiturage/recherche"></Homesearchform>
    </section>
    <section class="hero lastSection">
    </section>
    <section class="hero communautes has-text-centered">
>>>>>>> 6665e07b
    <a class="lien" href="{{ path('community_list') }}">Liste des communautés</a>
  </section>
{% endblock %}

{% block javascripts %}
  {{ encore_entry_script_tags("#{assets_prefix ?? ''}home") }}
{% endblock %}<|MERGE_RESOLUTION|>--- conflicted
+++ resolved
@@ -7,14 +7,6 @@
   {{ encore_entry_link_tags("#{assets_prefix ?? ''}home") }}
 {% endblock %}
 {% block body %}
-<<<<<<< HEAD
-  <section class="hero firstSection"></section>
-  <section id="home">
-    <Homesearchform geo-search-url="/geosearch?search=" route="covoiturage/recherche"></Homesearchform>
-  </section>
-  <section class="hero lastSection"></section>
-  <section class="hero communautes has-text-centered">
-=======
 <section class="hero firstSection">
     </section>
     <section id="home">
@@ -23,7 +15,6 @@
     <section class="hero lastSection">
     </section>
     <section class="hero communautes has-text-centered">
->>>>>>> 6665e07b
     <a class="lien" href="{{ path('community_list') }}">Liste des communautés</a>
   </section>
 {% endblock %}
