{% extends '@Mobicoop/base.html.twig' %}

{% block title %}{% trans from 'meta' %}meta.home.title{% endtrans %}{{ app_name }}{% endblock %}

{% block desc %}{% trans from 'meta' %}meta.home.description{% endtrans %}{% endblock %}

{% block stylesheets %}
{#{{ encore_entry_link_tags("#{assets_prefix ?? ''}home/home") }}#}
{% endblock %}


{% block main %}
<home geo-search-url="{{ geoCompleteUri }}" :user="{{app.user|json_encode}}" {{ searchRegular ? 'regular' : '' }} {{
    searchPunctualDate ? 'punctual-date-optional' : '' }} :community-display="{{homeCommunityDisplay}}"
    :additional-text-display="{{additionalTextDisplay }}" :event-display="{{homeEventDisplay}}"
    :solidary-display="{{homeSolidaryDisplay}}" :display-delete-account="{{logout is defined ? 1 : 0}}"
    :display-unsubscribe-email="{{ unsubscribe is defined ? unsubscribe : 'null' }}"
    :publish-button-always-active="{{ publishButtonAlwaysActive ? " true" : "false" }}"
    :url-mobile="{{urlMobile|json_encode}}"
    :informative-message-active="{{ informativeMessageActive is defined ? informativeMessageActive ? " true" : "false"
    : "false" }}" informative-message-text="{{ informativeMessageText is defined ? informativeMessageText : "" }}"
    :search-component-horizontal="{{ searchComponentHorizontal is defined ? searchComponentHorizontal ? " true"
    : "false" : "false" }}" :map-provider="{{ mapProvider|json_encode }}" :url-tiles="{{ urlTiles|json_encode }}"
    :attribution-copyright="{{ attributionCopyright|json_encode }}"
    :geo-complete-results-order="{{geoCompleteResultsOrder|json_encode}}"
    :geo-complete-palette="{{geoCompletePalette|json_encode}}" {{ geoCompleteChip ? 'geo-complete-chip' : '' }}
<<<<<<< HEAD
    :territory-id="{{ referenceTerritory is defined and referenceTerritory != "" ? referenceTerritory : 'null' }}">
</home>
=======
    :territory-id="{{ referenceTerritory is defined ? referenceTerritory : 'null' }}"></home>
>>>>>>> c8f2c0dc
{% endblock %}<|MERGE_RESOLUTION|>--- conflicted
+++ resolved
@@ -24,10 +24,6 @@
     :attribution-copyright="{{ attributionCopyright|json_encode }}"
     :geo-complete-results-order="{{geoCompleteResultsOrder|json_encode}}"
     :geo-complete-palette="{{geoCompletePalette|json_encode}}" {{ geoCompleteChip ? 'geo-complete-chip' : '' }}
-<<<<<<< HEAD
     :territory-id="{{ referenceTerritory is defined and referenceTerritory != "" ? referenceTerritory : 'null' }}">
 </home>
-=======
-    :territory-id="{{ referenceTerritory is defined ? referenceTerritory : 'null' }}"></home>
->>>>>>> c8f2c0dc
 {% endblock %}