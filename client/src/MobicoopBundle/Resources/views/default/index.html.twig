{% extends '@Mobicoop/base.html.twig' %}

{% block title %}{% trans from 'meta' %}meta.home.title{% endtrans %}{{ app_name }}{% endblock %}

{% block desc %}{% trans from 'meta' %}meta.home.description{% endtrans %}{% endblock %}

{% block stylesheets %}
    {#{{ encore_entry_link_tags("#{assets_prefix ?? ''}home/home") }}#}
{% endblock %}

{% block main %}
    <home
        geo-search-url="{{ geoCompleteUri }}" 
        :user="{{app.user|json_encode}}"
        {{ searchRegular ? 'regular' : '' }}
        {{ searchPunctualDate ? 'punctual-date-optional' : '' }}
        :community-display="{{homeCommunityDisplay}}"
        :additional-text-display="{{additionalTextDisplay }}"
        :event-display="{{homeEventDisplay}}"
        :solidary-display="{{homeSolidaryDisplay}}"
        :display-delete-account="{{logout is defined ? 1 : 0}}"
        :display-unsubscribe-email="{{ unsubscribe is defined ? unsubscribe : 'null' }}"
        :publish-button-always-active="{{ publishButtonAlwaysActive ? "true" : "false" }}"
        :url-mobile="{{urlMobile|json_encode}}"
<<<<<<< HEAD
        :informative-message-active="{{ informativeMessageActive is defined ? "true" : "false" }}"
=======
        :informative-message-active="{{ informativeMessageActive is defined ? informativeMessageActive ? "true" : "false" : "false" }}"
>>>>>>> 9c76563d
        informative-message-text="{{ informativeMessageText is defined ? informativeMessageText : "" }}"
    />
{% endblock %}
<|MERGE_RESOLUTION|>--- conflicted
+++ resolved
@@ -22,11 +22,7 @@
         :display-unsubscribe-email="{{ unsubscribe is defined ? unsubscribe : 'null' }}"
         :publish-button-always-active="{{ publishButtonAlwaysActive ? "true" : "false" }}"
         :url-mobile="{{urlMobile|json_encode}}"
-<<<<<<< HEAD
-        :informative-message-active="{{ informativeMessageActive is defined ? "true" : "false" }}"
-=======
         :informative-message-active="{{ informativeMessageActive is defined ? informativeMessageActive ? "true" : "false" : "false" }}"
->>>>>>> 9c76563d
         informative-message-text="{{ informativeMessageText is defined ? informativeMessageText : "" }}"
     />
 {% endblock %}
