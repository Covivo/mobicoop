{% extends '@Mobicoop/base.html.twig' %}
{% block title %}
  {{ article.title }}
{% endblock %}
{% block stylesheets %}
  {{ encore_entry_link_tags("#{assets_prefix ?? ''}article/article") }}
{% endblock %}
<<<<<<< HEAD
{% block body %}
  <div class="container">
=======
{% block main %}
    <div class="container">
>>>>>>> 5364fd9c
    {% if article %}
      <h1 class="title is-size-1">{{ article.title }}</h1>
      {% for section in article.sections %}
        <h2 class="title">{{ section.title }}</h2>
        <h3 class="subtitle">{{ section.subTitle }}</h3>
        {% for paragraph in  section.paragraphs %}
          <div class="paragraph has-text-justified">
            <p>{{ paragraph.text }}</p>
          </div>
        {% endfor %}
      {% endfor %}
    {% else %}
      <h1 class="title is-size-1">Oups... Cet article n'existe pas encore.</h1>
    {% endif %}
  </div>
{% endblock %}
{% block javascripts %}
  {{ encore_entry_script_tags("#{assets_prefix ?? ''}article/article") }}
{% endblock %}<|MERGE_RESOLUTION|>--- conflicted
+++ resolved
@@ -5,13 +5,8 @@
 {% block stylesheets %}
   {{ encore_entry_link_tags("#{assets_prefix ?? ''}article/article") }}
 {% endblock %}
-<<<<<<< HEAD
-{% block body %}
-  <div class="container">
-=======
 {% block main %}
     <div class="container">
->>>>>>> 5364fd9c
     {% if article %}
       <h1 class="title is-size-1">{{ article.title }}</h1>
       {% for section in article.sections %}
