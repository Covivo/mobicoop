--- conflicted
+++ resolved
@@ -5,8 +5,7 @@
 {% block stylesheets %}
   {{ encore_entry_link_tags("#{assets_prefix ?? ''}community/communities") }}
 {% endblock %}
-<<<<<<< HEAD
-{% block body %}
+{% block main %}
   <section class="hero firstSection">
     <div class="hero-body">
       <div class="container">
@@ -36,16 +35,6 @@
             <p class="subtitle is-6">Créateur de la communauté :
               {{community.user.givenName ~ " " ~ community.user.familyName}}</p>
           </div>
-=======
-{% block main %}
-    <section class="hero firstSection">
-        <div class="hero-body">
-            <div class="container">
-                <h1 class="title">
-                    Description de la communauté
-                </h1>
-            </div>
->>>>>>> 5364fd9c
         </div>
 
         <div class="content">
