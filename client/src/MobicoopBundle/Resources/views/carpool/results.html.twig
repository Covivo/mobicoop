{% extends '@Mobicoop/base.html.twig' %}

{% block title %}{% trans with {'CityA': originTitle, 'CityB': destinationTitle} from 'meta' %}meta.results.title{% endtrans %}{% endblock %}
{% block desc %}{% trans with {'CityA': originTitle, 'CityB': destinationTitle} from 'meta' %}meta.results.description{% endtrans %}{% endblock %}

{% block stylesheets %}
    {#{{ encore_entry_link_tags("#{assets_prefix ?? ''}carpool/results") }}#}
{% endblock %}
{% block main %}
    <matching
	    :carpool-settings-display="{{ carpoolSettingsDisplay ? "true" : "false" }}"
        :age-display="{{ (ageDisplay) ? 'true' : 'false' }}"
        :birthdate-display="{{ birthdateDisplay is defined ? (birthdateDisplay ? 'true' : 'false') : 'false' }}"
        :community-id = "{{ communityId is defined ? (communityId ? communityId : 'null') : 'null' }}"
        :community-proposal-id = "{{ communityProposalId is defined ? (communityProposalId ? communityProposalId : 'null') : 'null' }}"
        :default-role="{{ defaultRole }}"
        :destination = "{{ destination is defined ? destination : 'null' }}"
        :display-logo-no-result="{{ displayLogoNoResult ? 'true' : 'false'}}"
        :external-rdex-journeys="{{ (externalRDEXJourneys) ? 'true' : 'false' }}"
        :fraud-warning-display="{{ (fraudWarningDisplay) ? 'true' : 'false' }}"
        :geo-complete-palette="{{geoCompletePalette|json_encode}}"
        :geo-complete-results-order="{{geoCompleteResultsOrder|json_encode}}"
        :origin = "{{ origin is defined ? origin : 'null' }}"
        :proposal-id = "{{ proposalId is defined ? (proposalId ? proposalId : 'null') : 'null' }}"
        :pt-search="{{ (ptSearch) ? 'true' : 'false' }}"
        :user="{{ app.user|json_encode }}"
        {{ distinguishRegular ? 'distinguish-regular' : '' }}
        {{ geoCompleteChip ? 'geo-complete-chip' : '' }}
        {{ regular is defined ? (regular == 'true' ? 'regular' : '') : '' }}
        {{ searchPunctualDate ? 'punctual-date-optional' : '' }}
        date = "{{ date is defined ? date : '' }}"
        destination-literal = "{{ destinationLiteral is defined ? destinationLiteral : 'null' }}"
        external-id = "{{ externalId is defined ? externalId : '' }}"
        geo-search-url="{{ geoCompleteUri }}"
        origin-literal = "{{ originLiteral is defined ? originLiteral : 'null' }}"
        platform-name="{{ platformName }}"
        time = "{{ time is defined ? time : '' }}"
<<<<<<< HEAD
        :carpool-standard-booking-enabled="{{ carpoolStandardBookingEnabled ? "true" : "false" }}"
	    :carpool-standard-messaging-enabled="{{ carpoolStandardMessagingEnabled ? "true" : "false" }}"
=======
        :date-time-picker="{{ dateTimePicker ? 'true' : 'false'}}"
>>>>>>> 1c4107cd
    />

{% endblock %}<|MERGE_RESOLUTION|>--- conflicted
+++ resolved
@@ -35,12 +35,9 @@
         origin-literal = "{{ originLiteral is defined ? originLiteral : 'null' }}"
         platform-name="{{ platformName }}"
         time = "{{ time is defined ? time : '' }}"
-<<<<<<< HEAD
         :carpool-standard-booking-enabled="{{ carpoolStandardBookingEnabled ? "true" : "false" }}"
 	    :carpool-standard-messaging-enabled="{{ carpoolStandardMessagingEnabled ? "true" : "false" }}"
-=======
         :date-time-picker="{{ dateTimePicker ? 'true' : 'false'}}"
->>>>>>> 1c4107cd
     />
 
 {% endblock %}