--- conflicted
+++ resolved
@@ -14,17 +14,14 @@
     :default-price-km="{{ priceKm }}"
     :communities="{{ communities|json_encode }}"
     :default-margin-time="{{ marginTime }}"
-<<<<<<< HEAD
     url-tiles="{{ urlTiles }}"
     attribution-copyright="{{ attributionCopyright }}"
-=======
     :community="{{ community|json_encode }}"
     :init-origin="{{ initOrigin|json_encode }}"
     :init-destination="{{ initDestination|json_encode }}"
     :init-regular="{{ initRegular|json_encode }}"
     :init-date="{{ initDate|json_encode }}"
     :init-time="{{ initTime|json_encode }}"
->>>>>>> c0de83da
   />
 
 {% endblock %}
