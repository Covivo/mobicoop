{% extends '@Mobicoop/base.html.twig' %}

{% block title %}
  {% trans from 'ui' %}user.login.title{% endtrans %} - {{ app_name }}
{% endblock %}
{% block stylesheets %}
  {#{{ encore_entry_link_tags("#{assets_prefix ?? ''}user/login") }}#}
{% endblock %}

{% block main %}
  <login
      :errormessage="{{ {'value': errorMessage}|json_encode(1) }}"
      :show-facebook-login = "{{ facebook_show ? "true" : "false" }}"
      facebook-login-app-id = "{{ facebook_appid }}"
<<<<<<< HEAD
      :proposal-id = "{{ proposalId is defined ? (proposalId ? proposalId : 'null') : 'null' }}"
=======
      :sign-up-link-in-connection = "{{ signUpLinkInConnection ? "true" : "false" }}"
>>>>>>> 102d07bb
  />
{% endblock %}<|MERGE_RESOLUTION|>--- conflicted
+++ resolved
@@ -12,10 +12,7 @@
       :errormessage="{{ {'value': errorMessage}|json_encode(1) }}"
       :show-facebook-login = "{{ facebook_show ? "true" : "false" }}"
       facebook-login-app-id = "{{ facebook_appid }}"
-<<<<<<< HEAD
       :proposal-id = "{{ proposalId is defined ? (proposalId ? proposalId : 'null') : 'null' }}"
-=======
       :sign-up-link-in-connection = "{{ signUpLinkInConnection ? "true" : "false" }}"
->>>>>>> 102d07bb
   />
 {% endblock %}