--- conflicted
+++ resolved
@@ -9,15 +9,6 @@
 
 {% block body %}
 
-<<<<<<< HEAD
-  <section class="hero is-primary">
-    <div class="hero-body">
-      <div class="container">
-        <h1 class="title">
-          {% trans from 'ui' %}user.messages.h1{% endtrans %}
-        </h1>
-      </div>
-=======
 <section class="hero is-primary">
 	<div class="hero-body">
     	<div class="container">
@@ -43,7 +34,6 @@
     	{% else %}
       		<span class="tag is-danger">No messages yet.</span>
       	{% endif %}
->>>>>>> 6665e07b
     </div>
   </section>
 
