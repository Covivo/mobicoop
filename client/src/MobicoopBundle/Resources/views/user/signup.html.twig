--- conflicted
+++ resolved
@@ -8,30 +8,9 @@
 {% endblock %}
 {% block main %}
 
-<<<<<<< HEAD
-            <Signupform
-                    age-min="{{ ageMin }}"
-                    age-max="{{ ageMax }}"
-                    geo-search-url="{{ geoCompleteUri }}"
-                    sent-token="{{ csrf_token('user-signup') }}"
-                    :show-facebook-sign-up = "{{ facebook_show ? "true" : "false" }}"
-                    facebook-login-app-id = "{{ facebook_appid }}"
-                    :required-home-address = "{{ required_home_address ? "true" : "false" }}"
-                    :required-community = "{{ required_community  ? "true" : "false" }}"
-                    :community-show = "{{ community_show ? "true" : "false"  }}"
-                    :id = "{{ id is defined ? (id ? id : 'null') : 'null' }}"
-                    type="{{ type }}"
-                    :login-link-in-connection = "{{ loginLinkInConnection ? "true" : "false" }}"
-                    :signup-rgpd-infos = "{{ signup_rgpd_infos|json_encode }}"
-                    :news-subscription-default = "{{ newsSubscription ? "true" : "false" }}"
-                    :birth-date-display = "{{ birthDateDisplay ? "true" : "false" }}"
-                    :sso-button-display = "{{ ssoButtonDisplay ? "true" : "false" }}"
-                    />
-=======
   {% if error %}
       <span class="tag is-danger">An error occured.</span>
   {% endif %}
->>>>>>> 1c48ee56
 
   <Signupform
     age-min="{{ ageMin }}"
