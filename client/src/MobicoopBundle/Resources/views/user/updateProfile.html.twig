{% extends '@Mobicoop/base.html.twig' %}

{% block title %}
  {% trans from 'ui' %}user.profile.title{% endtrans %}
{% endblock %}
{% block stylesheets %}
  {#{{ encore_entry_link_tags("#{assets_prefix ?? ''}user/profile") }}#}
{% endblock %}

{% block main %}


<<<<<<< HEAD
    		<Profile 
			:user="{{app.user|json_encode}}"
			geo-search-url="{{ geoCompleteUri }}"
 			age-min="{{ ageMin }}"
            age-max="{{ ageMax }}"
			avatar-size="{{ userAvatarSize }}"
			url-alt-avatar="{{ urlAltUserAvatar }}"
        	avatar-version="{{ userAvatarVersion }}"
			></Profile>
=======
			<Profile 
				:user="{{app.user|json_encode}}"
				geo-search-url="{{ geoCompleteUri }}"
				age-min="{{ ageMin }}"
				age-max="{{ ageMax }}"
				:alerts="{{ alerts|json_encode }}"
			/>
>>>>>>> 05a20776

{% endblock %}<|MERGE_RESOLUTION|>--- conflicted
+++ resolved
@@ -9,8 +9,6 @@
 
 {% block main %}
 
-
-<<<<<<< HEAD
     		<Profile 
 			:user="{{app.user|json_encode}}"
 			geo-search-url="{{ geoCompleteUri }}"
@@ -19,15 +17,7 @@
 			avatar-size="{{ userAvatarSize }}"
 			url-alt-avatar="{{ urlAltUserAvatar }}"
         	avatar-version="{{ userAvatarVersion }}"
+        	:alerts="{{ alerts|json_encode }}"
 			></Profile>
-=======
-			<Profile 
-				:user="{{app.user|json_encode}}"
-				geo-search-url="{{ geoCompleteUri }}"
-				age-min="{{ ageMin }}"
-				age-max="{{ ageMax }}"
-				:alerts="{{ alerts|json_encode }}"
-			/>
->>>>>>> 05a20776
 
 {% endblock %}