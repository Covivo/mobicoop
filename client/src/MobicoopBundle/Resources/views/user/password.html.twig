{% extends '@Mobicoop/base.html.twig' %}

{% block title %}{% trans from 'ui' %}user.profile_password_update.title{% endtrans %}{% endblock %}

<<<<<<< HEAD
{% block body %}
{% if waitParametersForMail is defined and not waitParametersForMail %}
	<section class="hero is-passur">
		<div class="hero-body">
			<div class="container">
				<h1 class="title">
					Mobicoop - {% trans from 'ui' %}user.profile_password_update.h1{% endtrans %}
				</h1>
			</div>
		</div>
	</section>
=======
{% block main %}
>>>>>>> 027e2eb3

	<section class="section">
		<div class="container">
			{% if user %}
				{% if error %}
				<span class="tag is-danger">An error occured.</span>
				{% endif %}
				{{ form_start(form) }}
				{{ form_row(form.password) }}
				{{ form_row(form._token) }}
				{{ form_row(form.submit) }}
				{{ form_end(form, {'render_rest': false}) }}
			{% else %}
				<span class="tag is-danger">User not found.</span>
			{% endif %}
		</div>
	</section>
{% else %}

{% endif %}

	<h1 class="title">
		Mobicoop - {% trans from 'ui' %}user.profile_password_update.h1{% endtrans %}
	</h1>
    {{ form_start(form) }}
    {{ form_end(form) }}
{% endblock %}<|MERGE_RESOLUTION|>--- conflicted
+++ resolved
@@ -2,8 +2,7 @@
 
 {% block title %}{% trans from 'ui' %}user.profile_password_update.title{% endtrans %}{% endblock %}
 
-<<<<<<< HEAD
-{% block body %}
+{% block main %}
 {% if waitParametersForMail is defined and not waitParametersForMail %}
 	<section class="hero is-passur">
 		<div class="hero-body">
@@ -14,10 +13,6 @@
 			</div>
 		</div>
 	</section>
-=======
-{% block main %}
->>>>>>> 027e2eb3
-
 	<section class="section">
 		<div class="container">
 			{% if user %}
