--- conflicted
+++ resolved
@@ -341,11 +341,8 @@
      */
     public function post(ResourceInterface $object, ?string $operation = null): Response
     {
-<<<<<<< HEAD
-=======
-        var_dump($this->serializer->serialize($object, self::SERIALIZER_ENCODER, ['groups'=>['post']]));
-        exit;
->>>>>>> c8fa10dc
+        // var_dump($this->serializer->serialize($object, self::SERIALIZER_ENCODER, ['groups'=>['post']]));
+        // exit;
         $op = '';
         if (!is_null($operation)) {
             $op = '/'.$operation;
