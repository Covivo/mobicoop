<?php

/**
 * Copyright (c) 2019, MOBICOOP. All rights reserved.
 * This project is dual licensed under AGPL and proprietary licence.
 ***************************
 *    This program is free software: you can redistribute it and/or modify
 *    it under the terms of the GNU Affero General Public License as
 *    published by the Free Software Foundation, either version 3 of the
 *    License, or (at your option) any later version.
 *
 *    This program is distributed in the hope that it will be useful,
 *    but WITHOUT ANY WARRANTY; without even the implied warranty of
 *    MERCHANTABILITY or FITNESS FOR A PARTICULAR PURPOSE.  See the
 *    GNU Affero General Public License for more details.
 *
 *    You should have received a copy of the GNU Affero General Public License
 *    along with this program.  If not, see <gnu.org/licenses>.
 ***************************
 *    Licence MOBICOOP described in the file
 *    LICENSE
 **************************/

namespace Mobicoop\Bundle\MobicoopBundle\Carpool\Service;

use Mobicoop\Bundle\MobicoopBundle\Carpool\Entity\Ad;
use Mobicoop\Bundle\MobicoopBundle\Api\Service\DataProvider;
use Symfony\Component\Security\Core\Security;

/**
 * Ad management service.
 */
class AdManager
{
    private $dataProvider;

    private $security;

    /**
     * Constructor.
     *
     * @param DataProvider $dataProvider
     * @param Security $security
     * @throws \ReflectionException
     */
    public function __construct(DataProvider $dataProvider, Security $security)
    {
        $this->dataProvider = $dataProvider;
        $this->dataProvider->setClass(Ad::class, Ad::RESOURCE_NAME);
        $this->dataProvider->setFormat(DataProvider::RETURN_OBJECT);
        $this->security = $security;
    }

    /**
     * Get an ad and its results
     *
     * @param int $id       The ad id
     * @param array|null    The filters to apply to the results
     * @return Ad|null
     */
    public function getAd(int $id, ?array $filters = null)
    {
        if ($data = $this->dataProvider->getItem($id, $filters)) {
            return $data->getValue();
        }
        return null;
    }

    /**
     * Get full ad data
     *
     * @param int $id
     * @return Ad|null
     */
    public function getFullAd(int $id)
    {
        if ($data = $this->dataProvider->getSpecialItem($id, 'full')) {
            return $data->getValue();
        }
        return null;
    }

    /**
     * Create an ad. The ad can be a search.
     *
     * @param array $data   The data used to create the ad
     * @return Ad
     */
    public function createAd(array $data)
    {
        $ad = $this->mapAd($data);
        // creation of the ad
        $response = $this->dataProvider->post($ad);
        if ($response->getCode() != 201) {
            return $response->getValue();
        }

        return $response->getValue();
    }

    /**
     * Get all results for a search.
     *
     * @param array $origin               The origin address
     * @param array $destination          The destination address
     * @param \Datetime $date               The date in a Datetime object
     * @param \Datetime $time               The time in a Datetime object
     * @param boolean $regular              The trip is regular
     * @param boolean|null $strictDate      Strict date
     * @param boolean $strictPunctual       Strictly punctual
     * @param boolean $strictRegular        Strictly regular
     * @param integer|null $role            Role (driver and/or passenger)
     * @param integer|null $userId          User id of the requester (to exclude its own results)
     * @param integer $communityId          Community id of the requester (to get only results from that community)
     * @param array|null $filters           Filters and order choices
     * @return array|null The matchings found or null if not found.
     */
    public function getResultsForSearch(
        array $origin,
        array $destination,
        \Datetime $date,
        ?\Datetime $time,
        bool $regular,
        ?bool $strictDate = null,
        ?bool $strictPunctual = null,
        ?bool $strictRegular = null,
        ?int $role = null,
        ?int $userId = null,
        ?int $communityId = null,
        ?array $filters = null
    ) {
        // we set the params
        $params = [
            "origin" => $origin,
            "destination" => $destination,
            "waypoints" => [],
            "outwardDate" => $date,
            "regular" => $regular,
            "search" => true,
            "communities" => []
        ];
        if (!is_null($strictDate)) {
            $params["strictDate"] = $strictDate;
        }
        if (!is_null($time)) {
            $params["outwardTime"] = $time;
        }
        if (!is_null($strictPunctual)) {
            $params["strictPunctual"] = $strictPunctual;
        }
        if (!is_null($strictRegular)) {
            $params["strictRegular"] = $strictRegular;
        }
        if (!is_null($role)) {
            $params["driver"] = $role == 1 || $role == 3;
            $params["passenger"] = $role == 2 || $role == 3;
        }
        if (!is_null($userId)) {
            $params["userId"] = $userId;
        }
        if (!is_null($communityId)) {
            $params["communities"] = [$communityId];
        }
        if (!is_null($filters)) {
            $params["filters"] = $filters;
        }
        return $this->createAd($params);
    }

    /**
     * Create an ask from an ad result
     *
     * @param array $data           The data used to create the ask
     * @param boolean|null $formal  If the ask is formal
     * @return void
     */
    public function createAsk(array $params, ?bool $formal=false)
    {
        if (!isset($params['regular']) || !isset($params['adId']) || !isset($params['matchingId'])) {
            return null;
        }

        $ad = new Ad();

        // role
        $ad->setRole($params['driver'] ? ($params['passenger'] ? Ad::ROLE_DRIVER_OR_PASSENGER : Ad::ROLE_DRIVER) : Ad::ROLE_PASSENGER);

        // ad
        $ad->setAdId($params['adId']);

        // matching
        $ad->setMatchingId($params['matchingId']);

        if ($params['regular'] && $formal) {
            // formal regular ask, we have to transform the outward and return schedule to a unique schedule array
            if (!isset($params['outwardSchedule']) && !isset($params['returnSchedule'])) {
                return null;
            }
            $schedule  = [];
            $days = ["mon","tue","wed","thu","fri","sat","sun"];
            foreach ($days as $day) {
                if (isset($params['outwardSchedule'][$day.'Time']) && !is_null($params['outwardSchedule'][$day.'Time'])) {
                    if (isset($params['returnSchedule'][$day.'Time']) && !is_null($params['returnSchedule'][$day.'Time'])) {
                        $schedule[] = [
                            'outwardTime' => $params['outwardSchedule'][$day.'Time'],
                            'returnTime' => $params['returnSchedule'][$day.'Time'],
                            $day => true
                        ];
                    } else {
                        $schedule[] = [
                            'outwardTime' => $params['outwardSchedule'][$day.'Time'],
                            'returnTime' => '',
                            $day => true
                        ];
                    }
                } elseif (isset($params['returnSchedule'][$day.'Time']) && !is_null($params['returnSchedule'][$day.'Time'])) {
                    $schedule[] = [
                        'outwardTime' => '',
                        'returnTime' => $params['returnSchedule'][$day.'Time'],
                        $day => true
                    ];
                }
            }
            $ad->setSchedule($schedule);
            $ad->setOutwardDate(\DateTime::createFromFormat('Y-m-d', $params['fromDate']));
            $ad->setOutwardLimitdate(\DateTime::createFromFormat('Y-m-d', $params['toDate']));
        } else {
            // punctual or contact ask
        }
        
        // creation of the ad ask
        if ($formal) {
            $response = $this->dataProvider->post($ad, 'ask');
        } else {
            $response = $this->dataProvider->post($ad, 'contact');
        }
        if ($response->getCode() != 201) {
            return $response->getValue();
        }

        return $response->getValue();
    }

    /**
     * Get an ad and its results by its related Ask
     *
     * @param int $askId   Id of the related Ask
     * @param int $userId  The user that make the request
     * @return Ad|null
     */
    public function getAdAsk(int $askId, int $userId)
    {
        if ($data = $this->dataProvider->getSpecialItem($askId, "ask", ["userId"=>$userId], true)) {
            return $data->getValue();
        }
        return null;
    }

    /**
     * Update an Ask via the Ad
     *
     * @param int $ad   The ad to update
     * @param int $userId  The user that make the request
     * @return Ad|null
     */
    public function updateAdAsk(Ad $ad, int $userId)
    {
        if ($data = $this->dataProvider->putSpecial($ad, null, "ask", ["userId"=>$userId], true)) {
            return $data->getValue();
        }
        return null;
    }

    /**
     * Update an Ad
     *
     * @param array $data
     * @param Ad|null $ad - the current ad before update
     * @return array|object
     * @throws \Exception
     */
    public function updateAd(array $data, Ad $ad = null)
    {
        $ad = $this->mapAd($data, $ad);
        if ($data = $this->dataProvider->put($ad, null, ["mail_search_link" => $data["mailSearchLink"]])) {
            return $data->getValue();
        }
        return null;
    }

    /**
     * Delete an Ad
     *
     * @param int $id The id of the ad to delete
     *
     * @param array $data
     * @return boolean The result of the deletion.
     */
    public function deleteAd(int $id, ?array $data)
    {
        if ($response = $this->dataProvider->delete($id, $data)) {
            return $response->getValue();
        }
        return null;
    }

    /**
     * Map data json array to and Ad
     *
     * @param array $data
     * @param Ad $ad - the current Ad before update
     * @return Ad
     * @throws \Exception
     */
    public function mapAd(array $data, Ad $ad = null): Ad
    {
        if (is_null($ad)) {
            $ad = new Ad();
        }

        $poster = $this->security->getUser();

        if (!is_null($poster) && isset($data['userDelegated']) && $data['userDelegated'] != $poster->getId()) {
            $data['userId'] = $data['userDelegated'];
            $data['posterId'] = $poster->getId();
        } elseif (!is_null($poster)) {
            $data['userId'] = $poster->getId();
        }
        if (!isset($data['outwardDate']) || $data['outwardDate'] == '') {
            $data['outwardDate'] = new \DateTime();
        } elseif (is_string($data['outwardDate'])) {
            $data['outwardDate'] = \DateTime::createFromFormat('Y-m-d', $data['outwardDate']);
        }
        if (isset($data['returnDate']) && is_string($data['returnDate']) && $data['returnDate'] != '') {
            $data['returnDate'] = \DateTime::createFromFormat('Y-m-d', $data['returnDate']);
            $ad->setOneWay(false); // only for punctual journey
        } else {
            $ad->setOneWay(true); // only for punctual journey
        }

        // one-way for regular
        if (isset($data['regular']) && $data['regular'] && isset($data['schedules'])) {
            $ad->setOneWay(true);
            foreach ($data['schedules'] as $schedule) {
                if (isset($schedule['returnTime'])) {
                    $ad->setOneWay(false);
                }
            }
        }

        if (isset($data["id"])) {
            $ad->setId($data["id"]);
            $ad->setAdId($data["id"]);
            $ad->setProposalId($data["id"]);
        }

        if (isset($data["paused"])) {
            $ad->setPaused($data["paused"]);
        }

        // the ad is a search ?
        // by defaut a search is a round trip
        if (isset($data['search'])) {
            $ad->setSearch($data['search']);
            $ad->setOneWay(false);
        }

        // role
        if (isset($data['driver']) || isset($data['passenger'])) {
            $ad->setRole(isset($data['driver']) && $data['driver']
                ? isset($data['passenger']) && $data['passenger']
                    ? Ad::ROLE_DRIVER_OR_PASSENGER
                    : Ad::ROLE_DRIVER
                : Ad::ROLE_PASSENGER);
        }

        // frequency
        if (isset($data['regular'])) {
            $ad->setFrequency($data['regular'] ? Ad::FREQUENCY_REGULAR : Ad::FREQUENCY_PUNCTUAL);
        }

        // outward waypoints
        if (isset($data['origin']) && isset($data['waypoints'])) {
            $outwardWaypoints[] = $data['origin'];
            $returnWaypoints = null;
            foreach ($data['waypoints'] as $waypoint) {
                if ($waypoint['visible']) {
                    $outwardWaypoints[] = $waypoint['address'];
                }
            }
            $outwardWaypoints[] = $data['destination'];
            
            if (!$ad->isOneWay()) {
                $returnWaypoints = array_reverse($outwardWaypoints, false);
            }
            $ad->setOutwardWaypoints($outwardWaypoints);
            $ad->setReturnWaypoints($returnWaypoints);
        }

        // date and time
        if ($ad->getFrequency() == Ad::FREQUENCY_REGULAR) {
            if (isset($data['fromDate'])) {
                $ad->setOutwardDate(\DateTime::createFromFormat('Y-m-d', $data['fromDate']));
            } else {
                $ad->setOutwardDate(new \Datetime());
            }
            if (isset($data['toDate'])) {
                $ad->setOutwardLimitdate(\DateTime::createFromFormat('Y-m-d', $data['toDate']));
            }
            if (isset($data['schedules'])) {
                $ad->setSchedule($data['schedules']);
            }
        } elseif (isset($data['outwardDate'])) {
            $ad->setOutwardDate($data['outwardDate']);
            $ad->setOutwardTime(isset($data['outwardTime']) ? $data['outwardTime'] : null);
            if (isset($data['returnDate']) && isset($data['returnTime'])) {
                $ad->setOneWay(false);
                $ad->setReturnDate($data['returnDate']);
                $ad->setReturnTime($data['returnTime']);
            }
        }

        if (isset($data["strictDate"])) {
            $ad->setStrictDate($data["strictDate"]);
        }
        if (isset($data["strictPunctual"])) {
            $ad->setStrictPunctual($data["strictPunctual"]);
        }
        if (isset($data["strictRegular"])) {
            $ad->setStrictRegular($data["strictRegular"]);
        }

        // prices
        if (isset($data['priceKm'])) {
            $ad->setPriceKm($data['priceKm']);
        }
        if (isset($data['outwardDriverPrice'])) {
            $ad->setOutwardDriverPrice($data['outwardDriverPrice']);
        }
        if (isset($data['returnDriverPrice'])) {
            $ad->setReturnDriverPrice($data['returnDriverPrice']);
        }
        if (isset($data['outwardPassengerPrice'])) {
            $ad->setOutwardPassengerPrice($data['outwardPassengerPrice']);
        }
        if (isset($data['returnPassengerPrice'])) {
            $ad->setReturnPassengerPrice($data['returnPassengerPrice']);
        }

        // seats
        if (isset($data['seatsDriver'])) {
            $ad->setSeatsDriver($data['seatsDriver']);
        }
        if (isset($data['seatsPassenger'])) {
            $ad->setSeatsPassenger($data['seatsPassenger']);
        }

        // luggage
        if (isset($data['luggage'])) {
            $ad->setLuggage($data['luggage']);
        }

        // bike
        if (isset($data['bike'])) {
            $ad->setBike($data['bike']);
        }

        // backseats
        if (isset($data['backSeats'])) {
            $ad->setBackSeats($data['backSeats']);
        }
        // solidary
        if (isset($data['solidary'])) {
            $ad->setSolidary($data['solidary']);
        }

        // solidary exclusive
        if (isset($data['solidaryExclusive'])) {
            $ad->setSolidaryExclusive($data['solidaryExclusive']);
        }

        // avoid motorway
        if (isset($data['avoidMotorway'])) {
            $ad->setSolidary($data['avoidMotorway']);
        }

        // avoid toll
        if (isset($data['avoidToll'])) {
            $ad->setSolidary($data['avoidToll']);
        }

        // message
        if (isset($data['message'])) {
            $ad->setComment($data['message']);
        }

        // user
        if (isset($data['userId'])) {
            $ad->setUserId($data['userId']);
        }
        // we check if the ad is posted for another user (delegation)
        if (isset($data['posterId'])) {
            $ad->setPosterId($data['posterId']);
        }

        // communities
        if (isset($data['communities'])) {
            $ad->setCommunities($data['communities']);
        }

        //Gestion events : If an event is set as destination or arrival, we set the event in proposal
        if ((isset($data['origin']['event']) && $data['origin']['event'] != null) || (isset($data['destination']['event']) && $data['destination']['event'] != null)) {
            $event = $data['origin']['event']  != null ? $data['origin']['event'] : $data['destination']['event'];
<<<<<<< HEAD
            $ad->setEventId($event["id"]);
=======
            if (isset($event['id'])) {
                $ad->setEventId($event["id"]);
            } else {
                // this is an HOTFIX ==> TODO fix correctly the issue
                $ad->setEventId(str_replace("/events/", "", $event));
            }
>>>>>>> 3924e112
        }
        
        // filters
        if (isset($data['filters'])) {
            $ad->setFilters($data['filters']);
        }

        if (isset($data['cancellationMessage'])) {
            $ad->setCancellationMessage($data['cancellationMessage']);
        }

        if (isset($data['deletionMessage'])) {
            $ad->setDeletionMessage($data['deletionMessage']);
        }

        if (isset($data['deleterId'])) {
            $ad->setDeleterId($data['deleterId']);
        }

        return $ad;
    }
}<|MERGE_RESOLUTION|>--- conflicted
+++ resolved
@@ -511,16 +511,12 @@
         //Gestion events : If an event is set as destination or arrival, we set the event in proposal
         if ((isset($data['origin']['event']) && $data['origin']['event'] != null) || (isset($data['destination']['event']) && $data['destination']['event'] != null)) {
             $event = $data['origin']['event']  != null ? $data['origin']['event'] : $data['destination']['event'];
-<<<<<<< HEAD
-            $ad->setEventId($event["id"]);
-=======
             if (isset($event['id'])) {
                 $ad->setEventId($event["id"]);
             } else {
                 // this is an HOTFIX ==> TODO fix correctly the issue
                 $ad->setEventId(str_replace("/events/", "", $event));
             }
->>>>>>> 3924e112
         }
         
         // filters
