--- conflicted
+++ resolved
@@ -76,23 +76,17 @@
 
     protected function voteOnAttribute($attribute, $subject, TokenInterface $token)
     {
-        $user = $token->getUser();
-
         switch ($attribute) {
             case self::CREATE_AD:
                 return $this->canCreateAd();
             case self::CREATE_FIRST_AD:
                 return $this->canCreateFirstAd();
             case self::DELETE_AD:
-<<<<<<< HEAD
-                return $this->canDeleteAd($ad);
-=======
-                return $this->canDeleteAd($subject, $user);
->>>>>>> 09570c58
+                return $this->canDeleteAd($subject);
             case self::UPDATE_AD:
                 return $this->canUpdateAd($subject);
             case self::RESULTS:
-                return $this->canViewAdResults($subject, $user);
+                return $this->canViewAdResults($subject);
         }
 
         throw new \LogicException('This code should not be reached!');
@@ -104,9 +98,6 @@
         return true;
     }
 
-<<<<<<< HEAD
-    private function canDeleteAd($adId)
-=======
     private function canCreateFirstAd()
     {
         $user = $this->security->getUser();
@@ -119,15 +110,14 @@
         return true;
     }
 
-    private function canDeleteAd(Proposal $proposal, User $user)
->>>>>>> 09570c58
+    private function canDeleteAd(Ad $ad)
     {
         $user = $this->security->getUser();
         // only registered users can delete ad
         if (!$user instanceof User) {
             return false;
         }
-        return $this->permissionManager->checkPermission('ad_delete', $user, $adId);
+        return $this->permissionManager->checkPermission('ad_delete', $user, $ad->getId());
     }
 
     private function canUpdateAd(Ad $ad)
@@ -147,8 +137,9 @@
         return $this->permissionManager->checkPermission('ad_update_self', $user, $ad->getId());
     }
 
-    private function canViewAdResults(Ad $ad, User $user)
+    private function canViewAdResults(Ad $ad)
     {
+        $user = $this->security->getUser();
         // only registered users can view ad results
         if (!$user instanceof User) {
             return false;
