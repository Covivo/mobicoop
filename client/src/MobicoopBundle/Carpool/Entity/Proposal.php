<?php

/**
 * Copyright (c) 2018, MOBICOOP. All rights reserved.
 * This project is dual licensed under AGPL and proprietary licence.
 ***************************
 *    This program is free software: you can redistribute it and/or modify
 *    it under the terms of the GNU Affero General Public License as
 *    published by the Free Software Foundation, either version 3 of the
 *    License, or (at your option) any later version.
 *
 *    This program is distributed in the hope that it will be useful,
 *    but WITHOUT ANY WARRANTY; without even the implied warranty of
 *    MERCHANTABILITY or FITNESS FOR A PARTICULAR PURPOSE.  See the
 *    GNU Affero General Public License for more details.
 *
 *    You should have received a copy of the GNU Affero General Public License
 *    along with this program.  If not, see <gnu.org/licenses>.
 ***************************
 *    Licence MOBICOOP described in the file
 *    LICENSE
 **************************/

namespace Mobicoop\Bundle\MobicoopBundle\Carpool\Entity;

use Doctrine\Common\Collections\Collection;
use Doctrine\Common\Collections\ArrayCollection;
use Symfony\Component\Serializer\Annotation\Groups;
use Symfony\Component\Validator\Constraints as Assert;
use Mobicoop\Bundle\MobicoopBundle\Api\Entity\ResourceInterface;
use Mobicoop\Bundle\MobicoopBundle\User\Entity\User;
use Mobicoop\Bundle\MobicoopBundle\Community\Entity\Community;
use Mobicoop\Bundle\MobicoopBundle\Travel\Entity\TravelMode;

/**
 * Carpooling : proposal (offer from a driver / request from a passenger).
 */
class Proposal implements ResourceInterface, \JsonSerializable
{
    const TYPE_ONE_WAY = 1;
    const TYPE_OUTWARD = 2;
    const TYPE_RETURN = 3;
    
    const TYPE = [
            "one_way"=>self::TYPE_ONE_WAY,
            "return"=>self::TYPE_OUTWARD
    ];

    // proposal validity in years if no end date provided
    const PROPOSAL_VALIDITY = 10;
    
    /**
     * @var int The id of this proposal.
     * @Groups({"post","put"})
     */
    private $id;
    
    /**
     * @var string|null The iri of this proposal.
     * @Groups({"post","put"})
     */
    private $iri;

    /**
     * @var string|null Linked proposal for a round trip (return or outward journey).
     * /!\ for now we must pass the IRI !!!
     * @Groups({"post","put"})
     */
    private $proposalLinked;
    
    /**
     * @var User|null User for whom the proposal is submitted (in general the user itself, except when it is a "posting for").
     * @Groups({"post","put"})
     */
    private $user;

    /**
     * @var User|null User that create the proposal for another user.
     * @Groups({"post","put"})
     */
    private $userDelegate;

    /**
    * @var int Proposal type (one way / outward / return).
    * @Groups({"post","put"})
    */
    private $type;
    
    /**
     * @var string|null A comment about the proposal.
     * @Groups({"post","put"})
     */
    private $comment;

    /**
     * @var Waypoint[] The waypoints of the proposal.
     * @Groups({"post","put"})
     *
     * @Assert\NotBlank
     */
    private $waypoints;
    
    /**
     * @var TravelMode[]|null The travel modes accepted if the proposal is a request.
     */
    private $travelModes;

    /**
     * @var ArrayCollection|null The communities related to the proposal.
     *
     * @Groups({"post","put"})
     */
    private $communities;

    /**
     * @var Matching[]|null The matching of the proposal (if proposal is an offer).
     */
    private $matchingOffers;

    /**
     * @var Matching[]|null The matching of the proposal (if proposal is a request).
     */
    private $matchingRequests;

    /**
     * @var Criteria The criteria applied to the proposal.
     * @Groups({"post","put"})
     *
     * @Assert\NotBlank
     */
    private $criteria;
    
    /**
     * @var IndividualStop[] The individual stops of the proposal.
     */
    private $individualStops;
    
    /**
     * @var Proposal|null The proposal we know that already matched by this new proposal
     * @Groups({"post","put"})
     */
    private $matchedProposal;

    public function __construct($id=null)
    {
        if ($id) {
            $this->setId($id);
            $this->setIri("/proposals/".$id);
        }
        $this->waypoints = new ArrayCollection();
        $this->travelModes = new ArrayCollection();
        $this->communities = new ArrayCollection();
        $this->matchingOffers = new ArrayCollection();
        $this->matchingRequests = new ArrayCollection();
        $this->individualStops = new ArrayCollection();
    }

    public function __clone()
    {
        // when we clone a Proposal we keep only the basic properties, we re-initialize all the collections
        $this->waypoints = new ArrayCollection();
        $this->travelModes = new ArrayCollection();
        $this->communities = new ArrayCollection();
        $this->matchingOffers = new ArrayCollection();
        $this->matchingRequests = new ArrayCollection();
        $this->individualStops = new ArrayCollection();
    }

    public function getId(): ?int
    {
        return $this->id;
    }
    
    public function setId(int $id)
    {
        $this->id = $id;
    }
    
    public function getIri()
    {
        return $this->iri;
    }
    
    public function setIri($iri)
    {
        $this->iri = $iri;
    }
    
    public function getType(): ?int
    {
        return $this->type;
    }
    
    public function setType(int $type): self
    {
        $this->type = $type;
        
        return $this;
    }
    
    public function getComment(): ?string
    {
        return $this->comment;
    }
    
    public function setComment(?string $comment): self
    {
        $this->comment = $comment;
        
        return $this;
    }
    
    public function getProposalLinked(): ?self
    {
        return $this->proposalLinked;
    }
    
    public function setProposalLinked(?Proposal $proposalLinked): self
    {
        $this->proposalLinked = $proposalLinked;
        
        // set (or unset) the owning side of the relation if necessary
        // $newProposalLinked = $proposalLinked === null ? null : $this;
        // if ($newProposalLinked !== $proposalLinked->getProposalLinked()) {
        //     $proposalLinked->setProposalLinked($newProposalLinked);
        // }
        
        return $this;
    }
    
    public function getUser(): ?User
    {
        return $this->user;
    }
    
    public function setUser(?User $user): self
    {
        $this->user = $user;
        
        return $this;
    }

    public function getUserDelegate(): ?User
    {
        return $this->userDelegate;
    }
    
    public function setUserDelegate(?User $userDelegate): self
    {
        $this->userDelegate = $userDelegate;
        
        return $this;
    }
    
    /**
     * @return Collection|Waypoint[]
     */
    public function getWaypoints(): Collection
    {
        return $this->waypoints;
    }
    
    public function addWaypoint(Waypoint $waypoint): self
    {
        if (!$this->waypoints->contains($waypoint)) {
            $this->waypoints[] = $waypoint;
            $waypoint->setProposal($this);
        }
        
        return $this;
    }
    
    public function removeWaypoint(Waypoint $waypoint): self
    {
        if ($this->waypoints->contains($waypoint)) {
            $this->waypoints->removeElement($waypoint);
            // set the owning side to null (unless already changed)
            if ($waypoint->getProposal() === $this) {
                $waypoint->setProposal(null);
            }
        }
        
        return $this;
    }
    
    /**
     * @return Collection|TravelMode[]
     */
    public function getTravelModes(): Collection
    {
        return $this->travelModes;
    }
    
    public function addTravelMode(TravelMode $travelMode): self
    {
        if (!$this->travelModes->contains($travelMode)) {
            $this->travelModes[] = $travelMode;
        }
        
        return $this;
    }
    
    public function removeTravelMode(TravelMode $travelMode): self
    {
        if ($this->travelModes->contains($travelMode)) {
            $this->travelModes->removeElement($travelMode);
        }
        
        return $this;
    }

    public function getCommunities()
    {
        return $this->communities->getValues();
    }

    // we can add a community as a full community object or with its IRI
    public function addCommunity($community): self
    {
        if (!$this->communities->contains($community)) {
            $this->communities[] = $community;
        }
        return $this;
    }

    public function removeCommunity($community): self
    {
        if ($this->communities->contains($community)) {
            $this->communities->removeElement($community);
        }

        return $this;
    }

    
    /**
     * @return Collection|Matching[]
     */
    public function getMatchingRequests(): Collection
    {
        return $this->matchingRequests;
    }
    
    public function addMatchingRequest(Matching $matchingRequest): self
    {
        if (!$this->matchingRequests->contains($matchingRequest)) {
            $this->matchingRequests[] = $matchingRequest;
            $matchingRequest->setProposalRequest($this);
        }
        
        return $this;
    }
    
    public function removeMatchingRequest(Matching $matchingRequest): self
    {
        if ($this->matchingRequests->contains($matchingRequest)) {
            $this->matchingRequests->removeElement($matchingRequest);
            // set the owning side to null (unless already changed)
            if ($matchingRequest->getProposalRequest() === $this) {
                $matchingRequest->setProposalRequest(null);
            }
        }
        
        return $this;
    }
    
    /**
     * @return Collection|Matching[]
     */
    public function getMatchingOffers(): Collection
    {
        return $this->matchingOffers;
    }
    
    public function addMatchingOffer(Matching $matchingOffer): self
    {
        if (!$this->matchingOffers->contains($matchingOffer)) {
            $this->matchingOffers[] = $matchingOffer;
            $matchingOffer->setProposalOffer($this);
        }
        
        return $this;
    }
    
    public function removeMatchingOffer(Matching $matchingOffer): self
    {
        if ($this->matchingOffers->contains($matchingOffer)) {
            $this->matchingOffers->removeElement($matchingOffer);
            // set the owning side to null (unless already changed)
            if ($matchingOffer->getProposalOffer() === $this) {
                $matchingOffer->setProposalOffer(null);
            }
        }
        
        return $this;
    }
    
    public function getCriteria(): ?Criteria
    {
        return $this->criteria;
    }
    
    public function setCriteria(Criteria $criteria): self
    {
        $this->criteria = $criteria;
        
        return $this;
    }
    
    /**
     * @return Collection|IndividualStop[]
     */
    public function getIndividualStops(): Collection
    {
        return $this->individualStops;
    }
    
    public function addIndividualStop(IndividualStop $individualStop): self
    {
        if (!$this->individualStops->contains($individualStop)) {
            $this->individualStops[] = $individualStop;
            $individualStop->setProposal($this);
        }
        
        return $this;
    }
    
    public function removeIndividualStop(IndividualStop $individualStop): self
    {
        if ($this->individualStops->contains($individualStop)) {
            $this->individualStops->removeElement($individualStop);
            // set the owning side to null (unless already changed)
            if ($individualStop->getProposal() === $this) {
                $individualStop->setProposal(null);
            }
        }
        
        return $this;
    }

<<<<<<< HEAD
    public function getMatchedProposal(): ?Proposal
    {
        return $this->matchedProposal;
    }

    public function setMatchedProposal(?Proposal $matchedProposal): self
    {
        $this->matchedProposal = $matchedProposal;

        return $this;
    }

    // If you want more info from user you just have to add it to the jsonSerialize function
=======
    // If you want more info from proposal you just have to add it to the jsonSerialize function
>>>>>>> 1139a1d5
    public function jsonSerialize()
    {
        return
        [
            'id'                => $this->getId(),
<<<<<<< HEAD
            'proposalLinkedId'  => (int)$this->getProposalLinked(),
            'matchedProposal'  => $this->getMatchedProposal()
=======
            'proposalLinked'    => $this->getProposalLinked(),
            'user'              => $this->getUser(),
            'criteria'          => $this->getCriteria(),
            'type'              => $this->getType(),
            'waypoints'         => $this->getWaypoints()
>>>>>>> 1139a1d5
        ];
    }
}<|MERGE_RESOLUTION|>--- conflicted
+++ resolved
@@ -438,7 +438,6 @@
         return $this;
     }
 
-<<<<<<< HEAD
     public function getMatchedProposal(): ?Proposal
     {
         return $this->matchedProposal;
@@ -452,24 +451,17 @@
     }
 
     // If you want more info from user you just have to add it to the jsonSerialize function
-=======
-    // If you want more info from proposal you just have to add it to the jsonSerialize function
->>>>>>> 1139a1d5
     public function jsonSerialize()
     {
         return
         [
             'id'                => $this->getId(),
-<<<<<<< HEAD
-            'proposalLinkedId'  => (int)$this->getProposalLinked(),
-            'matchedProposal'  => $this->getMatchedProposal()
-=======
+            'matchedProposal'   => $this->getMatchedProposal(),
             'proposalLinked'    => $this->getProposalLinked(),
             'user'              => $this->getUser(),
             'criteria'          => $this->getCriteria(),
             'type'              => $this->getType(),
             'waypoints'         => $this->getWaypoints()
->>>>>>> 1139a1d5
         ];
     }
 }