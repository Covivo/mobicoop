<?php

/**
 * Copyright (c) 2018, MOBICOOP. All rights reserved.
 * This project is dual licensed under AGPL and proprietary licence.
 ***************************
 *    This program is free software: you can redistribute it and/or modify
 *    it under the terms of the GNU Affero General Public License as
 *    published by the Free Software Foundation, either version 3 of the
 *    License, or (at your option) any later version.
 *
 *    This program is distributed in the hope that it will be useful,
 *    but WITHOUT ANY WARRANTY; without even the implied warranty of
 *    MERCHANTABILITY or FITNESS FOR A PARTICULAR PURPOSE.  See the
 *    GNU Affero General Public License for more details.
 *
 *    You should have received a copy of the GNU Affero General Public License
 *    along with this program.  If not, see <gnu.org/licenses>.
 ***************************
 *    Licence MOBICOOP described in the file
 *    LICENSE
 */

namespace Mobicoop\Bundle\MobicoopBundle\Carpool\Controller;

use DateTime;
use Mobicoop\Bundle\MobicoopBundle\Api\Service\DataProvider;
use Mobicoop\Bundle\MobicoopBundle\Api\Service\Deserializer;
use Mobicoop\Bundle\MobicoopBundle\Carpool\Entity\Ad;
use Mobicoop\Bundle\MobicoopBundle\Carpool\Service\AdManager;
use Mobicoop\Bundle\MobicoopBundle\Event\Service\EventManager;
use Mobicoop\Bundle\MobicoopBundle\ExternalJourney\Service\ExternalJourneyManager;
use Mobicoop\Bundle\MobicoopBundle\PublicTransport\Service\PublicTransportManager;
use Mobicoop\Bundle\MobicoopBundle\Traits\HydraControllerTrait;
use Mobicoop\Bundle\MobicoopBundle\User\Entity\User;
use Mobicoop\Bundle\MobicoopBundle\User\Service\UserManager;
use Symfony\Bundle\FrameworkBundle\Controller\AbstractController;
use Symfony\Component\HttpFoundation\JsonResponse;
use Symfony\Component\HttpFoundation\Request;
use Symfony\Component\HttpFoundation\Response;
use Symfony\Component\Routing\Generator\UrlGeneratorInterface;

/**
 * Controller class for carpooling related actions.
 *
 * @author Sylvain Briat <sylvain.briat@mobicoop.org>
 * @author Maxime Bardot <maxime.bardot@mobicoop.org>
 */
class CarpoolController extends AbstractController
{
    use HydraControllerTrait;

    private $midPrice;
    private $highPrice;
    private $forbiddenPrice;
    private $defaultRole;
    private $defaultRegular;
    private $platformName;
    private $carpoolRDEXJourneys;
    private $ptResults;
    private $ptProvider;
    private $ptKey;
    private $ptAlgorithm;
    private $ptDateCriteria;
    private $ptMode;
    private $ptUsername;
    private $publicTransportManager;
    private $participationText;
    private $fraudWarningDisplay;
    private $ageDisplay;
    private $eventManager;
<<<<<<< HEAD
    private $seatNumber;
    private $defaultSeatNumber;
=======
    private $contentPassenger;
>>>>>>> 9b3bb1e0

    public function __construct(
        PublicTransportManager $publicTransportManager,
        EventManager $eventManager,
        $midPrice,
        $highPrice,
        $forbiddenPrice,
        $defaultRole,
        $participationText,
        int $seatNumber,
        int $defaultSeatNumber,
        bool $defaultRegular,
        string $platformName,
        bool $carpoolRDEXJourneys,
        int $ptResults,
        bool $fraudWarningDisplay,
        bool $ageDisplay,
        bool $contentPassenger
    ) {
        $this->midPrice = $midPrice;
        $this->highPrice = $highPrice;
        $this->forbiddenPrice = $forbiddenPrice;
        $this->defaultRole = $defaultRole;
        $this->defaultRegular = $defaultRegular;
        $this->platformName = $platformName;
        $this->carpoolRDEXJourneys = $carpoolRDEXJourneys;
        $this->ptResults = $ptResults;
        $this->publicTransportManager = $publicTransportManager;
        $this->participationText = $participationText;
        $this->fraudWarningDisplay = $fraudWarningDisplay;
        $this->ageDisplay = $ageDisplay;
        $this->eventManager = $eventManager;
<<<<<<< HEAD
        $this->seatNumber = $seatNumber;
        $this->defaultSeatNumber = $defaultSeatNumber;
=======
        $this->contentPassenger = $contentPassenger;
>>>>>>> 9b3bb1e0
    }

    /**
     * Create a carpooling ad.
     */
    public function carpoolAdPost(AdManager $adManager, Request $request, UserManager $userManager)
    {
        $ad = new Ad();
        $this->denyAccessUnlessGranted('create_ad', $ad);

        $user = $userManager->getLoggedUser();

        // Redirect to user_login
        if (!$user instanceof User) {
            $user = null;

            return $this->redirectToRoute('user_login');
        }

        if ($request->isMethod('POST')) {
            $data = json_decode($request->getContent(), true);
            $result = $adManager->createAd($data);
            if ($result instanceof Ad) {
                return $this->json(['result' => $result]);
            }

            return new JsonResponse(['message' => 'error']);
        }

        return $this->render('@Mobicoop/carpool/publish.html.twig', [
            'pricesRange' => [
                'mid' => $this->midPrice,
                'high' => $this->highPrice,
                'forbidden' => $this->forbiddenPrice,
            ],
            'participationText' => $this->participationText,
            'ageDisplay' => $this->ageDisplay,
<<<<<<< HEAD
            'seatNumber' => $this->seatNumber,
            'defaultSeatNumber' => $this->defaultSeatNumber
=======
            'contentPassenger' => $this->contentPassenger,
>>>>>>> 9b3bb1e0
        ]);
    }

    /**
     * Update a carpooling ad.
     */
    public function carpoolAdUpdate(int $id, AdManager $adManager, Request $request)
    {
        $ad = $adManager->getFullAd($id);
        $this->denyAccessUnlessGranted('update_ad', $ad);

        $hasAsks = false;
        $hasPotentialAds = false;
        if ($ad->getPotentialCarpoolers() > 0) {
            $hasPotentialAds = true;
        }
        if (count($ad->getAsks()) > 0) {
            $hasAsks = true;
        }

        if ($request->isMethod('PUT')) {
            $data = json_decode($request->getContent(), true);
            $data['mailSearchLink'] = $this->generateUrl('carpool_search_result_get', [], UrlGeneratorInterface::ABSOLUTE_URL);

            return $this->json(['result' => $adManager->updateAd($data, $ad)]);
        }

        return $this->render('@Mobicoop/carpool/update.html.twig', [
            'ad' => $ad,
            'hasAsks' => $hasAsks,
            'hasPotentialAds' => $hasPotentialAds,
            'solidaryExclusive' => $ad->isSolidaryExclusive(),
        ]);
    }

    public function carpoolAdCleanOrphanProposals(Request $request, AdManager $adManager)
    {
        if ($request->isMethod('POST')) {
            $adManager->cleanOrphanUserProposals();
        }

        return new JsonResponse();
    }

    /**
     * Save a carpooling search.
     */
    public function carpoolSearchSave(int $id, AdManager $adManager, Request $request)
    {
        $ad = $adManager->getFullAd($id);
        $this->denyAccessUnlessGranted('update_ad', $ad);

        $hasAsks = false;
        $hasPotentialAds = false;
        if ($ad->getPotentialCarpoolers() > 0) {
            $hasPotentialAds = true;
        }
        if (count($ad->getAsks()) > 0) {
            $hasAsks = true;
        }

        return $this->render('@Mobicoop/carpool/saveSearch.html.twig', [
            'ad' => $ad,
            'hasAsks' => $hasAsks,
            'hasPotentialAds' => $hasPotentialAds,
            'solidaryExclusive' => $ad->isSolidaryExclusive(),
        ]);
    }

    /**
     * Create the first carpooling ad.
     */
    public function carpoolFirstAdPost()
    {
        $ad = new Ad();
        $this->denyAccessUnlessGranted('create_first_ad', $ad);

        return $this->render('@Mobicoop/carpool/publish.html.twig', [
            'firstAd' => true,
            'pricesRange' => [
                'mid' => $this->midPrice,
                'high' => $this->highPrice,
                'forbidden' => $this->forbiddenPrice,
            ],
            'regular' => $this->defaultRegular,
            'participationText' => $this->participationText,
            'ageDisplay' => $this->ageDisplay,
<<<<<<< HEAD
            'seatNumber' => $this->seatNumber,
            'defaultSeatNumber' => $this->defaultSeatNumber
=======
            'contentPassenger' => $this->contentPassenger,
>>>>>>> 9b3bb1e0
        ]);
    }

    /**
     * Create a solidary exclusive carpooling ad.
     */
    public function carpoolSolidaryExclusiveAdPost()
    {
        $ad = new Ad();
        $this->denyAccessUnlessGranted('create_ad', $ad);

        return $this->render(
            '@Mobicoop/carpool/publish.html.twig',
            [
                'solidaryExclusiveAd' => true,
                'pricesRange' => [
                    'mid' => $this->midPrice,
                    'high' => $this->highPrice,
                    'forbidden' => $this->forbiddenPrice,
                ],
                'regular' => $this->defaultRegular,
                'participationText' => $this->participationText,
                'ageDisplay' => $this->ageDisplay,
<<<<<<< HEAD
                'seatNumber' => $this->seatNumber,
                'defaultSeatNumber' => $this->defaultSeatNumber
=======
                'contentPassenger' => $this->contentPassenger,
>>>>>>> 9b3bb1e0
            ]
        );
    }

    /**
     * Create a carpooling ad from a search component (home, community...) or event component
     * (POST).
     */
    public function carpoolAdPostFromSearch(Request $request, ?int $eventId = null)
    {
        // init destination if provided
        $destination = $request->request->get('destination');

        // ad for an event ?
        if (!is_null($eventId) && $event = $this->eventManager->getEvent($eventId)) {
            $destination = json_encode($event->getAddress());
        } else {
            // force eventId to null if event doesn't exist !
            $eventId = null;
        }

        return $this->render(
            '@Mobicoop/carpool/publish.html.twig',
            [
                'communityIds' => $request->request->get('communityId') ? [(int) $request->request->get('communityId')] : null,
                'origin' => $request->request->get('origin'),
                'destination' => $destination,
                'eventId' => $eventId,
                'regular' => $request->request->get('regular') ? json_decode($request->request->get('regular')) : $this->defaultRegular,
                'date' => $request->request->get('date'),
                'time' => $request->request->get('time'),
                'pricesRange' => [
                    'mid' => $this->midPrice,
                    'high' => $this->highPrice,
                    'forbidden' => $this->forbiddenPrice,
                ],
                'participationText' => $this->participationText,
                'ageDisplay' => $this->ageDisplay,
<<<<<<< HEAD
                'seatNumber' => $this->seatNumber,
                'defaultSeatNumber' => $this->defaultSeatNumber
=======
                'contentPassenger' => $this->contentPassenger,
>>>>>>> 9b3bb1e0
            ]
        );
    }

    /**
     * Delete a carpooling ad.
     *
     * @return JsonResponse
     */
    public function carpoolAdDelete(AdManager $adManager, Request $request, UserManager $userManager)
    {
        if ($request->isMethod('DELETE')) {
            $data = json_decode($request->getContent(), true);

            if (!isset($data['adId'])) {
                return new JsonResponse([
                    'message' => 'error',
                ], Response::HTTP_UNPROCESSABLE_ENTITY);
            }
            // add the id of the deleter
            $data['deleterId'] = $userManager->getLoggedUser()->getId();

            return $this->json($adManager->deleteAd($data['adId'], $data));
        }
    }

    /**
     * Ad results.
     * (POST).
     *
     * @param mixed $id
     */
    public function carpoolAdResults($id, AdManager $adManager)
    {
        $ad = $adManager->getAd($id);
        $origin = $ad->getOutwardWaypoints()[0]['addressLocality'];
        $destination = $ad->getOutwardWaypoints()[count($ad->getOutwardWaypoints()) - 1]['addressLocality'];

        return $this->render('@Mobicoop/carpool/results.html.twig', [
            'proposalId' => $id,
            'platformName' => $this->platformName,
            'externalRDEXJourneys' => false, // No RDEX, this not a new search
            'ptSearch' => false, // No PT Results, this not a new search
            'defaultRole' => $this->defaultRole,
            'fraudWarningDisplay' => $this->fraudWarningDisplay,
            'originTitle' => $origin,
            'destinationTitle' => $destination,
            'ageDisplay' => $this->ageDisplay,
        ]);
    }

    /**
     * Ad results after authentication.
     * (POST).
     *
     * @param mixed $id
     */
    public function carpoolAdResultsAfterAuthentication($id, AdManager $adManager)
    {
        // we need to claim the source proposal, as it should be anonymous
        if ($adManager->claimAd($id)) {
            $ad = $adManager->getAd($id);
            $origin = $ad->getOutwardWaypoints()[0]['addressLocality'];
            $destination = $ad->getOutwardWaypoints()[count($ad->getOutwardWaypoints()) - 1]['addressLocality'];

            return $this->render('@Mobicoop/carpool/results.html.twig', [
                'proposalId' => $id,
                'platformName' => $this->platformName,
                'externalRDEXJourneys' => false, // No RDEX, this not a new search
                'ptSearch' => false, // No PT Results, this not a new search
                'defaultRole' => $this->defaultRole,
                'fraudWarningDisplay' => $this->fraudWarningDisplay,
                'originTitle' => $origin,
                'destinationTitle' => $destination,
                'ageDisplay' => $this->ageDisplay,
            ]);
        }
        // for now if the claim fails we redirect to home !
        return $this->redirectToRoute('home');
    }

    /**
     * Ad result detail data.
     * (AJAX).
     *
     * @param mixed $id
     */
    public function carpoolAdDetail($id, AdManager $adManager, Request $request)
    {
        $filters = null;
        if ($request->isMethod('POST')) {
            $data = json_decode($request->getContent(), true);
            if (isset($data['filters'])) {
                $filters = $data['filters'];
            }
        }
        if ($ad = $adManager->getAd($id, $filters)) {
            $origin = $ad->getOutwardWaypoints()[0];
            $destination = $ad->getOutwardWaypoints()[count($ad->getOutwardWaypoints()) - 1];

            //$this->denyAccessUnlessGranted('results_ad', $ad);
            return $this->json([
                'origin' => $origin,
                'destination' => $destination,
                'results' => $ad->getResults(),
                'nb' => $ad->getNbResults(),
            ]);
        }

        return $this->json([]);
    }

    /**
     * Ad result detail data from external link.
     * (AJAX).
     *
     * @param mixed $id
     */
    public function carpoolAdDetailExternal($id, AdManager $adManager, Request $request)
    {
        $filters = null;
        if ($request->isMethod('POST')) {
            $data = json_decode($request->getContent(), true);
            if (isset($data['filters'])) {
                $filters = $data['filters'];
            }
        }
        if ($ad = $adManager->getAdFromExternalId($id, $filters)) {
            //$this->denyAccessUnlessGranted('results_ad', $ad);
            return $this->json($ad->getResults());
        }

        return $this->json([]);
    }

    /**
     * Simple search results.
     * (POST).
     */
    public function carpoolSearchResult(Request $request, UserManager $userManager)
    {
        $origin = json_decode($request->request->get('origin'));
        $destination = json_decode($request->request->get('destination'));
        $originTitle = $destinationTitle = '';
        if (isset($origin->addressLocality) && '' !== $origin->addressLocality) {
            $originTitle = $origin->addressLocality;
        }
        if (isset($destination->addressLocality) && '' !== $destination->addressLocality) {
            $destinationTitle = $destination->addressLocality;
        }

        return $this->render('@Mobicoop/carpool/results.html.twig', [
            'origin' => $request->request->get('origin'),
            'destination' => $request->request->get('destination'),
            'date' => $request->request->get('date'),
            'time' => $request->request->get('time'),
            'regular' => $request->request->get('regular'),
            'communityId' => $request->request->get('communityId'),
            'user' => $userManager->getLoggedUser(),
            'platformName' => $this->platformName,
            'externalRDEXJourneys' => $this->carpoolRDEXJourneys,
            'ptSearch' => $this->ptResults,
            'defaultRole' => $this->defaultRole,
            'fraudWarningDisplay' => $this->fraudWarningDisplay,
            'originTitle' => $originTitle,
            'destinationTitle' => $destinationTitle,
            'ageDisplay' => $this->ageDisplay,
        ]);
    }

    /**
     * Simple search results (GET).
     *
     * @param Request     $request     The request
     * @param UserManager $userManager The userManager
     *
     * @return null|Response The response
     */
    public function carpoolSearchResultGet(Request $request, UserManager $userManager)
    {
        $origin = json_decode($request->request->get('origin'));
        $destination = json_decode($request->request->get('destination'));
        $originTitle = $destinationTitle = '';
        if (isset($origin->addressLocality) && '' !== $origin->addressLocality) {
            $originTitle = $origin->addressLocality;
        }
        if (isset($destination->addressLocality) && '' !== $destination->addressLocality) {
            $destinationTitle = $destination->addressLocality;
        }

        return $this->render('@Mobicoop/carpool/results.html.twig', [
            // todo: use if we can keep the proposal (request or offer) if we delete the matched one - cf CarpoolSubscriber
            //            'proposalId' => $request->get('pid'),
            'origin' => $request->get('origin'),
            'destination' => $request->get('destination'),
            'date' => $request->get('date'),
            'regular' => (bool) $request->get('regular'),
            'communityId' => $request->get('cid'),
            'user' => $userManager->getLoggedUser(),
            'platformName' => $this->platformName,
            'externalRDEXJourneys' => $this->carpoolRDEXJourneys,
            'ptSearch' => $this->ptResults,
            'defaultRole' => $this->defaultRole,
            'fraudWarningDisplay' => $this->fraudWarningDisplay,
            'originTitle' => $originTitle,
            'destinationTitle' => $destinationTitle,
            'ageDisplay' => $this->ageDisplay,
        ]);
    }

    /**
     * RDEX search results (public GET link).
     *
     * @param Request     $request     The request
     * @param UserManager $userManager The userManager
     * @param string      $externalId  The external ID of the proposal that was generated for the external search
     *
     * @return null|Response The response
     */
    public function carpoolSearchResultFromRdexLink(Request $request, UserManager $userManager, string $externalId, AdManager $adManager, Deserializer $deserializer)
    {
        $ad = $adManager->getAdFromExternalId($externalId);
        $origin = $ad->getOutwardWaypoints()[0]['address']['addressLocality'];
        $destination = $ad->getOutwardWaypoints()[count($ad->getOutwardWaypoints()) - 1]['address']['addressLocality'];

        return $this->render('@Mobicoop/carpool/results.html.twig', [
            'externalId' => $externalId,
            'user' => $userManager->getLoggedUser(),
            'platformName' => $this->platformName,
            'externalRDEXJourneys' => false, // No External Rdex result for an RDex external link
            'ptSearch' => false, // No PT Results, this not a new search
            'defaultRole' => $this->defaultRole,
            'fraudWarningDisplay' => $this->fraudWarningDisplay,
            'originTitle' => $origin,
            'originLiteral' => $origin,
            'destinationTitle' => $destination,
            'destinationLiteral' => $destination,
            'ageDisplay' => $this->ageDisplay,
        ]);
    }

    /**
     * Community proposal search results (public GET link)
     * A proposal ID must be given, we need to check if the current user has the right on this community proposal,
     * then we create a new proposal with the same origin/destination than the given proposal.
     *
     * @param Request     $request             The request
     * @param UserManager $userManager         The userManager
     * @param int         $communityProposalId The community proposal ID from which we want to make a search
     *
     * @return null|Response The response
     */
    public function carpoolSearchResultFromCommunityProposal(Request $request, UserManager $userManager, AdManager $adManager, int $communityProposalId)
    {
        // TODO : check the auth
        // TODO : get the original ad
        // $ad = $adManager->getAd($communityProposalId);
        // $origin = $ad->getOutwardWaypoints()->???;
        // $destination = $ad->getOutwardWaypoints()->???;
        // return $this->render('@Mobicoop/carpool/results.html.twig', [
        //     'origin' => $origin,
        //     'destination' => $destination,
        //     'date' => $request->get('date'),
        //     'regular' => (bool) $request->get('regular'),
        //     'communityId' => $request->get('cid'),
        //     'user' => $userManager->getLoggedUser(),
        //     'platformName' => $this->platformName,
        //     'externalRDEXJourneys' => $this->carpoolRDEXJourneys,
        //     'defaultRole'=>$this->defaultRole
        // ]);
    }

    /**
     * Matching Search
     * (AJAX POST).
     */
    public function carpoolSearchMatching(Request $request, AdManager $adManager)
    {
        $params = json_decode($request->getContent(), true);
        $date = null;
        if (isset($params['date']) && '' != $params['date']) {
            $date = new DateTime($params['date']);
        }
        //  else {
        //     $date = new \DateTime();
        // }
        $time = null;
        if (isset($params['time']) && '' != $params['time']) {
            $time = \Datetime::createFromFormat('H:i', $params['time']);
        }
        $regular = isset($params['regular']) ? $params['regular'] : false;
        $strictDate = isset($params['strictDate']) ? $params['strictDate'] : null;
        $strictPunctual = isset($params['strictPunctual']) ? $params['strictPunctual'] : null;
        $strictRegular = isset($params['strictRegular']) ? $params['strictRegular'] : null;
        $role = isset($params['role']) ? $params['role'] : $this->defaultRole;
        $userId = isset($params['userId']) ? $params['userId'] : null;
        $communityId = isset($params['communityId']) ? $params['communityId'] : null;

        $filters = isset($params['filters']) ? $params['filters'] : null;

        $result = [];
        if ($ad = $adManager->getResultsForSearch(
            $params['origin'],
            $params['destination'],
            $date,
            $time,
            $regular,
            $strictDate,
            $strictPunctual,
            $strictRegular,
            $role,
            $userId,
            $communityId,
            $filters
        )) {
            $result = [
                'results' => $ad->getResults(),
                'nb' => $ad->getNbResults(),
                'searchId' => $ad->getId(),
            ];
        }

        return $this->json($result);
    }

    /**
     * Formal ask from carpool results
     * (AJAX POST).
     */
    public function carpoolAsk(Request $request, AdManager $adManager)
    {
        $params = json_decode($request->getContent(), true);

        $ask = $adManager->createAsk($params, true);

        if (!is_null($ask)) {
            return $this->json($ask);
        }

        return $this->json('error');
    }

    /**
     * Provider rdex.
     */
    public function rdexProvider(ExternalJourneyManager $externalJourneyManager)
    {
        return $this->json($externalJourneyManager->getExternalJourneyProviders(DataProvider::RETURN_JSON));
    }

    /**
     * Journey rdex.
     */
    public function rdexJourney(ExternalJourneyManager $externalJourneyManager, Request $request)
    {
        if ($request->isMethod('POST')) {
            $data = json_decode($request->getContent(), true);

            return $this->json($externalJourneyManager->getExternalJourney($data, DataProvider::RETURN_JSON));
        }

        return $this->json('');
    }

    /**
     * Journey rdex.
     */
    public function rdexConnection(ExternalJourneyManager $externalJourneyManager, Request $request)
    {
        if ($request->isMethod('POST')) {
            $data = json_decode($request->getContent(), true);

            return $this->json($externalJourneyManager->postExternalConnection($data, DataProvider::RETURN_JSON));
        }

        return $this->json('');
    }

    /**
     * Public Transport search (POST).
     */
    public function PTSearch(Request $request)
    {
        $params = json_decode($request->getContent(), true);

        // If there is no date in params, we use 'now'
        $date = new \DateTime('now', new \DateTimeZone('Europe/Paris'));
        if (!empty($params['date'])) {
            $date = new \DateTime($params['date'].' 08:00:00', new \DateTimeZone('Europe/Paris'));
        }
        $journeys = $this->publicTransportManager->getJourneys(
            $params['from_latitude'],
            $params['from_longitude'],
            $params['to_latitude'],
            $params['to_longitude'],
            $date->format(\DateTime::RFC3339)
        );

        if (!is_null($journeys)) {
            return $this->json($journeys);
        }

        return $this->json('error');
    }
}<|MERGE_RESOLUTION|>--- conflicted
+++ resolved
@@ -69,12 +69,8 @@
     private $fraudWarningDisplay;
     private $ageDisplay;
     private $eventManager;
-<<<<<<< HEAD
     private $seatNumber;
     private $defaultSeatNumber;
-=======
-    private $contentPassenger;
->>>>>>> 9b3bb1e0
 
     public function __construct(
         PublicTransportManager $publicTransportManager,
@@ -107,12 +103,8 @@
         $this->fraudWarningDisplay = $fraudWarningDisplay;
         $this->ageDisplay = $ageDisplay;
         $this->eventManager = $eventManager;
-<<<<<<< HEAD
         $this->seatNumber = $seatNumber;
         $this->defaultSeatNumber = $defaultSeatNumber;
-=======
-        $this->contentPassenger = $contentPassenger;
->>>>>>> 9b3bb1e0
     }
 
     /**
@@ -150,12 +142,8 @@
             ],
             'participationText' => $this->participationText,
             'ageDisplay' => $this->ageDisplay,
-<<<<<<< HEAD
             'seatNumber' => $this->seatNumber,
             'defaultSeatNumber' => $this->defaultSeatNumber
-=======
-            'contentPassenger' => $this->contentPassenger,
->>>>>>> 9b3bb1e0
         ]);
     }
 
@@ -243,12 +231,8 @@
             'regular' => $this->defaultRegular,
             'participationText' => $this->participationText,
             'ageDisplay' => $this->ageDisplay,
-<<<<<<< HEAD
             'seatNumber' => $this->seatNumber,
             'defaultSeatNumber' => $this->defaultSeatNumber
-=======
-            'contentPassenger' => $this->contentPassenger,
->>>>>>> 9b3bb1e0
         ]);
     }
 
@@ -272,12 +256,8 @@
                 'regular' => $this->defaultRegular,
                 'participationText' => $this->participationText,
                 'ageDisplay' => $this->ageDisplay,
-<<<<<<< HEAD
                 'seatNumber' => $this->seatNumber,
                 'defaultSeatNumber' => $this->defaultSeatNumber
-=======
-                'contentPassenger' => $this->contentPassenger,
->>>>>>> 9b3bb1e0
             ]
         );
     }
@@ -316,12 +296,8 @@
                 ],
                 'participationText' => $this->participationText,
                 'ageDisplay' => $this->ageDisplay,
-<<<<<<< HEAD
                 'seatNumber' => $this->seatNumber,
                 'defaultSeatNumber' => $this->defaultSeatNumber
-=======
-                'contentPassenger' => $this->contentPassenger,
->>>>>>> 9b3bb1e0
             ]
         );
     }
