--- conflicted
+++ resolved
@@ -564,11 +564,7 @@
     {
         $params = json_decode($request->getContent(), true);
         $date = null;
-<<<<<<< HEAD
-        if (isset($params['date']) && $params['date'] != '') {
-=======
         if (isset($params['date']) && '' != $params['date']) {
->>>>>>> 43b894df
             $date = new DateTime($params['date']);
         }
         //  else {
