--- conflicted
+++ resolved
@@ -34,11 +34,8 @@
 use Mobicoop\Bundle\MobicoopBundle\Api\Service\DataProvider;
 use Mobicoop\Bundle\MobicoopBundle\Carpool\Entity\Proposal;
 use Mobicoop\Bundle\MobicoopBundle\Community\Service\CommunityManager;
-<<<<<<< HEAD
 use Symfony\Component\HttpFoundation\Response;
-=======
 use Mobicoop\Bundle\MobicoopBundle\Geography\Entity\Address;
->>>>>>> c0de83da
 
 /**
  * Controller class for carpooling related actions.
@@ -81,8 +78,6 @@
 
         // get the communities available for the user
         $communities = $communityManager->getAvailableUserCommunities($poster)->getMember();
-<<<<<<< HEAD
-=======
         
         //get user's community
         if ($communityId!==0) {
@@ -103,22 +98,18 @@
             $initDestination->setLongitude($request->query->get('destinationLon'));
             $initDestination->setAddressLocality($request->query->get('destinationAddressLocality'));
         }
->>>>>>> c0de83da
         return $this->render(
             '@Mobicoop/carpool/publish.html.twig',
             [
                 'communities'=>$communities,
-<<<<<<< HEAD
                 'urlTiles'=>$this->urlTiles,
-                'attributionCopyright'=>$this->attributionCopyright
-=======
+                'attributionCopyright'=>$this->attributionCopyright,
                 'community'=>(isset($community))?$community:null,
                 'initOrigin'=>(isset($initOrigin)) ? $initOrigin : null,
                 'initDestination'=>(isset($initDestination)) ? $initDestination : null,
                 'initRegular'=>(is_null($request->query->get('regular')) || $request->query->get('regular')==="1") ? true : false,
                 'initDate'=>($request->query->get('date')) ? $request->query->get('date') : null,
                 'initTime'=>($request->query->get('time')) ? $request->query->get('time') : null,
->>>>>>> c0de83da
             ]
         );
     }
