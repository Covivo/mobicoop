--- conflicted
+++ resolved
@@ -166,15 +166,9 @@
      */
     public function carpoolAdPostFromSearch(Request $request)
     {
-<<<<<<< HEAD
         $ad = new Ad();
         $this->denyAccessUnlessGranted('create_ad', $ad);
         
-=======
-        $proposal = new Proposal();
-
-        $this->denyAccessUnlessGranted('create_ad', $proposal);
->>>>>>> 752e8d0e
         return $this->render(
             '@Mobicoop/carpool/publish.html.twig',
             [
