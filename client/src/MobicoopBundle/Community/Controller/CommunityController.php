--- conflicted
+++ resolved
@@ -331,43 +331,4 @@
         }
         return new Response(json_encode($points));
     }
-<<<<<<< HEAD
-=======
-
-    /**
-     * Get available communities for the logged user
-     * Ajax
-     *
-     * @param UserManager $userManager
-     * @param CommunityManager $communityManager
-     * @return void
-     */
-    public function communityUserAvailable(int $userId, UserManager $userManager, CommunityManager $communityManager)
-    {
-        if ($user = $userManager->getUser($userId)) {
-            $communities = $communityManager->getAvailableUserCommunities($user)->getMember();
-            return new Response(json_encode($communities));
-        };
-
-        return new Response();
-    }
-    
-    /**
-     * Check if a user is an accepted member of a community
-     * Ajax
-     *
-     * @param CommunityManager $communityManager
-     * @param Request $request
-     * @return boolean
-     */
-    public function isMember(CommunityManager $communityManager, Request $request)
-    {
-        if ($request->isMethod('POST')) {
-            $data = json_decode($request->getContent(), true);
-            return new Response(json_encode($communityManager->checkStatus($data['communityId'], $data['userId'], 1)));
-        }
-
-        return new Response();
-    }
->>>>>>> c91b4988
 }