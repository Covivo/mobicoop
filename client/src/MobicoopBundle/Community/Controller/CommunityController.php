<?php
/**
 * Copyright (c) 2018, MOBICOOP. All rights reserved.
 * This project is dual licensed under AGPL and proprietary licence.
 ***************************
 *    This program is free software: you can redistribute it and/or modify
 *    it under the terms of the GNU Affero General Public License as
 *    published by the Free Software Foundation, either version 3 of the
 *    License, or (at your option) any later version.
 *
 *    This program is distributed in the hope that it will be useful,
 *    but WITHOUT ANY WARRANTY; without even the implied warranty of
 *    MERCHANTABILITY or FITNESS FOR A PARTICULAR PURPOSE.  See the
 *    GNU Affero General Public License for more details.
 *
 *    You should have received a copy of the GNU Affero General Public License
 *    along with this program.  If not, see <gnu.org/licenses>.
 ***************************
 *    Licence MOBICOOP described in the file
 *    LICENSE
 **************************/

namespace Mobicoop\Bundle\MobicoopBundle\Community\Controller;

use Mobicoop\Bundle\MobicoopBundle\Carpool\Entity\Ad;
use Mobicoop\Bundle\MobicoopBundle\Carpool\Entity\Proposal;
use Mobicoop\Bundle\MobicoopBundle\Traits\HydraControllerTrait;
use Symfony\Bundle\FrameworkBundle\Controller\AbstractController;
use Symfony\Component\HttpFoundation\Request;
use Mobicoop\Bundle\MobicoopBundle\User\Service\UserManager;
use Mobicoop\Bundle\MobicoopBundle\Community\Service\CommunityManager;
use Mobicoop\Bundle\MobicoopBundle\Community\Entity\Community;
use Mobicoop\Bundle\MobicoopBundle\Community\Entity\CommunityUser;
use Mobicoop\Bundle\MobicoopBundle\Geography\Entity\Address;
use Mobicoop\Bundle\MobicoopBundle\Image\Entity\Image;
use Mobicoop\Bundle\MobicoopBundle\Image\Service\ImageManager;
use Symfony\Component\HttpFoundation\Response;
use Mobicoop\Bundle\MobicoopBundle\User\Entity\User;
use Symfony\Component\HttpFoundation\JsonResponse;
use Symfony\Component\HttpFoundation\Session\SessionInterface;
use Symfony\Component\Routing\Generator\UrlGeneratorInterface;

/**
 * Controller class for community related actions.
 *
 */
class CommunityController extends AbstractController
{
    use HydraControllerTrait;

    const DEFAULT_NB_COMMUNITIES_PER_PAGE = 10; // Nb items per page by default

    private $createFromFront;

    /**
     * Constructor
     * @param string $createFromFront
     */
    public function __construct(bool $createFromFront)
    {
        $this->createFromFront = $createFromFront;
    }

    /**
     * Create a community
     */
    public function communityCreate(CommunityManager $communityManager, UserManager $userManager, Request $request, ImageManager $imageManager)
    {
        // Deny the creation of a community if the .env say so
        if (!$this->createFromFront) {
            return $this->redirectToRoute('home');
        }

        $community = new Community();
        $this->denyAccessUnlessGranted('create', $community);
        $user = $userManager->getLoggedUser();
        $communityUser = new CommunityUser();
        $address = new Address();

        if ($request->isMethod('POST')) {
            $data = $request->request;
            // Check if the community name is available (if yes continue)
            if (is_null($checkName = $communityManager->checkExists($data->get('name'))->getDescription())) {

                // set the user as a user of the community
                $communityUser->setUser($user);

                // set community address
                $communityAddress = json_decode($data->get('address'), true);
                $address->setAddressCountry($communityAddress['addressCountry']);
                $address->setAddressLocality($communityAddress['addressLocality']);
                $address->setCountryCode($communityAddress['countryCode']);
                $address->setCounty($communityAddress['county']);
                $address->setLatitude($communityAddress['latitude']);
                $address->setLocalAdmin($communityAddress['localAdmin']);
                $address->setLongitude($communityAddress['longitude']);
                $address->setMacroCounty($communityAddress['macroCounty']);
                $address->setMacroRegion($communityAddress['macroRegion']);
                $address->setPostalCode($communityAddress['postalCode']);
                $address->setRegion($communityAddress['region']);
                $address->setStreet($communityAddress['street']);
                $address->setHouseNumber($communityAddress['houseNumber']);
                $address->setStreetAddress($communityAddress['streetAddress']);
                $address->setSubLocality($communityAddress['subLocality']);
                $address->setDisplayLabel($communityAddress['displayLabel']);

                // set community infos
                $community->setUser($user);
                $community->setName($data->get('name'));
                $community->setDescription($data->get('description'));
                $community->setFullDescription($data->get('fullDescription'));
                $community->setAddress($address);
                $community->addCommunityUser($communityUser);
                $community->setDomain($data->get('domain'));

                // create community
                if ($community = $communityManager->createCommunity($community)) {

                    // Post avatar of the community
                    $image = new Image();
                    $image->setCommunityFile($request->files->get('avatar'));
                    $image->setCommunityId($community->getId());
                    $image->setName($community->getName());
                    if ($image = $imageManager->createImage($image)) {
                        $session = $this->get('session');
                        $session->remove(Community::SESSION_VAR_NAME); // To reload communities list in the header
                        return new Response();
                    }
                    //If an error occur on upload image, the community is already create, so we delete her
                    // $communityManager->deleteCommunity($community->getId());
                    // return error if image post didnt't work
                    return new Response(json_encode('error.image'));
                }
                // return error if community post didn't work
                return new Response(json_encode('error.community.create'));
            }
            // return error because name already exists
            return new Response(json_encode('error.community.name'));
        }

        return $this->render('@Mobicoop/community/createCommunity.html.twig', [
        ]);
    }

    /**
     * Communities list controller
     */
    public function communityList()
    {
        $this->denyAccessUnlessGranted('list', new Community());

        return $this->render('@Mobicoop/community/communities.html.twig', [
            'defaultItemsPerPage' => self::DEFAULT_NB_COMMUNITIES_PER_PAGE
        ]);
    }

    /**
     * Get all communities (AJAX)
     */
    public function getCommunityList(CommunityManager $communityManager, UserManager $userManager, Request $request)
    {
        if ($request->isMethod('POST')) {
            $user = $userManager->getLoggedUser();
            $data = json_decode($request->getContent(), true);

            $communities = $communityManager->getAllCommunities($user, $data);

            return new JsonResponse([
                'communities' => $communities['communitiesMember'],
                'communitiesView' => $communities['communitiesView'],
                'totalItems' => $communities['communitiesTotalItems'],
                'communitiesUser' => $communities['communitiesUser'],
                'canCreate' => $this->createFromFront
            ]);
        } else {
            return new JsonResponse("bad method");
        }
    }


    /**
     * Show a community
     */
    public function communityShow($id, CommunityManager $communityManager, UserManager $userManager, Request $request)
    {
        // retreive community;
        $community = $communityManager->getCommunity($id);

        $this->denyAccessUnlessGranted('show', $community);

        // Get the waypoint from ads
        $ways = $communityManager->formatWaypointForDetailCommunity($community);
        // retreive logged user
        $user = $userManager->getLoggedUser();
        // get the last 3 users and formate them to be used with vue
        $lastUsers = $communityManager->getLastUsers($community);

        (null !== $user) ? $communityUser = $communityManager->getCommunityUser($id, $user->getId()) : $communityUser = null;

        return $this->render('@Mobicoop/community/community.html.twig', [
            'community' => $community,
            'user' => $user,
            'communityUser' => (isset($communityUser) && $communityUser!==null && count($communityUser)>0)?$communityUser:null,
            'searchRoute' => "covoiturage/recherche",
            'error' => (isset($error)) ? $error : false,
            'points' => $ways,
            'lastUsers' => $lastUsers,
            'communityUserStatus' => (isset($communityUser) && $communityUser!==null && count($communityUser)>0)?$communityUser[0]->getStatus():-1
        ]);
    }

    /**
     * Show the register form for a secured community
     */
    public function communitySecuredRegister($id, CommunityManager $communityManager, UserManager $userManager, Request $request)
    {
        $community = $communityManager->getPublicInfos($id);
        // retreive logged user
        $user = $userManager->getLoggedUser();

        // This should be removed when denyAccessUnlessGranted is functionnal
        if (is_null($user)) {
            return $this->redirectToRoute('user_login');
        }
        $this->denyAccessUnlessGranted('show', $community);

        if ($request->isMethod('POST')) {
            // If it's a post, we know that's a secured community credential
            $communityUser = new CommunityUser();
            $communityUser->setUser($user);
            $communityUser->setCommunity($community);
            $communityUser->setStatus(CommunityUser::STATUS_ACCEPTED_AS_MEMBER);

            // the credentials
            $communityUser->setLogin($request->request->get("credential1"));
            $communityUser->setPassword($request->request->get("credential2"));
            $communityUser = $communityManager->joinCommunity($communityUser);
            if (null === $communityUser) {
                $error = true;
            } else {
                $error = false;
                $session = $this->get('session');
                $session->remove(Community::SESSION_VAR_NAME); // To reload communities list in the header
                $communityUser = [$communityUser]; // To fit the getCommunityUser behavior we need to have an array

                // Redirect to the community
                return $this->redirectToRoute('community_show', ['id'=>$id]);
            }
        }

        return $this->render('@Mobicoop/community/community_secured_register.html.twig', [
            'communityId' => $id,
            'communityName' => $community->getName(),
            'userId' => (!is_null($user)) ? $user->getId() : null,
            'error' => (isset($error)) ? $error : false
        ]);
    }

    /**
     * Join a community
     */
    public function communityJoin($id, CommunityManager $communityManager, UserManager $userManager)
    {
        $community = $communityManager->getCommunity($id);

        $this->denyAccessUnlessGranted('join', $community);

        $user = $userManager->getLoggedUser();
        $reponseofmanager = $this->handleManagerReturnValue($user);
        if (!empty($reponseofmanager)) {
            return $reponseofmanager;
        }
        //test if the user logged is not already a member of the community
        if ($user && '' !== $user && !$community->isMember()) {
            $communityUser = new CommunityUser();
            $communityUser->setCommunity($community);
            $communityUser->setUser($user);
            $data = $communityManager->joinCommunity($communityUser);
            $reponseofmanager = $this->handleManagerReturnValue($data);
            if (!empty($reponseofmanager)) {
                $session = $this->get('session');
                $session->remove(Community::SESSION_VAR_NAME); // To reload communities list in the header
                return $reponseofmanager;
            }
        }

        return new Response();
    }

    /**
     * Leave a community.
     */
    public function communityLeave($id, CommunityManager $communityManager, UserManager $userManager)
    {
        $community = $communityManager->getCommunity($id);

        $this->denyAccessUnlessGranted('leave', $community);

        $user = $userManager->getLoggedUser();
        $reponseofmanager = $this->handleManagerReturnValue($user);
        if (!empty($reponseofmanager)) {
            return $reponseofmanager;
        }

        // TEST IF USER IS LOGGED
        if (null !== $user) {
            $communityUserToDelete = null;
            foreach ($community->getCommunityUsers() as $communityUser) {
                if ($communityUser->getUser()->getId() == $user->getId()) {
                    $communityUserToDelete = $communityUser;
                    break;
                }
            }

            if ($communityUserToDelete) {
                $data = $communityManager->leaveCommunity($communityUserToDelete);
                $reponseofmanager = $this->handleManagerReturnValue($data);
                $session = $this->get('session');
                $session->remove(Community::SESSION_VAR_NAME); // To reload communities list in the header
                if (!empty($reponseofmanager)) {
                    return $reponseofmanager;
                }
            }
        }

        return new Response();
    }

    /**
     * Get the communityUser of a User
     *
     * @param CommunityManager $communityManager
     * @param UserManager $userManager
     * @return Response
     */
    public function communityUser(CommunityManager $communityManager, UserManager $userManager, Request $request)
    {
        if ($request->isMethod('POST')) {
            $data = json_decode($request->getContent(), true);

            // Maybe to discuss I think that only a user can get access to the community user associate
            $user = $userManager->getUser($data['userId']);
            $this->denyAccessUnlessGranted('update', $user);

            return new Response(json_encode($communityManager->getCommunityUser($data['communityId'], $data['userId'], 1)));
        }

        return new Response;
    }


    /**
     * Get all users of a community
     * Ajax
     *
     * @param integer $id
     * @param CommunityManager $communityManager
     * @return void
     */
    public function communityMemberList(Request $request, CommunityManager $communityManager)
    {
        if ($request->isMethod('POST')) {
            $data = json_decode($request->getContent(), true);
            $community = $communityManager->getCommunity($data['id']);
            $reponseofmanager = $this->handleManagerReturnValue($community);
            if (!empty($reponseofmanager)) {
                return $reponseofmanager;
            }
            $this->denyAccessUnlessGranted('show', $community);

            $referrer = $community->getUser();
            $users = [];

            //test if the community has members
            if (count($community->getCommunityUsers()) > 0) {
                foreach ($community->getCommunityUsers() as $communityUser) {
                    // community referrer is always accepted
                    if ($communityUser->getUser()->getId() === $referrer->getId()) {
                        $user = $communityUser->getUser();
                        $user->setIsCommunityReferrer(true);
                        array_unshift($users, $user);
                    } elseif ($communityUser->getStatus() == 1 || $communityUser->getStatus() == 2) {
                        // get all community Users accepted_as_member or accepted_as_moderator
                        array_push($users, $communityUser->getUser());
                    }
                }
            }
            $totalItems = count($users);

            return new JsonResponse([
                "users"=>$users,
                "totalItems"=>$totalItems
            ]);
        } else {
            return new JsonResponse();
        }
    }

    /**
     * Get all proposals of a community
     * Ajax
     *
     * @param integer $id
     * @param CommunityManager $communityManager
     * @return void
     */
    public function communityProposals(int $id, CommunityManager $communityManager)
    {
        $community = $communityManager->getCommunity($id);
        $this->denyAccessUnlessGranted('show', $community);

        $proposals = $communityManager->getProposals($id);
        $ways = [];
        if (null !== $proposals) {
            foreach ($proposals as $proposal) {
                $currentProposal = [
                    "type"=>($proposal["type"]==Proposal::TYPE_ONE_WAY) ? 'one-way' : ($proposal["type"]==Proposal::TYPE_OUTWARD) ? 'outward' : 'return',
                    "frequency"=>($proposal["criteria"]["frequency"]==Ad::FREQUENCY_PUNCTUAL) ? 'puntual' : 'regular',
                    "waypoints"=>[]
                ];
                foreach ($proposal["waypoints"] as $waypoint) {
                    $currentProposal["waypoints"][] = [
                        "title"=>(is_array($waypoint["address"]["displayLabel"])) ? $waypoint["address"]["displayLabel"][0] : $waypoint["address"]["displayLabel"],
                        "destination"=>$waypoint['destination'],
                        "latLng"=>["lat"=>$waypoint["address"]["latitude"],"lon"=>$waypoint["address"]["longitude"]]
                    ];
                }
                $ways[] = $currentProposal;
            }
        }

        return new Response(json_encode($ways));
    }

    /**
     * Get available communities for the logged user
     * Ajax
     *
     * @param UserManager $userManager
     * @param CommunityManager $communityManager
     * @return void
     */
    public function communityUserAvailable(int $userId, UserManager $userManager, CommunityManager $communityManager)
    {
        if ($user = $userManager->getUser($userId)) {
            $communities = $communityManager->getAvailableUserCommunities($user)->getMember();

            return new Response(json_encode($communities));
        }

        return new Response();
    }
<<<<<<< HEAD
=======

    /**
     * Show a community widget.
     */
    public function communityWidget($id, CommunityManager $communityManager, UserManager $userManager, Request $request)
    {
        // retreive event;
        $community = $communityManager->getCommunity($id);

        //$this->denyAccessUnlessGranted('show', $community);

        // retreive logged user
        $user = $userManager->getLoggedUser();

        return $this->render('@Mobicoop/community/community-widget.html.twig', [
            'community' => $community,
            'user' => $user,
            'searchRoute' => 'covoiturage/recherche'
        ]);
    }

    /**
     * Show a community widget page to get the widget code.
     */
    public function communityGetWidget($id, CommunityManager $communityManager, UserManager $userManager, Request $request)
    {
        // retreive event;
        $community = $communityManager->getCommunity($id);
        
        //$this->denyAccessUnlessGranted('show', $community);
        return $this->render('@Mobicoop/community/community-get-widget.html.twig', [
            'community' => $community
        ]);
    }
>>>>>>> 3ed8d9fc
}<|MERGE_RESOLUTION|>--- conflicted
+++ resolved
@@ -450,8 +450,6 @@
 
         return new Response();
     }
-<<<<<<< HEAD
-=======
 
     /**
      * Show a community widget.
@@ -486,5 +484,4 @@
             'community' => $community
         ]);
     }
->>>>>>> 3ed8d9fc
 }