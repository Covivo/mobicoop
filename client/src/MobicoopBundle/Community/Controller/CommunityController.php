--- conflicted
+++ resolved
@@ -374,8 +374,6 @@
     }
 
     /**
-<<<<<<< HEAD
-=======
      * Get all proposals of a community
      * Ajax
      *
@@ -411,7 +409,6 @@
     }
 
     /**
->>>>>>> 973941b9
      * Get available communities for the logged user
      * Ajax
      *
