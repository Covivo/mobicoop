--- conflicted
+++ resolved
@@ -112,8 +112,6 @@
     {
         return $this->dataProvider->getItem(Booking::DEFAULT_ID, ['id' => $id]);
     }
-<<<<<<< HEAD
-=======
 
     public function patchBooking(array $data)
     {
@@ -124,5 +122,4 @@
 
         return $response->getValue();
     }
->>>>>>> 6b2e31d3
 }