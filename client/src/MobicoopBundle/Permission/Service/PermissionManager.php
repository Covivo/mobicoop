--- conflicted
+++ resolved
@@ -55,13 +55,9 @@
      */
     public function checkPermission(string $action, ?User $user, ?int $id=null)
     {
-<<<<<<< HEAD
-        return true;
-=======
         // TEMPORARY FIX. The Security is only API side for now
         return true;
 
->>>>>>> 5ad12949
         $this->dataProvider->setFormat($this->dataProvider::RETURN_ARRAY);
         $params['action'] = $action;
         if (!is_null($user)) {
