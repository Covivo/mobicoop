--- conflicted
+++ resolved
@@ -68,11 +68,8 @@
     const USEFUL_LINKS = 28;
     const MOBILE_APP = 29;
     const ACCESSIBILITY = 30;
-<<<<<<< HEAD
     const ABOUT_US = 31;
-=======
     const MOBILITY = 32;
->>>>>>> 9456ffa0
 
 
     /**
