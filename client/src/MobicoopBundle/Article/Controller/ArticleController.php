--- conflicted
+++ resolved
@@ -53,11 +53,8 @@
     const LOM = 13;
     const GOODPRACTICES = 14;
     const MOREABOUT = 15;
-<<<<<<< HEAD
+    const COOKIES = 16;
     const COVID19 = 17;
-=======
-    const COOKIES = 16;
->>>>>>> 6c143078
 
     /**
      * Display of the project page
