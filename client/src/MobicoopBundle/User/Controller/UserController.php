--- conflicted
+++ resolved
@@ -153,12 +153,9 @@
             //$user->setBirthYear($data->get('birthYear')); Replace only year by full birthday
             $user->setBirthDate(new DateTime($data['birthDay']));
             //$user->setNewsSubscription by default
+            
             $user->setNewsSubscription(($this->news_subscription==="true") ? true : false);
-<<<<<<< HEAD
-            //$user phone display preference by default
-=======
             // set phone display by default
->>>>>>> ec427723
             $user->setPhoneDisplay(1);
             
             if (!is_null($data['idFacebook'])) {
