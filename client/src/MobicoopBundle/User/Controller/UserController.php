<?php

/**
 * Copyright (c) 2018, MOBICOOP. All rights reserved.
 * This project is dual licensed under AGPL and proprietary licence.
 ***************************
 *    This program is free software: you can redistribute it and/or modify
 *    it under the terms of the GNU Affero General Public License as
 *    published by the Free Software Foundation, either version 3 of the
 *    License, or (at your option) any later version.
 *
 *    This program is distributed in the hope that it will be useful,
 *    but WITHOUT ANY WARRANTY; without even the implied warranty of
 *    MERCHANTABILITY or FITNESS FOR A PARTICULAR PURPOSE.  See the
 *    GNU Affero General Public License for more details.
 *
 *    You should have received a copy of the GNU Affero General Public License
 *    along with this program.  If not, see <gnu.org/licenses>.
 ***************************
 *    Licence MOBICOOP described in the file
 *    LICENSE
 **************************/

namespace Mobicoop\Bundle\MobicoopBundle\User\Controller;

use Herrera\Json\Exception\Exception;
use Http\Client\Exception\HttpException;
use Mobicoop\Bundle\MobicoopBundle\Communication\Entity\Message;
use Mobicoop\Bundle\MobicoopBundle\Traits\HydraControllerTrait;
use Symfony\Bundle\FrameworkBundle\Controller\AbstractController;
use Symfony\Component\Form\Extension\Core\Type\EmailType;
use Symfony\Component\Form\Extension\Core\Type\PasswordType;
use Symfony\Component\Form\Extension\Core\Type\RepeatedType;
use Symfony\Component\Form\Extension\Core\Type\SubmitType;
use Symfony\Component\Form\Extension\Core\Type\TextType;
use Symfony\Component\HttpFoundation\Session\Session;
use Symfony\Component\Routing\Annotation\Route;
use Symfony\Component\HttpFoundation\Request;
use Symfony\Component\Security\Core\Authentication\Token\UsernamePasswordToken;
use Mobicoop\Bundle\MobicoopBundle\User\Service\UserManager;
use Mobicoop\Bundle\MobicoopBundle\User\Entity\User;
use Mobicoop\Bundle\MobicoopBundle\Carpool\Service\ProposalManager;
use Symfony\Component\Security\Http\Authentication\AuthenticationUtils;
use Mobicoop\Bundle\MobicoopBundle\Geography\Entity\Address;
use Mobicoop\Bundle\MobicoopBundle\Geography\Service\AddressManager;
use Mobicoop\Bundle\MobicoopBundle\Image\Entity\Image;
use Mobicoop\Bundle\MobicoopBundle\Image\Service\ImageManager;
use Symfony\Component\HttpFoundation\Response;
use DateTime;
use Mobicoop\Bundle\MobicoopBundle\Communication\Service\InternalMessageManager;
use Mobicoop\Bundle\MobicoopBundle\Api\Service\DataProvider;
use Mobicoop\Bundle\MobicoopBundle\Carpool\Entity\Ad;
use Mobicoop\Bundle\MobicoopBundle\Carpool\Service\AskManager;
use Mobicoop\Bundle\MobicoopBundle\Carpool\Entity\Ask;
use Mobicoop\Bundle\MobicoopBundle\Carpool\Entity\AskHistory;
use Mobicoop\Bundle\MobicoopBundle\Carpool\Service\AdManager;
use Mobicoop\Bundle\MobicoopBundle\Carpool\Service\AskHistoryManager;
use Mobicoop\Bundle\MobicoopBundle\Community\Service\CommunityManager;
use Symfony\Component\HttpFoundation\JsonResponse;
use Symfony\Contracts\Translation\TranslatorInterface;
use Symfony\Component\Security\Core\Encoder\UserPasswordEncoderInterface;

/**
 * Controller class for user related actions.
 *
 * @author Sylvain Briat <sylvain.briat@mobicoop.org>
 * @author Maxime Bardot <maxime.bardot@mobicoop.org>
 */
class UserController extends AbstractController
{
    use HydraControllerTrait;

    private $encoder;
    private $facebook_show;
    private $facebook_appid;
    private $required_home_address;
    private $news_subscription;

    /**
     * Constructor
     * @param UserPasswordEncoderInterface $encoder
     */
    public function __construct(UserPasswordEncoderInterface $encoder, $facebook_show, $facebook_appid, $required_home_address, $news_subscription)
    {
        $this->encoder = $encoder;
        $this->facebook_show = $facebook_show;
        $this->facebook_appid = $facebook_appid;
        $this->required_home_address = $required_home_address;
        $this->news_subscription = $news_subscription;
    }

    /***********
     * PROFILE *
     ***********/

    /**
     * User login.
     */
    public function login(AuthenticationUtils $authenticationUtils)
    {
        $this->denyAccessUnlessGranted('login');

        // get the login error if there is one
        $error = $authenticationUtils->getLastAuthenticationError();
        $errorMessage = "";
        if (!is_null($error)) {
            $errorMessage = $error->getMessage();
        }
        
        return $this->render('@Mobicoop/user/login.html.twig', [
            "errorMessage"=>$errorMessage,
            "facebook_show"=>($this->facebook_show==="true") ? true : false,
            "facebook_appid"=>$this->facebook_appid,
        ]);
    }

    /**
     * User registration.
     */
    public function userSignUp(UserManager $userManager, Request $request, TranslatorInterface $translator)
    {
        $this->denyAccessUnlessGranted('register');

        $user = new User();
        $address = new Address();
        $error = false;

        if ($request->isMethod('POST')) {
            $data = json_decode($request->getContent(), true);

            // add home address to user if it exists
            if (isset($data['address'])) {
                $address->setAddressCountry($data['address']['addressCountry']);
                $address->setAddressLocality($data['address']['addressLocality']);
                $address->setCountryCode($data['address']['countryCode']);
                $address->setCounty($data['address']['county']);
                $address->setLatitude($data['address']['latitude']);
                $address->setLocalAdmin($data['address']['localAdmin']);
                $address->setLongitude($data['address']['longitude']);
                $address->setMacroCounty($data['address']['macroCounty']);
                $address->setMacroRegion($data['address']['macroRegion']);
                $address->setPostalCode($data['address']['postalCode']);
                $address->setRegion($data['address']['region']);
                $address->setStreet($data['address']['street']);
                $address->setStreetAddress($data['address']['streetAddress']);
                $address->setSubLocality($data['address']['subLocality']);
                $address->setName($translator->trans('homeAddress', [], 'signup'));
                $address->setHome(true);
                $user->addAddress($address);
            }
            // pass front info into user form
            $user->setEmail($data['email']);
            $user->setTelephone($data['telephone']);
            $user->setPassword($data['password']);
            $user->setGivenName($data['givenName']);
            $user->setFamilyName($data['familyName']);
            $user->setGender($data['gender']);
            //$user->setBirthYear($data->get('birthYear')); Replace only year by full birthday
            $user->setBirthDate(new DateTime($data['birthDay']));
            //$user->setNewsSubscription by default
            $user->setNewsSubscription(($this->news_subscription==="true") ? true : false);

            if (!is_null($data['idFacebook'])) {
                $user->setFacebookId($data['idFacebook']);
            }

            // create user in database
            $data = $userManager->createUser($user);
            $reponseofmanager= $this->handleManagerReturnValue($data);
            if (!empty($reponseofmanager)) {
                return $reponseofmanager;
            }
        }
 
        return $this->render('@Mobicoop/user/signup.html.twig', [
                'error' => $error,
                "facebook_show"=>($this->facebook_show==="true") ? true : false,
                "facebook_appid"=>$this->facebook_appid,
                "required_home_address"=>($this->required_home_address==="true") ? true : false,
        ]);
    }

    /**
     * User registration email validation
     */
    public function userSignUpValidation($token, $email, UserManager $userManager, Request $request)
    {
        $error = "";
        if ($request->isMethod('POST')) {
            if ($token !== "" && $email!=="") {
                $user = $userManager->validSignUpByToken($token, $email);
                if (is_null($user)) {
                    $error="updateError";
                } else {
                    $token = new UsernamePasswordToken($user, null, 'main', $user->getRoles());
                    $this->get('security.token_storage')->setToken($token);
                    $this->get('session')->set('_security_main', serialize($token));
                    return $this->redirectToRoute('carpool_first_ad_post');
                }
            } else {
                $error = "missingArguments";
            }
        }
        return $this->render('@Mobicoop/user/signupValidation.html.twig', [
            'urlToken'=>$token,
            'urlEmail'=>$email,
            'error'=>$error
        ]);
    }

    /**
     * Generate a phone token
     *
     * @param UserManager $userManager
     * @return void
     */
    public function generatePhoneToken(UserManager $userManager)
    {
        $tokenError = [
            'state' => false,
        ];
        $user = clone $userManager->getLoggedUser();
        $this->denyAccessUnlessGranted('update', $user);
        $user = $userManager->generatePhoneToken($user) ?  $tokenError['state'] = false : $tokenError['state'] = true ;
            
        return new Response(json_encode($tokenError));
    }

    /**
     * Phone validation
     *
     * @param $token
     * @param UserManager $userManager
     * @param Request $request
     * @return void
     */
    public function userPhoneValidation(UserManager $userManager, Request $request)
    {
        $user = clone $userManager->getLoggedUser();
        $this->denyAccessUnlessGranted('update', $user);
        
        $phoneError = [
            'state' => false,
            'message' => "",
        ];
        if ($request->isMethod('POST')) {
            $data = json_decode($request->getContent(), true);
            // We need to check if the token is right
            // if ($user->getPhoneToken() == $data['token']) {
            //     if ($user->getPhoneValidatedDate()!==null) {
            //         $phoneError["state"] = "true";
            //         $phoneError["message"] = "snackBar.phoneAlreadyVerified";
            //     } else {
            //         $user->setPhoneValidatedDate(new \Datetime()); // TO DO : Correct timezone
            //         $user = $userManager->updateUser($user);
            //         if (!$user) {
            //             $phoneError["state"] = "true";
            //             $phoneError["message"] = "snackBar.phoneUpdate";
            //         }
            //     }
            // } else {
            //     $phoneError["state"] = "true";
            //     $phoneError["message"] = "snackBar.unknown";
            // }

            
            $response = $userManager->validPhoneByToken($data['token'], $data['telephone']);
            return new Response(json_encode($response));
        }
        return new Response(json_encode($phoneError));
    }

    /**
     * User profile update.
     */
    public function userProfileUpdate(UserManager $userManager, Request $request, ImageManager $imageManager, AddressManager $addressManager, TranslatorInterface $translator, $tabDefault)
    {
        // we clone the logged user to avoid getting logged out in case of error in the form
        $user = clone $userManager->getLoggedUser();
        $reponseofmanager= $this->handleManagerReturnValue($user);
        if (!empty($reponseofmanager)) {
            return $reponseofmanager;
        }
        $this->denyAccessUnlessGranted('update', $user);

        // get the homeAddress
        $homeAddress = $user->getHomeAddress();
        
        $error = false;
           
        if ($request->isMethod('POST')) {
            $data = $request->request;
            $file = $request->files->get('avatar');
            
           
            // check if the phone number is new and if so change token and validationdate
            if ($user->getTelephone() != $data->get('telephone')) {
                $user->setTelephone($data->get('telephone'));
                $user->setPhoneValidatedDate(null);
                $user->setPhoneToken(null);
            }
            $user->setEmail($data->get('email'));
            $user->setTelephone($data->get('telephone'));
            $user->setPhoneDisplay($data->get('phoneDisplay'));
            $user->setGivenName($data->get('givenName'));
            $user->setFamilyName($data->get('familyName'));
            $user->setGender((int)($data->get('gender')));
            $user->setBirthYear($data->get('birthYear'));
            // cause we use FormData to post data
            $user->setNewsSubscription($data->get('newsSubscription') === "true" ? true : false);
            
            
            if ($user = $userManager->updateUser($user)) {
                if ($file) {
                    // Post avatar of the user
                    $image = new Image();
                    $image->setUserFile($file);
                    $image->setUserId($user->getId());
                
                    if ($image = $imageManager->createImage($image)) {
                        return new JsonResponse($image);
                    }
                    // return error if image post didnt't work
                    return new Response(json_encode('error.image'));
                }
            }
        }

        //TODO - fix : Change this when use router vue
        if ($tabDefault == 'mes-annonces') {
            $tabDefault = 'myProposals';
        }
        if ($tabDefault == 'mon-profil') {
            $tabDefault = 'myProfile';
        }

        return $this->render('@Mobicoop/user/updateProfile.html.twig', [
                'error' => $error,
                'alerts' => $userManager->getAlerts($user)['alerts'],
                'tabDefault' => $tabDefault,
                'proposals' => $userManager->getProposals($user)
        ]);
    }

    /**
     * User avatar delete.
     * Ajax
     */
    public function userProfileAvatarDelete(ImageManager $imageManager, UserManager $userManager)
    {
        $user = clone $userManager->getLoggedUser();
        $this->denyAccessUnlessGranted('update', $user);
        $imageId = $user->getImages()[0]->getId();
        $imageManager->deleteImage($imageId);

        return new JsonResponse($userManager->getUser($user->getId())->getAvatars());
    }

    /**
     * User password update.
     * Ajax
     */
    public function userPasswordUpdate(UserManager $userManager, Request $request)
    {
        // we clone the logged user to avoid getting logged out in case of error in the form
        $user = clone $userManager->getLoggedUser();
        $reponseofmanager= $this->handleManagerReturnValue($user);
        if (!empty($reponseofmanager)) {
            return $reponseofmanager;
        }
        $this->denyAccessUnlessGranted('password', $user);

        $error = [
            'state' => false,
            'message' => "",
        ];

        if ($request->isMethod('POST')) {
            $error["message"] = "Ok";
            
            if ($request->request->get('password')!==null) {
                $user->setPassword($request->request->get('password'));
            } else {
                $error["state"] = "true";
                $error["message"] = "Empty password";
                return new Response(json_encode($error));
            }

            if ($user = $userManager->updateUserPassword($user)) {
                $reponseofmanager= $this->handleManagerReturnValue($user);
                if (!empty($reponseofmanager)) {
                    return $reponseofmanager;
                }
                // after successful update, we re-log the user
                $token = new UsernamePasswordToken($user, null, 'main', $user->getRoles());
                $this->get('security.token_storage')->setToken($token);
                $this->get('session')->set('_security_main', serialize($token));
                $error["message"] = "Ok";
                return new Response(json_encode($error));
            }
            $error["state"] = "true";
            $error["message"] = "Update password failed";
            return new Response(json_encode($error));
        }

        $error["state"] = "true";
        $error["message"] = "Request failed";
        return new Response(json_encode($error));
    }

    /**
     * User password recovery page.
     */
    public function userPasswordRecovery()
    {
        $this->denyAccessUnlessGranted('login');
        return $this->render('@Mobicoop/user/passwordRecovery.html.twig', []);
    }

    /**
     * Get the password of a user if it exists
     * @param UserManager $userManager The class managing the user.
     * @param Request $request The symfony request object.
     */
    public function userPasswordForRecovery(UserManager $userManager, Request $request)
    {
        $this->denyAccessUnlessGranted('login');
        if ($request->isMethod('POST')) {
            $data = json_decode($request->getContent(), true);
            $response = $userManager->sendEmailRecoveryPassword($data["email"]);
            return new Response(json_encode($response));
        }
    }

    /**
     * Reset password
     */
    public function userPasswordReset(UserManager $userManager, string $token)
    {
        $user = $userManager->findByPwdToken($token);

        if (empty($user) || (time() - (int)$user->getPwdTokenDate()->getTimestamp()) > 86400) {
            return $this->redirectToRoute('user_password_forgot');
        } else {
            return $this->render(
                '@Mobicoop/user/passwordRecoveryUpdate.html.twig',
                [
                        "token" => $token,
                    ]
            );
        }
    }

    /**
     * Update the new Password after recovery
     */
    public function userUpdatePasswordReset(UserManager $userManager, Request $request, string $token)
    {
        if ($request->isMethod('POST')) {
            $data = json_decode($request->getContent(), true);
            $user = $userManager->userUpdatePasswordReset($token, $data['password']);
            if (!is_null($user)) {
                // after successful update, we re-log the user
                $token = new UsernamePasswordToken($user, null, 'main', $user->getRoles());
                $this->get('security.token_storage')->setToken($token);
                $this->get('session')->set('_security_main', serialize($token));
                $userManager->flushUserToken($user);
                return new Response(json_encode($user));
            }
        }

        return new Response();
    }

    /**
     * Update Address of a user
     * Ajax
     */
    public function UserAddressUpdate(AddressManager $addressManager, Request $request, UserManager $userManager, TranslatorInterface $translator)
    {
        $user = clone $userManager->getLoggedUser();
        $reponseofmanager= $this->handleManagerReturnValue($user);
        if (!empty($reponseofmanager)) {
            return $reponseofmanager;
        }
        $this->denyAccessUnlessGranted('update', $user);
        $this->denyAccessUnlessGranted('address_update_self', $user);

        if ($request->isMethod('POST')) {
            $data = json_decode($request->getContent(), true);
           
            $homeAddress = new Address();
            
            $homeAddress->setAddressCountry($data['addressCountry']);
            $homeAddress->setAddressLocality($data['addressLocality']);
            $homeAddress->setCountryCode($data['countryCode']);
            $homeAddress->setCounty($data['county']);
            $homeAddress->setLatitude($data['latitude']);
            $homeAddress->setLocalAdmin($data['localAdmin']);
            $homeAddress->setLongitude($data['longitude']);
            $homeAddress->setMacroCounty($data['macroCounty']);
            $homeAddress->setMacroRegion($data['macroRegion']);
            $homeAddress->setPostalCode($data['postalCode']);
            $homeAddress->setRegion($data['region']);
            $homeAddress->setStreet($data['street']);
            $homeAddress->setStreetAddress($data['streetAddress']);
            $homeAddress->setSubLocality($data['subLocality']);
            $homeAddress->setName($translator->trans('homeAddress', [], 'signup'));
            $homeAddress->setHome(true);
            
            if (($data['id']) == null) {
                $user->addAddress($homeAddress);
                $user = $userManager->updateUser($user);
                $addressData = $addressManager->updateAddress($user->getHomeAddress());
            } else {
                $homeAddress->setId($data['id']);
                $addressData = $addressManager->updateAddress($homeAddress);
            }
            $reponseofmanager= $this->handleManagerReturnValue($addressData);
            if (!empty($reponseofmanager)) {
                return $reponseofmanager;
            }
            return new Response(json_encode($addressData));
        }
    }

    /**
     * Delete the user by anonymise
     *
     * @param UserManager $userManager
     * @return void
     */
    public function deleteUser(UserManager $userManager)
    {
        $user = $userManager->getLoggedUser();
        $userManager->deleteUser($user);

        return $this->redirectToRoute('user_logout');
    }


    /*************
     * PROPOSALS *
     *************/

    /**
     * Retrieve all proposals for the current user.
     */
    public function userProposalList(UserManager $userManager, ProposalManager $proposalManager)
    {
        $user = $userManager->getLoggedUser();
        $reponseofmanager= $this->handleManagerReturnValue($user);
        if (!empty($reponseofmanager)) {
            return $reponseofmanager;
        }
        $this->denyAccessUnlessGranted('proposals_self', $user);
    
        $data=$proposalManager->getProposals($user);
        $reponseofmanager= $this->handleManagerReturnValue($data);
        if (!empty($reponseofmanager)) {
            return $reponseofmanager;
        }
        return $this->render('@Mobicoop/proposal/index.html.twig', [
            'hydra' => $data
        ]);
    }


    /*************
     * MESSAGES  *
     *************/

    /**
     * User mailbox
     */
    public function mailBox(UserManager $userManager, Request $request, InternalMessageManager $messageManager)
    {
        $user = $userManager->getLoggedUser();
        $this->denyAccessUnlessGranted('messages', $user);
        $data = $request->request;

        $newThread = null;
        $idThreadDefault = null;
        $idMessage = null;
        $idRecipient = null;
        $idAsk= null;

        if ($request->isMethod('POST')) {
            // if we ask for a specific thread then we return it
            if ($data->has("idMessage")) {
                /** @var Message $message */
                $message = $messageManager->getMessage($data->get("idMessage"));
                $reponseofmanager = $this->handleManagerReturnValue($message);
                if (!empty($reponseofmanager)) {
                    return $reponseofmanager;
                }
                $idMessage = $idThreadDefault = !empty($message->getMessage()) ? $message->getMessage()->getId() : $message->getMessage();
                $idRecipient = $message->getRecipients()[0]->getId();
                $idAsk = $message->getAskHistory()["ask"]["id"];
            } else {
                $newThread = [
                    "carpool" => (int)$request->request->get('carpool'),
                    "idRecipient" => (int)$request->request->get('idRecipient'),
                    "shortFamilyName" => $request->request->get('shortFamilyName'),
                    "givenName" => $request->request->get('givenName'),
                    "avatar" => $request->request->get('avatar')
                ];
                $idThreadDefault = -1; // To preselect the new thread. Id is always -1 because it doesn't really exist yet
            }
        }

        return $this->render('@Mobicoop/user/messages.html.twig', [
            "idUser"=>$user->getId(),
            "idThreadDefault"=>$idThreadDefault,
            "idMessage" => $idMessage,
            "idRecipient" => $idRecipient,
            "idAsk" => $idAsk,
            "newThread" => $newThread
        ]);
    }

    /**
     * Get direct messages threads
     */
    public function userMessageDirectThreadsList(UserManager $userManager)
    {
        $user = $userManager->getLoggedUser();
        $this->denyAccessUnlessGranted('messages', $user);
        $threads = $userManager->getThreadsDirectMessages($user);
        return new Response(json_encode($threads));
    }

    /**
     * Get carpool messages threads
     */
    public function userMessageCarpoolThreadsList(UserManager $userManager)
    {
        $user = $userManager->getLoggedUser();
        $this->denyAccessUnlessGranted('messages', $user);
        $threads = $userManager->getThreadsCarpoolMessages($user);
        return new Response(json_encode($threads));
    }

    /**
     * Get direct messages threads
     */
    public function userMessageThread($idMessage, InternalMessageManager $internalMessageManager, UserManager $userManager)
    {
        $user = $userManager->getLoggedUser();
        $this->denyAccessUnlessGranted('messages', $user);
        $completeThread = $internalMessageManager->getThread($idMessage, DataProvider::RETURN_JSON);
        $response = str_replace("\\n", "<br />", json_encode($completeThread));
        return new Response($response);
    }


    /**
     * Get informations for Action Panel of the mailbox
     * AJAX
     */
    public function userMessagesActionsInfos(Request $request, AdManager $adManager, UserManager $userManager)
    {
        if ($request->isMethod('POST')) {
            $data = json_decode($request->getContent(), true);
            $user = $userManager->getLoggedUser();
            if ($data['idAsk']) {
                // Carpool

                // Get the related Ad of this Ask
                $response = $adManager->getAdAsk($data['idAsk'], $user->getId());

                $results = $response->getResults()[0];
                $results["canUpdateAsk"] = $response->getCanUpdateAsk(); // Because it's not in result
                $results["askStatus"] = $response->getAskStatus(); // Because it's not in result

                return new JsonResponse($results);
            } else {
                // Direct
                $recipient = $userManager->getUser($data['idRecipient']);
                $response = [
                    'carpooler' => [
                        'avatars'=>$recipient->getAvatars(),
                        'givenName'=>$recipient->getGivenName(),
                        'shortFamilyName' => $recipient->getShortFamilyName()
                    ]
                ];
                return new JsonResponse($response);
            }
        }
        return new JsonResponse();
    }

    
    public function userMessageSend(UserManager $userManager, InternalMessageManager $internalMessageManager, Request $request)
    {
        $user = $userManager->getLoggedUser();
        $reponseofmanager= $this->handleManagerReturnValue($user);
        if (!empty($reponseofmanager)) {
            return $reponseofmanager;
        }
        $this->denyAccessUnlessGranted('messages', $user);

        if ($request->isMethod('POST')) {
            $data = json_decode($request->getContent(), true);
            // -1 : It's a false id for no direct message
            // -99 : It's a false id for no carpool message
            $idThreadMessage = ($data['idThreadMessage']==-1 || $data['idThreadMessage']==-99) ? null : $data['idThreadMessage'];
            $idAsk = (isset($data['idAsk']) && !is_null($data['idAsk'])) ? $data['idAsk'] : null;
            $text = $data['text'];
            $idRecipient = $data['idRecipient'];

            $messageToSend = $internalMessageManager->createInternalMessage(
                $user,
                $idRecipient,
                "",
                $text,
                $idThreadMessage
            );

            if ($idAsk!==null) {
                $messageToSend->setIdAsk($idAsk);
            }
            return new Response($internalMessageManager->sendInternalMessage($messageToSend, DataProvider::RETURN_JSON));
        }
        return new Response(json_encode("Not a post"));
    }
    
    
    /**
     * Update and ask
     * Ajax Request
     */
    public function userMessageUpdateAsk(Request $request, AdManager $adManager, UserManager $userManager)
    {
        if ($request->isMethod('POST')) {
            $data = json_decode($request->getContent(), true);

            $user = $userManager->getLoggedUser();
            $idAsk = $data['idAsk'];
            $status = $data['status'];
            $outwardDate = (isset($data['outwardDate'])) ? $data['outwardDate'] : null;
            $outwardLimitDate = (isset($data['outwardLimitDate'])) ? $data['outwardLimitDate'] : null;
            $outwardSchedule = (isset($data['outwardSchedule'])) ? $data['outwardSchedule'] : null;
            $returnSchedule = (isset($data['returnSchedule'])) ? $data['returnSchedule'] : null;

            $schedule = [];
            if (!is_null($outwardSchedule) || !is_null($returnSchedule)) {
               
                // It's a regular journey I need to build the schedule of this journey (structure of an Ad)

                $days = ["mon","tue","wed","thu","fri","sat","sun"];
                foreach ($days as $day) {
                    $currentOutwardTime = (!is_null($outwardSchedule)) ? $outwardSchedule[$day."Time"] : null;
                    $currentReturnTime = (!is_null($returnSchedule)) ? $returnSchedule[$day."Time"] : null;

                    // I need to know if there is already a section of the schedule with these times
                    $alreadyExists = false;
                    if (count($schedule)>0) {
                        foreach ($schedule as $key => $section) {
                            (isset($section['outwardTime']) && !is_null($section['outwardTime'])) ? $sectionOutwardTime = $section['outwardTime'] : $sectionOutwardTime = null;
                            (isset($section['returnTime']) && !is_null($section['returnTime'])) ? $sectionReturnTime = $section['returnTime'] : $sectionReturnTime = null;

                            if ($sectionOutwardTime===$currentOutwardTime && $sectionReturnTime===$currentReturnTime) {
                                $alreadyExists = true;
                                // It's exists so i update the current day on this section
                                $schedule[$key][$day] = 1;
                            }
                        }
                    }
                    
                    // It's a new section i need tu push it with the good day at 1
                    if (!$alreadyExists && (!is_null($currentOutwardTime) || !is_null($currentReturnTime))) {
                        $schedule[] = [
                            "outwardTime" => $currentOutwardTime,
                            "returnTime" => $currentReturnTime,
                            "mon" => ($day=="mon") ? 1 : 0,
                            "tue" => ($day=="tue") ? 1 : 0,
                            "wed" => ($day=="wed") ? 1 : 0,
                            "thu" => ($day=="thu") ? 1 : 0,
                            "fri" => ($day=="fri") ? 1 : 0,
                            "sat" => ($day=="sat") ? 1 : 0,
                            "sun" => ($day=="sun") ? 1 : 0
                        ];
                    }
                }
            }
           
            // I build the Ad for the put
            $adToPost = new Ad($idAsk);
            $adToPost->setAskStatus($status);
            if (!is_null($outwardDate)) {
                $adToPost->setOutwardDate(new \DateTime($outwardDate));
            }
            if (!is_null($outwardLimitDate)) {
                $adToPost->setOutwardLimitDate(new \DateTime($outwardLimitDate));
            }
            if (count($schedule)>0) {
                $adToPost->setSchedule($schedule);
            } // Only regular

            $return = $adManager->updateAdAsk($adToPost, $user->getId());

            return new JsonResponse($return);
        }

        return new JsonResponse("Not a post");
    }

    /**
     * Connect a user by his facebook credentials
     * AJAX
     */
    public function userFacebookConnect(UserManager $userManager, Request $request)
    {
        if ($request->isMethod('POST')) {
            $data = json_decode($request->getContent(), true);
            
            // We get the user by his email
            if (!empty($data["email"])) {
                $user = $userManager->findByEmail($data["email"]);
                if ($user && $user->getFacebookId()===$data["personalID"]) {
                    // Same Facebook ID in BDD that the one from the front component. We log the user.
                    $token = new UsernamePasswordToken($user, null, 'main', $user->getRoles());
                    $this->get('security.token_storage')->setToken($token);
                    $this->get('session')->set('_security_main', serialize($token));

                    return new JsonResponse($user->getFacebookId());
                } else {
                    return new JsonResponse(['error'=>'userFBNotFound']);
                }
            } else {
                return new JsonResponse(['error'=>'userFBNotFound']);
            }
        }

        return new JsonResponse(['error'=>'errorCredentialsFacebook']);
    }

    /**
     * Update a user alert
     * AJAX
     */
    public function updateAlert(UserManager $userManager, Request $request)
    {
        if ($request->isMethod('POST')) {
            $user = $userManager->getLoggedUser();
            $data = json_decode($request->getContent(), true);

            $responseUpdate = $userManager->updateAlert($user, $data["id"], $data["active"]);
            return new JsonResponse($responseUpdate);
        }
        return new JsonResponse(['error'=>'errorUpdateAlert']);
    }

    /**
     * User carpool settings update.
     * Ajax
     *
     * @param UserManager $userManager
     * @param Request $request
     * @return JsonResponse
     */
    public function userCarpoolSettingsUpdate(UserManager $userManager, Request $request)
    {
        // we clone the logged user to avoid getting logged out in case of error in the form
        $user = clone $userManager->getLoggedUser();
        $reponseofmanager= $this->handleManagerReturnValue($user);
        if (!empty($reponseofmanager)) {
            return $reponseofmanager;
        }
        $this->denyAccessUnlessGranted('update', $user);
        
        if ($request->isMethod('PUT')) {
            $data = json_decode($request->getContent(), true);

            $user->setSmoke($data["smoke"]);
            $user->setMusic($data["music"]);
            $user->setMusicFavorites($data["musicFavorites"]);
            $user->setChat($data["chat"]);
            $user->setChatFavorites($data["chatFavorites"]);
            
            if ($response = $userManager->updateUser($user)) {
                $reponseofmanager= $this->handleManagerReturnValue($response);
                if (!empty($reponseofmanager)) {
                    return $reponseofmanager;
                }
                return new JsonResponse(
                    ['message'=>'success'],
                    Response::HTTP_ACCEPTED
                );
            }
            return new JsonResponse(
                ["message" => "error"],
                Response::HTTP_BAD_REQUEST
            );
        }
        return new JsonResponse(
            ['message'=>'error'],
            Response::HTTP_METHOD_NOT_ALLOWED
        );
    }

    /**
     * Get all communities of a user
     * AJAX
     */
    public function userCommunities(Request $request, CommunityManager $communityManager)
    {
        if ($request->isMethod('POST')) {
            $data = json_decode($request->getContent(), true);
            $communities = [];
            if ($communityUsers = $communityManager->getAllCommunityUser($data['userId'])) {
                foreach ($communityUsers as $communityUser) {
                    $communities[] = $communityUser->getCommunity();
                }
            }
            return new JsonResponse($communities);
        }
        return new JsonResponse(['error'=>'errorUpdateAlert']);
    }

    /**
<<<<<<< HEAD
     * Check if an email is already registered by a user
     * AJAX
     */
    public function userCheckEmailExists(Request $request, UserManager $userManager)
    {
        if ($request->isMethod('POST')) {
            $data = json_decode($request->getContent(), true);
            if (isset($data['email']) && $data['email']!=="") {
                $user = $userManager->findByEmail($data['email']);
                if (!is_null($user)) {
                    return new JsonResponse(['error'=>false, 'message'=>$user->getId()]);
                } else {
                    return new JsonResponse(['error'=>false, 'message'=>'']);
                }
            } else {
                return new JsonResponse(['error'=>true, 'message'=>'empty email']);
            }
        }
        return new JsonResponse(['error'=>true, 'message'=>'Only POST is allowed']);
=======
     * Get all communities of a user
     */
    public function userUnsubscribeFromEmail(UserManager $userManager, string $token)
    {
        $user = $userManager->unsubscribeUserFromEmail($token);
        if ($user != null) {
            return $this->render(
                '@Mobicoop/default/index.html.twig',
                [
                    'baseUri' => $_ENV['API_URI'],
                    'metaDescription' => 'Mobicoop',
                    'unsubscribe' => json_encode($user->getUnsubscribeMessage())
                ]
            );
        }
        return $this->render(
            '@Mobicoop/default/index.html.twig',
            [
                'baseUri' => $_ENV['API_URI'],
                'metaDescription' => 'Mobicoop',
            ]
        );
>>>>>>> beae0e48
    }
}<|MERGE_RESOLUTION|>--- conflicted
+++ resolved
@@ -920,7 +920,6 @@
     }
 
     /**
-<<<<<<< HEAD
      * Check if an email is already registered by a user
      * AJAX
      */
@@ -940,9 +939,11 @@
             }
         }
         return new JsonResponse(['error'=>true, 'message'=>'Only POST is allowed']);
-=======
-     * Get all communities of a user
-     */
+    }
+    
+    /**
+    * Unsubscribe email for a user
+    */
     public function userUnsubscribeFromEmail(UserManager $userManager, string $token)
     {
         $user = $userManager->unsubscribeUserFromEmail($token);
@@ -963,6 +964,5 @@
                 'metaDescription' => 'Mobicoop',
             ]
         );
->>>>>>> beae0e48
     }
 }