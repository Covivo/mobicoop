<?php

/**
 * Copyright (c) 2018, MOBICOOP. All rights reserved.
 * This project is dual licensed under AGPL and proprietary licence.
 ***************************
 *    This program is free software: you can redistribute it and/or modify
 *    it under the terms of the GNU Affero General Public License as
 *    published by the Free Software Foundation, either version 3 of the
 *    License, or (at your option) any later version.
 *
 *    This program is distributed in the hope that it will be useful,
 *    but WITHOUT ANY WARRANTY; without even the implied warranty of
 *    MERCHANTABILITY or FITNESS FOR A PARTICULAR PURPOSE.  See the
 *    GNU Affero General Public License for more details.
 *
 *    You should have received a copy of the GNU Affero General Public License
 *    along with this program.  If not, see <gnu.org/licenses>.
 ***************************
 *    Licence MOBICOOP described in the file
 *    LICENSE
 **************************/

namespace Mobicoop\Bundle\MobicoopBundle\User\Controller;

use App\Communication\Entity\Email;
use Herrera\Json\Exception\Exception;
use Http\Client\Exception\HttpException;
use Mobicoop\Bundle\MobicoopBundle\Traits\HydraControllerTrait;
use Symfony\Bundle\FrameworkBundle\Controller\AbstractController;
use Symfony\Component\Form\Extension\Core\Type\EmailType;
use Symfony\Component\Form\Extension\Core\Type\PasswordType;
use Symfony\Component\Form\Extension\Core\Type\RepeatedType;
use Symfony\Component\Form\Extension\Core\Type\SubmitType;
use Symfony\Component\Form\Extension\Core\Type\TextType;
use Symfony\Component\HttpFoundation\Session\Session;
use Symfony\Component\Routing\Annotation\Route;
use Symfony\Component\HttpFoundation\Request;
use Symfony\Component\Security\Core\Authentication\Token\UsernamePasswordToken;
use Mobicoop\Bundle\MobicoopBundle\User\Service\UserManager;
use Mobicoop\Bundle\MobicoopBundle\User\Entity\User;
use Mobicoop\Bundle\MobicoopBundle\User\Form\UserForm;
use Mobicoop\Bundle\MobicoopBundle\Carpool\Service\ProposalManager;
use Mobicoop\Bundle\MobicoopBundle\Carpool\Entity\Proposal;
use Mobicoop\Bundle\MobicoopBundle\Carpool\Form\ProposalForm;
use Mobicoop\Bundle\MobicoopBundle\User\Entity\Form\Login;
use Mobicoop\Bundle\MobicoopBundle\User\Form\UserLoginForm;
use Mobicoop\Bundle\MobicoopBundle\User\Form\UserDeleteForm;
use Symfony\Component\Security\Http\Authentication\AuthenticationUtils;
use Mobicoop\Bundle\MobicoopBundle\Geography\Entity\Address;
use Mobicoop\Bundle\MobicoopBundle\Geography\Service\AddressManager;
use Symfony\Component\HttpFoundation\Response;
use DateTime;
use Mobicoop\Bundle\MobicoopBundle\Communication\Service\InternalMessageManager;
use Mobicoop\Bundle\MobicoopBundle\Api\Service\DataProvider;
use Mobicoop\Bundle\MobicoopBundle\Communication\Entity\Message;
use Mobicoop\Bundle\MobicoopBundle\Communication\Entity\Recipient;
use Mobicoop\Bundle\MobicoopBundle\Carpool\Entity\Ask;
use Mobicoop\Bundle\MobicoopBundle\Carpool\Service\AskManager;
use Mobicoop\Bundle\MobicoopBundle\Carpool\Entity\AskHistory;
use Mobicoop\Bundle\MobicoopBundle\Carpool\Service\AskHistoryManager;
use Symfony\Contracts\Translation\TranslatorInterface;
use function GuzzleHttp\json_encode;
use function MongoDB\BSON\fromJSON;
use function MongoDB\BSON\toJSON;

/**
 * Controller class for user related actions.
 *
 * @author Sylvain Briat <sylvain.briat@covivo.eu>
 *
 */
class UserController extends AbstractController
{

    use HydraControllerTrait;
    /**
     * User login.
     */
    public function login(AuthenticationUtils $authenticationUtils)
    {
        $this->denyAccessUnlessGranted('login');

        // get the login error if there is one
        $error = $authenticationUtils->getLastAuthenticationError();
        $errorMessage = "";
        if (!is_null($error)) {
            $errorMessage = $error->getMessage();
        }
        

        return $this->render('@Mobicoop/user/login.html.twig', [
            "errorMessage"=>$errorMessage
            ]);
    }

    /**
     * User registration.
     */
    public function userSignUp(UserManager $userManager, Request $request, TranslatorInterface $translator)
    {
        $user = new User();
        $address = new Address();
        $error = false;

        if ($request->isMethod('POST')) {
            $data = json_decode($request->getContent(), true);

            // add home address to user if it exists
            if (isset($data['address'])) {
                $address->setAddressCountry($data['address']['addressCountry']);
                $address->setAddressLocality($data['address']['addressLocality']);
                $address->setCountryCode($data['address']['countryCode']);
                $address->setCounty($data['address']['county']);
                $address->setLatitude($data['address']['latitude']);
                $address->setLocalAdmin($data['address']['localAdmin']);
                $address->setLongitude($data['address']['longitude']);
                $address->setMacroCounty($data['address']['macroCounty']);
                $address->setMacroRegion($data['address']['macroRegion']);
                $address->setName($translator->trans('homeAddress', [], 'signup'));
                $address->setPostalCode($data['address']['postalCode']);
                $address->setRegion($data['address']['region']);
                $address->setStreet($data['address']['street']);
                $address->setStreetAddress($data['address']['streetAddress']);
                $address->setSubLocality($data['address']['subLocality']);
                $address->setHome(true);
            }
            $user->addAddress($address);


            // pass front info into user form
            $user->setEmail($data['email']);
            $user->setTelephone($data['telephone']);
            $user->setPassword($data['password']);
            $user->setGivenName($data['givenName']);
            $user->setFamilyName($data['familyName']);
            $user->setGender($data['gender']);
            $user->setBirthYear($data['birthYear']);

            // create user in database
            $data= $userManager->createUser($user);
            $reponseofmanager= $this->handleManagerReturnValue($data);
            if(!empty($reponseofmanager)) return $reponseofmanager;
        }
 
        return $this->render('@Mobicoop/user/signup.html.twig', [
                'error' => $error
            ]);
    }

    /**
     * User profile update.
     */
    public function userProfileUpdate(UserManager $userManager, Request $request, AddressManager $addressManager, TranslatorInterface $translator)
    {
        // we clone the logged user to avoid getting logged out in case of error in the form
        $user = clone $userManager->getLoggedUser();
        $reponseofmanager= $this->handleManagerReturnValue($user);
        if(!empty($reponseofmanager)) return $reponseofmanager;
        $this->denyAccessUnlessGranted('update', $user);

        // get the homeAddress
        $homeAddress = $user->getHomeAddress();
        
        $error = false;
           
        if ($request->isMethod('POST')) {
            $data = json_decode($request->getContent(), true);
          
            if (!$homeAddress) {
                $homeAddress = new Address();
            }
            $homeAddress->setAddressCountry($data['homeAddress']['addressCountry']);
            $homeAddress->setAddressLocality($data['homeAddress']['addressLocality']);
            $homeAddress->setCountryCode($data['homeAddress']['countryCode']);
            $homeAddress->setCounty($data['homeAddress']['county']);
            $homeAddress->setLatitude($data['homeAddress']['latitude']);
            $homeAddress->setLocalAdmin($data['homeAddress']['localAdmin']);
            $homeAddress->setLongitude($data['homeAddress']['longitude']);
            $homeAddress->setMacroCounty($data['homeAddress']['macroCounty']);
            $homeAddress->setMacroRegion($data['homeAddress']['macroRegion']);
            $homeAddress->setPostalCode($data['homeAddress']['postalCode']);
            $homeAddress->setRegion($data['homeAddress']['region']);
            $homeAddress->setStreet($data['homeAddress']['street']);
            $homeAddress->setStreetAddress($data['homeAddress']['streetAddress']);
            $homeAddress->setSubLocality($data['homeAddress']['subLocality']);
            $homeAddress->setName($translator->trans('homeAddress', [], 'signup'));
            $homeAddress->setHome(true);
            
            if (is_null($homeAddress->getId()) && !empty($homeAddress->getLongitude() && !empty($homeAddress->getLatitude()))) {
                $user->addAddress($homeAddress);
            } elseif (!empty($homeAddress->getLongitude() && !empty($homeAddress->getLatitude()))) {
                $addressManager->updateAddress($homeAddress);
            }

            $user->setEmail($data['email']);
            $user->setTelephone($data['telephone']);
            $user->setGivenName($data['givenName']);
            $user->setFamilyName($data['familyName']);
            $user->setGender($data['gender']);
            $user->setBirthYear($data['birthYear']);
<<<<<<< HEAD
            
            if (is_null($homeAddress->getId()) && !empty($homeAddress->getLongitude() && !empty($homeAddress->getLatitude()))) {
                $homeAddress->setName(User::HOME_ADDRESS_NAME);
                $user->addAddress($homeAddress);
            } elseif (!empty($homeAddress->getLongitude() && !empty($homeAddress->getLatitude()))) {
                $data= $addressManager->updateAddress($homeAddress);
                $reponseofmanager= $this->handleManagerReturnValue($data);
                if(!empty($reponseofmanager)) return $reponseofmanager;
            }
=======

>>>>>>> 4609f5ce
            $userManager->updateUser($user);
        }
        
        return $this->render('@Mobicoop/user/updateProfile.html.twig', [
                'error' => $error,
                'user' => $user,
            ]);
    }

    /**
     * User password update.
     * Ajax
     */
    public function userPasswordUpdate(UserManager $userManager, Request $request)
    {
        // we clone the logged user to avoid getting logged out in case of error in the form
        $user = clone $userManager->getLoggedUser();
        $reponseofmanager= $this->handleManagerReturnValue($user);
        if(!empty($reponseofmanager)) return $reponseofmanager;
        $this->denyAccessUnlessGranted('password', $user);

        $error = [
            'state' => false,
            'message' => "",
        ];

        if ($request->isMethod('POST')) {
            $error["message"] = "Ok";
            
            if ($request->request->get('password')!==null) {
                $user->setPassword($request->request->get('password'));
            } else {
                $error["state"] = "true";
                $error["message"] = "Empty password";
                return new Response(json_encode($error));
            }

            if ($user = $userManager->updateUserPassword($user)) {
                $reponseofmanager= $this->handleManagerReturnValue($user);
                if(!empty($reponseofmanager)) return $reponseofmanager;
                // after successful update, we re-log the user
                $token = new UsernamePasswordToken($user, null, 'main', $user->getRoles());
                $this->get('security.token_storage')->setToken($token);
                $this->get('session')->set('_security_main', serialize($token));
                $error["message"] = "Ok";
                return new Response(json_encode($error));
            }
            $error["state"] = "true";
            $error["message"] = "Update password failed";
            return new Response(json_encode($error));
        }

        $error["state"] = "true";
        $error["message"] = "Request failed";
        return new Response(json_encode($error));
    }


    /**
     * User password update.
     * @param UserManager $userManager
     *     The class managing the user.
     * @param Request $request
     *     The symfony request object.
     * @return \Symfony\Component\HttpFoundation\RedirectResponse|Response
     * @throws Exception
     */
    public function userPasswordForgot(UserManager $userManager, Request $request)
    {
        $userRequest= new User();
        $form = $this->createFormBuilder($userRequest)
        ->add('email', EmailType::class, ['required'=> false])
        ->add('telephone', TextType::class, ['required' => false])
        ->add('submit', SubmitType::class)
        ->getForm();

        $form->handleRequest($request);
        $error = false;

        if ($form->isSubmitted() && $form->isValid()) {
            if (!empty($userRequest->getEmail())) {
                /** @var User $user */
                $user = $userManager->findByEmail($userRequest->getEmail());
                $reponseofmanager= $this->handleManagerReturnValue($user);
                if(!empty($reponseofmanager)) return $reponseofmanager;
            } else {
                if (!empty($userRequest->getTelephone())) {
                    $user = $userManager->findByPhone($userRequest->getTelephone());
                } else {
                    return $this->redirectToRoute('user_password_forgot');
                }
            }
            if (empty($user)) {
                return $this->redirectToRoute('user_password_forgot');
            } else {
                $data= $userManager->updateUserToken($user);
                $reponseofmanager= $this->handleManagerReturnValue($data);
                if(!empty($reponseofmanager)) return $reponseofmanager;
                if (!empty($data)) {
                    return $this->redirectToRoute('user_password_forgot');
                }
            }
        } else {
            return $this->render('@Mobicoop/user/password.html.twig', [
                'form' => $form->createView(),
                'user' => $user??$userRequest,
                'error' => $error,
                'waitParametersForMail' => true
            ]);
        }
    }

    /**
     * Reset password
     */
    public function userPasswordReset(UserManager $userManager, Request $request, string $token)
    {
        $user = $userManager->findByPwdToken($token);
        $reponseofmanager= $this->handleManagerReturnValue($user);
        if(!empty($reponseofmanager)) return $reponseofmanager;
        $error = false;

        if (empty($user) || (time() - (int)$user->getPwdTokenDate()->getTimestamp()) > 86400) {
            return $this->redirectToRoute('user_password_forgot');
        } else {
            $form = $this->createFormBuilder($user)
                ->add('password', RepeatedType::class, [
                    'type' => PasswordType::class,
                    'invalid_message' => 'The password fields must match.',
                    'options' => ['attr' => ['class' => 'password-field']],
                    'required' => true,
                    'first_options'  => ['label' => 'Password'],
                    'second_options' => ['label' => 'Repeat Password'],
                ])
                ->add('submit', SubmitType::class)
                ->getForm();

            $form->handleRequest($request);
            if ($form->isSubmitted() && $form->isValid()) {
                if ($user = $userManager->updateUserPassword($user)) {
                    $reponseofmanager= $this->handleManagerReturnValue($user);
                    if(!empty($reponseofmanager)) return $reponseofmanager;
                    // after successful update, we re-log the user
                    $token = new UsernamePasswordToken($user, null, 'main', $user->getRoles());
                    $this->get('security.token_storage')->setToken($token);
                    $this->get('session')->set('_security_main', serialize($token));
                    $userManager->flushUserToken($user);
                    return $this->redirectToRoute('user_profile_update');
                } else {
                    return $this->redirectToRoute('user_password_forgot');
                }
            } else {
                return $this->render('@Mobicoop/user/password.html.twig', [
                    'form' => $form->createView(),
                    'user' => $user,
                    'error' => $error,
                    'waitParametersForMail' => true
                ]);
            }
        }
    }

    /**
     * Delete the current user.
     */
    public function userProfileDelete(UserManager $userManager, Request $request)
    {
        $user = $userManager->getLoggedUser();
        $reponseofmanager= $this->handleManagerReturnValue($user);
        if(!empty($reponseofmanager)) return $reponseofmanager;
        $this->denyAccessUnlessGranted('delete', $user);

        $form = $this->createForm(
            UserDeleteForm::class,
            $user,
            ['validation_groups'=>['delete']]
        );

        $form->handleRequest($request);
        $error = false;

        if ($form->isSubmitted() && $form->isValid()) {
            if ($data=$userManager->deleteUser($user->getId())) {
                $reponseofmanager= $this->handleManagerReturnValue($data);
                if(!empty($reponseofmanager)) return $reponseofmanager;
                return $this->redirectToRoute('home');
            }
            $error = true;
        }

        return $this->render('@Mobicoop/user/delete.html.twig', [
            'form' => $form->createView(),
            'user' => $user,
            'error' => $error
        ]);
    }

    /**
     * Retrieve all proposals for the current user.
     */
    public function userProposals(UserManager $userManager, ProposalManager $proposalManager)
    {
        $user = $userManager->getLoggedUser();
        $reponseofmanager= $this->handleManagerReturnValue($user);
        if(!empty($reponseofmanager)) return $reponseofmanager;
        $this->denyAccessUnlessGranted('proposals_self', $user);
    
        $data=$proposalManager->getProposals($user);
        $reponseofmanager= $this->handleManagerReturnValue($data);
        if(!empty($reponseofmanager)) return $reponseofmanager;
        return $this->render('@Mobicoop/proposal/index.html.twig', [
            'hydra' => $data
        ]);
    }

    /**
     * User messages.
     */
    public function userMessages(UserManager $userManager, InternalMessageManager $internalMessageManager)
    {
        $user = $userManager->getLoggedUser();
        $this->denyAccessUnlessGranted('messages', $user);

        $threadsDirectMessagesForView = [];
        $threadsCarpoolingMessagesForView = [];
        $idMessageDefault = null;
        $idRecipientDefault = null;
        $firstNameRecipientDefault = "";
        $lastNameRecipientDefault = "";

        // Building threads array
        $threads = $userManager->getThreads($user);
        $reponseofmanager= $this->handleManagerReturnValue($threads);
        if(!empty($reponseofmanager)) return $reponseofmanager;
        $idMessageDefaultSelected = false;

        foreach ($threads["threads"] as $thread) {
            $arrayThread["idThreadMessage"] = $thread["id"];
            if (!isset($thread["user"]["id"])) {
                // the user is the sender
                $arrayThread["contactId"] =  $thread["recipients"][0]["user"]["id"];
                $arrayThread["contactFirstName"] = $thread["recipients"][0]["user"]["givenName"];
                $arrayThread["contactLastName"] = $thread["recipients"][0]["user"]["familyName"];
            } else {
                // the user is the recipient
                $arrayThread["contactId"] =  $thread["user"]["id"];
                $arrayThread["contactFirstName"] = $thread["user"]["givenName"];
                $arrayThread["contactLastName"] = $thread["user"]["familyName"];
            }
            $arrayThread["text"] = $thread["text"];
            $arrayThread["askHistory"] = $thread["askHistory"];

            // The default message is the first direct message or the last carpooling message
            if (!$idMessageDefaultSelected || !is_null($thread["askHistory"])) {
                $idMessageDefault = $thread["id"];
                $idRecipientDefault = $arrayThread["contactId"];
                $firstNameRecipientDefault = $arrayThread["contactFirstName"];
                $lastNameRecipientDefault = $arrayThread["contactLastName"];
                $arrayThread["selected"] = true;
                $idMessageDefaultSelected = true;
            }

            // Push on the right array
            (is_null($thread["askHistory"])) ? $threadsDirectMessagesForView[] = $arrayThread : $threadsCarpoolingMessagesForView[] = $arrayThread;
        }
        return $this->render('@Mobicoop/user/messages.html.twig', [
            'threadsDirectMessagesForView' => $threadsDirectMessagesForView,
            'threadsCarpoolingMessagesForView' => $threadsCarpoolingMessagesForView,
            'userId' => $user->getId(),
            'idMessageDefault' => $idMessageDefault,
            'idRecipientDefault'=>$idRecipientDefault,
            'firstNameRecipientDefault'=>$firstNameRecipientDefault,
            'lastNameRecipientDefault'=>$lastNameRecipientDefault
        ]);
    }

    /**
     * Get a complete thread from a first message
     * Ajax Request
     */
    public function getThread(int $idFirstMessage, UserManager $userManager, InternalMessageManager $internalMessageManager, AskManager $askManager)
    {
        $user = $userManager->getLoggedUser();
        $reponseofmanager= $this->handleManagerReturnValue($user);
        if(!empty($reponseofmanager)) return $reponseofmanager;
        $this->denyAccessUnlessGranted('messages', $user);

        $thread = $internalMessageManager->getThread($idFirstMessage, DataProvider::RETURN_JSON);
        $reponseofmanager= $this->handleManagerReturnValue($thread);
        if(!empty($reponseofmanager)) return $reponseofmanager;

        // Format the date with a human readable version
        // First message
        $createdDateFirstMessage = new DateTime($thread["createdDate"]);
        $thread["createdDateReadable"] = $createdDateFirstMessage->format("D d F Y");
        $thread["createdTimeReadable"] = $createdDateFirstMessage->format("H:i:s");

        // Children messages
        foreach ($thread["messages"] as $key => $message) {
            $createdDate = new DateTime($message["createdDate"]);
            $thread["messages"][$key]["createdDateReadable"] = $createdDate->format("D d F Y");
            $thread["messages"][$key]["createdTimeReadable"] = $createdDate->format("H:i:s");
        }
        
        if (!is_null($thread["askHistory"])) {
            // Get the last AskHistory
            // You do that because you can have a AskHistory without a message
            $askHistories = $askManager->getAskHistories($thread["askHistory"]["ask"]["id"]);
            $reponseofmanager= $this->handleManagerReturnValue($askHistories);
            if(!empty($reponseofmanager)) return $reponseofmanager;
            $thread["lastAskHistory"] = end($askHistories);

            $fromDate = new DateTime($thread["lastAskHistory"]["ask"]["matching"]["criteria"]["fromDate"]);
            $thread["lastAskHistory"]["ask"]["matching"]["criteria"]["fromDateReadable"] = $fromDate->format("D d F Y");
            $fromTime = new DateTime($thread["lastAskHistory"]["ask"]["matching"]["criteria"]["fromTime"]);
            $thread["lastAskHistory"]["ask"]["matching"]["criteria"]["fromTimeReadable"] = $fromTime->format("G\hi");
        } else {
            $thread["lastAskHistory"] = null;
        }

        return new Response(json_encode($thread));
    }

    /**
     * Send an internal message to another user
     * Ajax Request
     */
    public function sendInternalMessage(UserManager $userManager, InternalMessageManager $internalMessageManager, Request $request, AskHistoryManager $askHistoryManager)
    {
        $user = $userManager->getLoggedUser();
        $reponseofmanager= $this->handleManagerReturnValue($user);
        if(!empty($reponseofmanager)) return $reponseofmanager;
        $this->denyAccessUnlessGranted('messages', $user);

        if ($request->isMethod('POST')) {
            $idThreadMessage = $request->request->get('idThreadMessage');
            $idRecipient = $request->request->get('idRecipient');

            $messageToSend = $internalMessageManager->createInternalMessage(
                $user,
                $userManager->getUser($idRecipient),
                "",
                $request->request->get('text'),
                $internalMessageManager->getMessage($idThreadMessage)
            );
            $reponseofmanager= $this->handleManagerReturnValue($messageToSend);
            if(!empty($reponseofmanager)) return $reponseofmanager;

            // If there is an AskHistory i will post an AskHistory with the message within. If not, i only send a Message.
            if (trim($request->request->get('idAskHistory'))!=="") {
                
                // Get the current AskHistory
                $currentAskHistory = $askHistoryManager->getAskHistory($request->request->get('idAskHistory'));
                $reponseofmanager= $this->handleManagerReturnValue($currentAskHistory);
                if(!empty($reponseofmanager)) return $reponseofmanager;

                // Create the new Ask History to post
                $askHistory = new AskHistory();
                $askHistory->setMessage($messageToSend);
                $askHistory->setAsk($currentAskHistory->getAsk());
                $askHistory->setStatus($currentAskHistory->getStatus());
                $askHistory->setType($currentAskHistory->getType());

                print_r($askHistoryManager->createAskHistory($askHistory));
                die;
                
                return new Response($askHistoryManager->createAskHistory($askHistory, DataProvider::RETURN_JSON));
            } else {
                return new Response($internalMessageManager->sendInternalMessage($messageToSend, DataProvider::RETURN_JSON));
            }
        }
        return new Response(json_encode("Not a post"));
    }

    /**
     * Update and ask
     * Ajax Request
     */
    public function updateAsk(Request $request, AskManager $askManager)
    {
        if ($request->isMethod('POST')) {
            $idAsk = $request->request->get('idAsk');

            // Get the Ask
            $ask = $askManager->getAsk($idAsk);
            $reponseofmanager= $this->handleManagerReturnValue($ask);
            if(!empty($reponseofmanager)) return $reponseofmanager;

            // Change the status
            if ($request->request->get('status')!==null &&
                is_numeric($request->request->get('status'))
            ) {
                // Modify the Ask status
                $ask->setStatus($request->request->get('status'));
            }
            
            // Update the Ask via API
            $ask = $askManager->updateAsk($ask);
            $reponseofmanager= $this->handleManagerReturnValue($ask);
            if(!empty($reponseofmanager)) return $reponseofmanager;

            $return = [
                "id"=>$ask->getId(),
                "status"=>$ask->getStatus()
            ];

            return new Response(json_encode($return));
        }

        return new Response(json_encode("Not a post"));
    }



    // ADMIN

    /**
     * Retrieve a user.
     *
     * @Route("/user/{id}", name="user", requirements={"id"="\d+"})
     *
     */
    // public function user($id, UserManager $userManager)
    // {
    //     return $this->render('@Mobicoop/user/detail.html.twig', [
    //         'user' => $userManager->getUser($id)
    //     ]);
    // }

    /**
     * Retrieve all users.
     *
     * @Route("/users", name="users")
     *
     */
    // public function users(UserManager $userManager)
    // {
    //     return $this->render('@Mobicoop/user/index.html.twig', [
    //         'hydra' => $userManager->getUsers()
    //     ]);
    // }

    /**
     * Delete a user.
     *
     * @Route("/user/{id}/delete", name="user_delete", requirements={"id"="\d+"})
     *
     */
    // public function userDelete($id, UserManager $userManager)
    // {
    //     if ($userManager->deleteUser($id)) {
    //         return $this->redirectToRoute('users');
    //     } else {
    //         return $this->render('@Mobicoop/user/index.html.twig', [
    //                 'hydra' => $userManager->getUsers(),
    //                 'error' => 'An error occured'
    //         ]);
    //     }
    // }
    
    /**
     * Retrieve all matchings for a proposal.
     *
     * @Route("/user/{id}/proposal/{idProposal}/matchings", name="user_proposal_matchings", requirements={"id"="\d+","idProposal"="\d+"})
     *
     */
    // public function userProposalMatchings($id, $idProposal, ProposalManager $proposalManager)
    // {
    //     $user = new User($id);
    //     $proposal = $proposalManager->getProposal($idProposal);
    //     return $this->render('@Mobicoop/proposal/matchings.html.twig', [
    //         'user' => $user,
    //         'proposal' => $proposal,
    //         'hydra' => $proposalManager->getMatchings($proposal)
    //     ]);
    // }

    /**
     * Delete a proposal of a user.
     *
     * @Route("/user/{id}/proposal/{idProposal}/delete", name="user_proposal_delete", requirements={"id"="\d+","idProposal"="\d+"})
     *
     */
    // public function userProposalDelete($id, $idProposal, ProposalManager $proposalManager)
    // {
    //     if ($proposalManager->deleteProposal($idProposal)) {
    //         return $this->redirectToRoute('user_proposals', ['id'=>$id]);
    //     } else {
    //         $user = new User($id);
    //         return $this->render('@Mobicoop/proposal/index.html.twig', [
    //             'user' => $user,
    //             'hydra' => $proposalManager->getProposals($user),
    //             'error' => 'An error occured'
    //         ]);
    //     }
    // }





    /**
     * Create a proposal for a user.
     */
    // public function userProposalCreate($id=null, ProposalManager $proposalManager, Request $request)
    // {
    //     $proposal = new Proposal();
    //     if ($id) {
    //         $proposal->setUser(new User($id));
    //     } else {
    //         $proposal->setUser(new User());
    //     }

    //     $form = $this->createForm(ProposalForm::class, $proposal);
    //     $form->handleRequest($request);
    //     $error = false;

    //     if ($form->isSubmitted() && $form->isValid()) {
    //         // for now we add the starting end ending points,
    //         // in the future we will need to have dynamic fields
    //         $proposal->addPoint($proposal->getStart());
    //         $proposal->addPoint($proposal->getDestination());
    //         if ($proposal = $proposalManager->createProposal($proposal)) {
    //             return $this->redirectToRoute('user_proposal_matchings', ['id'=>$id,'idProposal'=>$proposal->getId()]);
    //         }
    //         $error = true;
    //     }

    //     return $this->render('@Mobicoop/proposal/create.html.twig', [
    //         'form' => $form->createView(),
    //         'error' => $error
    //     ]);
    // }
}<|MERGE_RESOLUTION|>--- conflicted
+++ resolved
@@ -190,7 +190,9 @@
             if (is_null($homeAddress->getId()) && !empty($homeAddress->getLongitude() && !empty($homeAddress->getLatitude()))) {
                 $user->addAddress($homeAddress);
             } elseif (!empty($homeAddress->getLongitude() && !empty($homeAddress->getLatitude()))) {
-                $addressManager->updateAddress($homeAddress);
+                $data= $addressManager->updateAddress($homeAddress);
+                $reponseofmanager= $this->handleManagerReturnValue($data);
+                if(!empty($reponseofmanager)) return $reponseofmanager;
             }
 
             $user->setEmail($data['email']);
@@ -199,20 +201,9 @@
             $user->setFamilyName($data['familyName']);
             $user->setGender($data['gender']);
             $user->setBirthYear($data['birthYear']);
-<<<<<<< HEAD
-            
-            if (is_null($homeAddress->getId()) && !empty($homeAddress->getLongitude() && !empty($homeAddress->getLatitude()))) {
-                $homeAddress->setName(User::HOME_ADDRESS_NAME);
-                $user->addAddress($homeAddress);
-            } elseif (!empty($homeAddress->getLongitude() && !empty($homeAddress->getLatitude()))) {
-                $data= $addressManager->updateAddress($homeAddress);
-                $reponseofmanager= $this->handleManagerReturnValue($data);
-                if(!empty($reponseofmanager)) return $reponseofmanager;
-            }
-=======
-
->>>>>>> 4609f5ce
-            $userManager->updateUser($user);
+            $data = $userManager->updateUser($user);
+            $reponseofmanager= $this->handleManagerReturnValue($data);
+            if(!empty($reponseofmanager)) return $reponseofmanager;
         }
         
         return $this->render('@Mobicoop/user/updateProfile.html.twig', [
