<?php

/**
 * Copyright (c) 2018, MOBICOOP. All rights reserved.
 * This project is dual licensed under AGPL and proprietary licence.
 ***************************
 *    This program is free software: you can redistribute it and/or modify
 *    it under the terms of the GNU Affero General Public License as
 *    published by the Free Software Foundation, either version 3 of the
 *    License, or (at your option) any later version.
 *
 *    This program is distributed in the hope that it will be useful,
 *    but WITHOUT ANY WARRANTY; without even the implied warranty of
 *    MERCHANTABILITY or FITNESS FOR A PARTICULAR PURPOSE.  See the
 *    GNU Affero General Public License for more details.
 *
 *    You should have received a copy of the GNU Affero General Public License
 *    along with this program.  If not, see <gnu.org/licenses>.
 ***************************
 *    Licence MOBICOOP described in the file
 *    LICENSE
 **************************/

namespace Mobicoop\Bundle\MobicoopBundle\User\Controller;

use Herrera\Json\Exception\Exception;
use Http\Client\Exception\HttpException;
use Mobicoop\Bundle\MobicoopBundle\Traits\HydraControllerTrait;
use Symfony\Bundle\FrameworkBundle\Controller\AbstractController;
use Symfony\Component\Form\Extension\Core\Type\EmailType;
use Symfony\Component\Form\Extension\Core\Type\PasswordType;
use Symfony\Component\Form\Extension\Core\Type\RepeatedType;
use Symfony\Component\Form\Extension\Core\Type\SubmitType;
use Symfony\Component\Form\Extension\Core\Type\TextType;
use Symfony\Component\HttpFoundation\Session\Session;
use Symfony\Component\Routing\Annotation\Route;
use Symfony\Component\HttpFoundation\Request;
use Symfony\Component\Security\Core\Authentication\Token\UsernamePasswordToken;
use Mobicoop\Bundle\MobicoopBundle\User\Service\UserManager;
use Mobicoop\Bundle\MobicoopBundle\User\Entity\User;
use Mobicoop\Bundle\MobicoopBundle\Carpool\Service\ProposalManager;
use Symfony\Component\Security\Http\Authentication\AuthenticationUtils;
use Mobicoop\Bundle\MobicoopBundle\Geography\Entity\Address;
use Mobicoop\Bundle\MobicoopBundle\Geography\Service\AddressManager;
use Mobicoop\Bundle\MobicoopBundle\Image\Entity\Image;
use Mobicoop\Bundle\MobicoopBundle\Image\Service\ImageManager;
use Symfony\Component\HttpFoundation\Response;
use DateTime;
use Mobicoop\Bundle\MobicoopBundle\Communication\Service\InternalMessageManager;
use Mobicoop\Bundle\MobicoopBundle\Api\Service\DataProvider;
use Mobicoop\Bundle\MobicoopBundle\Carpool\Service\AskManager;
use Mobicoop\Bundle\MobicoopBundle\Carpool\Entity\AskHistory;
use Mobicoop\Bundle\MobicoopBundle\Carpool\Service\AskHistoryManager;
use Mobicoop\Bundle\MobicoopBundle\Community\Service\CommunityManager;
use Symfony\Component\HttpFoundation\JsonResponse;
use Symfony\Contracts\Translation\TranslatorInterface;
use Symfony\Component\Security\Core\Encoder\UserPasswordEncoderInterface;

/**
 * Controller class for user related actions.
 *
 * @author Sylvain Briat <sylvain.briat@covivo.eu>
 *
 */
class UserController extends AbstractController
{
    use HydraControllerTrait;

    private $encoder;
    private $facebook_show;
    private $facebook_appid;
    private $required_home_address;

    /**
     * Constructor
     * @param UserPasswordEncoderInterface $encoder
     */
    public function __construct(UserPasswordEncoderInterface $encoder, $facebook_show, $facebook_appid, $required_home_address)
    {
        $this->encoder = $encoder;
        $this->facebook_show = $facebook_show;
        $this->facebook_appid = $facebook_appid;
        $this->required_home_address = $required_home_address;
    }

    /***********
     * PROFILE *
     ***********/

    /**
     * User login.
     */
    public function login(AuthenticationUtils $authenticationUtils)
    {
        $this->denyAccessUnlessGranted('login');

        // get the login error if there is one
        $error = $authenticationUtils->getLastAuthenticationError();
        $errorMessage = "";
        if (!is_null($error)) {
            $errorMessage = $error->getMessage();
        }
        
        return $this->render('@Mobicoop/user/login.html.twig', [
            "errorMessage"=>$errorMessage,
            "facebook_show"=>($this->facebook_show==="true") ? true : false,
            "facebook_appid"=>$this->facebook_appid,
        ]);
    }

    /**
     * User registration.
     */
    public function userSignUp(UserManager $userManager, Request $request, TranslatorInterface $translator)
    {
        $user = new User();
        $address = new Address();
        $error = false;

        if ($request->isMethod('POST')) {
            $data = json_decode($request->getContent(), true);

            // add home address to user if it exists
            if (isset($data['address'])) {
                $address->setAddressCountry($data['address']['addressCountry']);
                $address->setAddressLocality($data['address']['addressLocality']);
                $address->setCountryCode($data['address']['countryCode']);
                $address->setCounty($data['address']['county']);
                $address->setLatitude($data['address']['latitude']);
                $address->setLocalAdmin($data['address']['localAdmin']);
                $address->setLongitude($data['address']['longitude']);
                $address->setMacroCounty($data['address']['macroCounty']);
                $address->setMacroRegion($data['address']['macroRegion']);
                $address->setName($translator->trans('homeAddress', [], 'signup'));
                $address->setPostalCode($data['address']['postalCode']);
                $address->setRegion($data['address']['region']);
                $address->setStreet($data['address']['street']);
                $address->setStreetAddress($data['address']['streetAddress']);
                $address->setSubLocality($data['address']['subLocality']);
                $address->setHome(true);
            }
            $user->addAddress($address);

            // pass front info into user form
            $user->setEmail($data['email']);
            $user->setTelephone($data['telephone']);
            $user->setPassword($data['password']);
            $user->setGivenName($data['givenName']);
            $user->setFamilyName($data['familyName']);
            $user->setGender($data['gender']);
            //$user->setBirthYear($data->get('birthYear')); Replace only year by full birthday
            $user->setBirthDate(new DateTime($data['birthDay']));



            if (!is_null($data['idFacebook'])) {
                $user->setFacebookId($data['idFacebook']);
            }

            // Create token to valid inscription
            $datetime = new DateTime();
            $time = $datetime->getTimestamp();
            // For safety, we strip the slashes because this token can be passed in url
            $pwdToken = str_replace("/", "", $this->encoder->encodePassword($user, $user->getEmail() . rand() . $time . rand() . $user->getSalt()));
            $user->setValidatedDateToken($pwdToken);
            // create user in database
            $data = $userManager->createUser($user);
            $reponseofmanager= $this->handleManagerReturnValue($data);
            if (!empty($reponseofmanager)) {
                return $reponseofmanager;
            }
        }
 
        return $this->render('@Mobicoop/user/signup.html.twig', [
                'error' => $error,
                "facebook_show"=>($this->facebook_show==="true") ? true : false,
                "facebook_appid"=>$this->facebook_appid,
                "required_home_address"=>($this->required_home_address==="true") ? true : false,
        ]);
    }

    /**
     * User registration email validation
     */
    public function userSignUpValidation($token, UserManager $userManager, Request $request)
    {
        $error = "";
        if ($request->isMethod('POST') && $token !== "") {
            // We need to check if the token exists
            $userFound = $userManager->findByValidationDateToken($token);
            if (!empty($userFound)) {
                if ($userFound->getValidatedDate()!==null) {
                    $error = "alreadyValidated";
                } else {
                    $userFound->setValidatedDate(new \Datetime()); // TO DO : Correct timezone
                    $userFound = $userManager->updateUser($userFound);
                    if (!$userFound) {
                        $error = "updateError";
                    } else {
                        // Auto login and redirect
                        $token = new UsernamePasswordToken($userFound, null, 'main', $userFound->getRoles());
                        $this->get('security.token_storage')->setToken($token);
                        $this->get('session')->set('_security_main', serialize($token));
                        return $this->redirectToRoute('carpool_first_ad_post');
                    }
                }
            } else {
                $error = "unknown";
            }
        }
        return $this->render('@Mobicoop/user/signupValidation.html.twig', ['urlToken'=>$token, 'error'=>$error]);
    }

    /**
     * User profile update.
     */
    public function userProfileUpdate(UserManager $userManager, Request $request, ImageManager $imageManager, AddressManager $addressManager, TranslatorInterface $translator, $tabDefault)
    {
        // we clone the logged user to avoid getting logged out in case of error in the form
        $user = clone $userManager->getLoggedUser();
        $reponseofmanager= $this->handleManagerReturnValue($user);
        if (!empty($reponseofmanager)) {
            return $reponseofmanager;
        }
        $this->denyAccessUnlessGranted('update', $user);

        // get the homeAddress
        $homeAddress = $user->getHomeAddress();
        
        $error = false;
           
        if ($request->isMethod('POST')) {
            $data = $request->request;
            $file = $request->files->get('avatar');
            
            if (!$homeAddress) {
                $homeAddress = new Address();
            }
            
            $address=json_decode($data->get('homeAddress'), true);
            $homeAddress->setAddressCountry($address['addressCountry']);
            $homeAddress->setAddressLocality($address['addressLocality']);
            $homeAddress->setCountryCode($address['countryCode']);
            $homeAddress->setCounty($address['county']);
            $homeAddress->setLatitude($address['latitude']);
            $homeAddress->setLocalAdmin($address['localAdmin']);
            $homeAddress->setLongitude($address['longitude']);
            $homeAddress->setMacroCounty($address['macroCounty']);
            $homeAddress->setMacroRegion($address['macroRegion']);
            $homeAddress->setPostalCode($address['postalCode']);
            $homeAddress->setRegion($address['region']);
            $homeAddress->setStreet($address['street']);
            $homeAddress->setStreetAddress($address['streetAddress']);
            $homeAddress->setSubLocality($address['subLocality']);
            $homeAddress->setName($translator->trans('homeAddress', [], 'signup'));
            $homeAddress->setHome(true);
            
            if (is_null($homeAddress->getId()) && !empty($homeAddress->getLongitude() && !empty($homeAddress->getLatitude()))) {
                $user->addAddress($homeAddress);
            } elseif (!empty($homeAddress->getLongitude() && !empty($homeAddress->getLatitude()))) {
                $addressData = $addressManager->updateAddress($homeAddress);
                $reponseofmanager= $this->handleManagerReturnValue($addressData);
                if (!empty($reponseofmanager)) {
                    return $reponseofmanager;
                }
            }

            $user->setEmail($data->get('email'));
            $user->setTelephone($data->get('telephone'));
            $user->setGivenName($data->get('givenName'));
            $user->setFamilyName($data->get('familyName'));
            $user->setGender($data->get('gender'));
            $user->setBirthYear($data->get('birthYear'));
            // cause we use FormData to post data
            $user->setNewsSubscription($data->get('newsSubscription') === "true" ? true : false);
            
            if ($user = $userManager->updateUser($user)) {
                if ($file) {
                    // Post avatar of the user
                    $image = new Image();
                    $image->setUserFile($file);
                    $image->setUserId($user->getId());
                
                    if ($image = $imageManager->createImage($image)) {
                        return new JsonResponse($image);
                    }
                    // return error if image post didnt't work
                    return new Response(json_encode('error.image'));
                }
            }
        }
        
        $userManager->getProposals($user);
        
        return $this->render('@Mobicoop/user/updateProfile.html.twig', [
                'error' => $error,
                'alerts' => $userManager->getAlerts($user)['alerts'],
<<<<<<< HEAD
                'proposals' => $userManager->getProposals($user)
=======
                'tabDefault' => $tabDefault
>>>>>>> c20130ca
            ]);
    }

    /**
     * User avatar delete.
     * Ajax
     */
    public function userProfileAvatarDelete(ImageManager $imageManager, UserManager $userManager)
    {
        $user = clone $userManager->getLoggedUser();
        $imageId = $user->getImages()[0]->getId();
        $imageManager->deleteImage($imageId);

        return new JsonResponse($userManager->getUser($user->getId())->getAvatars());
    }

    /**
     * User password update.
     * Ajax
     */
    public function userPasswordUpdate(UserManager $userManager, Request $request)
    {
        // we clone the logged user to avoid getting logged out in case of error in the form
        $user = clone $userManager->getLoggedUser();
        $reponseofmanager= $this->handleManagerReturnValue($user);
        if (!empty($reponseofmanager)) {
            return $reponseofmanager;
        }
        $this->denyAccessUnlessGranted('password', $user);

        $error = [
            'state' => false,
            'message' => "",
        ];

        if ($request->isMethod('POST')) {
            $error["message"] = "Ok";
            
            if ($request->request->get('password')!==null) {
                $user->setPassword($request->request->get('password'));
            } else {
                $error["state"] = "true";
                $error["message"] = "Empty password";
                return new Response(json_encode($error));
            }

            if ($user = $userManager->updateUserPassword($user)) {
                $reponseofmanager= $this->handleManagerReturnValue($user);
                if (!empty($reponseofmanager)) {
                    return $reponseofmanager;
                }
                // after successful update, we re-log the user
                $token = new UsernamePasswordToken($user, null, 'main', $user->getRoles());
                $this->get('security.token_storage')->setToken($token);
                $this->get('session')->set('_security_main', serialize($token));
                $error["message"] = "Ok";
                return new Response(json_encode($error));
            }
            $error["state"] = "true";
            $error["message"] = "Update password failed";
            return new Response(json_encode($error));
        }

        $error["state"] = "true";
        $error["message"] = "Request failed";
        return new Response(json_encode($error));
    }

    /**
     * User password recovery page.
     */
    public function userPasswordRecovery()
    {
        return $this->render('@Mobicoop/user/passwordRecovery.html.twig', []);
    }

    /**
     * Get the password of a user if it exists
     * @param UserManager $userManager The class managing the user.
     * @param Request $request The symfony request object.
     */
    public function userPasswordForRecovery(UserManager $userManager, Request $request)
    {
        if ($request->isMethod('POST')) {
            $data = json_decode($request->getContent(), true);

            if (isset($data["email"]) && $data["email"]!==null) {
                return new Response(json_encode($userManager->findByEmail($data["email"], true)));
            } elseif (isset($data["phone"]) && $data["phone"]!==null) {
                // For now, the recovery by phone has been removed from front but it functionnal in the backend
                return new Response(json_encode($userManager->findByPhone($data["phone"], true)));
            }
            return new Response();
        }
    }

    /**
     * Reset password
     */
    public function userPasswordReset(UserManager $userManager, string $token)
    {
        $user = $userManager->findByPwdToken($token);

        if (empty($user) || (time() - (int)$user->getPwdTokenDate()->getTimestamp()) > 86400) {
            return $this->redirectToRoute('user_password_forgot');
        } else {
            return $this->render(
                '@Mobicoop/user/passwordRecoveryUpdate.html.twig',
                [
                        "token" => $token,
                    ]
            );
        }
    }

    /**
     * Update the new Password after recovery
     */
    public function userUpdatePasswordReset(UserManager $userManager, Request $request, string $token)
    {
        if ($request->isMethod('POST')) {
            $data = json_decode($request->getContent(), true);
            
            $user = $userManager->findByPwdToken($token);

            if (!empty($user)) {
                $user->setPassword($data["password"]);

                if ($user = $userManager->updateUserPassword($user)) {
                    // after successful update, we re-log the user
                    $token = new UsernamePasswordToken($user, null, 'main', $user->getRoles());
                    $this->get('security.token_storage')->setToken($token);
                    $this->get('session')->set('_security_main', serialize($token));
                    $userManager->flushUserToken($user);
                    return new Response(json_encode($user));
                } else {
                    return new Response(json_encode("error"));
                }
            } else {
                return new Response(json_encode("error"));
            }
        }

        return new Response();
    }


    /*************
     * PROPOSALS *
     *************/

    /**
     * Retrieve all proposals for the current user.
     */
    public function userProposalList(UserManager $userManager, ProposalManager $proposalManager)
    {
        $user = $userManager->getLoggedUser();
        $reponseofmanager= $this->handleManagerReturnValue($user);
        if (!empty($reponseofmanager)) {
            return $reponseofmanager;
        }
        $this->denyAccessUnlessGranted('proposals_self', $user);
    
        $data=$proposalManager->getProposals($user);
        $reponseofmanager= $this->handleManagerReturnValue($data);
        if (!empty($reponseofmanager)) {
            return $reponseofmanager;
        }
        return $this->render('@Mobicoop/proposal/index.html.twig', [
            'hydra' => $data
        ]);
    }


    /*************
     * MESSAGES  *
     *************/

    /**
     * User mailbox
     */
    public function mailBox(UserManager $userManager, Request $request)
    {
        $user = $userManager->getLoggedUser();
        $this->denyAccessUnlessGranted('messages', $user);

        $newThread = null;
        $idThreadDefault = null;

        if ($request->isMethod('POST')) {
            $newThread = [
                "carpool" => (int)$request->request->get('carpool'),
                "idRecipient" => (int)$request->request->get('idRecipient'),
                "familyName" => $request->request->get('familyName'),
                "givenName" => $request->request->get('givenName')
            ];
            $idThreadDefault = -1; // To preselect the new thread. Id is always -1 because it doesn't really exist yet
        }

        return $this->render('@Mobicoop/user/messages.html.twig', [
            "idUser"=>$user->getId(),
            "idThreadDefault"=>$idThreadDefault,
            "newThread" => $newThread
        ]);
    }

    /*************** NEW VERSION */
    /**
     * Get direct messages threads
     */
    public function userMessageDirectThreadsList(UserManager $userManager, InternalMessageManager $internalMessageManager)
    {
        $user = $userManager->getLoggedUser();
        $threads = $userManager->getThreadsDirectMessages($user);
        return new Response(json_encode($threads));
    }

    /**
     * Get carpool messages threads
     */
    public function userMessageCarpoolThreadsList(UserManager $userManager, InternalMessageManager $internalMessageManager)
    {
        $user = $userManager->getLoggedUser();
        $threads = $userManager->getThreadsCarpoolMessages($user);
        return new Response(json_encode($threads));
    }

    /**
     * Get direct messages threads
     */
    public function userMessageThread($idMessage, InternalMessageManager $internalMessageManager)
    {
        $completeThread = $internalMessageManager->getThread($idMessage, DataProvider::RETURN_JSON);
        return new Response(json_encode($completeThread));
    }

    /*************** END NEW VERSION */

    /**
     * User messages.
     * OLD Controller
     */
    public function userMessageList(UserManager $userManager, InternalMessageManager $internalMessageManager)
    {
        $user = $userManager->getLoggedUser();
        $this->denyAccessUnlessGranted('messages', $user);

        $threadsDirectMessagesForView = [];
        $threadsCarpoolingMessagesForView = [];
        $idMessageDefault = null;
        $idRecipientDefault = null;
        $firstNameRecipientDefault = "";
        $lastNameRecipientDefault = "";

        // Building threads array
        $threads = $userManager->getThreads($user);
        $reponseofmanager= $this->handleManagerReturnValue($threads);
        if (!empty($reponseofmanager)) {
            return $reponseofmanager;
        }
        $idMessageDefaultSelected = false;

        foreach ($threads["threads"] as $thread) {
            $arrayThread = [];

            $arrayThread["idThreadMessage"] = $thread["id"];
            if (!isset($thread["user"]["id"])) {
                // the user is the sender
                $arrayThread["contactId"] =  $thread["recipients"][0]["user"]["id"];
                $arrayThread["contactFirstName"] = $thread["recipients"][0]["user"]["givenName"];
                $arrayThread["contactLastName"] = $thread["recipients"][0]["user"]["familyName"];
            } else {
                // the user is the recipient
                $arrayThread["contactId"] =  $thread["user"]["id"];
                $arrayThread["contactFirstName"] = $thread["user"]["givenName"];
                $arrayThread["contactLastName"] = $thread["user"]["familyName"];
            }
            $arrayThread["text"] = $thread["text"];
            $arrayThread["askHistory"] = $thread["askHistory"];

            // The default message is the first direct message or the last carpooling message
            if (!$idMessageDefaultSelected || !is_null($thread["askHistory"])) {
                $idMessageDefault = $thread["id"];
                $idRecipientDefault = $arrayThread["contactId"];
                $firstNameRecipientDefault = $arrayThread["contactFirstName"];
                $lastNameRecipientDefault = $arrayThread["contactLastName"];
                $arrayThread["selected"] = true;
                $idMessageDefaultSelected = true;

                // For the summary of the journey
                if (!is_null($thread["askHistory"])) {
                    $arrayThread["firstWayPoint"] = $thread["askHistory"]["ask"]["matching"]["waypoints"][0]["address"]["addressLocality"];
                    $arrayThread["lastWayPoint"] = $thread["askHistory"]["ask"]["matching"]["waypoints"][count($thread["askHistory"]["ask"]["matching"]["waypoints"])-1]["address"]["addressLocality"];

                    if ($thread["askHistory"]["ask"]["matching"]['criteria']["frequency"]==1) {
                        // Punctual, we show the from date
                        $fromDate = new DateTime($thread["askHistory"]["ask"]["matching"]['criteria']["fromDate"]);
                        $fromTime = new DateTime($thread["askHistory"]["ask"]["matching"]['criteria']["fromTime"]);
                        $arrayThread["fromDateReadable"] = $fromDate->format("D d F Y");
                        $arrayThread["fromTimeReadable"] = $fromTime->format("H\hi");
                    } else {
                        // Regular
                        $dayChecked = [];
                        if ($thread["askHistory"]["ask"]["matching"]['criteria']["monCheck"]!==null) {
                            $dayChecked[] = "monday";
                        }
                        if ($thread["askHistory"]["ask"]["matching"]['criteria']["tueCheck"]!==null) {
                            $dayChecked[] = "tuesday";
                        }
                        if ($thread["askHistory"]["ask"]["matching"]['criteria']["wedCheck"]!==null) {
                            $dayChecked[] = "wednesday";
                        }
                        if ($thread["askHistory"]["ask"]["matching"]['criteria']["thuCheck"]!==null) {
                            $dayChecked[] = "thursday";
                        }
                        if ($thread["askHistory"]["ask"]["matching"]['criteria']["friCheck"]!==null) {
                            $dayChecked[] = "friday";
                        }
                        if ($thread["askHistory"]["ask"]["matching"]['criteria']["satCheck"]!==null) {
                            $dayChecked[] = "saturday";
                        }
                        if ($thread["askHistory"]["ask"]["matching"]['criteria']["sunCheck"]!==null) {
                            $dayChecked[] = "sunday";
                        }
                        $arrayThread["dayChecked"] = $dayChecked;
                    }
                }

                // I need the send date of the last message of this thread
                $completeThread = $internalMessageManager->getThread($thread["id"], DataProvider::RETURN_JSON);
                if ($completeThread["messages"]!==null && count($completeThread["messages"])>0) {
                    //$lastMessageCreatedDate = new DateTime($completeThread["messages"][count($completeThread["messages"])-1]["createdDate"]);
                    //$arrayThread["lastMessageCreatedDate"] = $lastMessageCreatedDate->format("d M Y");
                    $arrayThread["lastMessageCreatedDate"] = $completeThread["messages"][count($completeThread["messages"])-1]["createdDate"];
                } else {
                    //$lastMessageCreatedDate = new DateTime($completeThread["createdDate"]);
                    //$arrayThread["lastMessageCreatedDate"] = $lastMessageCreatedDate->format("d M Y");
                    $arrayThread["lastMessageCreatedDate"] = $completeThread["createdDate"];
                }
                // If it's today i just show... today
                $today = new DateTime(date("Y-m-d"));
                if ($today->format("d F Y")===$arrayThread["lastMessageCreatedDate"]) {
                    $arrayThread["lastMessageCreatedDate"] = "today";
                }
            }

            // Push on the right array
            (is_null($thread["askHistory"])) ? $threadsDirectMessagesForView[] = $arrayThread : $threadsCarpoolingMessagesForView[] = $arrayThread;
        }
        
        return $this->render('@Mobicoop/user/messages.html.twig', [
            'threadsDirectMessagesForView' => $threadsDirectMessagesForView,
            'threadsCarpoolingMessagesForView' => $threadsCarpoolingMessagesForView,
            'userId' => $user->getId(),
            'idMessageDefault' => $idMessageDefault,
            'idRecipientDefault'=>$idRecipientDefault,
            'firstNameRecipientDefault'=>$firstNameRecipientDefault,
            'lastNameRecipientDefault'=>$lastNameRecipientDefault,
        ]);
    }

    /**
     * Get a complete thread from a first message
     * Ajax Request
     * OLD Controller
     */
    public function userMessageThreadOld(int $idFirstMessage, UserManager $userManager, InternalMessageManager $internalMessageManager, AskManager $askManager)
    {
        $user = $userManager->getLoggedUser();
        $reponseofmanager= $this->handleManagerReturnValue($user);
        if (!empty($reponseofmanager)) {
            return $reponseofmanager;
        }
        $this->denyAccessUnlessGranted('messages', $user);

        $thread = $internalMessageManager->getThread($idFirstMessage, DataProvider::RETURN_JSON);
        $reponseofmanager= $this->handleManagerReturnValue($thread);
        if (!empty($reponseofmanager)) {
            return $reponseofmanager;
        }

        // Format the date with a human readable version
        // First message
        $createdDateFirstMessage = new DateTime($thread["createdDate"]);
        $thread["createdDateReadable"] = $createdDateFirstMessage->format("D d F Y");
        $thread["createdTimeReadable"] = $createdDateFirstMessage->format("H:i:s");

        // Children messages
        foreach ($thread["messages"] as $key => $message) {
            $createdDate = new DateTime($message["createdDate"]);
            $thread["messages"][$key]["createdDateReadable"] = $createdDate->format("D d F Y");
            $thread["messages"][$key]["createdTimeReadable"] = $createdDate->format("H:i:s");
        }
        
        if (!is_null($thread["askHistory"])) {
            // Get the last AskHistory
            // You do that because you can have a AskHistory without a message
            $askHistories = $askManager->getAskHistories($thread["askHistory"]["ask"]["id"]);
            $reponseofmanager= $this->handleManagerReturnValue($askHistories);
            if (!empty($reponseofmanager)) {
                return $reponseofmanager;
            }
            $thread["lastAskHistory"] = end($askHistories);

            $fromDate = new DateTime($thread["lastAskHistory"]["ask"]["matching"]["criteria"]["fromDate"]);
            $thread["lastAskHistory"]["ask"]["matching"]["criteria"]["fromDateReadable"] = $fromDate->format("D d F Y");
            $fromTime = new DateTime($thread["lastAskHistory"]["ask"]["matching"]["criteria"]["fromTime"]);
            $thread["lastAskHistory"]["ask"]["matching"]["criteria"]["fromTimeReadable"] = $fromTime->format("G\hi");
        } else {
            $thread["lastAskHistory"] = null;
        }

        return new Response(json_encode($thread));
    }

    /**
     * Send an internal message to another user
     * Ajax Request
     */
    public function userMessageSend(UserManager $userManager, InternalMessageManager $internalMessageManager, Request $request, AskHistoryManager $askHistoryManager)
    {
        $user = $userManager->getLoggedUser();
        $reponseofmanager= $this->handleManagerReturnValue($user);
        if (!empty($reponseofmanager)) {
            return $reponseofmanager;
        }
        $this->denyAccessUnlessGranted('messages', $user);

        if ($request->isMethod('POST')) {
            $data = json_decode($request->getContent(), true);
            $idThreadMessage = ($data['idThreadMessage']==-1) ? null : $data['idThreadMessage'];
            $text = $data['text'];
            $idRecipient = $data['idRecipient'];
            $idAskHistory = $data['idAskHistory'];

            $messageToSend = $internalMessageManager->createInternalMessage(
                $user,
                $idRecipient,
                "",
                $text,
                $idThreadMessage
            );
            $reponseofmanager= $this->handleManagerReturnValue($messageToSend);
            if (!empty($reponseofmanager)) {
                return $reponseofmanager;
            }

            // If there is an AskHistory i will post an AskHistory with the message within. If not, i only send a Message.
            if ($idAskHistory!==null) {
                
                // Get the current AskHistory
                $currentAskHistory = $askHistoryManager->getAskHistory($idAskHistory);
                $reponseofmanager= $this->handleManagerReturnValue($currentAskHistory);
                if (!empty($reponseofmanager)) {
                    return $reponseofmanager;
                }

                // Create the new Ask History to post
                $askHistory = new AskHistory();
                $askHistory->setMessage($messageToSend);
                $askHistory->setAsk($currentAskHistory->getAsk());
                $askHistory->setStatus($currentAskHistory->getStatus());
                $askHistory->setType($currentAskHistory->getType());

                // print_r($askHistoryManager->createAskHistory($askHistory));
                // die;
                return new Response($askHistoryManager->createAskHistory($askHistory, DataProvider::RETURN_JSON));
            } else {
                return new Response($internalMessageManager->sendInternalMessage($messageToSend, DataProvider::RETURN_JSON));
            }
        }
        return new Response(json_encode("Not a post"));
    }

    /**
     * Update and ask
     * Ajax Request
     */
    public function userMessageUpdateAsk(Request $request, AskManager $askManager)
    {
        if ($request->isMethod('POST')) {
            $idAsk = $request->request->get('idAsk');

            // Get the Ask
            $ask = $askManager->getAsk($idAsk);
            $reponseofmanager= $this->handleManagerReturnValue($ask);
            if (!empty($reponseofmanager)) {
                return $reponseofmanager;
            }

            // Change the status
            if ($request->request->get('status')!==null &&
                is_numeric($request->request->get('status'))
            ) {
                // Modify the Ask status
                $ask->setStatus($request->request->get('status'));
            }
            
            // Update the Ask via API
            $ask = $askManager->updateAsk($ask);
            $reponseofmanager= $this->handleManagerReturnValue($ask);
            if (!empty($reponseofmanager)) {
                return $reponseofmanager;
            }

            $return = [
                "id"=>$ask->getId(),
                "status"=>$ask->getStatus()
            ];

            return new Response(json_encode($return));
        }

        return new Response(json_encode("Not a post"));
    }

    /**
     * Connect a user by his facebook credentials
     * AJAX
     */
    public function userFacebookConnect(UserManager $userManager, Request $request)
    {
        if ($request->isMethod('POST')) {
            $data = json_decode($request->getContent(), true);
            
            // We get the user by his email
            if (!empty($data["email"])) {
                $user = $userManager->findByEmail($data["email"]);
                if ($user && $user->getFacebookId()===$data["personalID"]) {
                    // Same Facebook ID in BDD that the one from the front component. We log the user.
                    $token = new UsernamePasswordToken($user, null, 'main', $user->getRoles());
                    $this->get('security.token_storage')->setToken($token);
                    $this->get('session')->set('_security_main', serialize($token));

                    return new JsonResponse($user->getFacebookId());
                } else {
                    return new JsonResponse(['error'=>'userFBNotFound']);
                }
            } else {
                return new JsonResponse(['error'=>'userFBNotFound']);
            }
        }

        return new JsonResponse(['error'=>'errorCredentialsFacebook']);
    }

    /**
     * Update a user alert
     * AJAX
     */
    public function updateAlert(UserManager $userManager, Request $request)
    {
        if ($request->isMethod('POST')) {
            $user = $userManager->getLoggedUser();
            $data = json_decode($request->getContent(), true);

            $responseUpdate = $userManager->updateAlert($user, $data["id"], $data["active"]);
            return new JsonResponse($responseUpdate);
        }
        return new JsonResponse(['error'=>'errorUpdateAlert']);
    }

    /**
     * User carpool settings update.
     * Ajax
     *
     * @param UserManager $userManager
     * @param Request $request
     * @return JsonResponse
     */
    public function userCarpoolSettingsUpdate(UserManager $userManager, Request $request)
    {
        // we clone the logged user to avoid getting logged out in case of error in the form
        $user = clone $userManager->getLoggedUser();
        $reponseofmanager= $this->handleManagerReturnValue($user);
        if (!empty($reponseofmanager)) {
            return $reponseofmanager;
        }
        $this->denyAccessUnlessGranted('update', $user);
        
        if ($request->isMethod('PUT')) {
            $data = json_decode($request->getContent(), true);

            $user->setSmoke($data["smoke"]);
            $user->setMusic($data["music"]);
            $user->setMusicFavorites($data["musicFavorites"]);
            $user->setChat($data["chat"]);
            $user->setChatFavorites($data["chatFavorites"]);
            
            if ($response = $userManager->updateUser($user)) {
                $reponseofmanager= $this->handleManagerReturnValue($response);
                if (!empty($reponseofmanager)) {
                    return $reponseofmanager;
                }
                return new JsonResponse(
                    ['message'=>'success'],
                    Response::HTTP_ACCEPTED
                );
            }
            return new JsonResponse(
                ["message" => "error"],
                Response::HTTP_BAD_REQUEST
            );
        }
        return new JsonResponse(
            ['message'=>'error'],
            Response::HTTP_METHOD_NOT_ALLOWED
        );
    }

    /**
     * Get all communities of a user
     * AJAX
     */
    public function userCommunities(Request $request, CommunityManager $communityManager)
    {
        if ($request->isMethod('POST')) {
            $data = json_decode($request->getContent(), true);
            $communityUsers = $communityManager->getAllCommunityUser($data['userId']);
            $communities = [];
            foreach ($communityUsers as $communityUser) {
                $communities[] = $communityUser->getCommunity();
            }
            return new JsonResponse($communities);
        }
        return new JsonResponse(['error'=>'errorUpdateAlert']);
    }
}<|MERGE_RESOLUTION|>--- conflicted
+++ resolved
@@ -295,12 +295,9 @@
         return $this->render('@Mobicoop/user/updateProfile.html.twig', [
                 'error' => $error,
                 'alerts' => $userManager->getAlerts($user)['alerts'],
-<<<<<<< HEAD
-                'proposals' => $userManager->getProposals($user)
-=======
-                'tabDefault' => $tabDefault
->>>>>>> c20130ca
-            ]);
+                'tabDefault' => $tabDefault,
+            'proposals' => $userManager->getProposals($user)
+        ]);
     }
 
     /**
