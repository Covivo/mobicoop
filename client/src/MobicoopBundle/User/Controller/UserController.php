--- conflicted
+++ resolved
@@ -338,11 +338,8 @@
                 $user->setPhoneToken(null);
             }
             $user->setEmail($data->get('email'));
-<<<<<<< HEAD
             $user->setTelephone($data->get('telephone'));
             $user->setPhoneDisplay($data->get('phoneDisplay'));
-=======
->>>>>>> 54d6cd79
             $user->setGivenName($data->get('givenName'));
             $user->setFamilyName($data->get('familyName'));
             $user->setGender($data->get('gender'));
