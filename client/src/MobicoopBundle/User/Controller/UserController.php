<?php

/**
 * Copyright (c) 2018, MOBICOOP. All rights reserved.
 * This project is dual licensed under AGPL and proprietary licence.
 ***************************
 *    This program is free software: you can redistribute it and/or modify
 *    it under the terms of the GNU Affero General Public License as
 *    published by the Free Software Foundation, either version 3 of the
 *    License, or (at your option) any later version.
 *
 *    This program is distributed in the hope that it will be useful,
 *    but WITHOUT ANY WARRANTY; without even the implied warranty of
 *    MERCHANTABILITY or FITNESS FOR A PARTICULAR PURPOSE.  See the
 *    GNU Affero General Public License for more details.
 *
 *    You should have received a copy of the GNU Affero General Public License
 *    along with this program.  If not, see <gnu.org/licenses>.
 ***************************
 *    Licence MOBICOOP described in the file
 *    LICENSE
 **************************/

namespace Mobicoop\Bundle\MobicoopBundle\User\Controller;

use Mobicoop\Bundle\MobicoopBundle\Communication\Entity\Message;
use Mobicoop\Bundle\MobicoopBundle\Traits\HydraControllerTrait;
use Symfony\Bundle\FrameworkBundle\Controller\AbstractController;
use Symfony\Component\HttpFoundation\Request;
use Symfony\Component\Security\Core\Authentication\Token\UsernamePasswordToken;
use Mobicoop\Bundle\MobicoopBundle\User\Service\UserManager;
use Mobicoop\Bundle\MobicoopBundle\User\Service\UserProvider;
use Mobicoop\Bundle\MobicoopBundle\User\Entity\User;
use Mobicoop\Bundle\MobicoopBundle\Carpool\Service\ProposalManager;
use Symfony\Component\Security\Http\Authentication\AuthenticationUtils;
use Mobicoop\Bundle\MobicoopBundle\Geography\Entity\Address;
use Mobicoop\Bundle\MobicoopBundle\Geography\Service\AddressManager;
use Mobicoop\Bundle\MobicoopBundle\Image\Entity\Image;
use Mobicoop\Bundle\MobicoopBundle\Image\Service\ImageManager;
use Symfony\Component\HttpFoundation\Response;
use DateTime;
use Mobicoop\Bundle\MobicoopBundle\Communication\Service\InternalMessageManager;
use Mobicoop\Bundle\MobicoopBundle\Api\Service\DataProvider;
use Mobicoop\Bundle\MobicoopBundle\Carpool\Entity\Ad;
use Mobicoop\Bundle\MobicoopBundle\Carpool\Service\AdManager;
use Mobicoop\Bundle\MobicoopBundle\Community\Entity\Community;
use Mobicoop\Bundle\MobicoopBundle\Community\Entity\CommunityUser;
use Mobicoop\Bundle\MobicoopBundle\Community\Service\CommunityManager;
use Mobicoop\Bundle\MobicoopBundle\Event\Service\EventManager;
use Symfony\Component\HttpFoundation\JsonResponse;
use Symfony\Contracts\Translation\TranslatorInterface;
use Symfony\Component\Security\Core\Encoder\UserPasswordEncoderInterface;
use Symfony\Component\HttpFoundation\Session\SessionInterface;
use Symfony\Component\Security\Guard\GuardAuthenticatorHandler;
use Mobicoop\Bundle\MobicoopBundle\User\Security\TokenAuthenticator;

/**
 * Controller class for user related actions.
 *
 * @author Sylvain Briat <sylvain.briat@mobicoop.org>
 * @author Maxime Bardot <maxime.bardot@mobicoop.org>
 */
class UserController extends AbstractController
{
    use HydraControllerTrait;

    private $encoder;
    private $facebook_show;
    private $facebook_appid;
    private $required_home_address;
    private $news_subscription;
    private $communityShow;
    private $userProvider;

    /**
     * Constructor
     * @param UserPasswordEncoderInterface $encoder
     */
    public function __construct(UserPasswordEncoderInterface $encoder, $facebook_show, $facebook_appid, $required_home_address, $news_subscription, $community_show, UserProvider $userProvider)
    {
        $this->encoder = $encoder;
        $this->facebook_show = $facebook_show;
        $this->facebook_appid = $facebook_appid;
        $this->required_home_address = $required_home_address;
        $this->news_subscription = $news_subscription;
        $this->community_show = $community_show;
        $this->userProvider = $userProvider;
    }

    /***********
     * PROFILE *
     ***********/

    /**
     * User login.
     */
    public function login(Request $request)
    {
        $errorMessage =   '';
        if (in_array("bad-credentials-api", $request->getSession()->getFlashBag()->peek('notice'))) {
            $errorMessage =  'Bad credentials.';
            $request->getSession()->getFlashBag()->clear();
        }

        return $this->render('@Mobicoop/user/login.html.twig', [
            "errorMessage"=>$errorMessage,
            "facebook_show"=>($this->facebook_show==="true") ? true : false,
            "facebook_appid"=>$this->facebook_appid,
        ]);
    }

    /**
     * User registration.
     */
    public function userSignUp(UserManager $userManager, Request $request, TranslatorInterface $translator)
    {
        $this->denyAccessUnlessGranted('register');

        $user = new User();
        $address = new Address();

        $error = false;

        if ($request->isMethod('POST')) {
            $data = json_decode($request->getContent(), true);

            // add home address to user if it exists
            if (isset($data['address'])) {
                $address->setAddressCountry($data['address']['addressCountry']);
                $address->setAddressLocality($data['address']['addressLocality']);
                $address->setCountryCode($data['address']['countryCode']);
                $address->setCounty($data['address']['county']);
                $address->setLatitude($data['address']['latitude']);
                $address->setLocalAdmin($data['address']['localAdmin']);
                $address->setLongitude($data['address']['longitude']);
                $address->setMacroCounty($data['address']['macroCounty']);
                $address->setMacroRegion($data['address']['macroRegion']);
                $address->setPostalCode($data['address']['postalCode']);
                $address->setRegion($data['address']['region']);
                $address->setStreet($data['address']['street']);
                $address->setStreetAddress($data['address']['streetAddress']);
                $address->setSubLocality($data['address']['subLocality']);
                $address->setName($translator->trans('homeAddress', [], 'signup'));
                $address->setHome(true);
                $user->addAddress($address);
            }
            // pass front info into user form
            $user->setEmail($data['email']);
            $user->setTelephone($data['telephone']);
            $user->setPassword($data['password']);
            $user->setGivenName($data['givenName']);
            $user->setFamilyName($data['familyName']);
            $user->setGender($data['gender']);
            //$user->setBirthYear($data->get('birthYear')); Replace only year by full birthday
            $user->setBirthDate(new DateTime($data['birthDay']));
            //$user->setNewsSubscription by default

            $user->setNewsSubscription(($this->news_subscription==="true") ? true : false);
            // set phone display by default
            $user->setPhoneDisplay(1);

            if (!is_null($data['idFacebook'])) {
                $user->setFacebookId($data['idFacebook']);
            }

            // join a community
            if (!is_null($data['community'])) {
                $user->setCommunityId($data['community']);
            }

            // create user in database
            $data = $userManager->createUser($user);
            $reponseofmanager= $this->handleManagerReturnValue($data);
            if (!empty($reponseofmanager)) {
                return $reponseofmanager;
            }
        }

        return $this->render('@Mobicoop/user/signup.html.twig', [
                'error' => $error,
                "facebook_show"=>($this->facebook_show==="true") ? true : false,
                "facebook_appid"=>$this->facebook_appid,
                "required_home_address"=>($this->required_home_address==="true") ? true : false,
                "community_show"=>($this->community_show==="true") ? true : false
        ]);
    }

    // /**
    //  * User registration email validation
    //  */
    public function userSignUpValidation($token, $email, Request $request)
    {
        $errorMessage =   '';
        if (in_array("bad-credentials-api", $request->getSession()->getFlashBag()->peek('notice'))) {
            $errorMessage =  'Bad credentials.';
            $request->getSession()->getFlashBag()->clear();
        }
        return $this->render('@Mobicoop/user/signupValidation.html.twig', [
          'urlToken'=>$token,
          'urlEmail'=>$email,
          'error'=>$errorMessage
        ]);
    }

    /**
    * User registration email validation check -> we get here if there is an error with $credentials
    * We redirect on  user_sign_up_validation, in message flash there is error
    */
    public function userSignUpValidationCheck(Request $request)
    {
        return $this->redirectToRoute('user_sign_up_validation', array(
        'token'=>$request->get('emailToken'),
        'email'=>$request->get('email'),
      ));
    }


    /**
     * Generate a phone token
     *
     * @param UserManager $userManager
     * @return void
     */
    public function generatePhoneToken(UserManager $userManager)
    {
        $tokenError = [
            'state' => false,
        ];
        $user = clone $userManager->getLoggedUser();
        $this->denyAccessUnlessGranted('update', $user);
        $user = $userManager->generatePhoneToken($user) ?  $tokenError['state'] = false : $tokenError['state'] = true ;

        return new Response(json_encode($tokenError));
    }

    /**
     * Phone validation
     *
     * @param $token
     * @param UserManager $userManager
     * @param Request $request
     * @return void
     */
    public function userPhoneValidation(UserManager $userManager, Request $request)
    {
        $user = clone $userManager->getLoggedUser();
        $this->denyAccessUnlessGranted('update', $user);

        $phoneError = [
            'state' => false,
            'message' => "",
        ];
        if ($request->isMethod('POST')) {
            $data = json_decode($request->getContent(), true);
            // We need to check if the token is right
            // if ($user->getPhoneToken() == $data['token']) {
            //     if ($user->getPhoneValidatedDate()!==null) {
            //         $phoneError["state"] = "true";
            //         $phoneError["message"] = "snackBar.phoneAlreadyVerified";
            //     } else {
            //         $user->setPhoneValidatedDate(new \Datetime()); // TO DO : Correct timezone
            //         $user = $userManager->updateUser($user);
            //         if (!$user) {
            //             $phoneError["state"] = "true";
            //             $phoneError["message"] = "snackBar.phoneUpdate";
            //         }
            //     }
            // } else {
            //     $phoneError["state"] = "true";
            //     $phoneError["message"] = "snackBar.unknown";
            // }


            $response = $userManager->validPhoneByToken($data['token'], $data['telephone']);
            return new Response(json_encode($response));
        }
        return new Response(json_encode($phoneError));
    }

    /**
     * User profile update.
     */
    public function userProfileUpdate(UserManager $userManager, Request $request, ImageManager $imageManager, AddressManager $addressManager, TranslatorInterface $translator, $tabDefault)
    {
        $this->denyAccessUnlessGranted('update', $userManager->getLoggedUser());
        // we clone the logged user to avoid getting logged out in case of error in the form
        $user = clone $userManager->getLoggedUser();
        $reponseofmanager= $this->handleManagerReturnValue($user);
        if (!empty($reponseofmanager)) {
            return $reponseofmanager;
        }

        // get the homeAddress
        $homeAddress = $user->getHomeAddress();

        $error = false;

        if ($request->isMethod('POST')) {
            $data = $request->request;
            $file = $request->files->get('avatar');
<<<<<<< HEAD


=======
            
>>>>>>> 09570c58
            // check if the phone number is new and if so change token and validationdate
            if ($user->getTelephone() != $data->get('telephone')) {
                $user->setTelephone($data->get('telephone'));
                $user->setPhoneValidatedDate(null);
                $user->setPhoneToken(null);
            }
            $user->setEmail($data->get('email'));
            $user->setTelephone($data->get('telephone'));
            $user->setPhoneDisplay($data->get('phoneDisplay'));
            $user->setGivenName($data->get('givenName'));
            $user->setFamilyName($data->get('familyName'));
            $user->setGender((int)($data->get('gender')));
            $user->setBirthDate(new DateTime($data->get('birthDay')));
            // cause we use FormData to post data
            $user->setNewsSubscription($data->get('newsSubscription') === "true" ? true : false);

            if ($user = $userManager->updateUser($user)) {
                if ($file) {
                    // Post avatar of the user
                    $image = new Image();
                    $image->setUserFile($file);
                    $image->setUserId($user->getId());

                    if ($image = $imageManager->createImage($image)) {
                        return new JsonResponse($image);
                    }
                    // return error if image post didnt't work
                    return new Response(json_encode('error.image'));
                }
            }
        }

        //TODO - fix : Change this when use router vue
        if ($tabDefault == 'mes-annonces') {
            $tabDefault = 'myAds';
        }
        if ($tabDefault == 'mes-covoiturages-acceptes') {
            $tabDefault = 'carpoolsAccepted';
        }
        if ($tabDefault == 'mon-profil') {
            $tabDefault = 'myProfile';
        }
        
        return $this->render('@Mobicoop/user/updateProfile.html.twig', [
            'error' => $error,
            'alerts' => $userManager->getAlerts($user)['alerts'],
            'tabDefault' => $tabDefault,
            'ads' => $userManager->getAds(),
            'acceptedCarpools' => $userManager->getAds(true)
        ]);
    }

    /**
     * User avatar delete.
     * Ajax
     */
    public function userProfileAvatarDelete(ImageManager $imageManager, UserManager $userManager)
    {
        $user = clone $userManager->getLoggedUser();
        // To DO : Voter for deleting image
        //$this->denyAccessUnlessGranted('update', $user);
        $imageId = $user->getImages()[0]->getId();
        $imageManager->deleteImage($imageId);

        return new JsonResponse($userManager->getUser($user->getId())->getAvatars());
    }

    /**
     * User password update.
     * Ajax
     */
    public function userPasswordUpdate(UserManager $userManager, Request $request)
    {
        // we clone the logged user to avoid getting logged out in case of error in the form
        $user = clone $userManager->getLoggedUser();
        $reponseofmanager= $this->handleManagerReturnValue($user);
        if (!empty($reponseofmanager)) {
            return $reponseofmanager;
        }
        $this->denyAccessUnlessGranted('password', $user);

        $error = [
            'state' => false,
            'message' => "",
        ];

        if ($request->isMethod('POST')) {
            $error["message"] = "Ok";

            if ($request->request->get('password')!==null) {
                $user->setPassword($request->request->get('password'));
            } else {
                $error["state"] = "true";
                $error["message"] = "Empty password";
                return new Response(json_encode($error));
            }

            if ($user = $userManager->updateUserPassword($user)) {
                $reponseofmanager= $this->handleManagerReturnValue($user);
                if (!empty($reponseofmanager)) {
                    return $reponseofmanager;
                }
                // after successful update, we re-log the user
                $token = new UsernamePasswordToken($user, null, 'main', $user->getRoles());
                $this->get('security.token_storage')->setToken($token);
                $this->get('session')->set('_security_main', serialize($token));
                $error["message"] = "Ok";
                return new Response(json_encode($error));
            }
            $error["state"] = "true";
            $error["message"] = "Update password failed";
            return new Response(json_encode($error));
        }

        $error["state"] = "true";
        $error["message"] = "Request failed";
        return new Response(json_encode($error));
    }

    /**
     * User password recovery page.
     */
    public function userPasswordRecovery()
    {
        $this->denyAccessUnlessGranted('login');
        return $this->render('@Mobicoop/user/passwordRecovery.html.twig', []);
    }

    /**
     * Get the password of a user if it exists
     * @param UserManager $userManager The class managing the user.
     * @param Request $request The symfony request object.
     */
    public function userPasswordForRecovery(UserManager $userManager, Request $request)
    {
        $this->denyAccessUnlessGranted('login');
        if ($request->isMethod('POST')) {
            $data = json_decode($request->getContent(), true);
            $response = $userManager->sendEmailRecoveryPassword($data["email"]);
            return new Response(json_encode($response));
        }
    }

    /**
     * Reset password
     */
    public function userPasswordReset(UserManager $userManager, string $token)
    {
        $user = $userManager->findByPwdToken($token);

        if (empty($user) || (time() - (int)$user->getPwdTokenDate()->getTimestamp()) > 86400) {
            return $this->redirectToRoute('user_password_forgot');
        } else {
            return $this->render(
                '@Mobicoop/user/passwordRecoveryUpdate.html.twig',
                [
                        "token" => $token,
                    ]
            );
        }
    }

    /**
     * Update the new Password after recovery
     */
    public function userUpdatePasswordReset(UserManager $userManager, Request $request, string $token)
    {
        if ($request->isMethod('POST')) {
            $data = json_decode($request->getContent(), true);
            $user = $userManager->userUpdatePasswordReset($token, $data['password']);
            if (!is_null($user)) {
                // after successful update, we re-log the user
                $token = new UsernamePasswordToken($user, null, 'main', $user->getRoles());
                $this->get('security.token_storage')->setToken($token);
                $this->get('session')->set('_security_main', serialize($token));
                $userManager->flushUserToken($user);
                return new Response(json_encode($user));
            }
        }

        return new Response();
    }

    /**
     * Update Address of a user
     * Ajax
     */
    public function UserAddressUpdate(AddressManager $addressManager, Request $request, UserManager $userManager, TranslatorInterface $translator)
    {
        $user = clone $userManager->getLoggedUser();
        $reponseofmanager= $this->handleManagerReturnValue($user);
        if (!empty($reponseofmanager)) {
            return $reponseofmanager;
        }
        $this->denyAccessUnlessGranted('update', $user);
        // To Do : Specific right for update a address ?
        //$this->denyAccessUnlessGranted('address_update_self', $user);

        if ($request->isMethod('POST')) {
            $data = json_decode($request->getContent(), true);

            $homeAddress = new Address();

            $homeAddress->setAddressCountry($data['addressCountry']);
            $homeAddress->setAddressLocality($data['addressLocality']);
            $homeAddress->setCountryCode($data['countryCode']);
            $homeAddress->setCounty($data['county']);
            $homeAddress->setLatitude($data['latitude']);
            $homeAddress->setLocalAdmin($data['localAdmin']);
            $homeAddress->setLongitude($data['longitude']);
            $homeAddress->setMacroCounty($data['macroCounty']);
            $homeAddress->setMacroRegion($data['macroRegion']);
            $homeAddress->setPostalCode($data['postalCode']);
            $homeAddress->setRegion($data['region']);
            $homeAddress->setStreet($data['street']);
            $homeAddress->setStreetAddress($data['streetAddress']);
            $homeAddress->setSubLocality($data['subLocality']);
            $homeAddress->setName($translator->trans('homeAddress', [], 'signup'));
            $homeAddress->setHome(true);

            if (($data['id']) == null) {
                $user->addAddress($homeAddress);
                $user = $userManager->updateUser($user);
                $addressData = $addressManager->updateAddress($user->getHomeAddress());
            } else {
                $homeAddress->setId($data['id']);
                $addressData = $addressManager->updateAddress($homeAddress);
            }
            $reponseofmanager= $this->handleManagerReturnValue($addressData);
            if (!empty($reponseofmanager)) {
                return $reponseofmanager;
            }
            return new Response(json_encode($addressData));
        }
    }

    /**
     * Delete the user by anonymise
     *
     * @param UserManager $userManager
     * @return void
     */
    public function deleteUser(UserManager $userManager)
    {
        $user = $userManager->getLoggedUser();
        $userManager->deleteUser($user);

        return $this->redirectToRoute('user_logout');
    }


    /*************
     * MESSAGES  *
     *************/

    /**
     * User mailbox
     */
    public function mailBox(UserManager $userManager, Request $request, InternalMessageManager $messageManager)
    {
        $user = $userManager->getLoggedUser();
        $this->denyAccessUnlessGranted('messages', $user);
        $data = $request->request;

        $newThread = null;
        $idThreadDefault = null;
        $idMessage = null;
        $idRecipient = null;
        $idAsk= null;

        if ($request->isMethod('POST')) {
            // if we ask for a specific thread then we return it
            if ($data->has("idAsk")) {
                $idAsk = $data->get("idAsk");
            } elseif ($data->has("idMessage")) {
                /** @var Message $message */
                $message = $messageManager->getMessage($data->get("idMessage"));
                $reponseofmanager = $this->handleManagerReturnValue($message);
                if (!empty($reponseofmanager)) {
                    return $reponseofmanager;
                }
                $idMessage = $idThreadDefault = !empty($message->getMessage()) ? $message->getMessage()->getId() : $message->getMessage();
                $idRecipient = $message->getRecipients()[0]->getId();
                $idAsk = $message->getIdAsk();
            } else {
                $newThread = [
                    "carpool" => (int)$request->request->get('carpool'),
                    "idRecipient" => (int)$request->request->get('idRecipient'),
                    "shortFamilyName" => $request->request->get('shortFamilyName'),
                    "givenName" => $request->request->get('givenName'),
                    "avatar" => $request->request->get('avatar')
                ];
                $idThreadDefault = -1; // To preselect the new thread. Id is always -1 because it doesn't really exist yet
            }
        }

        return $this->render('@Mobicoop/user/messages.html.twig', [
            "idUser"=>$user->getId(),
            "idThreadDefault"=>$idThreadDefault,
            "idMessage" => $idMessage,
            "idRecipient" => $idRecipient,
            "idAsk" => $idAsk,
            "newThread" => $newThread
        ]);
    }

    /**
     * Get direct messages threads
     */
    public function userMessageDirectThreadsList(UserManager $userManager)
    {
        $user = $userManager->getLoggedUser();
        $this->denyAccessUnlessGranted('messages', $user);
        $threads = $userManager->getThreadsDirectMessages($user);
        return new Response(json_encode($threads));
    }

    /**
     * Get carpool messages threads
     */
    public function userMessageCarpoolThreadsList(UserManager $userManager)
    {
        $user = $userManager->getLoggedUser();
        $this->denyAccessUnlessGranted('messages', $user);
        $threads = $userManager->getThreadsCarpoolMessages($user);
        return new Response(json_encode($threads));
    }

    /**
     * Get direct messages threads
     */
    public function userMessageThread($idMessage, InternalMessageManager $internalMessageManager, UserManager $userManager)
    {
        $user = $userManager->getLoggedUser();
        $this->denyAccessUnlessGranted('messages', $user);
        $completeThread = $internalMessageManager->getThread($idMessage, DataProvider::RETURN_JSON);
        $response = str_replace("\\n", "<br />", json_encode($completeThread));
        return new Response($response);
    }


    /**
     * Get informations for Action Panel of the mailbox
     * AJAX
     */
    public function userMessagesActionsInfos(Request $request, AdManager $adManager, UserManager $userManager)
    {
        if ($request->isMethod('POST')) {
            $data = json_decode($request->getContent(), true);
            $user = $userManager->getLoggedUser();
            if ($data['idAsk']) {
                // Carpool

                // Get the related Ad of this Ask
                $response = $adManager->getAdAsk($data['idAsk'], $user->getId());

                $results = $response->getResults()[0];
                $results["canUpdateAsk"] = $response->getCanUpdateAsk(); // Because it's not in result
                $results["askStatus"] = $response->getAskStatus(); // Because it's not in result

                return new JsonResponse($results);
            } else {
                // Direct
                $recipient = $userManager->getUser($data['idRecipient']);
                $response = [
                    'carpooler' => [
                        'avatars'=>$recipient->getAvatars(),
                        'givenName'=>$recipient->getGivenName(),
                        'shortFamilyName' => $recipient->getShortFamilyName()
                    ]
                ];
                return new JsonResponse($response);
            }
        }
        return new JsonResponse();
    }


    public function userMessageSend(UserManager $userManager, InternalMessageManager $internalMessageManager, Request $request)
    {
        $user = $userManager->getLoggedUser();
        $reponseofmanager= $this->handleManagerReturnValue($user);
        if (!empty($reponseofmanager)) {
            return $reponseofmanager;
        }
        $this->denyAccessUnlessGranted('messages', $user);

        if ($request->isMethod('POST')) {
            $data = json_decode($request->getContent(), true);
            // -1 : It's a false id for no direct message
            // -99 : It's a false id for no carpool message
            $idThreadMessage = ($data['idThreadMessage']==-1 || $data['idThreadMessage']==-99) ? null : $data['idThreadMessage'];
            $idAsk = (isset($data['idAsk']) && !is_null($data['idAsk'])) ? $data['idAsk'] : null;
            $text = $data['text'];
            $idRecipient = $data['idRecipient'];

            $messageToSend = $internalMessageManager->createInternalMessage(
                $user,
                $idRecipient,
                "",
                $text,
                $idThreadMessage
            );

            if ($idAsk!==null) {
                $messageToSend->setIdAsk($idAsk);
            }
            return new Response($internalMessageManager->sendInternalMessage($messageToSend, DataProvider::RETURN_JSON));
        }
        return new Response(json_encode("Not a post"));
    }


    /**
     * Update and ask
     * Ajax Request
     */
    public function userMessageUpdateAsk(Request $request, AdManager $adManager, UserManager $userManager)
    {
        if ($request->isMethod('POST')) {
            $data = json_decode($request->getContent(), true);

            $user = $userManager->getLoggedUser();
            $idAsk = $data['idAsk'];
            $status = $data['status'];
            $outwardDate = (isset($data['outwardDate'])) ? $data['outwardDate'] : null;
            $outwardLimitDate = (isset($data['outwardLimitDate'])) ? $data['outwardLimitDate'] : null;
            $outwardSchedule = (isset($data['outwardSchedule'])) ? $data['outwardSchedule'] : null;
            $returnSchedule = (isset($data['returnSchedule'])) ? $data['returnSchedule'] : null;

            $schedule = [];
            if (!is_null($outwardSchedule) || !is_null($returnSchedule)) {

                // It's a regular journey I need to build the schedule of this journey (structure of an Ad)

                $days = ["mon","tue","wed","thu","fri","sat","sun"];
                foreach ($days as $day) {
                    $currentOutwardTime = (!is_null($outwardSchedule)) ? $outwardSchedule[$day."Time"] : null;
                    $currentReturnTime = (!is_null($returnSchedule)) ? $returnSchedule[$day."Time"] : null;

                    // I need to know if there is already a section of the schedule with these times
                    $alreadyExists = false;
                    if (count($schedule)>0) {
                        foreach ($schedule as $key => $section) {
                            (isset($section['outwardTime']) && !is_null($section['outwardTime'])) ? $sectionOutwardTime = $section['outwardTime'] : $sectionOutwardTime = null;
                            (isset($section['returnTime']) && !is_null($section['returnTime'])) ? $sectionReturnTime = $section['returnTime'] : $sectionReturnTime = null;

                            if ($sectionOutwardTime===$currentOutwardTime && $sectionReturnTime===$currentReturnTime) {
                                $alreadyExists = true;
                                // It's exists so i update the current day on this section
                                $schedule[$key][$day] = 1;
                            }
                        }
                    }

                    // It's a new section i need tu push it with the good day at 1
                    if (!$alreadyExists && (!is_null($currentOutwardTime) || !is_null($currentReturnTime))) {
                        $schedule[] = [
                            "outwardTime" => $currentOutwardTime,
                            "returnTime" => $currentReturnTime,
                            "mon" => ($day=="mon") ? 1 : 0,
                            "tue" => ($day=="tue") ? 1 : 0,
                            "wed" => ($day=="wed") ? 1 : 0,
                            "thu" => ($day=="thu") ? 1 : 0,
                            "fri" => ($day=="fri") ? 1 : 0,
                            "sat" => ($day=="sat") ? 1 : 0,
                            "sun" => ($day=="sun") ? 1 : 0
                        ];
                    }
                }
            }

            // I build the Ad for the put
            $adToPost = new Ad($idAsk);
            $adToPost->setAskStatus($status);
            if (!is_null($outwardDate)) {
                $adToPost->setOutwardDate(new \DateTime($outwardDate));
            }
            if (!is_null($outwardLimitDate)) {
                $adToPost->setOutwardLimitDate(new \DateTime($outwardLimitDate));
            }
            if (count($schedule)>0) {
                $adToPost->setSchedule($schedule);
            } // Only regular

            $return = $adManager->updateAdAsk($adToPost, $user->getId());

            return new JsonResponse($return);
        }

        return new JsonResponse("Not a post");
    }

    /**
     * Connect a user by his facebook credentials
     * AJAX
     */
    public function userFacebookConnect(UserManager $userManager, Request $request)
    {
        if ($request->isMethod('POST')) {
            $data = json_decode($request->getContent(), true);

            // We get the user by his email
            if (!empty($data["email"])) {
                $user = $userManager->findByEmail($data["email"]);
                if ($user && $user->getFacebookId()===$data["personalID"]) {
                    // Same Facebook ID in BDD that the one from the front component. We log the user.
                    $token = new UsernamePasswordToken($user, null, 'main', $user->getRoles());
                    $this->get('security.token_storage')->setToken($token);
                    $this->get('session')->set('_security_main', serialize($token));

                    return new JsonResponse($user->getFacebookId());
                } else {
                    return new JsonResponse(['error'=>'userFBNotFound']);
                }
            } else {
                return new JsonResponse(['error'=>'userFBNotFound']);
            }
        }

        return new JsonResponse(['error'=>'errorCredentialsFacebook']);
    }

    /**
     * Update a user alert
     * AJAX
     */
    public function updateAlert(UserManager $userManager, Request $request)
    {
        if ($request->isMethod('POST')) {
            $user = $userManager->getLoggedUser();
            $data = json_decode($request->getContent(), true);

            $responseUpdate = $userManager->updateAlert($user, $data["id"], $data["active"]);
            return new JsonResponse($responseUpdate);
        }
        return new JsonResponse(['error'=>'errorUpdateAlert']);
    }

    /**
     * User carpool settings update.
     * Ajax
     *
     * @param UserManager $userManager
     * @param Request $request
     * @return JsonResponse
     */
    public function userCarpoolSettingsUpdate(UserManager $userManager, Request $request)
    {
        // we clone the logged user to avoid getting logged out in case of error in the form
        $user = clone $userManager->getLoggedUser();
        $reponseofmanager= $this->handleManagerReturnValue($user);
        if (!empty($reponseofmanager)) {
            return $reponseofmanager;
        }
        $this->denyAccessUnlessGranted('update', $user);

        if ($request->isMethod('PUT')) {
            $data = json_decode($request->getContent(), true);

            $user->setSmoke($data["smoke"]);
            $user->setMusic($data["music"]);
            $user->setMusicFavorites($data["musicFavorites"]);
            $user->setChat($data["chat"]);
            $user->setChatFavorites($data["chatFavorites"]);

            if ($response = $userManager->updateUser($user)) {
                $reponseofmanager= $this->handleManagerReturnValue($response);
                if (!empty($reponseofmanager)) {
                    return $reponseofmanager;
                }
                return new JsonResponse(
                    ['message'=>'success'],
                    Response::HTTP_ACCEPTED
                );
            }
            return new JsonResponse(
                ["message" => "error"],
                Response::HTTP_BAD_REQUEST
            );
        }
        return new JsonResponse(
            ['message'=>'error'],
            Response::HTTP_METHOD_NOT_ALLOWED
        );
    }

    /**
     * Get all communities of a user
     * AJAX
     */
    public function userCommunities(Request $request, CommunityManager $communityManager)
    {
        if ($request->isMethod('POST')) {
            $data = json_decode($request->getContent(), true);
            // We get de communities in session. If it exists we don't need to make the api call
            $session = $this->get('session');
            $userCommunitiesInSession = $session->get(Community::SESSION_VAR_NAME);
            $communities = [];
            if (!is_null($userCommunitiesInSession)) {
                return new JsonResponse($userCommunitiesInSession);
            } else {
                if ($communityUsers = $communityManager->getAllCommunityUser($data['userId'])) {
                    foreach ($communityUsers as $communityUser) {
                        $communities[] = $communityUser->getCommunity();
                    }
                    // We store de communities in session
                    $session->set(Community::SESSION_VAR_NAME, $communities);
                }
            }
            return new JsonResponse($communities);
        }
        return new JsonResponse(['error'=>'errorUpdateAlert']);
    }

    /**
     * Check if an email is already registered by a user
     * AJAX
     */
    public function userCheckEmailExists(Request $request, UserManager $userManager)
    {
        if ($request->isMethod('POST')) {
            $data = json_decode($request->getContent(), true);
            if (isset($data['email']) && $data['email']!=="") {
                $check = $userManager->checkEmail($data['email']);
                if (is_null($check->getDescription())) {
                    return new JsonResponse(['error'=>false, 'message'=>'']);
                } else {
                    return new JsonResponse(['error'=>false, 'message'=>'Email already used']);
                }
            } else {
                return new JsonResponse(['error'=>true, 'message'=>'empty email']);
            }
        }
        return new JsonResponse(['error'=>true, 'message'=>'Only POST is allowed']);
    }

    /**
    * Unsubscribe email for a user
    */
    public function userUnsubscribeFromEmail(UserManager $userManager, string $token)
    {
        $user = $userManager->unsubscribeUserFromEmail($token);
        if ($user != null) {
            return $this->render(
                '@Mobicoop/default/index.html.twig',
                [
                    'baseUri' => $_ENV['API_URI'],
                    'metaDescription' => 'Mobicoop',
                    'unsubscribe' => json_encode($user->getUnsubscribeMessage())
                ]
            );
        }
        return $this->render(
            '@Mobicoop/default/index.html.twig',
            [
                'baseUri' => $_ENV['API_URI'],
                'metaDescription' => 'Mobicoop',
            ]
        );
    }

    /**
     * Get all communities owned by a user
     * AJAX
     */
    public function userOwnedCommunities(Request $request, CommunityManager $communityManager)
    {
        $userOwnedCommunities = null;
        if ($request->isMethod('POST')) {
            $data = json_decode($request->getContent(), true);
            if ($userOwnedCommunities = $communityManager->getOwnedCommunities($data['userId'])) {
                return new JsonResponse($userOwnedCommunities);
            }
        }
        return new JsonResponse($userOwnedCommunities);
    }

    /**
     * Get all communities owned by a user
     * AJAX
     */
    public function userCreatedEvents(Request $request, EventManager $eventManager)
    {
        $userCreatedEvents = null;
        if ($request->isMethod('POST')) {
            $data = json_decode($request->getContent(), true);
            if ($userCreatedEvents = $eventManager->getCreatedEvents($data['userId'])) {
                return new JsonResponse($userCreatedEvents);
            }
        }
        return new JsonResponse($userCreatedEvents);
    }

    /**
     * Get all proposals with an accepted ask
     * Ajax
     */
    public function userProposalsAccepted(UserManager $userManager)
    {
        $user = $userManager->getLoggedUser();

        return new JsonResponse($userManager->getMyAcceptedProposals($user));
    }
}<|MERGE_RESOLUTION|>--- conflicted
+++ resolved
@@ -298,12 +298,7 @@
         if ($request->isMethod('POST')) {
             $data = $request->request;
             $file = $request->files->get('avatar');
-<<<<<<< HEAD
-
-
-=======
             
->>>>>>> 09570c58
             // check if the phone number is new and if so change token and validationdate
             if ($user->getTelephone() != $data->get('telephone')) {
                 $user->setTelephone($data->get('telephone'));
