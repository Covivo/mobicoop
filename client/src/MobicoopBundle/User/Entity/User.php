--- conflicted
+++ resolved
@@ -593,8 +593,6 @@
     private $parentalConsentDate;
 
     /**
-<<<<<<< HEAD
-=======
      * @var null|string Token for parental consent
      *
      * @Groups({"post","put"})
@@ -602,7 +600,6 @@
     private $parentalConsentToken;
 
     /**
->>>>>>> 45aa720b
      * Indicate if the user need the parental consent.
      *
      * @var null|bool
@@ -1792,8 +1789,6 @@
         return $this;
     }
 
-<<<<<<< HEAD
-=======
     public function getParentalConsentToken(): ?string
     {
         return $this->parentalConsentToken;
@@ -1806,7 +1801,6 @@
         return $this;
     }
 
->>>>>>> 45aa720b
     public function getNeedParentalConsent(): ?bool
     {
         return $this->needParentalConsent;
@@ -1892,10 +1886,7 @@
             'phoneCode' => $this->getPhoneCode(),
             'legalGuardianEmail' => $this->getLegalGuardianEmail(),
             'parentalConsentDate' => $this->getParentalConsentDate(),
-<<<<<<< HEAD
-=======
             'parentalConsentToken' => $this->getParentalConsentToken(),
->>>>>>> 45aa720b
             'needParentalConsent' => $this->getNeedParentalConsent(),
             'referral' => $this->getReferral(),
         ];
