--- conflicted
+++ resolved
@@ -692,28 +692,6 @@
         $this->geoToken = $geoToken;
         return $this;
     }
-
-<<<<<<< HEAD
-=======
-    
-    // If you want more info from user you just have to add it to the jsonSerialize function
-    public function jsonSerialize()
-    {
-        return
-        [
-            'id'            => $this->getId(),
-            'givenName'     => $this->getGivenName(),
-            'familyName'    => $this->getFamilyName(),
-            'gender'        => $this->getGender(),
-            'status'        => $this->getStatus(),
-            'email'         => $this->getEmail(),
-            'telephone'     => $this->getTelephone(),
-            'geoToken'      => $this->getGeoToken(),
-            'birthYear'     => $this->getBirthYear(),
-            'homeAddress'   => $this->getHomeAddress()
-        ];
-    }
->>>>>>> b243c6a7
         
     /**
      * get the native language of the client.
