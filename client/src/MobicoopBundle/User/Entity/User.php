--- conflicted
+++ resolved
@@ -1124,12 +1124,8 @@
             'phoneDisplay'          => $this->getPhoneDisplay(),
             'phoneValidatedDate'    => $this->getPhoneValidatedDate(),
             'phoneToken'            => $this->getPhoneToken(),
-<<<<<<< HEAD
             'unsubscribeMessage'    => $this->getUnsubscribeMessage(),
             'communityId'         => $this->getCommunityId()
-=======
-            'unsubscribeMessage'    => $this->getUnsubscribeMessage()
->>>>>>> e7fd8dd7
         ];
 
         if (!is_null($this->getIsCommunityReferrer())) {
