--- conflicted
+++ resolved
@@ -1005,19 +1005,6 @@
     {
         return
         [
-<<<<<<< HEAD
-            'id'            => $this->getId(),
-            'givenName'     => $this->getGivenName(),
-            'familyName'    => $this->getFamilyName(),
-            'gender'        => $this->getGender(),
-            'status'        => $this->getStatus(),
-            'email'         => $this->getEmail(),
-            'telephone'     => $this->getTelephone(),
-            'geoToken'      => $this->getGeoToken(),
-            'birthYear'     => $this->getBirthYear(),
-            'homeAddress'   => $this->getHomeAddress(),
-            'images'        => $this->getImages(),
-=======
             'id'             => $this->getId(),
             'givenName'      => $this->getGivenName(),
             'familyName'     => $this->getFamilyName(),
@@ -1028,12 +1015,12 @@
             'geoToken'       => $this->getGeoToken(),
             'birthYear'      => $this->getBirthYear(),
             'homeAddress'    => $this->getHomeAddress(),
+            'images'        => $this->getImages(),
             'smoke'          => $this->getSmoke(),
             'chat'           => $this->hasChat(),
             'chatFavorites'  => $this->getChatFavorites(),
             'music'          => $this->hasMusic(),
             'musicFavorites' => $this->getMusicFavorites()
->>>>>>> 05a20776
         ];
     }
 }