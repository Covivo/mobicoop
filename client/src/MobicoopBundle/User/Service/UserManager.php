<?php

/**
 * Copyright (c) 2018, MOBICOOP. All rights reserved.
 * This project is dual licensed under AGPL and proprietary licence.
 ***************************
 *    This program is free software: you can redistribute it and/or modify
 *    it under the terms of the GNU Affero General Public License as
 *    published by the Free Software Foundation, either version 3 of the
 *    License, or (at your option) any later version.
 *
 *    This program is distributed in the hope that it will be useful,
 *    but WITHOUT ANY WARRANTY; without even the implied warranty of
 *    MERCHANTABILITY or FITNESS FOR A PARTICULAR PURPOSE.  See the
 *    GNU Affero General Public License for more details.
 *
 *    You should have received a copy of the GNU Affero General Public License
 *    along with this program.  If not, see <gnu.org/licenses>.
 ***************************
 *    Licence MOBICOOP described in the file
 *    LICENSE
 **************************/

namespace Mobicoop\Bundle\MobicoopBundle\User\Service;

use Mobicoop\Bundle\MobicoopBundle\Api\Service\DataProvider;
use Mobicoop\Bundle\MobicoopBundle\JsonLD\Entity\Hydra;
use Mobicoop\Bundle\MobicoopBundle\Match\Entity\Mass;
use Mobicoop\Bundle\MobicoopBundle\User\Entity\User;
use Symfony\Component\Security\Core\Authentication\Token\Storage\TokenStorageInterface;
use Symfony\Component\Security\Core\Encoder\UserPasswordEncoderInterface;
use Psr\Log\LoggerInterface;
use DateTime;
use DoctrineExtensions\Query\Mysql\Format;
use Mobicoop\Bundle\MobicoopBundle\Carpool\Entity\Ad;
use Mobicoop\Bundle\MobicoopBundle\Community\Entity\Community;
use Mobicoop\Bundle\MobicoopBundle\Community\Entity\CommunityUser;
use Mobicoop\Bundle\MobicoopBundle\Payment\Entity\BankAccount;
use Mobicoop\Bundle\MobicoopBundle\Payment\Entity\ValidationDocument;
use Mobicoop\Bundle\MobicoopBundle\User\Entity\Block;
use Mobicoop\Bundle\MobicoopBundle\User\Entity\SsoConnection;

/**
 * User management service.
 */
class UserManager
{
    private $dataProvider;
    private $encoder;
    private $tokenStorage;
    private $logger;


    /**
     * Constructor.
     *
     * @param DataProvider $dataProvider
     * @param UserPasswordEncoderInterface $encoder
     * @param TokenStorageInterface $tokenStorage
     * @param LoggerInterface $logger
     */
    public function __construct(DataProvider $dataProvider, UserPasswordEncoderInterface $encoder, TokenStorageInterface $tokenStorage, LoggerInterface $logger)
    {
        $this->dataProvider = $dataProvider;
        $this->dataProvider->setClass(User::class);
        $this->encoder = $encoder;
        $this->tokenStorage = $tokenStorage;
        $this->logger = $logger;
    }

    /**
     * Get a user by its identifier
     *
     * @param int $id The user id
     *
     * @return User|null The user found or null if not found.
     */
    public function getUser(int $id)
    {
        $response = $this->dataProvider->getItem($id);
        if ($response->getCode() == 200) {
            $user = $response->getValue();
            if ($user->getBirthDate()) {
                $user->setBirthYear($user->getBirthDate()->format('Y'));
            }
            $this->logger->info('User | Is found');
            return $user;
        }
        $this->logger->error('User | is Not found');
        return null;
    }

    /**
     * Search user by password reset token
     *
     * @param string $token
     *
     * @return User|null The user found or null if not found.
     */
    public function findByPwdToken(string $token)
    {
        $response = $this->dataProvider->getCollection(['pwdToken' => $token]);
        if ($response->getCode() == 200) {
            /** @var Hydra $user */
            $user = $response->getValue();

            if ($user->getTotalItems() == 0) {
                return null;
            } else {
                return current($user->getMember());
            }
        }
        return null;
    }

    /**
     * Search user by validation date token
     *
     * @param string $token
     *
     * @return User|null The user found or null if not found.
     */
    public function findByValidationDateToken(string $token)
    {
        $response = $this->dataProvider->getCollection(['validatedDateToken' => $token]);
        if ($response->getCode() == 200) {
            /** @var Hydra $user */
            $user = $response->getValue();

            if ($user->getTotalItems() == 0) {
                return null;
            } else {
                return current($user->getMember());
            }
        }
        return null;
    }

    /**
     * Search user by unsubscribe token
     *
     * @param string $token
     *
     * @return User|null The user found or null if not found.
     */
    public function findByUnsubscribeToken(string $token)
    {
        $response = $this->dataProvider->getCollection(['unsubscribeToken' => $token]);
        if ($response->getCode() == 200) {
            /** @var Hydra $user */
            $user = $response->getValue();

            if ($user->getTotalItems() == 0) {
                return null;
            } else {
                return current($user->getMember());
            }
        }
        return null;
    }


    /**
     * Search user by email
     *
     * @param string $email
     *
     * @return User|null The user found or null if not found.
     */
    public function findByEmail(string $email, bool $sendEmailRecovery = false)
    {
        $response = $this->dataProvider->getCollection(['email' => $email]);
        if ($response->getCode() == 200) {
            /** @var Hydra $user */
            $user = $response->getValue();

            if ($user->getTotalItems() == 0) {
                return null;
            } else {
                if ($sendEmailRecovery) {
                    $this->updateUserToken($user->getMember()[0]);
                }

                return current($user->getMember());
            }
        }
        return null;
    }

    /**
     * Search user by phone number
     *
     * @param string $getTelephone
     *
     * @return User|null The user found or null if not found.
     */
    public function findByPhone(string $getTelephone, bool $sendEmailRecovery = false)
    {
        $response = $this->dataProvider->getCollection(['email' => $getTelephone]);
        if ($response->getCode() == 200) {
            /** @var Hydra $user */
            $user = $response->getValue();

            if ($user->getTotalItems() == 0) {
                return null;
            } else {
                if ($sendEmailRecovery) {
                    $this->updateUserToken($user->getMember()[0]);
                }

                return current($user->getMember());
            }
        }
        return null;
    }

    /**
     * Send the recovery mail password
     * @param string $email The user email that requested the password change
     */
    public function sendEmailRecoveryPassword(string $email)
    {
        $user = new User();
        $user->setEmail($email);
        $response = $this->dataProvider->postSpecial($user, ['passwordUpdateRequest'], "password_update_request");
        return $response->getValue();
    }


    /**
     * Get masses of a user
     *
     * @param int $id The user id
     *
     * @return Mass[]|null The user found or null if not found.
     */
    public function getMasses(int $id)
    {
        $response = $this->dataProvider->getSubCollection($id, Mass::class);
        return $response->getValue();
    }

    /**
     * Get the logged user.
     *
     * @return User|null The logged user found or null if not found.
     */
    public function getLoggedUser()
    {
        if ($this->tokenStorage->getToken() === null) {
            return null;
        }
        $user = $this->tokenStorage->getToken()->getUser();
        if ($user instanceof User) {
            if ($user->getBirthDate()) {
                $user->setBirthYear($user->getBirthDate()->format('Y'));
            }
            $this->logger->info('User | Is logged');
            return $user;
        }
        $this->logger->error('User | Not logged');
        return null;
    }

    /**
     * Get all users
     *
     * @return array|null The users found or null if not found.
     */
    public function getUsers()
    {
        $response = $this->dataProvider->getCollection();
        if ($response->getCode() == 200) {
            $this->logger->info('User | Found');
            return $response->getValue();
        }
        $this->logger->error('User | Not found');
        return null;
    }

    /**
    * Create a user
    *
    * @param User $user The user to create
    *
    * @return User|null The user created or null if error.
    */
    public function createUser(User $user)
    {
        $this->logger->info('User Creation | Start');
        $response = $this->dataProvider->postSpecial($user, null, 'register');
        if ($response->getCode() == 201) {
            $this->logger->info('User Creation | Ok');
        }
        $this->logger->error('User Creation | Fail');
        return null;
    }

    /**
     * Update a user
     *
     * @param User $user The user to update
     *
     * @return User|null The user updated or null if error.
     */
    public function updateUser(User $user)
    {
        $response = $this->dataProvider->put($user);
        if ($response->getCode() == 200) {
            $this->logger->info('User Update | Start');
            return $response->getValue();
        }
        return null;
    }

    /**
     * Update a user password
     *
     * @param User $user The user to update the password
     *
     * @return User|null The user updated or null if error.
     */
    public function updateUserPassword(User $user)
    {
        // encoding of the password
        $user->setPassword($this->encoder->encodePassword($user, $user->getPassword()));
        $response = $this->dataProvider->put($user, ['password']);
        if ($response->getCode() == 200) {
            $this->logger->info('User Password Update | Start');
            return $response->getValue();
        }
        $this->logger->info('User Password Update | Fail');
        return null;
    }

    /**
     * Update a user password from the reset form
     * @param string $token     The token to retrieve the user
     * @param string $password  The new password
     */
    public function userUpdatePasswordReset(string $token, string $password)
    {
        $user = new User();
        $user->setPwdToken($token);
        $user->setPassword($this->encoder->encodePassword($user, $password));
        return $this->dataProvider->postSpecial($user, ['passwordUpdate'], "password_update")->getValue();
    }

    /**
     * Delete a user
     *
     * @param int $id The id of the user to delete
     *
     * @return boolean The result of the deletion.
     */
    public function deleteUser(User $user)
    {
        $response = $this->dataProvider->delete($user->getId());
        //L'user est anonymiser
        if ($response->getCode() == 200) {
            return $response->getValue();
        }

        return $response;
    }

    /**
     * Get the communities where the user is member
     *
     * @param User $user            The user
     * @param integer|null $status  The status of the membership
     * @return void
     */
    public function getCommunities(User $user, ?int $status = null)
    {
        $params = [
            'user.id' => $user->getId()
        ];
        if (!is_null($status)) {
            $params['status'] = $status;
        }
        $this->dataProvider->setClass(CommunityUser::class);
        $response = $this->dataProvider->getCollection($params);
        if ($response->getCode() == 200 && $response->getValue()->getMember() !== null && is_array($response->getValue()->getMember())) {
            $communities = [];
            foreach ($response->getValue()->getMember() as $communityUser) {
                if ($communityUser->getCommunity() instanceof Community) {
                    $communities[] = $communityUser->getCommunity();
                }
            }
            return $communities;
        }
        return null;
    }

    /**
     * OBSOLETE---11/03/2020
     * Get the threads (messages) of a user
     *
     * @param User $user The user
     *
     * @return array The messages.
     */
    // public function getThreads(User $user)
    // {
    //     $this->dataProvider->setFormat($this->dataProvider::RETURN_JSON);
    //     $response = $this->dataProvider->getSubCollection($user->getId(), 'thread', 'threads');
    //     return $response->getValue();
    // }

    /**
     * Get the threads of direct messages of a user
     *
     * @param User $user The user
     *
     * @return array The messages.
     */
    public function getThreadsDirectMessages(User $user)
    {
        $this->dataProvider->setFormat($this->dataProvider::RETURN_JSON);
        $response = $this->dataProvider->getSubCollection($user->getId(), 'thread', 'threadsDirectMessages');
        return $response->getValue();
    }

    /**
     * Get the threads of direct messages of a user
     *
     * @param User $user The user
     *
     * @return array The messages.
     */
    public function getThreadsCarpoolMessages(User $user)
    {
        $this->dataProvider->setFormat($this->dataProvider::RETURN_JSON);
        $response = $this->dataProvider->getSubCollection($user->getId(), 'thread', 'threadsCarpoolMessages');
        return $response->getValue();
    }

    /**
     * Get the threads of solidary related messages of a user
     *
     * @param User $user The user
     *
     * @return array The messages.
     */
    public function getThreadsSolidaryMessages(User $user)
    {
        $this->dataProvider->setFormat($this->dataProvider::RETURN_JSON);
        $response = $this->dataProvider->getSubCollection($user->getId(), 'thread', 'threadsSolidaryMessages');
        return $response->getValue();
    }

    /**
     * Update the user token.
     *
     * @param User $user
     * @return array|null|object
     */
    public function updateUserToken($user)
    {
        return $this->flushUserToken($user, 'password_update_request');
    }

    /**
     * Flush the user token.
     *
     * @param User $user
     * @return array|null|object
     */
    public function flushUserToken(User $user, string $operation = null)
    {
        if (empty($operation)) {
            $operation='password_update';
        }
        $response = $this->dataProvider->putSpecial($user, ['password_token'], $operation);
        if ($response->getCode() == 200) {
            $this->logger->info('User Token Update | Start');
            return $response->getValue();
        } else {
            return $response->getValue();
        }
        $this->logger->info('User Token Update | Fail');
    }

    /**
     * Get the alerts of a user
     *
     * @param User $user The user
     *
     * @return array The alerts.
     */
    public function getAlerts(User $user)
    {
        $this->dataProvider->setFormat($this->dataProvider::RETURN_JSON);
        $response = $this->dataProvider->getSubCollection($user->getId(), 'alert', 'alerts');
        return $response->getValue();
    }

    /**
     * Update a user alert
     *
     * @param User $user
     * @param int $alertId
     * @param Boolean $active
     * @return array|null|object
     */
    public function updateAlert(User $user, int $alertId, bool $active)
    {
        $user->setAlerts([$alertId=>$active]);
        $response = $this->dataProvider->putSpecial($user, null, "alerts");
        if ($response->getCode() == 200) {
            return $response->getValue();
        } else {
            return $response->getValue();
        }
    }

    /**
     * Get the ads of an user
     *
     * @param User $user
     * @param bool $isAcceptedCarpools
     * @return array|object
     * @throws \ReflectionException
     */
    public function getAds(bool $isAcceptedCarpools = false)
    {
        $this->dataProvider->setFormat($this->dataProvider::RETURN_OBJECT);
        $this->dataProvider->setClass(Ad::class, Ad::RESOURCE_NAME);
        $response = $isAcceptedCarpools ? $this->dataProvider->getSpecialCollection("accepted") : $this->dataProvider->getCollection();

        $ads = $response->getValue()->getMember();

        $adsSanitized = [
            "ongoing" => [],
            "archived" => []
        ];
        /** @var Ad $ad */
        foreach ($ads as $ad) {
            $isAlreadyInArray = false;

            if (isset($adsSanitized["ongoing"][$ad->getId()]) ||
                isset($adsSanitized["archived"][$ad->getId()])) {
                $isAlreadyInArray = true;
            }

            if ($isAlreadyInArray) {
                continue;
            }

            $now = new \DateTime("now", new \DateTimeZone('Europe/Paris'));
   
            // Carpool regular
            if ($ad->getFrequency() === Ad::FREQUENCY_REGULAR) {
                $date = $ad->getOutwardLimitDate();
            }
            // Carpool punctual
            else {
                $date = \DateTime::createFromFormat('Y-m-d H:i:s', $ad->getReturnTime() ? $ad->getReturnTime() : $ad->getOutwardTime());
            }
            $key = $date >= $now ? 'ongoing' : 'archived';
            $adsSanitized[$key][$ad->getId()] = $ad;
        }
        return $adsSanitized;
    }


    /**
     * Cleaning the Matchings related to private Proposals
     */
    private function cleanPrivateMatchings($proposal, $type='Offers')
    {
        if (is_array($proposal['matching'.$type]) && count($proposal['matching'.$type])>0) {
            foreach ($proposal['matching'.$type] as $keyMatching => $matching) {
                if (is_array($matching['proposalOffer']) && count($matching['proposalOffer'])>0) {
                    $proposalOffer = $matching['proposalOffer'];
                    if (is_array($proposalOffer) && $proposalOffer['private']) {
                        unset($proposal['matchingOffers'][$keyMatching]);
                    }
                }
                if (is_array($matching['proposalRequest']) && count($matching['proposalRequest'])>0) {
                    $proposalRequest = $matching['proposalRequest'];
                    if (is_array($proposalRequest) && $proposalRequest['private']) {
                        unset($proposal['matching'.$type][$keyMatching]);
                    }
                }
            }
            $proposal['matching'.$type] = array_values($proposal['matching'.$type]);
        }
        return $proposal;
    }

    /**
    * Generate phone token
    *
    * @param User $user The user to generate phone token
    *
    * @return User|null The user or null if error.
    */
    public function generatePhoneToken(User $user)
    {
        $response = $this->dataProvider->getSpecialItem($user->getId(), "generate_phone_token");
        if ($response->getCode() == 200) {
            $this->logger->info('User PhoneToken Update | Start');
            return $response->getValue();
        }
        $this->logger->info('User PhoneToken Update | Fail');
        return null;
    }


    /**
     * Get the asks of a user
     *
     * @param User $user The user
     *
     * @return array Of asks or null
     */
    public function getAsks(User $user)
    {
        $this->dataProvider->setFormat($this->dataProvider::RETURN_JSON);
        $response = $this->dataProvider->getSubCollection($user->getId(), 'ask', 'asks');
        return $response->getValue();
    }

    /**
     * Validation phone
     *
     * @param string $token
     * @param string $phone
     *
     * @return User|null The user found or null if not found.
     */
    public function validPhoneByToken(string $token, string $phone)
    {
        $user = new User();
        $user->setTelephone($phone);
        $user->setPhoneToken($token);
        $response = $this->dataProvider->postSpecial($user, ["checkPhoneToken"], "checkPhoneToken");

        return $response->getValue();
    }

    /**
     * Unsubscribe the user from receiving news
     *
     * @param string $token
     * @param string $phone
     *
     * @return User|null The user found or null if not found.
     */
    public function unsubscribeUserFromEmail(string $token)
    {
        $user = $this->findByUnsubscribeToken($token);
        $response = $this->dataProvider->putSpecial($user, null, "unsubscribe_user");

        return $response->getValue();
    }

    /**
     * Check if the email is already in use
     *
     * @param string $email
     * @return void
     */
    public function checkEmail(string $email)
    {
        $this->dataProvider->setFormat(DataProvider::RETURN_JSON);
        $response = $this->dataProvider->getSpecialCollection('checkEmail', ['email' => $email]);
        return $response->getValue();
    }

    /**
     * Get the bank coordinates of a User
     *
     * @return BankAccount[]
     */
    public function getBankCoordinates()
    {
        $response = $this->dataProvider->getSpecialCollection('paymentProfile');
        if ($response->getCode() == 200) {
            $users = $response->getValue()->getMember();
            if (count($users)==1) {
                return $users[0]->getBankAccounts();
            }
        }
        return null;
    }

    /**
     * Send an Identity validation document
     *
     * @param ValidationDocument $document
     * @return ValidationDocument|null
     */
    public function sendIdentityValidationDocument(ValidationDocument $document): ?ValidationDocument
    {
        $this->dataProvider->setClass(ValidationDocument::class);
        $response = $this->dataProvider->postMultiPart($document);

        if ($response->getCode() == 201) {
            return $response->getValue();
        }
        return null;
    }

    /**
     * Post a Block
     * @param int $userId Id of the User to block
     * @return Block|null
     */
    public function blockUser(int $userId)
    {
        $block = new Block();
        $block->setUser(new User($userId));
        
        $this->dataProvider->setClass(Block::class);
        $response = $this->dataProvider->post($block);
        
        if ($response->getCode() == 200) {
            return $response->getValue()->getMember();
        }
        return null;
    }

    /**
    * Get carpoolExport file
    *
    * @param User $user the user
    *
    * @return User|null The user or null if error.
    */
    public function getCarpoolExport(User $user)
    {
        $response = $this->dataProvider->getSpecialItem($user->getId(), "carpool_export");
        if ($response->getCode() == 200) {
            return $response->getValue();
        }
        return null;
    }
<<<<<<< HEAD
=======

    /**
     * Get the Sso connection services of the platform
     *
     * @return void
     */
    public function getSsoServices()
    {
        $this->dataProvider->setClass(SsoConnection::class);

        // We add the front url to the parameters
        $baseSiteUri = (isset($_SERVER['HTTPS'])) ? 'https://'.$_SERVER['HTTP_HOST']  : 'http://'.$_SERVER['HTTP_HOST'];
        
        $response = $this->dataProvider->getCollection(['baseSiteUri' => $baseSiteUri]);
        if ($response->getCode() == 200) {
            return $response->getValue()->getMember();
        }
        return null;
    }
>>>>>>> 8c561e2d
}<|MERGE_RESOLUTION|>--- conflicted
+++ resolved
@@ -738,8 +738,6 @@
         }
         return null;
     }
-<<<<<<< HEAD
-=======
 
     /**
      * Get the Sso connection services of the platform
@@ -759,5 +757,4 @@
         }
         return null;
     }
->>>>>>> 8c561e2d
 }