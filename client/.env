###### GENERAL ENV ######
APP_ENV=dev
APP_SECRET=5167b98c8d63a01c63c37db6367715c8
APP_NAME=mobicoop_platform
ASSETS_PREFIX=bundle_
#TRUSTED_PROXIES=127.0.0.1,127.0.0.2
#TRUSTED_HOSTS=localhost,example.com

###### Swifttmailer-bundle ENV ######
MAILER_URL=null://localhost

###### MAIL ENV ######
#Mail to send error for production only !
MAIL_ERROR=dev-errors-mobicoop@yourdomain.com

###### API ENV ######
API_URI=http://mobicoop_platform:8080/
API_USERNAME=front
API_PASSWORD=mobicoop
API_AUTH_PATH=auth
API_TOKEN_ID=uniqueIdForYourTokenCache

###### GEOCOMPLETE ENV ######
GEOCOMPLETE_URI=http://localhost:8080/addresses/search?q=

###### USERS CONFIGURATION ######
USER_MIN_AGE=16     # minimum age to use the service
USER_MAX_AGE=120    # maximum age to use the service

###### DELETE PROFILE ######
DELETE_PROFILE=false

###### CARPOOL CONFIGURATION ######
CARPOOL_PRICE=0.06                      # define the price per km
CARPOOL_MARGIN_TIME=900                 # define the default margin time in seconds
CARPOOL_SEARCH_REGULAR=false            # regular search by default
CARPOOL_AD_REGULAR=false                # regular ad by default
CARPOOL_DISTINGUISH_REGULAR=false       # distinct regular results in punctual search
CARPOOL_PUNCTUAL_DATE_OPTIONAL=true     # date optional for punctual search

###### LANGUAGE ENV ######
LANGUAGE_URL=https://pkgstore.datahub.io/core/language-codes/language-codes_csv/data/b65af208b52970a4683fa8fde9af8e9f/language-codes_csv.csv
LANGUAGE_LIST='{"fr-FR":Francais,"en_US":Anglais}' #json string of language list

###### MAP ENV ######
URL_TILES=http://{s}.tile.osm.org/{z}/{x}/{y}.png
ATTRIBUTION_COPYRIGHTS='{"OpenStreetMap":"http://osm.org/copyright"}' #json string of contributors

###### PICTURES ######
COMMUNITY_AVATAR_SIZE=1000000
COMMUNITY_AVATAR_VERSION=square_800
URL_ALT_COMMUNITY_AVATAR=/images/avatar.svg

###### DATA ######
DATA_COMPONENTS=/components/           # define the path of assets for components
<<<<<<< HEAD
  
###### SOCIAL CREDENTIALS ####
FACEBOOK_SHOW=false #hide or show facebook connect/signup button
FACEBOOK_APPID=#Id of the linked facebook app
=======

###### HOMEPAGE ######
COMMUNITY_DISPLAY=true                 # define if we display the community access on the homepage (true/false) 
EVENT_DISPLAY=true                     # define if we display the event access on the homepage (true/false) 
SOLIDARY_DISPLAY=true                  # define if we display the solidary access on the homepage (true/false) 
>>>>>>> b715f4b2
<|MERGE_RESOLUTION|>--- conflicted
+++ resolved
@@ -53,15 +53,12 @@
 
 ###### DATA ######
 DATA_COMPONENTS=/components/           # define the path of assets for components
-<<<<<<< HEAD
-  
+
 ###### SOCIAL CREDENTIALS ####
 FACEBOOK_SHOW=false #hide or show facebook connect/signup button
 FACEBOOK_APPID=#Id of the linked facebook app
-=======
 
 ###### HOMEPAGE ######
 COMMUNITY_DISPLAY=true                 # define if we display the community access on the homepage (true/false) 
 EVENT_DISPLAY=true                     # define if we display the event access on the homepage (true/false) 
-SOLIDARY_DISPLAY=true                  # define if we display the solidary access on the homepage (true/false) 
->>>>>>> b715f4b2
+SOLIDARY_DISPLAY=true                  # define if we display the solidary access on the homepage (true/false)