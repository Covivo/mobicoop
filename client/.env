--- conflicted
+++ resolved
@@ -199,12 +199,10 @@
 CEE_DISPLAY=false # define if we display the CEE access on the profile page (true/false)
 ASSISTIVE_SSO_PROVIDER='mobConnectBasic'
 
-<<<<<<< HEAD
 ###### CARPOOL STANDARD ######
 CARPOOL_STANDARD_BOOKING_ENABLED=false # true: the carpool standard booking is enabled
 CARPOOL_STANDARD_MESSAGING_ENABLED=false # true: the carpool standard messaging is enabled
 CARPOOL_STANDARD_OPERATOR_IDENTIFIER='' # our operator name (must be a full domain name) we used to call the carpoolStandard ex : mobicoop.fr
-=======
+
 ###### SEARCH #####
-DATE_TIME_PICKER=false             #Define if we use DatePicker (false) or DateTimePicker (true) on the search component
->>>>>>> 1c4107cd
+DATE_TIME_PICKER=false             #Define if we use DatePicker (false) or DateTimePicker (true) on the search component