--- conflicted
+++ resolved
@@ -109,15 +109,13 @@
 ###### GEOGRAPHY ######
 BBOX={} # bounding box of the instance, under the form {MIN_LON,MIN_LAT,MAX_LON,MAX_LAT}
 
-<<<<<<< HEAD
 ###### TIME PRECISION ######
 TIME_PRECISION=5  
-=======
+
 ###### PUBLIC TRANSPORT ######
 PT_RESULTS=0 #0 : Not PT results, 1 :  PT results. The other params has to be filled.
 PT_PROVIDER= #The provider for the PT results
 PT_KEY= #The key of the PT provider if it's relevant
 PT_ALGORITHM= #The algorithm of the PT provider if it's relevant
 PT_DATE_CRITERIA= #The data critera of the PT provider if it's relevant (i.e. departure)
-PT_MODE= #The mode of the PT provider if it's relevant
->>>>>>> 41b9f2b5
+PT_MODE= #The mode of the PT provider if it's relevant