import React from 'react';
import { Login, Resource } from 'react-admin';
import { HydraAdmin, ResourceGuesser } from '@api-platform/admin';
import parseHydraDocumentation from '@api-platform/api-doc-parser/lib/hydra/parseHydraDocumentation';
import { Redirect } from 'react-router-dom';

import authProvider from './auth/authProvider';
import isAuthorized from './auth/permissions';
import Layout from './components/layout/Layout';
import i18nProvider from './i18n/translations';
import KibanaWidget from './components/dashboard/KibanaWidget';
import dataProvider from './dataProvider';
import theme from './theme';

<<<<<<< HEAD
import users from './Component/User/index';
import articles from './Component/Article/Article/index';
import sections from './Component/Article/Section/index';
import paragraphs from './Component/Article/Paragraph/index';
import communities from './Component/Community/Community/index';
import community_users from './Component/Community/CommunityUser/index';
import relay_points from './Component/RelayPoint/RelayPoint/index';
import roles from './Component/Right/Role/index';
import rights from './Component/Right/Right/index';
import events from './Component/Event/index';
import KibanaWidget from './Component/Dashboard/KibanaWidget'
import {ResourceGuesser, } from '@api-platform/admin/lib';
import myDataProvider from "./Component/Utilities/extendProviders";
import campaigns from "./Component/Campaigns/index";

import solidaries from './Component/Solidary/Solidary'
import solidary_users_beneficiary from './Component/Solidary/SolidaryUserBeneficiary'
import solidary_users_volunteer from './Component/Solidary/SolidaryUserVolunteer'
import structures from './Component/Solidary/Structure'
import structure_proofs from './Component/Solidary/StructureProof'

require('dotenv').config();
=======
import RightResource from './Resources/Right';
import RoleResource from './Resources/Role';
import CommunityResource from './Resources/Community';
import CommunityUserResource from './Resources/CommunityUser';
import UserResource from './Resources/User';
import CampaignResource from './Resources/Campaign';
import StructureProofResource from './Resources/Solidary/StructureProof';
import SolidaryResource from './Resources/Solidary/Solidary';
import SolidaryUsersBeneficiaryResource from './Resources/Solidary/SolidaryUserBeneficiary';
import SolidaryUsersVolunteerResource from './Resources/Solidary/SolidaryUserVolunteer';
import StructureResource from './Resources/Solidary/Structure';
import ArticleResource from './Resources/Article/Article';
import EventResource from './Resources/Event';
import SectionResource from './Resources/Article/Section';
import ParagraphResource from './Resources/Article/Paragraph';
import RelayPointResource from './Resources/RelayPoint/RelayPoint';
import RelayPointTypeResource from './Resources/RelayPoint/RelayPointType';

// Temporary disabled resources (Don't known why ?)
// import TerritoryResource from './Resources/Territory';
// import AddressResource from './Resources/Address';
>>>>>>> 3325f61a

const LoginPage = () => <Login backgroundImage={process.env.REACT_APP_THEME_BACKGROUND} />;
const entrypoint = process.env.REACT_APP_API;

const fetchHeaders = () => {
  return { Authorization: `Bearer ${global.localStorage.getItem('token')}` };
};

const apiDocumentationParser = (entrypoint) =>
  parseHydraDocumentation(entrypoint, { headers: new global.Headers(fetchHeaders()) }).then(
    ({ api }) => ({ api }),
    (result) => {
      switch (result.status) {
        case 401:
          return Promise.resolve({
            api: result.api,
            customRoutes: [
              {
                props: {
                  path: '/',
                  render: () => <Redirect to="/login" />,
                },
              },
            ],
          });

        default:
          return Promise.reject(result);
      }
    }
  );

<<<<<<< HEAD
// todo : create a default resource that leads to the login page
export default props => (
    <HydraAdmin
        apiDocumentationParser={ apiDocumentationParser }
        dataProvider={ myDataProvider }
        authProvider={ authProvider }
        entrypoint={ entrypoint }
        loginPage={ MyLoginPage }
        i18nProvider={ i18nProvider }
        theme={ theme }
        dashboard={KibanaWidget}
        layout={MyLayout}
    >
      {permissions => {
        return  [
          
          isAuthorized("user_manage")         ? <Resource name={'users'} {...users} /> : <Resource name={'users'}  />,
          isAuthorized("community_manage")    ? <Resource name={'communities'} {...communities} /> : null,
          isAuthorized("community_manage")    ? <Resource name={'community_users'} {...community_users} /> : null,
          isAuthorized("campaign_manage")     ? <Resource name={'campaigns/owned'} {...campaigns} /> : null,

          isAuthorized("event_manage")        ? <Resource name={'events'} {...events} /> : null,

          isAuthorized("article_manage")      ? <Resource name={'articles'} {...articles} /> : null,
          isAuthorized("article_manage")      ? <Resource name={'sections'} {...sections} /> : null,
          isAuthorized("article_manage")      ? <Resource name={'paragraphs'} {...paragraphs} /> : null,

          isAuthorized("relay_point_manage")  ? <Resource name={'relay_points'} {...relay_points} /> : null,
          isAuthorized("relay_point_manage")  ? <Resource name={'relay_point_types'} />  : null,
          isAuthorized("permission_manage")   ? <Resource name={'roles'} {...roles} /> : null,
          isAuthorized("permission_manage")   ? <Resource name={'rights'} {...rights} /> : null,

          isAuthorized("solidary_manage")     ? <Resource name="solidary_users" {...solidary_users_beneficiary} /> : null ,
          isAuthorized("solidary_manage")     ? <Resource name="solidary_users" {...solidary_users_volunteer} /> : null ,
          isAuthorized("solidary_manage")     ? <Resource name="solidaries" {...solidaries} /> : null ,

          isAuthorized("user_manage")         ? <Resource name="structures" {...structures} /> : null ,
          isAuthorized("user_manage")         ? <Resource name="structure_proofs" {...structure_proofs} /> : null ,

          <Resource name="addresses" />,
          <Resource name="images" />,
          <Resource name="permissions/roles" />,
          <Resource name="territories" />,
          
         ];
     }
       }
     </HydraAdmin>
 );
=======
export default () => (
  <HydraAdmin
    apiDocumentationParser={apiDocumentationParser}
    dataProvider={dataProvider}
    authProvider={authProvider}
    entrypoint={entrypoint}
    loginPage={LoginPage}
    i18nProvider={i18nProvider}
    theme={theme}
    dashboard={KibanaWidget}
    layout={Layout}
  >
    {() =>
      [
        <Resource name="users" {...(isAuthorized('user_manage') ? UserResource : {})} />,
        isAuthorized('community_manage') && <Resource name="communities" {...CommunityResource} />,
        isAuthorized('community_manage') && (
          <Resource name="community_users" {...CommunityUserResource} />
        ),
        isAuthorized('campaign_manage') && (
          <Resource name="campaigns/owned" {...CampaignResource} />
        ),
        isAuthorized('event_manage') && <ResourceGuesser name="events" {...EventResource} />,
        isAuthorized('article_manage') && <Resource name="articles" {...ArticleResource} />,
        isAuthorized('article_manage') && <Resource name="sections" {...SectionResource} />,
        isAuthorized('article_manage') && <Resource name="paragraphs" {...ParagraphResource} />,
        isAuthorized('relay_point_manage') && (
          <Resource names="relay_points" {...RelayPointResource} />
        ),
        isAuthorized('relay_point_manage') && (
          <Resource name="relay_point_types" {...RelayPointTypeResource} />
        ),
        isAuthorized('permission_manage') && <Resource name="roles" {...RoleResource} />,
        isAuthorized('permission_manage') && <Resource name="rights" {...RightResource} />,
        isAuthorized('solidary_manage') && (
          <Resource name="solidary_beneficiaries" {...SolidaryUsersBeneficiaryResource} />
        ),
        isAuthorized('solidary_manage') && (
          <Resource name="solidary_volunteers" {...SolidaryUsersVolunteerResource} />
        ),
        isAuthorized('solidary_manage') && <Resource name="solidaries" {...SolidaryResource} />,
        // API Fail during "/structures" GET
        // @TODO: Fix API and remove the comment bellow
        //isAuthorized('user_manage') && <Resource name="structures" {...StructureResource} />,
        isAuthorized('user_manage') && (
          <Resource name="structure_proofs" {...StructureProofResource} />
        ),
        // These resources were commented on during my refacto, why ?
        // @TODO: Talk between us about that
        // <Resource name="addresses" {...AddressResource} />,
        // <Resource name="images" />,
        // <Resource name="permissions/roles" />,
        // <Resource name="territories" {...TerritoryResource} />,
      ].filter((x) => x)
    }
  </HydraAdmin>
);
>>>>>>> 3325f61a
<|MERGE_RESOLUTION|>--- conflicted
+++ resolved
@@ -12,30 +12,6 @@
 import dataProvider from './dataProvider';
 import theme from './theme';
 
-<<<<<<< HEAD
-import users from './Component/User/index';
-import articles from './Component/Article/Article/index';
-import sections from './Component/Article/Section/index';
-import paragraphs from './Component/Article/Paragraph/index';
-import communities from './Component/Community/Community/index';
-import community_users from './Component/Community/CommunityUser/index';
-import relay_points from './Component/RelayPoint/RelayPoint/index';
-import roles from './Component/Right/Role/index';
-import rights from './Component/Right/Right/index';
-import events from './Component/Event/index';
-import KibanaWidget from './Component/Dashboard/KibanaWidget'
-import {ResourceGuesser, } from '@api-platform/admin/lib';
-import myDataProvider from "./Component/Utilities/extendProviders";
-import campaigns from "./Component/Campaigns/index";
-
-import solidaries from './Component/Solidary/Solidary'
-import solidary_users_beneficiary from './Component/Solidary/SolidaryUserBeneficiary'
-import solidary_users_volunteer from './Component/Solidary/SolidaryUserVolunteer'
-import structures from './Component/Solidary/Structure'
-import structure_proofs from './Component/Solidary/StructureProof'
-
-require('dotenv').config();
-=======
 import RightResource from './Resources/Right';
 import RoleResource from './Resources/Role';
 import CommunityResource from './Resources/Community';
@@ -57,7 +33,6 @@
 // Temporary disabled resources (Don't known why ?)
 // import TerritoryResource from './Resources/Territory';
 // import AddressResource from './Resources/Address';
->>>>>>> 3325f61a
 
 const LoginPage = () => <Login backgroundImage={process.env.REACT_APP_THEME_BACKGROUND} />;
 const entrypoint = process.env.REACT_APP_API;
@@ -90,57 +65,6 @@
     }
   );
 
-<<<<<<< HEAD
-// todo : create a default resource that leads to the login page
-export default props => (
-    <HydraAdmin
-        apiDocumentationParser={ apiDocumentationParser }
-        dataProvider={ myDataProvider }
-        authProvider={ authProvider }
-        entrypoint={ entrypoint }
-        loginPage={ MyLoginPage }
-        i18nProvider={ i18nProvider }
-        theme={ theme }
-        dashboard={KibanaWidget}
-        layout={MyLayout}
-    >
-      {permissions => {
-        return  [
-          
-          isAuthorized("user_manage")         ? <Resource name={'users'} {...users} /> : <Resource name={'users'}  />,
-          isAuthorized("community_manage")    ? <Resource name={'communities'} {...communities} /> : null,
-          isAuthorized("community_manage")    ? <Resource name={'community_users'} {...community_users} /> : null,
-          isAuthorized("campaign_manage")     ? <Resource name={'campaigns/owned'} {...campaigns} /> : null,
-
-          isAuthorized("event_manage")        ? <Resource name={'events'} {...events} /> : null,
-
-          isAuthorized("article_manage")      ? <Resource name={'articles'} {...articles} /> : null,
-          isAuthorized("article_manage")      ? <Resource name={'sections'} {...sections} /> : null,
-          isAuthorized("article_manage")      ? <Resource name={'paragraphs'} {...paragraphs} /> : null,
-
-          isAuthorized("relay_point_manage")  ? <Resource name={'relay_points'} {...relay_points} /> : null,
-          isAuthorized("relay_point_manage")  ? <Resource name={'relay_point_types'} />  : null,
-          isAuthorized("permission_manage")   ? <Resource name={'roles'} {...roles} /> : null,
-          isAuthorized("permission_manage")   ? <Resource name={'rights'} {...rights} /> : null,
-
-          isAuthorized("solidary_manage")     ? <Resource name="solidary_users" {...solidary_users_beneficiary} /> : null ,
-          isAuthorized("solidary_manage")     ? <Resource name="solidary_users" {...solidary_users_volunteer} /> : null ,
-          isAuthorized("solidary_manage")     ? <Resource name="solidaries" {...solidaries} /> : null ,
-
-          isAuthorized("user_manage")         ? <Resource name="structures" {...structures} /> : null ,
-          isAuthorized("user_manage")         ? <Resource name="structure_proofs" {...structure_proofs} /> : null ,
-
-          <Resource name="addresses" />,
-          <Resource name="images" />,
-          <Resource name="permissions/roles" />,
-          <Resource name="territories" />,
-          
-         ];
-     }
-       }
-     </HydraAdmin>
- );
-=======
 export default () => (
   <HydraAdmin
     apiDocumentationParser={apiDocumentationParser}
@@ -197,5 +121,4 @@
       ].filter((x) => x)
     }
   </HydraAdmin>
-);
->>>>>>> 3325f61a
+);