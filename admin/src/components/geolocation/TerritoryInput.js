--- conflicted
+++ resolved
@@ -88,11 +88,7 @@
                 territory.link = '/territories/' + territory.id;
                 form.change(props.source, null);
                 form.change(`${props.source}.id`, territory.id);
-<<<<<<< HEAD
-                props.setTerritory && props.setTerritory({link:territory.link})
-=======
                 props.setTerritory && props.setTerritory({ link: territory.link });
->>>>>>> a554f825
               }
             }}
           >
