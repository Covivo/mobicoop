--- conflicted
+++ resolved
@@ -21,10 +21,6 @@
   useTranslate,
   useRedirect,
   List,
-<<<<<<< HEAD
-  ReferenceField,
-=======
->>>>>>> dc4da67d
   AutocompleteInput,
   ImageField,
 } from 'react-admin';
@@ -34,11 +30,8 @@
 import { makeStyles } from '@material-ui/core/styles';
 import AddIcon from '@material-ui/icons/Add';
 
-<<<<<<< HEAD
-import { UserShortNameRenderer, addressRenderer } from '../../utils/renderers';
-=======
+//import { UserShortNameRenderer, addressRenderer } from '../../utils/renderers';
 import { addressRenderer } from '../../utils/renderers';
->>>>>>> dc4da67d
 import GeocompleteInput from '../../components/geolocation/geocomplete';
 import { validationChoices } from './communityChoices';
 import SelectNewStatus from '../CommunityUser/SelectNewStatus';
@@ -226,19 +219,13 @@
               label={translate('custom.label.community.status')}
               formClassName={classes.inlineBlock}
             />
-<<<<<<< HEAD
           
-=======
-          */}
-
->>>>>>> dc4da67d
           <ReferenceInput
             source="user.id"
             label={translate('custom.label.community.createdBy')}
             reference="users"
             filterToQuery={(searchText) => ({ familyName: [searchText] })}
           >
-<<<<<<< HEAD
             <SelectInput optionText={<UserShortNameRenderer />} />
           </ReferenceInput>
           */}
@@ -248,8 +235,6 @@
             label={translate('custom.label.community.createdBy')}
             reference="users"
           >
-=======
->>>>>>> dc4da67d
             <AutocompleteInput optionValue="id" optionText={inputText} allowEmpty={false} />
           </ReferenceInput>
         </FormTab>
