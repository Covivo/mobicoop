--- conflicted
+++ resolved
@@ -227,7 +227,6 @@
             filterToQuery={(searchText) => ({ familyName: [searchText] })}
             format={(u) => u['@id'] || u}
           >
-<<<<<<< HEAD
             <SelectInput optionText={<UserShortNameRenderer />} />
           </ReferenceInput>
           */}
@@ -238,9 +237,6 @@
             reference="users"
           >
             <AutocompleteInput optionValue="id" optionText={inputText} allowEmpty={false} />
-=======
-            <AutocompleteInput optionText={inputText} allowEmpty={false} />
->>>>>>> b53f2745
           </ReferenceInput>
         </FormTab>
         <FormTab label={translate('custom.label.community.members')}>
