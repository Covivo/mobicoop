--- conflicted
+++ resolved
@@ -73,13 +73,8 @@
                   <DayChip key={`Me${slot.id}`} label="Me" condition={slot.days.wed} />
                   <DayChip key={`J${slot.id}`} label="J" condition={slot.days.thu} />
                   <DayChip key={`V${slot.id}`} label="V" condition={slot.days.fri} />
-<<<<<<< HEAD
-                  <DayChip key={`S${slot.id}`} label="S" condition={slot.days.sun} />
-                  <DayChip key={`D${slot.id}`} label="D" condition={slot.days.sat} />
-=======
                   <DayChip key={`S${slot.id}`} label="S" condition={slot.days.sat} />
                   <DayChip key={`D${slot.id}`} label="D" condition={slot.days.sun} />
->>>>>>> 666a1fb5
                 </Grid>
                 <Grid item>
                   <Grid container direction="row" justify="space-between">
