--- conflicted
+++ resolved
@@ -32,17 +32,10 @@
   const getMarginDate = () => {
     if (outwardDatetime) {
       const hour = formatHour(outwardDatetime);
-<<<<<<< HEAD
-      if (marginDuration > 0) {
-        if (hour === '10h30') return `${formatOutwardDatetime(outwardDatetime)} 8h-13h`;
-        if (hour === '14h30') return `${formatOutwardDatetime(outwardDatetime)} 13h-18h`;
-        if (hour === '18h30') return `${formatOutwardDatetime(outwardDatetime)} 18h-21h`;
-=======
       if (marginDuration > 900) {
         if (hour === '10h30' || hour === '11h30') return `${formatOutwardDatetime(outwardDatetime)} 8h-13h`;
         if (hour === '14h30' || hour === '15h30') return `${formatOutwardDatetime(outwardDatetime)} 13h-18h`;
         if (hour === '18h30' || hour === '19h30') return `${formatOutwardDatetime(outwardDatetime)} 18h-21h`;
->>>>>>> 2135306b
       }
       return `${formatDateTime(outwardDatetime)}`;
     }
