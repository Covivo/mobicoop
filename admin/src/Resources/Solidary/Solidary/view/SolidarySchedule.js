import React from 'react';
import PropTypes from 'prop-types';
import { Grid } from '@material-ui/core';

import DayChip from './DayChip';
import { utcDateFormat } from '../../../../utils/date';

export const formatDate = (d) => utcDateFormat(d, "dd'/'MM'/'yyyy");
const formatDateTime = (d) => utcDateFormat(d);
const formatHour = (d) => utcDateFormat(d, "HH'h'mm");

const SolidarySchedule = ({
  frequency,
  outwardDatetime,
  outwardDeadlineDatetime,
  returnDatetime,
  returnDeadlineDatetime,
  deadlineDate,
  monCheck,
  tueCheck,
  wedCheck,
  thuCheck,
  friCheck,
  satCheck,
  sunCheck,
  marginDuration,
}) => {
  const formatOutwardDatetime = (date) => {
    return marginDuration > 0 ? utcDateFormat(date, "dd'/'MM'/'yyyy") : '';
  };

  const getMarginDate = () => {
<<<<<<< HEAD
    if (outwardDatetime) {
      const hour = formatHour(outwardDatetime);
      if (marginDuration > 0) {
        if (hour === '10h30') return `${formatOutwardDatetime(outwardDatetime)} 8h-13h`;
        if (hour === '14h30') return `${formatOutwardDatetime(outwardDatetime)} 13h-18h`;
        if (hour === '18h30') return `${formatOutwardDatetime(outwardDatetime)} 18h-21h`;
      }
      return `${formatDateTime(outwardDatetime)}`;
=======
    const hour = formatHour(outwardDatetime);
    if (marginDuration > 900) {
      if (hour === '10h30' || hour === '11h30')
        return `${formatOutwardDatetime(outwardDatetime)} 8h-13h`;
      if (hour === '14h30' || hour === '15h30')
        return `${formatOutwardDatetime(outwardDatetime)} 13h-18h`;
      if (hour === '18h30' || hour === '19h30')
        return `${formatOutwardDatetime(outwardDatetime)} 18h-21h`;
>>>>>>> 0775c4cf
    }
    return 'Non spécifié';
  };

  if (frequency === 2) {
    // Regular
    return (
      <Grid container direction="column" spacing={2}>
        <Grid container direction="row" justify="space-between" alignItems="center" spacing={2}>
          {outwardDatetime && (
            <Grid item>
              <b>Début:</b>
              <br />
              {formatDate(outwardDatetime)}
            </Grid>
          )}
          {returnDatetime && (
            <Grid item>
              <b>Fin:</b>
              <br />
              {deadlineDate ? formatDate(deadlineDate) : formatDate(returnDatetime)}
            </Grid>
          )}
        </Grid>
        <Grid item>
          {[
            { label: 'L', condition: monCheck },
            { label: 'M', condition: tueCheck },
            { label: 'Me', condition: wedCheck },
            { label: 'J', condition: thuCheck },
            { label: 'V', condition: friCheck },
            { label: 'S', condition: satCheck },
            { label: 'D', condition: sunCheck },
          ].map(({ label, condition }) => (
            <DayChip key={label} label={label} condition={condition} />
          ))}
        </Grid>
        {outwardDatetime && returnDatetime && (
          <Grid item>
            <Grid container direction="row" justify="space-between">
              <Grid item>
<<<<<<< HEAD
                <b>Aller:</b> {outwardDatetime ? formatHour(outwardDatetime) : 'Non spécifié'}
=======
                <b>Aller:</b> {getMarginDate(outwardDatetime)}}
>>>>>>> 0775c4cf
              </Grid>
              <Grid item>
                <b>Retour:</b> {returnDatetime ? formatHour(returnDatetime) : 'Non spécifié'}
              </Grid>
            </Grid>
          </Grid>
        )}
      </Grid>
    );
  }

  return (
    <Grid container spacing={1}>
      <Grid item xs={4}>
        Aller :
      </Grid>
      <Grid item xs={8}>
        {outwardDeadlineDatetime
          ? `entre le ${formatDateTime(outwardDatetime)} et le ${formatDate(
              outwardDeadlineDatetime
            )}`
          : getMarginDate(outwardDatetime)}
      </Grid>
      {returnDatetime && (
        <>
          <Grid item xs={4}>
            Retour :
          </Grid>
          <Grid item xs={8}>
            {returnDeadlineDatetime
              ? `entre le ${formatDateTime(returnDatetime)} et le ${formatDate(
                  returnDeadlineDatetime
                )}`
              : formatDateTime(returnDatetime)}
          </Grid>
        </>
      )}
      {/* marginDuration && (
        <>
          <Grid item xs={4}>
            Marge :
          </Grid>
          <Grid item xs={8}>
            {Math.round(marginDuration / 3600)} heures
          </Grid>
        </>
      ) */}
    </Grid>
  );
};

SolidarySchedule.propTypes = {
  frequency: PropTypes.number.isRequired,
  marginDuration: PropTypes.number.isRequired,
  outwardDatetime: PropTypes.string.isRequired,
  outwardDeadlineDatetime: PropTypes.string,
  returnDatetime: PropTypes.string,
  returnDeadlineDatetime: PropTypes.string,
  monCheck: PropTypes.bool,
  tueCheck: PropTypes.bool,
  wedCheck: PropTypes.bool,
  thuCheck: PropTypes.bool,
  friCheck: PropTypes.bool,
  satCheck: PropTypes.bool,
  sunCheck: PropTypes.bool,
};

SolidarySchedule.defaultProps = {
  monCheck: false,
  tueCheck: false,
  wedCheck: false,
  thuCheck: false,
  friCheck: false,
  satCheck: false,
  sunCheck: false,
  outwardDeadlineDatetime: null,
  returnDatetime: null,
  returnDeadlineDatetime: null,
};

export default SolidarySchedule;<|MERGE_RESOLUTION|>--- conflicted
+++ resolved
@@ -30,25 +30,14 @@
   };
 
   const getMarginDate = () => {
-<<<<<<< HEAD
     if (outwardDatetime) {
       const hour = formatHour(outwardDatetime);
-      if (marginDuration > 0) {
-        if (hour === '10h30') return `${formatOutwardDatetime(outwardDatetime)} 8h-13h`;
-        if (hour === '14h30') return `${formatOutwardDatetime(outwardDatetime)} 13h-18h`;
-        if (hour === '18h30') return `${formatOutwardDatetime(outwardDatetime)} 18h-21h`;
+      if (marginDuration > 900) {
+        if (hour === '10h30' || hour === '11h30') return `${formatOutwardDatetime(outwardDatetime)} 8h-13h`;
+        if (hour === '14h30' || hour === '15h30') return `${formatOutwardDatetime(outwardDatetime)} 13h-18h`;
+        if (hour === '18h30' || hour === '19h30') return `${formatOutwardDatetime(outwardDatetime)} 18h-21h`;
       }
       return `${formatDateTime(outwardDatetime)}`;
-=======
-    const hour = formatHour(outwardDatetime);
-    if (marginDuration > 900) {
-      if (hour === '10h30' || hour === '11h30')
-        return `${formatOutwardDatetime(outwardDatetime)} 8h-13h`;
-      if (hour === '14h30' || hour === '15h30')
-        return `${formatOutwardDatetime(outwardDatetime)} 13h-18h`;
-      if (hour === '18h30' || hour === '19h30')
-        return `${formatOutwardDatetime(outwardDatetime)} 18h-21h`;
->>>>>>> 0775c4cf
     }
     return 'Non spécifié';
   };
@@ -90,11 +79,7 @@
           <Grid item>
             <Grid container direction="row" justify="space-between">
               <Grid item>
-<<<<<<< HEAD
                 <b>Aller:</b> {outwardDatetime ? formatHour(outwardDatetime) : 'Non spécifié'}
-=======
-                <b>Aller:</b> {getMarginDate(outwardDatetime)}}
->>>>>>> 0775c4cf
               </Grid>
               <Grid item>
                 <b>Retour:</b> {returnDatetime ? formatHour(returnDatetime) : 'Non spécifié'}
