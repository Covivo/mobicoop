--- conflicted
+++ resolved
@@ -14,10 +14,6 @@
   ReferenceManyField,
   useTranslate,
 } from 'react-admin';
-<<<<<<< HEAD
-
-=======
->>>>>>> a554f825
 const statusChoices = [
   { id: 0, name: "En cours d'édition" },
   { id: 1, name: 'En ligne' },
@@ -31,21 +27,6 @@
   >
     <Button label="Ajouter un paragraphe" />
   </Link>
-<<<<<<< HEAD
-);
-
-const EditParagraphButton = ({ record }) => (
-  <Link
-    to={{
-      pathname: `/paragraphs/${encodeURIComponent(record ? record.id : '')}`,
-      state: { section: record && record.section && record.section.id },
-    }}
-  >
-    <Button label="Modifier" />
-  </Link>
-);
-
-=======
 );
 const EditParagraphButton = ({ record }) => (
   <Link
@@ -57,7 +38,6 @@
     <Button label="Modifier" />
   </Link>
 );
->>>>>>> a554f825
 export const SectionShow = (props) => {
   const translate = useTranslate();
   return (
