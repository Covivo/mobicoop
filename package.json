--- conflicted
+++ resolved
@@ -1,10 +1,6 @@
 {
   "name": "mobicoop-platform",
-<<<<<<< HEAD
-  "version": "1.15.0",
-=======
   "version": "1.16.0",
->>>>>>> 8c561e2d
   "description": "API, Front & admin mobicoop carpool app",
   "main": "package.json",
   "scripts": {
