{
  "name": "Mobicoop",
  "version": "0.1.1",
  "description": "API, Front & admin mobicoop carpool app",
  "main": "package.json",
  "scripts": {
    "install": "npm run install-api && npm run install-mobicoop && npm run download-tools && npm run install-admin",
    "install-api": "cd api && npm i --no-save",
    "install-admin": "cd interfaces/admin && npm i --no-save",
    "install-mobicoop": "cd interfaces/mobicoop && npm i --no-save",
    "download-tools": "wget http://www.phpdoc.org/phpDocumentor.phar -O bin/phpDocumentor.phar && wget https://cs.sensiolabs.org/download/php-cs-fixer-v2.phar -O bin/php-cs-fixer.phar",
    "test": "npm run test-api && npm run test-mobicoop",
    "test-and-coverage": "npm run test-api && npm run test-and-coverage-mobicoop",
    "test-api": "cd api && npm run test",
    "test-admin": "cd interfaces/admin && npm run test",
    "test-mobicoop": "cd interfaces/mobicoop && npm run test",
    "test-functional": "cd interfaces/mobicoop && npm run testFunctional",
    "test-functional-ci": "cd interfaces/mobicoop && npm run testFunctionalCI",
<<<<<<< HEAD
    "test-and-coverage-mobicoop": "cd interfaces/mobicoop && npm run test-and-coverage",
=======
    "testAndCoverage-mobicoop": "cd interfaces/mobicoop && npm run testAndCoverage",
>>>>>>> cfff2545
    "start": "npm-run-all --parallel start-api start-mobicoop",
    "start-production": "npm-run-all --parallel start-api start-mobicoop-production",
    "start-api": "cd api && npm start",
    "start-admin": "cd interfaces/admin && npm start",
    "start-mobicoop": "cd interfaces/mobicoop && npm start",
    "start-mobicoop-production": "cd interfaces/mobicoop && npm start production",
    "start-noadmin": "npm-run-all --parallel start-api start-mobicoop",
    "transfer-copyright": "node helpers/transferCopyright.js",
    "generateDocs": "php bin/phpDocumentor.phar -d 'interfaces/mobicoop/src','api/src' --ignore '*/Migrations/*'  -t docs/php --title Mobicoop",
    "create-front-canvas": "node helpers/createFrontCanvas.js -d",
    "link-bundle": "node helpers/linkBundle.js -d",
    "contributor-checker": "node helpers/hooks/contributor-license-agreement-checker.js",
    "contribute": "node helpers/hooks/contributor-license-agreement-adder.js"
  },
  "config": {
    "ghooks": {
      "pre-commit": "php bin/php-cs-fixer.phar fix --using-cache=false api/src &&  php bin/php-cs-fixer.phar fix --using-cache=false interfaces/mobicoop/src && php bin/php-cs-fixer.phar fix --using-cache=false interfaces/mobicoop/src/MobicoopBundle/spec",
      "pre-push": "npm run contributor-checker",
      "post-merge": "npm install && cd api && npm run updateDb"
    }
  },
  "repository": {
    "type": "git",
    "url": "git+https://gitlab.com/mobicoop/mobicoop.git"
  },
  "author": "MatthD",
  "license": "AGPL-3.0",
  "bugs": {
    "url": "https://gitlab.com/mobicoop/mobicoop/issues"
  },
  "homepage": "https://gitlab.com/mobicoop/mobicoop#README",
  "dependencies": {
    "await-to-js": "^2.0.1",
    "axios": "^0.18.0",
    "commander": "^2.19.0",
    "fs-extra": "^7.0.0",
    "fs-readdir-recursive": "^1.1.0",
    "git-command-line": "^0.1.5",
    "git-repo-info": "^2.0.0",
    "git-repo-name": "^0.6.0",
    "git-user-name": "^2.0.0",
    "kuler": "^1.0.1",
    "lodash": "^4.17.11",
    "npm-run-all": "^4.1.5",
    "readline-sync": "^1.4.9",
    "simple-git": "^1.105.0"
  },
  "devDependencies": {
    "ghooks": "^2.0.4"
  }
}<|MERGE_RESOLUTION|>--- conflicted
+++ resolved
@@ -16,11 +16,7 @@
     "test-mobicoop": "cd interfaces/mobicoop && npm run test",
     "test-functional": "cd interfaces/mobicoop && npm run testFunctional",
     "test-functional-ci": "cd interfaces/mobicoop && npm run testFunctionalCI",
-<<<<<<< HEAD
     "test-and-coverage-mobicoop": "cd interfaces/mobicoop && npm run test-and-coverage",
-=======
-    "testAndCoverage-mobicoop": "cd interfaces/mobicoop && npm run testAndCoverage",
->>>>>>> cfff2545
     "start": "npm-run-all --parallel start-api start-mobicoop",
     "start-production": "npm-run-all --parallel start-api start-mobicoop-production",
     "start-api": "cd api && npm start",
