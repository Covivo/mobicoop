{
  "name": "Mobicoop",
  "version": "1.0.0",
  "description": "API, Front & admin mobicoop carpool app",
  "main": "package.json",
  "scripts": {
    "install": "npm run install-api && npm run install-admin && npm run install-mobicoop && npm run download-tools",
    "install-api": "cd api && npm i",
    "install-admin": "cd interfaces/admin && npm i",
    "install-mobicoop": "cd interfaces/mobicoop && npm i",
    "download-tools": "wget http://www.phpdoc.org/phpDocumentor.phar -O bin/phpDocumentor.phar && wget https://cs.sensiolabs.org/download/php-cs-fixer-v2.phar -O bin/php-cs-fixer.phar",
    "test": "npm run test-api && npm run test-mobicoop",
    "test-api": "cd api && npm run test",
    "test-admin": "cd interfaces/admin && npm run test",
    "test-mobicoop": "cd interfaces/mobicoop && npm run test",
    "start": "npm-run-all --parallel start-api start-admin start-mobicoop",
    "start-api": "cd api && npm start",
    "start-admin": "cd interfaces/admin && npm start",
    "start-mobicoop": "cd interfaces/mobicoop && npm start",
    "generateDocs": "php bin/phpDocumentor.phar -d interfaces/mobicoop/src -t interfaces/mobicoop/public/build/doc --title Mobicoop",
<<<<<<< HEAD
    "create-front-canvas": "node helpers/createFrontCanvas.js -d"
=======
    "create-front-canvas": "node helpers/createFrontCanvas.js -d",
    "link-bundle" : "node helpers/linkBundle.js -d"
>>>>>>> d1a41712
  },
  "config": {
    "ghooks": {
      "pre-commit": "php bin/php-cs-fixer.phar fix --using-cache=false api/src &&  php bin/php-cs-fixer.phar fix --using-cache=false interfaces/mobicoop/src && php bin/php-cs-fixer.phar fix --using-cache=false interfaces/mobicoop/src/MobicoopBundle/spec",
      "pre-push": "npm test"
    }
  },
  "repository": {
    "type": "git",
    "url": "git+https://gitlab.com/mobicoop/mobicoop.git"
  },
  "author": "MatthD",
  "license": "AGPL-3.0",
  "bugs": {
    "url": "https://gitlab.com/mobicoop/mobicoop/issues"
  },
  "homepage": "https://gitlab.com/mobicoop/mobicoop#README",
  "dependencies": {
    "await-to-js": "^2.0.1",
    "commander": "^2.19.0",
    "fs-extra": "^7.0.0",
    "git-command-line": "^0.1.5",
    "git-repo-info": "^2.0.0",
    "kuler": "^1.0.1",
    "npm-run-all": "^4.1.3",
    "simple-git": "^1.105.0"
  },
  "devDependencies": {
    "ghooks": "^2.0.4"
  }
}<|MERGE_RESOLUTION|>--- conflicted
+++ resolved
@@ -18,12 +18,8 @@
     "start-admin": "cd interfaces/admin && npm start",
     "start-mobicoop": "cd interfaces/mobicoop && npm start",
     "generateDocs": "php bin/phpDocumentor.phar -d interfaces/mobicoop/src -t interfaces/mobicoop/public/build/doc --title Mobicoop",
-<<<<<<< HEAD
-    "create-front-canvas": "node helpers/createFrontCanvas.js -d"
-=======
     "create-front-canvas": "node helpers/createFrontCanvas.js -d",
     "link-bundle" : "node helpers/linkBundle.js -d"
->>>>>>> d1a41712
   },
   "config": {
     "ghooks": {
