--- conflicted
+++ resolved
@@ -19,13 +19,9 @@
     "start-mobicoop": "cd interfaces/mobicoop && npm start",
     "generateDocs": "php bin/phpDocumentor.phar -d interfaces/mobicoop/src -t interfaces/mobicoop/public/build/doc --title Mobicoop",
     "create-front-canvas": "node helpers/createFrontCanvas.js -d",
-<<<<<<< HEAD
-    "link-bundle": "node helpers/linkBundle.js -d"
-=======
     "link-bundle": "node helpers/linkBundle.js -d",
     "contributor-checker": "node helpers/hooks/contributor-license-agreement-checker.js",
     "contribute": "node helpers/hooks/contributor-license-agreement-adder.js"
->>>>>>> e0549033
   },
   "config": {
     "ghooks": {
