--- conflicted
+++ resolved
@@ -5,18 +5,12 @@
   "main": "package.json",
   "scripts": {
     "install-all": "npm-run-all --parallel install-api install-client download-tools install-admin",
-<<<<<<< HEAD
-    "install-api": "cd api && composer install",
-    "install-admin": "cd admin && yarn install  --network-concurrency 1",
-    "install-client": "cd client && npm install",
-=======
     "install-all-ci": "npm-run-all --parallel install-api install-client-ci install-admin-ci",
     "install-api": "cd api && npm install --no-save",
     "install-admin": "cd admin && yarn install",
     "install-admin-ci": "cd admin && yarn install --silent --network-concurrency 2",
-    "install-client": "cd client && yarn install",
-    "install-client-ci": "cd client && yarn install --silent --network-concurrency 2",
->>>>>>> e656dda0
+    "install-client": "cd client && npm install",
+    "install-client-ci": "cd client && npm install",
     "download-tools": "wget http://www.phpdoc.org/phpDocumentor.phar -O bin/phpDocumentor.phar && wget https://cs.sensiolabs.org/download/php-cs-fixer-v2.phar -O bin/php-cs-fixer.phar",
     "test": "npm run test-api && npm run test-mobicoop",
     "test-and-coverage": "npm run test-api && npm run test-and-coverage-mobicoop",
