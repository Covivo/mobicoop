--- conflicted
+++ resolved
@@ -19,13 +19,7 @@
     "start-mobicoop": "cd interfaces/mobicoop && npm start",
     "generateDocs": "php bin/phpDocumentor.phar -d interfaces/mobicoop/src -t interfaces/mobicoop/public/build/doc --title Mobicoop",
     "create-front-canvas": "node helpers/createFrontCanvas.js -d",
-<<<<<<< HEAD
-    "link-bundle" : "node helpers/linkBundle.js -d"
-  },
-  "config": {
-    "ghooks": {
-      "pre-commit": "php bin/php-cs-fixer.phar fix --using-cache=false api/src &&  php bin/php-cs-fixer.phar fix --using-cache=false interfaces/mobicoop/src && php bin/php-cs-fixer.phar fix --using-cache=false interfaces/mobicoop/src/MobicoopBundle/spec"
-=======
+    "link-bundle" : "node helpers/linkBundle.js -d",
     "contributor-checker": "node helpers/hooks/contributor-license-agreement-checker.js",
     "contribute" : "node helpers/hooks/contributor-license-agreement-adder.js"
   },
@@ -34,7 +28,6 @@
       "pre-commit": "php bin/php-cs-fixer.phar fix --using-cache=false api/src &&  php bin/php-cs-fixer.phar fix --using-cache=false interfaces/mobicoop/src && php bin/php-cs-fixer.phar fix --using-cache=false interfaces/mobicoop/src/MobicoopBundle/spec",
       "pre-push": "npm run contributor-checker",
       "post-merge": "npm install"
->>>>>>> 7b4a8a08
     }
   },
   "repository": {
