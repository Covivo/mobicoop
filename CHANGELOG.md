# Release 1.3.0

## API

* Direct link between addresses / directions and territories : improve the response speed for territory filters

## CLIENT

* Add Driver's License acknowledgement

# Release 1.2.0

## API

* Coordinates prioritization for Geosearcher : a focus point can be define for the whole instance, and for each logged user (using its home address as focus point)
* JSON file to fix wrong geographic data
* Improvement of Geosearcher : Pelias Autocomplete for localities only, then Pelias Search for full search
* New territory filters for communities and events
* Add a login system using tokens (for email and password reset validation)
* Solidary beneficiaries and their solidary files, Structure, Proofs
* Solidary volunteers to help the beneficiaries
<<<<<<< HEAD
* Add Filter extension on User and Territory
=======
* Add function checkUserHaveAuthItem to check if an User have a specified Auth Item
* Add Role 'ROLE_COMMUNITY_MANAGER' to the creators of the community (client side)
* Add button for admin access from the detail page of community (for the creator)
>>>>>>> ca412eb3

## CLIENT

* Automatic territory filtering for communities and events
* New authentication for login, reset token and reset password<|MERGE_RESOLUTION|>--- conflicted
+++ resolved
@@ -19,13 +19,10 @@
 * Add a login system using tokens (for email and password reset validation)
 * Solidary beneficiaries and their solidary files, Structure, Proofs
 * Solidary volunteers to help the beneficiaries
-<<<<<<< HEAD
 * Add Filter extension on User and Territory
-=======
 * Add function checkUserHaveAuthItem to check if an User have a specified Auth Item
 * Add Role 'ROLE_COMMUNITY_MANAGER' to the creators of the community (client side)
 * Add button for admin access from the detail page of community (for the creator)
->>>>>>> ca412eb3
 
 ## CLIENT
 
