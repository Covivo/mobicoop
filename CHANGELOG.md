<<<<<<< HEAD
=======
# Release 1.5.0

## API

* New carpool proof system :
    * Automatic creation of carpool proof for planified carpools
    * Realtime creation of carpool proofs for planified and dynamic carpools using mobile app
    * Link with proof registry via cron job
* New entities for SolidaryUser : SolidaryBeneficiary and SolidaryVolunteer.
* Several utility routes.
* RDEX : Fix bad handling days and times when there is no outward array given

>>>>>>> 3ed8d9fc
# Release 1.4.0

## API

* New push notifications system
* New migration system for Mobimatch : import Mobimatch persons and their journeys as real users and carpool ads
* Add roles default we set in User entity when Register User (ROLE_USER_REGISTERED_FULL)
* Create new auth item 'community_restrict' for display only communities user created

# Release 1.3.0

## API

* Direct link between addresses / directions and territories : improve the response speed for territory filters
* Solidary Transport and Carpool Management : Manage solidary volunteers and beneficiaries, searching for solidary solutions, managing files and sollicitations.
* Clean community API

## CLIENT

* Add Driver's License acknowledgement

# Release 1.2.0

## API

* Coordinates prioritization for Geosearcher : a focus point can be define for the whole instance, and for each logged user (using its home address as focus point)
* JSON file to fix wrong geographic data
* Improvement of Geosearcher : Pelias Autocomplete for localities only, then Pelias Search for full search
* New territory filters for communities and events
* Add a login system using tokens (for email and password reset validation)
* Solidary beneficiaries and their solidary files, Structure, Proofs
* Solidary volunteers to help the beneficiaries
* Add Filter extension on User and Territory
* Add function checkUserHaveAuthItem to check if an User have a specified Auth Item
* Add Role 'ROLE_COMMUNITY_MANAGER' to the creators of the community (client side)
* Add button for admin access from the detail page of community (for the creator) + parameters CAN_ACCESS_ADMIN_FROM_COMMUNITY

## CLIENT

* Automatic territory filtering for communities and events
* New authentication for login, reset token and reset password<|MERGE_RESOLUTION|>--- conflicted
+++ resolved
@@ -1,5 +1,3 @@
-<<<<<<< HEAD
-=======
 # Release 1.5.0
 
 ## API
@@ -12,7 +10,6 @@
 * Several utility routes.
 * RDEX : Fix bad handling days and times when there is no outward array given
 
->>>>>>> 3ed8d9fc
 # Release 1.4.0
 
 ## API
