--- conflicted
+++ resolved
@@ -1,9 +1,6 @@
 # Release 1.28.0
-<<<<<<< HEAD
 * First version of an anti-fraud system
-=======
 * Driver's origin / destination always shown in result. We added a pickup info instead.
->>>>>>> ea75a838
 
 # Release 1.27.0
 * After a simple contact from search results, the message thread is no longer kept in the mailbox
