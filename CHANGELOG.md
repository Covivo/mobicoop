<<<<<<< HEAD
# Release 1.38.0
* Solidary : Can update Volunteers availabilities via PATCH route.
=======
# Release 1.37.0
* Add externalId and a boolean to know if a User created by interroperability already existed in the database
* Add a Consumption feedback provider Interface related to the CarpoolItem's creation
* Launch a carpool search from event map
>>>>>>> 6a4989de

# Release 1.36.0
* User can now see their own Ad in search results
* User have a Badges board in their profile to follow their progress

# Release 1.35.0
* Fix : Cannot longer contact someone from an archived Ad

# Release 1.33.0
* Alternate horizontal version of Search component
* Add editable editorial content

# Release 1.31.0
* Gamification : Resources and API treatment of gamification actions
* More precision in prices (especially price per km) to avoid rounding issues when computing final prices
* No more build of admin (ReactAdmin) via postdeploy.sh. This part of the projet **will be removed entirely**. From now on, the official backoffice of Mobicoop Platform is https://gitlab.com/mobicoop/mobicoop-admin.

# Release 1.30.0
* Rework of journey's details : Map, new layout...
* Number of members in communities list
* New translation system for entities loaded from the database like articles

# Release 1.29.0
* POST an RDEX+ entity Journey
* Rework of the API documentation

# Release 1.28.0
* First version of an anti-fraud system.
* Driver's origin / destination always shown in result. We added a pickup info instead.

# Release 1.27.0
* After a simple contact from search results, the message thread is no longer kept in the mailbox

# Release 1.26.0
* Display public transport operator in results. Show duration of the journey.
* CO2 economy is computed by the API and visible in user's public profile and user's profile
* Event url in event detail

# Release 1.25.0
* Give the reason of the refusal when an identity document is refused.

## API
* Several parameters of the carpool algorithm are now customable in the API's .env file.

# Release 1.24.0
* New RGPD compliant Cookie component. There is mandatory and optionnal cookie consent to give. Some features won't be available without consent.
* Can import event from APIDAE api.

# Release 1.22.0
* New contact recipients system
* Number of unread messages
* More informations about relaypoints in the popup
* A community moderator can access to the administration of it's community via the front button in community's details

# Release 1.20.0


## CLIENT
* Tip encouragement message : can show a message to encourage users to leave a tips before and after payement
* Can show a fraud warning message (in Mailbox and contact form after a carpool search)
* News subscription : News subscription checkbox in the signup form. Unchecked by default.
* SEO optimisation : meta data in translation files, url optimization for events and communities, many other stuffs.

# Release 1.19.0

* External connection : Send a message to an external user via RDEX protocol

# Release 1.18.0

## API
* New common report system via the Report ressource.
* Review Dashboard.
* New simplified resource for user ads/carpools.

## CLIENT
* Review Dashboard : See the given, left and ready to give reviews.
* Report a User.
* New 'star' icon for experienced users.
* Language selection is now available

# Release 1.17.0

## API

* Review system : entities and API Ressources
* Public Profile and Profile Summary
* Report a User
* Rework the Event Report system to match the User report system

## CLIENT

* New i18n file format for Vue components (monolingual json)
* Display reviews
* Show profile summary and public profile of a user
* Report a user in public profile

# Release 1.16.0

## API
* SSO Data Provider
* Improvement of matching algorithm

## CLIENT
* Support of Grand Lyon Connect SSO
* Results pagination

# Release 1.14.0

## API

* [Payment] : Online payment (with MangoPay provider)
* Possibility to avoid toll for the georouter

## CLIENT

* [Payment] : Better payment component and online payment

# Release 1.12.0

## API
* Multi PT provider mode. You can now define a specific provider for a specific territory (see providers.json)
* Support of Navitia for PT searches
* The entire configuration for PT searches in providers.json, no more in .env (neither API or client .env)

# Release 1.9.0

## API

* [Payment] : Register a bank account to a payment provider service. For now, only MangoPay is supported

# Release 1.8.0

## CLIENT

* Solidary carpool ask are shown in the mailbox and can be accepted

# Release 1.7.0

## API

* [Mobimatch] : Get and Compute the Public Transportation Potential of a Mass
* New Public Transport DataProvider for Conduent
* Fix RDEX : Too much parameters needed
* Return only public relay points instead the user who make the request is entitle to get it (i.e community member)

## CLIENT

* Public Transport solutions can be shown at the same time that carpools researchs.
* New ad public link for external search (like RDEX)
* A disconnected user can now login or register after a search, and get back to the search results
* Different icons depending of the relay point type

# Release 1.6.0

## API

* New related mobile app versioning system
* A Proposal can now have a specific Subject

## CLIENT

* Display relay points:
    * Display relay points on a map
    * Can use relay point as origin or destination by clicking on it

# Release 1.5.0

## API

* New carpool proof system :
    * Automatic creation of carpool proof for planified carpools
    * Realtime creation of carpool proofs for planified and dynamic carpools using mobile app
    * Link with proof registry via cron job
* New entities for SolidaryUser : SolidaryBeneficiary and SolidaryVolunteer.
* Several utility routes.
* RDEX : Fix bad handling days and times when there is no outward array given

# Release 1.4.0

## API

* New push notifications system
* New migration system for Mobimatch : import Mobimatch persons and their journeys as real users and carpool ads
* Add roles default we set in User entity when Register User (ROLE_USER_REGISTERED_FULL)
* Create new auth item 'community_restrict' for display only communities user created
* Add route for get granted roles an user can create

## ADMIN
* Change the way we prefill roles in user edition, and now can only set one role per territory

# Release 1.3.0

## API

* Direct link between addresses / directions and territories : improve the response speed for territory filters
* Solidary Transport and Carpool Management : Manage solidary volunteers and beneficiaries, searching for solidary solutions, managing files and sollicitations.
* Clean community API

## CLIENT

* Add Driver's License acknowledgement

# Release 1.2.0

## API

* Coordinates prioritization for Geosearcher : a focus point can be define for the whole instance, and for each logged user (using its home address as focus point)
* JSON file to fix wrong geographic data
* Improvement of Geosearcher : Pelias Autocomplete for localities only, then Pelias Search for full search
* New territory filters for communities and events
* Add a login system using tokens (for email and password reset validation)
* Solidary beneficiaries and their solidary files, Structure, Proofs
* Solidary volunteers to help the beneficiaries
* Add Filter extension on User and Territory
* Add function checkUserHaveAuthItem to check if an User have a specified Auth Item
* Add Role 'ROLE_COMMUNITY_MANAGER' to the creators of the community (client side)
* Add button for admin access from the detail page of community (for the creator) + parameters CAN_ACCESS_ADMIN_FROM_COMMUNITY

## CLIENT

* Automatic territory filtering for communities and events
* New authentication for login, reset token and reset password<|MERGE_RESOLUTION|>--- conflicted
+++ resolved
@@ -1,12 +1,10 @@
-<<<<<<< HEAD
 # Release 1.38.0
 * Solidary : Can update Volunteers availabilities via PATCH route.
-=======
+
 # Release 1.37.0
 * Add externalId and a boolean to know if a User created by interroperability already existed in the database
 * Add a Consumption feedback provider Interface related to the CarpoolItem's creation
 * Launch a carpool search from event map
->>>>>>> 6a4989de
 
 # Release 1.36.0
 * User can now see their own Ad in search results
