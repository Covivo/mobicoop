--- conflicted
+++ resolved
@@ -2,11 +2,8 @@
 
 ## CLIENT
 * Tip encouragement message : can show a message to encourage users to leave a tips before and after payement
-<<<<<<< HEAD
 * Can show a fraud warning message (in Mailbox and contact form after a carpool search)
-=======
 * News subscription : News subscription checkbox in the signup form. Unchecked by default.
->>>>>>> dcc8598c
 
 # Release 1.18.0
 
