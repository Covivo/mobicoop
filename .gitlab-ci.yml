--- conflicted
+++ resolved
@@ -41,11 +41,7 @@
 #  variables:
 #    APP_ENV: dev    # /!\ important : symfony env variable /!\
   before_script:
-<<<<<<< HEAD
     - composer global require hirak/prestissi
-    - npm install --unsafe-perm # Install the dependencies in the local node_modules folder
-    - npm run install-all
-=======
     # Install the packagees xvfb, libgtk2.0-0 and libgconf2-4, it must be moved to Dockerfile
     - sudo apt-get -y install xvfb 
     - sudo apt-get -y install libgtk2.0-0
@@ -56,7 +52,6 @@
     - npm install --unsafe-perm # Install the dependencies in the local node_modules folder
     - npm run install-all-ci # Install the dependencies in the local node_modules folder
 
->>>>>>> e656dda0
   script:
     - npm test && cd api # run the tests
     - composer install && cd ..
@@ -64,7 +59,7 @@
     - npm run test-functional-ci
 
   only:
-    - functional-testing-ci # job executed only on test
+    - pushes # job executed only on test
   except:       
     refs:   # job not executed for these branches & tags
       - tags    
