# Docker image needed for CI
image: mobicoop/php-node-chromium:2.0.0

services:
- name: mariadb:10.4
  alias: db


variables:
  # Configure mysql service (https://hub.docker.com/_/mysql/)
  MYSQL_DATABASE: mobicoop_db
  MYSQL_ROOT_PASSWORD: mobicoop
  npm_config_cache: "$CI_PROJECT_DIR/.npm"
  CYPRESS_CACHE_FOLDER: "$CI_PROJECT_DIR/cache/Cypress"


# Cache modules in between jobs
cache:
  key: "$CI_JOB_STAGE-$CI_COMMIT_REF_SLUG"
  paths:    # excluded : not cached
  - .npm
  - cache/Cypress
  - /root/.cache/Cypress

# Name of the stages that can be executed on a pipeline by the runner
stages:
  - tests
  - deploy
  - prod_deploy
  - doc
  - reports


###############################################################################################
############# Everything under this is execute for all push (branch) ##########################
###############################################################################################

#
# Tests for all branches except dev, master & tagged branches
#
branch_features:   # name of the job
  stage: tests
#  variables:
#    APP_ENV: dev    # /!\ important : symfony env variable /!\
  before_script:
    - npm install --unsafe-perm # Install the dependencies in the local node_modules folder
    - npm run install-all-ci # Install the dependencies in the local node_modules folder

  script:
    - npm test

  only:
    - pushes # job executed only on test
  except:       
    refs:   # job not executed for these branches & tags
      - tags    
      - dev
      - test
      - master
      - /^*.-next$/
    variables:
      - $CI_COMMIT_MESSAGE =~ /skip/    # job not executed when commit message contains this expression
  cache:
    key: "$CI_JOB_STAGE-$CI_COMMIT_REF_SLUG"
    paths:    # excluded : not cached
    - node_modules/
    - api/vendor/
    - client/vendor/
    - client/node_modules/
    - admin/node_modules/


###############################################################################################
############# Everything under this is execute only for Dev env (dev) ############################
###############################################################################################

#
# Deployment for dev branch
#
dev_deploy:
  stage: deploy
  environment:
    name: dev
    url: https://dev.mobicoop.io
  only:
    - dev
  # variables:
  #   APP_ENV: dev   # /!\ important : symfony env variable /!\
  before_script:
    - cd api && openssl genrsa -aes256 -passout pass:ca4ffed31ee358cc7c7083af6e5773cd -out config/jwt/private.pem 4096
    - openssl rsa -in config/jwt/private.pem -passin pass:ca4ffed31ee358cc7c7083af6e5773cd -pubout -out config/jwt/public.pem
    - chmod 777 config/jwt/*
    - cp config/rdex/clients.json.dist config/rdex/clients.json 
    - cp config/rdex/operator.json.dist config/rdex/operator.json
    - cp config/rdex/providers.json.dist config/rdex/providers.json && cd ../
    - npm install --unsafe-perm # Install the dependencies in the local node_modules folder
    - npm run install-all-ci # Install the dependencies in the local node_modules folder
    # - npm run update-db
  script:
    - npm run test-and-coverage
    - cd client && npm run compile && cd ../   
    # - npm run start-ci & wait-on client/public/build/entrypoints.json
    # - npm run test-functional-ci || true 
    #  Kill all node & php process if the e2e test are greatfully passed
    # - killall node || true
    # - killall php || true                                            
    - echo "${SSH_DEV_PRIVATE_KEY}" > id_rsa                   # 
    - chmod 700 id_rsa                                          # ssh identification on docker side 
    - mv id_rsa ${HOME}/.ssh                                    #
    - echo "${SSH_DEV_HOST_KEY}" > "${HOME}/.ssh/known_hosts"  #
    - rsync --stats --quiet --group=www-data -hrvz --exclude-from=.gitlab-exclude --delete  -e 'ssh -o StrictHostKeyChecking=no' ./ ${SSH_DEV_USER}@${SSH_DEV_IP}:/var/www/mobicoop/dev    # rsync the files on the server
    - ssh -o StrictHostKeyChecking=no ${SSH_DEV_USER}@${SSH_DEV_IP} "cd /var/www/mobicoop/dev/api; php bin/console doctrine:migrations:migrate -n;cd /var/www/mobicoop/dev/admin;npm run build"    # database migration and admin build
  except:
    refs:
      - tags    # job not executed on tags
  cache:
    key: "$CI_JOB_STAGE-$CI_COMMIT_REF_SLUG"
    paths:    # excluded : not cached
    - api/vendor/
    - client/vendor/
    - admin/node_modules/



###############################################################################################
############# Everything under this is execute only for Test env (test) ###################
###############################################################################################

#
# Deployment for test branch
#
test_deploy:
  stage: deploy
  environment:
    name: test
    url: https://test.mobicoop.io
  only:
    - /^*.-next$/
  # variables:
  #   APP_ENV: test   # /!\ important : symfony env variable /!\
  before_script:
    - echo API_URI=http://localhost:8080/ >> client/.env # Override default docker value for gitlab-ci
    - cd api && openssl genrsa -aes256 -passout pass:ca4ffed31ee358cc7c7083af6e5773cd -out config/jwt/private.pem 4096
    - openssl rsa -in config/jwt/private.pem -passin pass:ca4ffed31ee358cc7c7083af6e5773cd -pubout -out config/jwt/public.pem
    - chmod 777 config/jwt/*
    - cp config/rdex/clients.json.dist config/rdex/clients.json 
    - cp config/rdex/operator.json.dist config/rdex/operator.json
    - cp config/rdex/providers.json.dist config/rdex/providers.json && cd ../
    - npm install --unsafe-perm # Install the dependencies in the local node_modules folder
    - npm run install-all-ci # Install the dependencies in the local node_modules folder
    - npm run update-db
  script:
    - npm run test-and-coverage    
    - npm run start-ci & wait-on client/public/build/entrypoints.json
    - npm run test-functional-ci || true 
    #  Kill all node & php process if the e2e test are greatfully passed
    - killall node || true
    - killall php || true                                            
    - echo "${SSH_TEST_PRIVATE_KEY}" > id_rsa                   # 
    - chmod 700 id_rsa                                          # ssh identification on docker side 
    - mv id_rsa ${HOME}/.ssh                                    #
    - echo "${SSH_TEST_HOST_KEY}" > "${HOME}/.ssh/known_hosts"  #
    - rsync --stats --quiet --group=www-data -hrvz --exclude-from=.gitlab-exclude --delete  -e 'ssh -o StrictHostKeyChecking=no' ./ ${SSH_TEST_USER}@${SSH_TEST_IP}:/var/www/mobicoop/test    # rsync the files on the server
    - ssh -o StrictHostKeyChecking=no ${SSH_TEST_USER}@${SSH_TEST_IP} "cd /var/www/mobicoop/test/api; php bin/console doctrine:migrations:migrate --env=test -n;cd /var/www/mobicoop/test/admin;npm run build"    # database migration and admin build
  after_script:
    #  Kill all node & php process if the e2e not passed
    - killall node || true
    - killall php || true
  when: manual      # /!\ important : job executed manually /!\  
  except:
    refs:
      - tags    # job not executed on tags
  artifacts:
    paths:
    - client/cypress/screenshots
    - client/public/build
    - client/node_modules/
    - client/vendor/
    - api/vendor/
    - node_modules/
    - admin/node_modules/
    expire_in: 1 week


###############################################################################################
############# Everything under this is execute only for Production (MASTER) ###################
###############################################################################################


#
# Deployment for master branch
#
prod_deploy:
  stage: prod_deploy
  only:     # job executed only on master branch
    - master
  # variables:
  #   APP_ENV: prod   # /!\ important : symfony env variable /!\
  environment:
    name: prod
    url: https://mobicoop.io
  before_script: # This is required to send the prod type no dev, since it creates errors
  #dependencies:
   #- test_deploy
    - echo API_URI=http://localhost:8080/ >> client/.env # Override default docker value for gitlab-ci
    - cd api && openssl genrsa -aes256 -passout pass:ca4ffed31ee358cc7c7083af6e5773cd -out config/jwt/private.pem 4096
    - openssl rsa -in config/jwt/private.pem -passin pass:ca4ffed31ee358cc7c7083af6e5773cd -pubout -out config/jwt/public.pem
    - chmod 777 config/jwt/*
    - cp config/rdex/clients.json.dist config/rdex/clients.json 
    - cp config/rdex/operator.json.dist config/rdex/operator.json
    - cp config/rdex/providers.json.dist config/rdex/providers.json && cd ../
    - npm install --unsafe-perm # Install the dependencies in the local node_modules folder
    - npm run install-all-ci # Install the dependencies in the local node_modules folder
    - npm run update-db   
  script:                                          
    - cd client && npm run compile && cd ../   
    - echo "${SSH_PROD_PRIVATE_KEY}" > id_rsa                       #
    - chmod 700 id_rsa                                              #
    - mv id_rsa ${HOME}/.ssh                                        # ssh identification on docker side
    - echo "${SSH_PROD_HOST_KEY}" > "${HOME}/.ssh/known_hosts"      #
    - rsync --stats --quiet --group=www-data -hrvz --exclude-from=.gitlab-exclude --delete  -e 'ssh -o StrictHostKeyChecking=no' ./ ${SSH_PROD_USER}@${SSH_PROD_IP}:/var/www/mobicoop/prod    # rsync the files on the server
    - ssh -o StrictHostKeyChecking=no ${SSH_PROD_USER}@${SSH_PROD_IP} "cd /var/www/mobicoop/prod/api; php bin/console doctrine:migrations:migrate --env=prod -n;cd /var/www/mobicoop/prod/admin;npm run build"    # database migration and admin build
  when: manual      # /!\ important : job executed manually /!\
  artifacts:
    paths:
    - client/cypress/screenshots
    - client/public/build
    - client/node_modules/
    - client/vendor/
    - api/vendor/
    - node_modules/
    - admin/node_modules/
    expire_in: 1 week
<<<<<<< HEAD

=======
>>>>>>> 6082df2f


###############################################################################################
########## Deploy the produciton documentation based on  master branch ###################
###############################################################################################

pages:
 stage: doc
 script:
  - echo 'Deploying all the doc...'
  - npm run download-tools
  - npm run generateDocs
  - mkdir .public
  - cp -r docs/* .public
  - mv .public public
 dependencies:
   - prod_deploy
 artifacts:
   paths:
   - public
 only:
   - master
 when: manual      # /!\ important : job executed manually /!\  




###############################################################################################
########## Everything under this is execute only for Reports secutiry on defauklt branch (Dev) ###################
###############################################################################################

    
#
# Static Application Security Testing (SAST)
# (gitlab preconfigured job) 
#
sast:
  stage : reports
  image: docker:stable
  cache: {}
  variables:
    DOCKER_DRIVER: overlay2
  allow_failure: true
  services:
    - docker:stable-dind
  script:
    - export SP_VERSION=$(echo "$CI_SERVER_VERSION" | sed 's/^\([0-9]*\)\.\([0-9]*\).*/\1-\2-stable/')
    - docker run
      --env SAST_CONFIDENCE_LEVEL="${SAST_CONFIDENCE_LEVEL:-3}"
      --volume "$PWD:/code"
      --volume /var/run/docker.sock:/var/run/docker.sock
      "registry.gitlab.com/gitlab-org/security-products/sast:$SP_VERSION" /app/bin/run /code
  artifacts:
    reports:
      sast: gl-sast-report.json
  only:     # job executed only on dev & master branches
    - dev<|MERGE_RESOLUTION|>--- conflicted
+++ resolved
@@ -231,11 +231,6 @@
     - node_modules/
     - admin/node_modules/
     expire_in: 1 week
-<<<<<<< HEAD
-
-=======
->>>>>>> 6082df2f
-
 
 ###############################################################################################
 ########## Deploy the produciton documentation based on  master branch ###################
