<<<<<<< HEAD
# Docker image needed for CI
image: mobicoop/php-node-chromium:2.0.0

services:
- name: mariadb:10.4
  alias: db


variables:
  # Configure mysql service (https://hub.docker.com/_/mysql/)
  MYSQL_DATABASE: mobicoop_db
  MYSQL_ROOT_PASSWORD: mobicoop
  npm_config_cache: "$CI_PROJECT_DIR/.npm"
  CYPRESS_CACHE_FOLDER: "$CI_PROJECT_DIR/cache/Cypress"


# Cache modules in between jobs
cache:
  key: "$CI_JOB_STAGE-$CI_COMMIT_REF_SLUG"
  paths:    # excluded : not cached
  - .npm
  - cache/Cypress
  - /root/.cache/Cypress

# Name of the stages that can be executed on a pipeline by the runner
stages:
  - tests
  - deploy
  - prod_deploy
  - doc
  - reports


###############################################################################################
############# Everything under this is execute for all push (branch) ##########################
###############################################################################################

#
# Tests for all branches except dev, master & tagged branches
#
branch_features:   # name of the job
  stage: tests
#  variables:
#    APP_ENV: dev    # /!\ important : symfony env variable /!\
  before_script:
    - npm install --unsafe-perm # Install the dependencies in the local node_modules folder
    - npm run install-all-ci # Install the dependencies in the local node_modules folder

  script:
    - npm test
    # - npm test --prefix=admin

  only:
    - pushes # job executed only on test
  except:       
    refs:   # job not executed for these branches & tags
      - tags    
      - dev
      - test
      - master
      - /^*.-next$/
    variables:
      - $CI_COMMIT_MESSAGE =~ /skip/    # job not executed when commit message contains this expression
  cache:
    key: "$CI_JOB_STAGE-$CI_COMMIT_REF_SLUG"
    paths:    # excluded : not cached
    - node_modules/
    - api/vendor/
    - client/vendor/
    - client/node_modules/
    - admin/node_modules/


###############################################################################################
############# Everything under this is execute only for Dev env (dev) ############################
###############################################################################################

#
# Deployment for dev branch
#
dev_deploy:
  stage: deploy
  environment:
    name: dev
    url: https://dev.mobicoop.io
  only:
    - dev
  # variables:
  #   APP_ENV: dev   # /!\ important : symfony env variable /!\
  before_script:
    - cd api && openssl genrsa -aes256 -passout pass:ca4ffed31ee358cc7c7083af6e5773cd -out config/jwt/private.pem 4096
    - openssl rsa -in config/jwt/private.pem -passin pass:ca4ffed31ee358cc7c7083af6e5773cd -pubout -out config/jwt/public.pem
    - chmod 777 config/jwt/*
    - cp config/rdex/clients.json.dist config/rdex/clients.json 
    - cp config/rdex/operator.json.dist config/rdex/operator.json
    - cp config/rdex/providers.json.dist config/rdex/providers.json && cd ../
    - npm install --unsafe-perm # Install the dependencies in the local node_modules folder
    - npm run install-all-ci # Install the dependencies in the local node_modules folder
    # - npm run update-db
  script:
    - npm run test-and-coverage
    - cd client && npm run compile && cd ../   
    - npm run start-ci & wait-on client/public/build/entrypoints.json
    # - npm run test-functional-ci-cypress 
    #  Kill all node & php process if the e2e test are greatfully passed
    # - killall node || true
    # - killall php || true                                            
    - echo "${SSH_DEV_PRIVATE_KEY}" > id_rsa                   # 
    - chmod 700 id_rsa                                          # ssh identification on docker side 
    - mv id_rsa ${HOME}/.ssh                                    #
    - echo "${SSH_DEV_HOST_KEY}" > "${HOME}/.ssh/known_hosts"  #
    - rsync --stats --quiet --group=www-data -hrvz --exclude-from=.gitlab-exclude --delete  -e 'ssh -o StrictHostKeyChecking=no -p ${SSH_PORT}' ./ ${SSH_DEV_USER}@${SSH_DEV_IP}:/var/www/dev/mobicoop    # rsync the files on the server
    - ssh -o StrictHostKeyChecking=no -p ${SSH_PORT} ${SSH_DEV_USER}@${SSH_DEV_IP} "cd /var/www/dev/mobicoop/; chmod +x postDeploy.sh; ./postDeploy.sh --version=dev --version-migrate=dev --instance=mobicoop"    # database migration and other after deploy works
  when: manual      # /!\ important : job executed manually /!\  
  except:
    refs:
      - tags    # job not executed on tags
  cache:
    key: "$CI_JOB_STAGE-$CI_COMMIT_REF_SLUG"
    paths:    # excluded : not cached
    - api/vendor/
    - client/vendor/
    - admin/node_modules/



###############################################################################################
############# Everything under this is execute only for Test env (test) ###################
###############################################################################################

#
# Deployment for test branch
#
test_deploy:
  stage: deploy
  environment:
    name: test
    url: https://test.mobicoop.io
  only:
    - /^*.-next$/
  # variables:
  #   APP_ENV: test   # /!\ important : symfony env variable /!\
  before_script:
    - echo API_URI=http://localhost:8080/ >> client/.env # Override default docker value for gitlab-ci
    - cd api && openssl genrsa -aes256 -passout pass:ca4ffed31ee358cc7c7083af6e5773cd -out config/jwt/private.pem 4096
    - openssl rsa -in config/jwt/private.pem -passin pass:ca4ffed31ee358cc7c7083af6e5773cd -pubout -out config/jwt/public.pem
    - chmod 777 config/jwt/*
    - cp config/rdex/clients.json.dist config/rdex/clients.json 
    - cp config/rdex/operator.json.dist config/rdex/operator.json
    - cp config/rdex/providers.json.dist config/rdex/providers.json && cd ../
    - npm install --unsafe-perm # Install the dependencies in the local node_modules folder
    - npm run install-all-ci # Install the dependencies in the local node_modules folder
    - npm run update-db
  script:
    - npm run test-and-coverage    
    - npm run start-ci & wait-on client/public/build/entrypoints.json
    - npm run test-functional-ci || true 
    #  Kill all node & php process if the e2e test are greatfully passed
    - killall node || true
    - killall php || true                                            
    - echo "${SSH_TEST_PRIVATE_KEY}" > id_rsa                   # 
    - chmod 700 id_rsa                                          # ssh identification on docker side 
    - mv id_rsa ${HOME}/.ssh                                    #
    - echo "${SSH_TEST_HOST_KEY}" > "${HOME}/.ssh/known_hosts"  #
    - rsync --stats --quiet --group=www-data -hrvz --exclude-from=.gitlab-exclude --delete  -e 'ssh -o StrictHostKeyChecking=no -p ${SSH_PORT}' ./ ${SSH_TEST_USER}@${SSH_TEST_IP}:/var/www/test/mobicoop    # rsync the files on the server
    - ssh -o StrictHostKeyChecking=no -p ${SSH_PORT} ${SSH_TEST_USER}@${SSH_TEST_IP} "cd /var/www/test/mobicoop/; chmod +x postDeploy.sh; ./postDeploy.sh --version=test --version-migrate=test --instance=mobicoop"    # database migration and other after deploy works
  after_script:
    #  Kill all node & php process if the e2e not passed
    - killall node || true
    - killall php || true
  when: manual      # /!\ important : job executed manually /!\  
  except:
    refs:
      - tags    # job not executed on tags
  artifacts:
    paths:
    - client/cypress/screenshots
    - client/public/build
    - client/node_modules/
    - client/vendor/
    - api/vendor/
    - node_modules/
    - admin/node_modules/
    expire_in: 1 week


###############################################################################################
############# Everything under this is execute only for Production (MASTER) ###################
###############################################################################################


#
# Deployment for master branch on test server
#
prod_test_deploy:
  stage: prod_deploy
  only:     # job executed only on master branch
    - master
  # variables:
  #   APP_ENV: prod   # /!\ important : symfony env variable /!\
  environment:
    name: prod
    url: https://mobicoop.io
  before_script: # This is required to send the prod type no dev, since it creates errors
  #dependencies:
   #- test_deploy
    - echo API_URI=http://localhost:8080/ >> client/.env # Override default docker value for gitlab-ci
    - cd api && openssl genrsa -aes256 -passout pass:ca4ffed31ee358cc7c7083af6e5773cd -out config/jwt/private.pem 4096
    - openssl rsa -in config/jwt/private.pem -passin pass:ca4ffed31ee358cc7c7083af6e5773cd -pubout -out config/jwt/public.pem
    - chmod 777 config/jwt/*
    - cp config/rdex/clients.json.dist config/rdex/clients.json 
    - cp config/rdex/operator.json.dist config/rdex/operator.json
    - cp config/rdex/providers.json.dist config/rdex/providers.json && cd ../
    - npm install --unsafe-perm # Install the dependencies in the local node_modules folder
    - npm run install-all-ci # Install the dependencies in the local node_modules folder
    - npm run update-db   
  script:                                          
    - cd client && npm run compile && cd ../   
    - echo "${SSH_PROD_TEST_PRIVATE_KEY}" > id_rsa                       #
    - chmod 700 id_rsa                                              #
    - mv id_rsa ${HOME}/.ssh                                        # ssh identification on docker side
    - echo "${SSH_PROD_TEST_HOST_KEY}" > "${HOME}/.ssh/known_hosts"      #
    - rsync --stats --quiet --group=www-data -hrvz --exclude-from=.gitlab-exclude --delete  -e 'ssh -o StrictHostKeyChecking=no -p ${SSH_PORT}' ./ ${SSH_PROD_TEST_USER}@${SSH_PROD_TEST_IP}:/var/www/prod/mobicoop    # rsync the files on the server
    - ssh -o StrictHostKeyChecking=no -p ${SSH_PORT} ${SSH_PROD_TEST_USER}@${SSH_PROD_TEST_IP} "cd /var/www/prod/mobicoop/; chmod +x postDeploy.sh; ./postDeploy.sh --version=prod_test --version-migrate=prod --instance=mobicoop"    # database migration and other after deploy works
  when: manual      # /!\ important : job executed manually /!\
  artifacts:
    paths:
    - client/cypress/screenshots
    - client/public/build
    - client/node_modules/
    - client/vendor/
    - api/vendor/
    - node_modules/
    - admin/node_modules/
    expire_in: 1 week

#
# Deployment for master branch on production server
#
staging_deploy:
  stage: prod_deploy
  only:     # job executed only on master branch
    - master
  # variables:
  #   APP_ENV: prod   # /!\ important : symfony env variable /!\
  environment:
    name: prod
    url: https://www.mobicoop.fr
  before_script: # This is required to send the prod type no dev, since it creates errors
  #dependencies:
   #- test_deploy
    - echo API_URI=http://localhost:8080/ >> client/.env # Override default docker value for gitlab-ci
    - cd api && openssl genrsa -aes256 -passout pass:ca4ffed31ee358cc7c7083af6e5773cd -out config/jwt/private.pem 4096
    - openssl rsa -in config/jwt/private.pem -passin pass:ca4ffed31ee358cc7c7083af6e5773cd -pubout -out config/jwt/public.pem
    - chmod 777 config/jwt/*
    - cp config/rdex/clients.json.dist config/rdex/clients.json 
    - cp config/rdex/operator.json.dist config/rdex/operator.json
    - cp config/rdex/providers.json.dist config/rdex/providers.json && cd ../
    - npm install --unsafe-perm # Install the dependencies in the local node_modules folder
    - npm run install-all-ci # Install the dependencies in the local node_modules folder
    - npm run update-db   
  script:                                          
    - cd client && npm run compile && cd ../   
    - echo "${SSH_PROD_PRIVATE_KEY}" > id_rsa                       #
    - chmod 700 id_rsa                                              #
    - mv id_rsa ${HOME}/.ssh                                        # ssh identification on docker side
    - echo "${SSH_PROD_HOST_KEY}" > "${HOME}/.ssh/known_hosts"      #
    - rsync --stats --quiet --group=www-data -hrvz --exclude-from=.gitlab-exclude --delete  -e 'ssh -o StrictHostKeyChecking=no -p ${SSH_PORT}' ./ ${SSH_PROD_USER}@${SSH_PROD_IP}:/var/www/mobicoop/staging    # rsync the files on the server
    - ssh -o StrictHostKeyChecking=no -p ${SSH_PORT} ${SSH_PROD_USER}@${SSH_PROD_IP} "cd /var/www/mobicoop/staging/; chmod +x postDeploy.sh; ./postDeploy.sh --version=staging --version-migrate=prod --instance=mobicoop"    # database migration and other after deploy works
  when: manual      # /!\ important : job executed manually /!\
  artifacts:
    paths:
    - client/cypress/screenshots
    - client/public/build
    - client/node_modules/
    - client/vendor/
    - api/vendor/
    - node_modules/
    - admin/node_modules/
    expire_in: 1 week

#
# Deployment for master branch on production server
#
prod_deploy:
  stage: prod_deploy
  only:     # job executed only on master branch
    - master
  # variables:
  #   APP_ENV: prod   # /!\ important : symfony env variable /!\
  environment:
    name: prod
    url: https://www.mobicoop.fr
  before_script: # This is required to send the prod type no dev, since it creates errors
  #dependencies:
   #- test_deploy
    - echo API_URI=http://localhost:8080/ >> client/.env # Override default docker value for gitlab-ci
    - cd api && openssl genrsa -aes256 -passout pass:ca4ffed31ee358cc7c7083af6e5773cd -out config/jwt/private.pem 4096
    - openssl rsa -in config/jwt/private.pem -passin pass:ca4ffed31ee358cc7c7083af6e5773cd -pubout -out config/jwt/public.pem
    - chmod 777 config/jwt/*
    - cp config/rdex/clients.json.dist config/rdex/clients.json 
    - cp config/rdex/operator.json.dist config/rdex/operator.json
    - cp config/rdex/providers.json.dist config/rdex/providers.json && cd ../
    - npm install --unsafe-perm # Install the dependencies in the local node_modules folder
    - npm run install-all-ci # Install the dependencies in the local node_modules folder
    - npm run update-db   
  script:                                          
    - cd client && npm run compile && cd ../   
    - echo "${SSH_PROD_PRIVATE_KEY}" > id_rsa                       #
    - chmod 700 id_rsa                                              #
    - mv id_rsa ${HOME}/.ssh                                        # ssh identification on docker side
    - echo "${SSH_PROD_HOST_KEY}" > "${HOME}/.ssh/known_hosts"      #
    - ssh -o StrictHostKeyChecking=no -p ${SSH_PORT} ${SSH_PROD_USER}@${SSH_PROD_IP} "cd /var/www/mobicoop/prod/client/; touch ./public/maintenance.enable;"    # put the site on maintenance
    - rsync --stats --quiet --group=www-data -hrvz --exclude-from=.gitlab-exclude --delete  -e 'ssh -o StrictHostKeyChecking=no -p ${SSH_PORT}' ./ ${SSH_PROD_USER}@${SSH_PROD_IP}:/var/www/mobicoop/prod    # rsync the files on the server
    - ssh -o StrictHostKeyChecking=no -p ${SSH_PORT} ${SSH_PROD_USER}@${SSH_PROD_IP} "cd /var/www/mobicoop/prod/; chmod +x postDeploy.sh; ./postDeploy.sh --version=prod --version-migrate=prod --instance=mobicoop"    # database migration and other after deploy works
  when: manual      # /!\ important : job executed manually /!\
  artifacts:
    paths:
    - client/cypress/screenshots
    - client/public/build
    - client/node_modules/
    - client/vendor/
    - api/vendor/
    - node_modules/
    - admin/node_modules/
    expire_in: 1 week

###############################################################################################
########## Deploy the produciton documentation based on  master branch ###################
###############################################################################################

pages:
 stage: doc
 script:
  - echo 'Deploying all the doc...'
  - npm run download-tools
  - npm run generateDocs
  - mkdir .public
  - cp -r docs/* .public
  - mv .public public
 dependencies:
   - prod_deploy
 artifacts:
   paths:
   - public
 only:
   - master
 when: manual      # /!\ important : job executed manually /!\  




###############################################################################################
########## Everything under this is execute only for Reports security on default branch (Dev) #
###############################################################################################

    
#
# Static Application Security Testing (SAST)
# (gitlab preconfigured job) 
#
sast:
  stage : reports
  image: docker:stable
  cache: {}
  variables:
    DOCKER_DRIVER: overlay2
  allow_failure: true
  services:
    - docker:stable-dind
  script:
    - export SP_VERSION=$(echo "$CI_SERVER_VERSION" | sed 's/^\([0-9]*\)\.\([0-9]*\).*/\1-\2-stable/')
    - docker run
      --env SAST_CONFIDENCE_LEVEL="${SAST_CONFIDENCE_LEVEL:-3}"
      --volume "$PWD:/code"
      --volume /var/run/docker.sock:/var/run/docker.sock
      "registry.gitlab.com/gitlab-org/security-products/sast:$SP_VERSION" /app/bin/run /code
  artifacts:
    reports:
      sast: gl-sast-report.json
  only:     # job executed only on dev & master branches
    - dev
=======
# Docker image needed for CI
image: mobicoop/php-node-chromium:2.0.0

services:
- name: mariadb:10.4
  alias: db


variables:
  # Configure mysql service (https://hub.docker.com/_/mysql/)
  MYSQL_DATABASE: mobicoop_db
  MYSQL_ROOT_PASSWORD: mobicoop
  npm_config_cache: "$CI_PROJECT_DIR/.npm"
  CYPRESS_CACHE_FOLDER: "$CI_PROJECT_DIR/cache/Cypress"


# Cache modules in between jobs
cache:
  key: "$CI_JOB_STAGE-$CI_COMMIT_REF_SLUG"
  paths:    # excluded : not cached
  - .npm
  - cache/Cypress
  - /root/.cache/Cypress

# Name of the stages that can be executed on a pipeline by the runner
stages:
  - tests
  - deploy
  - prod_deploy
  - doc
  - reports


###############################################################################################
############# Everything under this is execute for all push (branch) ##########################
###############################################################################################

#
# Tests for all branches except dev, master & tagged branches
#
branch_features:   # name of the job
  stage: tests
#  variables:
#    APP_ENV: dev    # /!\ important : symfony env variable /!\
  before_script:
    - npm install --unsafe-perm # Install the dependencies in the local node_modules folder
    - npm run install-all-ci # Install the dependencies in the local node_modules folder

  script:
    - npm test
    # - npm test --prefix=admin

  only:
    - pushes # job executed only on test
  except:       
    refs:   # job not executed for these branches & tags
      - tags    
      - dev
      - test
      - master
      - /^*.-next$/
    variables:
      - $CI_COMMIT_MESSAGE =~ /skip/    # job not executed when commit message contains this expression
  cache:
    key: "$CI_JOB_STAGE-$CI_COMMIT_REF_SLUG"
    paths:    # excluded : not cached
    - node_modules/
    - api/vendor/
    - client/vendor/
    - client/node_modules/
    - admin/node_modules/


###############################################################################################
############# Everything under this is execute only for Dev env (dev) ############################
###############################################################################################

#
# Deployment for dev branch
#
dev_deploy:
  stage: deploy
  environment:
    name: dev
    url: https://dev.mobicoop.io
  only:
    - dev
  # variables:
  #   APP_ENV: dev   # /!\ important : symfony env variable /!\
  before_script:
    - cd api && openssl genrsa -aes256 -passout pass:ca4ffed31ee358cc7c7083af6e5773cd -out config/jwt/private.pem 4096
    - openssl rsa -in config/jwt/private.pem -passin pass:ca4ffed31ee358cc7c7083af6e5773cd -pubout -out config/jwt/public.pem
    - chmod 777 config/jwt/*
    - cp config/rdex/clients.json.dist config/rdex/clients.json 
    - cp config/rdex/operator.json.dist config/rdex/operator.json
    - cp config/rdex/providers.json.dist config/rdex/providers.json && cd ../
    - npm install --unsafe-perm # Install the dependencies in the local node_modules folder
    - npm run install-all-ci # Install the dependencies in the local node_modules folder
    # - npm run update-db
  script:
    - npm run test-and-coverage
    - cd client && npm run compile && cd ../   
    - npm run start-ci & wait-on client/public/build/entrypoints.json
    # - npm run test-functional-ci-cypress 
    #  Kill all node & php process if the e2e test are greatfully passed
    # - killall node || true
    # - killall php || true                                            
    - echo "${SSH_DEV_PRIVATE_KEY}" > id_rsa                   # 
    - chmod 700 id_rsa                                          # ssh identification on docker side 
    - mv id_rsa ${HOME}/.ssh                                    #
    - echo "${SSH_DEV_HOST_KEY}" > "${HOME}/.ssh/known_hosts"  #
    - rsync --stats --quiet --group=www-data -hrvz --exclude-from=.gitlab-exclude --delete  -e "ssh -o StrictHostKeyChecking=no -p $SSH_PORT" ./ ${SSH_DEV_USER}@${SSH_DEV_IP}:/var/www/dev/mobicoop    # rsync the files on the server
    - ssh -o StrictHostKeyChecking=no -p ${SSH_PORT} ${SSH_DEV_USER}@${SSH_DEV_IP} "cd /var/www/dev/mobicoop/; chmod +x postDeploy.sh; ./postDeploy.sh --version=dev --version-migrate=dev --instance=mobicoop"    # database migration and other after deploy works
  when: manual      # /!\ important : job executed manually /!\  
  except:
    refs:
      - tags    # job not executed on tags
  cache:
    key: "$CI_JOB_STAGE-$CI_COMMIT_REF_SLUG"
    paths:    # excluded : not cached
    - api/vendor/
    - client/vendor/
    - admin/node_modules/



###############################################################################################
############# Everything under this is execute only for Test env (test) ###################
###############################################################################################

#
# Deployment for test branch
#
test_deploy:
  stage: deploy
  environment:
    name: test
    url: https://test.mobicoop.io
  only:
    - /^*.-next$/
  # variables:
  #   APP_ENV: test   # /!\ important : symfony env variable /!\
  before_script:
    - echo API_URI=http://localhost:8080/ >> client/.env # Override default docker value for gitlab-ci
    - cd api && openssl genrsa -aes256 -passout pass:ca4ffed31ee358cc7c7083af6e5773cd -out config/jwt/private.pem 4096
    - openssl rsa -in config/jwt/private.pem -passin pass:ca4ffed31ee358cc7c7083af6e5773cd -pubout -out config/jwt/public.pem
    - chmod 777 config/jwt/*
    - cp config/rdex/clients.json.dist config/rdex/clients.json 
    - cp config/rdex/operator.json.dist config/rdex/operator.json
    - cp config/rdex/providers.json.dist config/rdex/providers.json && cd ../
    - npm install --unsafe-perm # Install the dependencies in the local node_modules folder
    - npm run install-all-ci # Install the dependencies in the local node_modules folder
    - npm run update-db
  script:
    - npm run test-and-coverage    
    - npm run start-ci & wait-on client/public/build/entrypoints.json
    - npm run test-functional-ci || true 
    #  Kill all node & php process if the e2e test are greatfully passed
    - killall node || true
    - killall php || true                                            
    - echo "${SSH_TEST_PRIVATE_KEY}" > id_rsa                   # 
    - chmod 700 id_rsa                                          # ssh identification on docker side 
    - mv id_rsa ${HOME}/.ssh                                    #
    - echo "${SSH_TEST_HOST_KEY}" > "${HOME}/.ssh/known_hosts"  #
    - rsync --stats --quiet --group=www-data -hrvz --exclude-from=.gitlab-exclude --delete  -e "ssh -o StrictHostKeyChecking=no -p $SSH_PORT" ./ ${SSH_TEST_USER}@${SSH_TEST_IP}:/var/www/test/mobicoop    # rsync the files on the server
    - ssh -o StrictHostKeyChecking=no -p ${SSH_PORT} ${SSH_TEST_USER}@${SSH_TEST_IP} "cd /var/www/test/mobicoop/; chmod +x postDeploy.sh; ./postDeploy.sh --version=test --version-migrate=test --instance=mobicoop"    # database migration and other after deploy works
  after_script:
    #  Kill all node & php process if the e2e not passed
    - killall node || true
    - killall php || true
  when: manual      # /!\ important : job executed manually /!\  
  except:
    refs:
      - tags    # job not executed on tags
  artifacts:
    paths:
    - client/cypress/screenshots
    - client/public/build
    - client/node_modules/
    - client/vendor/
    - api/vendor/
    - node_modules/
    - admin/node_modules/
    expire_in: 1 week


###############################################################################################
############# Everything under this is execute only for Production (MASTER) ###################
###############################################################################################


#
# Deployment for master branch on test server
#
prod_test_deploy:
  stage: prod_deploy
  only:     # job executed only on master branch
    - master
  # variables:
  #   APP_ENV: prod   # /!\ important : symfony env variable /!\
  environment:
    name: prod
    url: https://mobicoop.io
  before_script: # This is required to send the prod type no dev, since it creates errors
  #dependencies:
   #- test_deploy
    - echo API_URI=http://localhost:8080/ >> client/.env # Override default docker value for gitlab-ci
    - cd api && openssl genrsa -aes256 -passout pass:ca4ffed31ee358cc7c7083af6e5773cd -out config/jwt/private.pem 4096
    - openssl rsa -in config/jwt/private.pem -passin pass:ca4ffed31ee358cc7c7083af6e5773cd -pubout -out config/jwt/public.pem
    - chmod 777 config/jwt/*
    - cp config/rdex/clients.json.dist config/rdex/clients.json 
    - cp config/rdex/operator.json.dist config/rdex/operator.json
    - cp config/rdex/providers.json.dist config/rdex/providers.json && cd ../
    - npm install --unsafe-perm # Install the dependencies in the local node_modules folder
    - npm run install-all-ci # Install the dependencies in the local node_modules folder
    - npm run update-db   
  script:                                          
    - cd client && npm run compile && cd ../   
    - echo "${SSH_PROD_TEST_PRIVATE_KEY}" > id_rsa                       #
    - chmod 700 id_rsa                                              #
    - mv id_rsa ${HOME}/.ssh                                        # ssh identification on docker side
    - echo "${SSH_PROD_TEST_HOST_KEY}" > "${HOME}/.ssh/known_hosts"      #
    - rsync --stats --quiet --group=www-data -hrvz --exclude-from=.gitlab-exclude --delete  -e "ssh -o StrictHostKeyChecking=no -p $SSH_PORT" ./ ${SSH_PROD_TEST_USER}@${SSH_PROD_TEST_IP}:/var/www/prod/mobicoop    # rsync the files on the server
    - ssh -o StrictHostKeyChecking=no -p ${SSH_PORT} ${SSH_PROD_TEST_USER}@${SSH_PROD_TEST_IP} "cd /var/www/prod/mobicoop/; chmod +x postDeploy.sh; ./postDeploy.sh --version=prod --version-migrate=prod --instance=mobicoop"    # database migration and other after deploy works
  when: manual      # /!\ important : job executed manually /!\
  artifacts:
    paths:
    - client/cypress/screenshots
    - client/public/build
    - client/node_modules/
    - client/vendor/
    - api/vendor/
    - node_modules/
    - admin/node_modules/
    expire_in: 1 week

#
# Deployment for master branch on production server
#
staging_deploy:
  stage: prod_deploy
  only:     # job executed only on master branch
    - master
  # variables:
  #   APP_ENV: prod   # /!\ important : symfony env variable /!\
  environment:
    name: prod
    url: https://www.mobicoop.fr
  before_script: # This is required to send the prod type no dev, since it creates errors
  #dependencies:
   #- test_deploy
    - echo API_URI=http://localhost:8080/ >> client/.env # Override default docker value for gitlab-ci
    - cd api && openssl genrsa -aes256 -passout pass:ca4ffed31ee358cc7c7083af6e5773cd -out config/jwt/private.pem 4096
    - openssl rsa -in config/jwt/private.pem -passin pass:ca4ffed31ee358cc7c7083af6e5773cd -pubout -out config/jwt/public.pem
    - chmod 777 config/jwt/*
    - cp config/rdex/clients.json.dist config/rdex/clients.json 
    - cp config/rdex/operator.json.dist config/rdex/operator.json
    - cp config/rdex/providers.json.dist config/rdex/providers.json && cd ../
    - npm install --unsafe-perm # Install the dependencies in the local node_modules folder
    - npm run install-all-ci # Install the dependencies in the local node_modules folder
    - npm run update-db   
  script:                                          
    - cd client && npm run compile && cd ../   
    - echo "${SSH_PROD_PRIVATE_KEY}" > id_rsa                       #
    - chmod 700 id_rsa                                              #
    - mv id_rsa ${HOME}/.ssh                                        # ssh identification on docker side
    - echo "${SSH_PROD_HOST_KEY}" > "${HOME}/.ssh/known_hosts"      #
    - rsync --stats --quiet --group=www-data -hrvz --exclude-from=.gitlab-exclude --delete  -e "ssh -o StrictHostKeyChecking=no -p $SSH_PORT" ./ ${SSH_PROD_USER}@${SSH_PROD_IP}:/var/www/mobicoop/staging    # rsync the files on the server
    - ssh -o StrictHostKeyChecking=no -p ${SSH_PORT} ${SSH_PROD_USER}@${SSH_PROD_IP} "cd /var/www/mobicoop/staging/; chmod +x postDeploy.sh; ./postDeploy.sh --version=staging --version-migrate=prod --instance=mobicoop"    # database migration and other after deploy works
  when: manual      # /!\ important : job executed manually /!\
  artifacts:
    paths:
    - client/cypress/screenshots
    - client/public/build
    - client/node_modules/
    - client/vendor/
    - api/vendor/
    - node_modules/
    - admin/node_modules/
    expire_in: 1 week

#
# Deployment for master branch on production server
#
prod_deploy:
  stage: prod_deploy
  only:     # job executed only on master branch
    - master
  # variables:
  #   APP_ENV: prod   # /!\ important : symfony env variable /!\
  environment:
    name: prod
    url: https://www.mobicoop.fr
  before_script: # This is required to send the prod type no dev, since it creates errors
  #dependencies:
   #- test_deploy
    - echo API_URI=http://localhost:8080/ >> client/.env # Override default docker value for gitlab-ci
    - cd api && openssl genrsa -aes256 -passout pass:ca4ffed31ee358cc7c7083af6e5773cd -out config/jwt/private.pem 4096
    - openssl rsa -in config/jwt/private.pem -passin pass:ca4ffed31ee358cc7c7083af6e5773cd -pubout -out config/jwt/public.pem
    - chmod 777 config/jwt/*
    - cp config/rdex/clients.json.dist config/rdex/clients.json 
    - cp config/rdex/operator.json.dist config/rdex/operator.json
    - cp config/rdex/providers.json.dist config/rdex/providers.json && cd ../
    - npm install --unsafe-perm # Install the dependencies in the local node_modules folder
    - npm run install-all-ci # Install the dependencies in the local node_modules folder
    - npm run update-db   
  script:                                          
    - cd client && npm run compile && cd ../   
    - echo "${SSH_PROD_PRIVATE_KEY}" > id_rsa                       #
    - chmod 700 id_rsa                                              #
    - mv id_rsa ${HOME}/.ssh                                        # ssh identification on docker side
    - echo "${SSH_PROD_HOST_KEY}" > "${HOME}/.ssh/known_hosts"      #
    - ssh -o StrictHostKeyChecking=no -p ${SSH_PORT} ${SSH_PROD_USER}@${SSH_PROD_IP} "cd /var/www/mobicoop/prod/client/; touch ./public/maintenance.enable;"    # put the site on maintenance
    - rsync --stats --quiet --group=www-data -hrvz --exclude-from=.gitlab-exclude --delete  -e "ssh -o StrictHostKeyChecking=no -p $SSH_PORT" ./ ${SSH_PROD_USER}@${SSH_PROD_IP}:/var/www/mobicoop/prod    # rsync the files on the server
    - ssh -o StrictHostKeyChecking=no -p ${SSH_PORT} ${SSH_PROD_USER}@${SSH_PROD_IP} "cd /var/www/mobicoop/prod/; chmod +x postDeploy.sh; ./postDeploy.sh --version=prod --version-migrate=prod --instance=mobicoop"    # database migration and other after deploy works
  when: manual      # /!\ important : job executed manually /!\
  artifacts:
    paths:
    - client/cypress/screenshots
    - client/public/build
    - client/node_modules/
    - client/vendor/
    - api/vendor/
    - node_modules/
    - admin/node_modules/
    expire_in: 1 week

###############################################################################################
########## Deploy the produciton documentation based on  master branch ###################
###############################################################################################

pages:
 stage: doc
 script:
  - echo 'Deploying all the doc...'
  - npm run download-tools
  - npm run generateDocs
  - mkdir .public
  - cp -r docs/* .public
  - mv .public public
 dependencies:
   - prod_deploy
 artifacts:
   paths:
   - public
 only:
   - master
 when: manual      # /!\ important : job executed manually /!\  




###############################################################################################
########## Everything under this is execute only for Reports security on default branch (Dev) #
###############################################################################################

    
#
# Static Application Security Testing (SAST)
# (gitlab preconfigured job) 
#
sast:
  stage : reports
  image: docker:stable
  cache: {}
  variables:
    DOCKER_DRIVER: overlay2
  allow_failure: true
  services:
    - docker:stable-dind
  script:
    - export SP_VERSION=$(echo "$CI_SERVER_VERSION" | sed 's/^\([0-9]*\)\.\([0-9]*\).*/\1-\2-stable/')
    - docker run
      --env SAST_CONFIDENCE_LEVEL="${SAST_CONFIDENCE_LEVEL:-3}"
      --volume "$PWD:/code"
      --volume /var/run/docker.sock:/var/run/docker.sock
      "registry.gitlab.com/gitlab-org/security-products/sast:$SP_VERSION" /app/bin/run /code
  artifacts:
    reports:
      sast: gl-sast-report.json
  only:     # job executed only on dev & master branches
    - dev
>>>>>>> 9c76563d
<|MERGE_RESOLUTION|>--- conflicted
+++ resolved
@@ -1,387 +1,3 @@
-<<<<<<< HEAD
-# Docker image needed for CI
-image: mobicoop/php-node-chromium:2.0.0
-
-services:
-- name: mariadb:10.4
-  alias: db
-
-
-variables:
-  # Configure mysql service (https://hub.docker.com/_/mysql/)
-  MYSQL_DATABASE: mobicoop_db
-  MYSQL_ROOT_PASSWORD: mobicoop
-  npm_config_cache: "$CI_PROJECT_DIR/.npm"
-  CYPRESS_CACHE_FOLDER: "$CI_PROJECT_DIR/cache/Cypress"
-
-
-# Cache modules in between jobs
-cache:
-  key: "$CI_JOB_STAGE-$CI_COMMIT_REF_SLUG"
-  paths:    # excluded : not cached
-  - .npm
-  - cache/Cypress
-  - /root/.cache/Cypress
-
-# Name of the stages that can be executed on a pipeline by the runner
-stages:
-  - tests
-  - deploy
-  - prod_deploy
-  - doc
-  - reports
-
-
-###############################################################################################
-############# Everything under this is execute for all push (branch) ##########################
-###############################################################################################
-
-#
-# Tests for all branches except dev, master & tagged branches
-#
-branch_features:   # name of the job
-  stage: tests
-#  variables:
-#    APP_ENV: dev    # /!\ important : symfony env variable /!\
-  before_script:
-    - npm install --unsafe-perm # Install the dependencies in the local node_modules folder
-    - npm run install-all-ci # Install the dependencies in the local node_modules folder
-
-  script:
-    - npm test
-    # - npm test --prefix=admin
-
-  only:
-    - pushes # job executed only on test
-  except:       
-    refs:   # job not executed for these branches & tags
-      - tags    
-      - dev
-      - test
-      - master
-      - /^*.-next$/
-    variables:
-      - $CI_COMMIT_MESSAGE =~ /skip/    # job not executed when commit message contains this expression
-  cache:
-    key: "$CI_JOB_STAGE-$CI_COMMIT_REF_SLUG"
-    paths:    # excluded : not cached
-    - node_modules/
-    - api/vendor/
-    - client/vendor/
-    - client/node_modules/
-    - admin/node_modules/
-
-
-###############################################################################################
-############# Everything under this is execute only for Dev env (dev) ############################
-###############################################################################################
-
-#
-# Deployment for dev branch
-#
-dev_deploy:
-  stage: deploy
-  environment:
-    name: dev
-    url: https://dev.mobicoop.io
-  only:
-    - dev
-  # variables:
-  #   APP_ENV: dev   # /!\ important : symfony env variable /!\
-  before_script:
-    - cd api && openssl genrsa -aes256 -passout pass:ca4ffed31ee358cc7c7083af6e5773cd -out config/jwt/private.pem 4096
-    - openssl rsa -in config/jwt/private.pem -passin pass:ca4ffed31ee358cc7c7083af6e5773cd -pubout -out config/jwt/public.pem
-    - chmod 777 config/jwt/*
-    - cp config/rdex/clients.json.dist config/rdex/clients.json 
-    - cp config/rdex/operator.json.dist config/rdex/operator.json
-    - cp config/rdex/providers.json.dist config/rdex/providers.json && cd ../
-    - npm install --unsafe-perm # Install the dependencies in the local node_modules folder
-    - npm run install-all-ci # Install the dependencies in the local node_modules folder
-    # - npm run update-db
-  script:
-    - npm run test-and-coverage
-    - cd client && npm run compile && cd ../   
-    - npm run start-ci & wait-on client/public/build/entrypoints.json
-    # - npm run test-functional-ci-cypress 
-    #  Kill all node & php process if the e2e test are greatfully passed
-    # - killall node || true
-    # - killall php || true                                            
-    - echo "${SSH_DEV_PRIVATE_KEY}" > id_rsa                   # 
-    - chmod 700 id_rsa                                          # ssh identification on docker side 
-    - mv id_rsa ${HOME}/.ssh                                    #
-    - echo "${SSH_DEV_HOST_KEY}" > "${HOME}/.ssh/known_hosts"  #
-    - rsync --stats --quiet --group=www-data -hrvz --exclude-from=.gitlab-exclude --delete  -e 'ssh -o StrictHostKeyChecking=no -p ${SSH_PORT}' ./ ${SSH_DEV_USER}@${SSH_DEV_IP}:/var/www/dev/mobicoop    # rsync the files on the server
-    - ssh -o StrictHostKeyChecking=no -p ${SSH_PORT} ${SSH_DEV_USER}@${SSH_DEV_IP} "cd /var/www/dev/mobicoop/; chmod +x postDeploy.sh; ./postDeploy.sh --version=dev --version-migrate=dev --instance=mobicoop"    # database migration and other after deploy works
-  when: manual      # /!\ important : job executed manually /!\  
-  except:
-    refs:
-      - tags    # job not executed on tags
-  cache:
-    key: "$CI_JOB_STAGE-$CI_COMMIT_REF_SLUG"
-    paths:    # excluded : not cached
-    - api/vendor/
-    - client/vendor/
-    - admin/node_modules/
-
-
-
-###############################################################################################
-############# Everything under this is execute only for Test env (test) ###################
-###############################################################################################
-
-#
-# Deployment for test branch
-#
-test_deploy:
-  stage: deploy
-  environment:
-    name: test
-    url: https://test.mobicoop.io
-  only:
-    - /^*.-next$/
-  # variables:
-  #   APP_ENV: test   # /!\ important : symfony env variable /!\
-  before_script:
-    - echo API_URI=http://localhost:8080/ >> client/.env # Override default docker value for gitlab-ci
-    - cd api && openssl genrsa -aes256 -passout pass:ca4ffed31ee358cc7c7083af6e5773cd -out config/jwt/private.pem 4096
-    - openssl rsa -in config/jwt/private.pem -passin pass:ca4ffed31ee358cc7c7083af6e5773cd -pubout -out config/jwt/public.pem
-    - chmod 777 config/jwt/*
-    - cp config/rdex/clients.json.dist config/rdex/clients.json 
-    - cp config/rdex/operator.json.dist config/rdex/operator.json
-    - cp config/rdex/providers.json.dist config/rdex/providers.json && cd ../
-    - npm install --unsafe-perm # Install the dependencies in the local node_modules folder
-    - npm run install-all-ci # Install the dependencies in the local node_modules folder
-    - npm run update-db
-  script:
-    - npm run test-and-coverage    
-    - npm run start-ci & wait-on client/public/build/entrypoints.json
-    - npm run test-functional-ci || true 
-    #  Kill all node & php process if the e2e test are greatfully passed
-    - killall node || true
-    - killall php || true                                            
-    - echo "${SSH_TEST_PRIVATE_KEY}" > id_rsa                   # 
-    - chmod 700 id_rsa                                          # ssh identification on docker side 
-    - mv id_rsa ${HOME}/.ssh                                    #
-    - echo "${SSH_TEST_HOST_KEY}" > "${HOME}/.ssh/known_hosts"  #
-    - rsync --stats --quiet --group=www-data -hrvz --exclude-from=.gitlab-exclude --delete  -e 'ssh -o StrictHostKeyChecking=no -p ${SSH_PORT}' ./ ${SSH_TEST_USER}@${SSH_TEST_IP}:/var/www/test/mobicoop    # rsync the files on the server
-    - ssh -o StrictHostKeyChecking=no -p ${SSH_PORT} ${SSH_TEST_USER}@${SSH_TEST_IP} "cd /var/www/test/mobicoop/; chmod +x postDeploy.sh; ./postDeploy.sh --version=test --version-migrate=test --instance=mobicoop"    # database migration and other after deploy works
-  after_script:
-    #  Kill all node & php process if the e2e not passed
-    - killall node || true
-    - killall php || true
-  when: manual      # /!\ important : job executed manually /!\  
-  except:
-    refs:
-      - tags    # job not executed on tags
-  artifacts:
-    paths:
-    - client/cypress/screenshots
-    - client/public/build
-    - client/node_modules/
-    - client/vendor/
-    - api/vendor/
-    - node_modules/
-    - admin/node_modules/
-    expire_in: 1 week
-
-
-###############################################################################################
-############# Everything under this is execute only for Production (MASTER) ###################
-###############################################################################################
-
-
-#
-# Deployment for master branch on test server
-#
-prod_test_deploy:
-  stage: prod_deploy
-  only:     # job executed only on master branch
-    - master
-  # variables:
-  #   APP_ENV: prod   # /!\ important : symfony env variable /!\
-  environment:
-    name: prod
-    url: https://mobicoop.io
-  before_script: # This is required to send the prod type no dev, since it creates errors
-  #dependencies:
-   #- test_deploy
-    - echo API_URI=http://localhost:8080/ >> client/.env # Override default docker value for gitlab-ci
-    - cd api && openssl genrsa -aes256 -passout pass:ca4ffed31ee358cc7c7083af6e5773cd -out config/jwt/private.pem 4096
-    - openssl rsa -in config/jwt/private.pem -passin pass:ca4ffed31ee358cc7c7083af6e5773cd -pubout -out config/jwt/public.pem
-    - chmod 777 config/jwt/*
-    - cp config/rdex/clients.json.dist config/rdex/clients.json 
-    - cp config/rdex/operator.json.dist config/rdex/operator.json
-    - cp config/rdex/providers.json.dist config/rdex/providers.json && cd ../
-    - npm install --unsafe-perm # Install the dependencies in the local node_modules folder
-    - npm run install-all-ci # Install the dependencies in the local node_modules folder
-    - npm run update-db   
-  script:                                          
-    - cd client && npm run compile && cd ../   
-    - echo "${SSH_PROD_TEST_PRIVATE_KEY}" > id_rsa                       #
-    - chmod 700 id_rsa                                              #
-    - mv id_rsa ${HOME}/.ssh                                        # ssh identification on docker side
-    - echo "${SSH_PROD_TEST_HOST_KEY}" > "${HOME}/.ssh/known_hosts"      #
-    - rsync --stats --quiet --group=www-data -hrvz --exclude-from=.gitlab-exclude --delete  -e 'ssh -o StrictHostKeyChecking=no -p ${SSH_PORT}' ./ ${SSH_PROD_TEST_USER}@${SSH_PROD_TEST_IP}:/var/www/prod/mobicoop    # rsync the files on the server
-    - ssh -o StrictHostKeyChecking=no -p ${SSH_PORT} ${SSH_PROD_TEST_USER}@${SSH_PROD_TEST_IP} "cd /var/www/prod/mobicoop/; chmod +x postDeploy.sh; ./postDeploy.sh --version=prod_test --version-migrate=prod --instance=mobicoop"    # database migration and other after deploy works
-  when: manual      # /!\ important : job executed manually /!\
-  artifacts:
-    paths:
-    - client/cypress/screenshots
-    - client/public/build
-    - client/node_modules/
-    - client/vendor/
-    - api/vendor/
-    - node_modules/
-    - admin/node_modules/
-    expire_in: 1 week
-
-#
-# Deployment for master branch on production server
-#
-staging_deploy:
-  stage: prod_deploy
-  only:     # job executed only on master branch
-    - master
-  # variables:
-  #   APP_ENV: prod   # /!\ important : symfony env variable /!\
-  environment:
-    name: prod
-    url: https://www.mobicoop.fr
-  before_script: # This is required to send the prod type no dev, since it creates errors
-  #dependencies:
-   #- test_deploy
-    - echo API_URI=http://localhost:8080/ >> client/.env # Override default docker value for gitlab-ci
-    - cd api && openssl genrsa -aes256 -passout pass:ca4ffed31ee358cc7c7083af6e5773cd -out config/jwt/private.pem 4096
-    - openssl rsa -in config/jwt/private.pem -passin pass:ca4ffed31ee358cc7c7083af6e5773cd -pubout -out config/jwt/public.pem
-    - chmod 777 config/jwt/*
-    - cp config/rdex/clients.json.dist config/rdex/clients.json 
-    - cp config/rdex/operator.json.dist config/rdex/operator.json
-    - cp config/rdex/providers.json.dist config/rdex/providers.json && cd ../
-    - npm install --unsafe-perm # Install the dependencies in the local node_modules folder
-    - npm run install-all-ci # Install the dependencies in the local node_modules folder
-    - npm run update-db   
-  script:                                          
-    - cd client && npm run compile && cd ../   
-    - echo "${SSH_PROD_PRIVATE_KEY}" > id_rsa                       #
-    - chmod 700 id_rsa                                              #
-    - mv id_rsa ${HOME}/.ssh                                        # ssh identification on docker side
-    - echo "${SSH_PROD_HOST_KEY}" > "${HOME}/.ssh/known_hosts"      #
-    - rsync --stats --quiet --group=www-data -hrvz --exclude-from=.gitlab-exclude --delete  -e 'ssh -o StrictHostKeyChecking=no -p ${SSH_PORT}' ./ ${SSH_PROD_USER}@${SSH_PROD_IP}:/var/www/mobicoop/staging    # rsync the files on the server
-    - ssh -o StrictHostKeyChecking=no -p ${SSH_PORT} ${SSH_PROD_USER}@${SSH_PROD_IP} "cd /var/www/mobicoop/staging/; chmod +x postDeploy.sh; ./postDeploy.sh --version=staging --version-migrate=prod --instance=mobicoop"    # database migration and other after deploy works
-  when: manual      # /!\ important : job executed manually /!\
-  artifacts:
-    paths:
-    - client/cypress/screenshots
-    - client/public/build
-    - client/node_modules/
-    - client/vendor/
-    - api/vendor/
-    - node_modules/
-    - admin/node_modules/
-    expire_in: 1 week
-
-#
-# Deployment for master branch on production server
-#
-prod_deploy:
-  stage: prod_deploy
-  only:     # job executed only on master branch
-    - master
-  # variables:
-  #   APP_ENV: prod   # /!\ important : symfony env variable /!\
-  environment:
-    name: prod
-    url: https://www.mobicoop.fr
-  before_script: # This is required to send the prod type no dev, since it creates errors
-  #dependencies:
-   #- test_deploy
-    - echo API_URI=http://localhost:8080/ >> client/.env # Override default docker value for gitlab-ci
-    - cd api && openssl genrsa -aes256 -passout pass:ca4ffed31ee358cc7c7083af6e5773cd -out config/jwt/private.pem 4096
-    - openssl rsa -in config/jwt/private.pem -passin pass:ca4ffed31ee358cc7c7083af6e5773cd -pubout -out config/jwt/public.pem
-    - chmod 777 config/jwt/*
-    - cp config/rdex/clients.json.dist config/rdex/clients.json 
-    - cp config/rdex/operator.json.dist config/rdex/operator.json
-    - cp config/rdex/providers.json.dist config/rdex/providers.json && cd ../
-    - npm install --unsafe-perm # Install the dependencies in the local node_modules folder
-    - npm run install-all-ci # Install the dependencies in the local node_modules folder
-    - npm run update-db   
-  script:                                          
-    - cd client && npm run compile && cd ../   
-    - echo "${SSH_PROD_PRIVATE_KEY}" > id_rsa                       #
-    - chmod 700 id_rsa                                              #
-    - mv id_rsa ${HOME}/.ssh                                        # ssh identification on docker side
-    - echo "${SSH_PROD_HOST_KEY}" > "${HOME}/.ssh/known_hosts"      #
-    - ssh -o StrictHostKeyChecking=no -p ${SSH_PORT} ${SSH_PROD_USER}@${SSH_PROD_IP} "cd /var/www/mobicoop/prod/client/; touch ./public/maintenance.enable;"    # put the site on maintenance
-    - rsync --stats --quiet --group=www-data -hrvz --exclude-from=.gitlab-exclude --delete  -e 'ssh -o StrictHostKeyChecking=no -p ${SSH_PORT}' ./ ${SSH_PROD_USER}@${SSH_PROD_IP}:/var/www/mobicoop/prod    # rsync the files on the server
-    - ssh -o StrictHostKeyChecking=no -p ${SSH_PORT} ${SSH_PROD_USER}@${SSH_PROD_IP} "cd /var/www/mobicoop/prod/; chmod +x postDeploy.sh; ./postDeploy.sh --version=prod --version-migrate=prod --instance=mobicoop"    # database migration and other after deploy works
-  when: manual      # /!\ important : job executed manually /!\
-  artifacts:
-    paths:
-    - client/cypress/screenshots
-    - client/public/build
-    - client/node_modules/
-    - client/vendor/
-    - api/vendor/
-    - node_modules/
-    - admin/node_modules/
-    expire_in: 1 week
-
-###############################################################################################
-########## Deploy the produciton documentation based on  master branch ###################
-###############################################################################################
-
-pages:
- stage: doc
- script:
-  - echo 'Deploying all the doc...'
-  - npm run download-tools
-  - npm run generateDocs
-  - mkdir .public
-  - cp -r docs/* .public
-  - mv .public public
- dependencies:
-   - prod_deploy
- artifacts:
-   paths:
-   - public
- only:
-   - master
- when: manual      # /!\ important : job executed manually /!\  
-
-
-
-
-###############################################################################################
-########## Everything under this is execute only for Reports security on default branch (Dev) #
-###############################################################################################
-
-    
-#
-# Static Application Security Testing (SAST)
-# (gitlab preconfigured job) 
-#
-sast:
-  stage : reports
-  image: docker:stable
-  cache: {}
-  variables:
-    DOCKER_DRIVER: overlay2
-  allow_failure: true
-  services:
-    - docker:stable-dind
-  script:
-    - export SP_VERSION=$(echo "$CI_SERVER_VERSION" | sed 's/^\([0-9]*\)\.\([0-9]*\).*/\1-\2-stable/')
-    - docker run
-      --env SAST_CONFIDENCE_LEVEL="${SAST_CONFIDENCE_LEVEL:-3}"
-      --volume "$PWD:/code"
-      --volume /var/run/docker.sock:/var/run/docker.sock
-      "registry.gitlab.com/gitlab-org/security-products/sast:$SP_VERSION" /app/bin/run /code
-  artifacts:
-    reports:
-      sast: gl-sast-report.json
-  only:     # job executed only on dev & master branches
-    - dev
-=======
 # Docker image needed for CI
 image: mobicoop/php-node-chromium:2.0.0
 
@@ -763,5 +379,4 @@
     reports:
       sast: gl-sast-report.json
   only:     # job executed only on dev & master branches
-    - dev
->>>>>>> 9c76563d
+    - dev