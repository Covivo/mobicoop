--- conflicted
+++ resolved
@@ -3,11 +3,5 @@
     debug: '%kernel.debug%'
     strict_variables: '%kernel.debug%'
     cache: false
-<<<<<<< HEAD
     form_themes:
-        - 'form/bulma.html.twig'
-=======
-
-    form_themes:
-    - '@Mobicoop/form/bulma.html.twig'
->>>>>>> c46a5a0c
+    - '@Mobicoop/form/bulma.html.twig'