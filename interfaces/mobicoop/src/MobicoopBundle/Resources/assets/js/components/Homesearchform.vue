--- conflicted
+++ resolved
@@ -5,11 +5,9 @@
         <div class="tile is-child center-all">
           <div class="columns">
             <b-field class="fieldsContainer">
-<<<<<<< HEAD
               <label
                 class="label"
                 for="origin"
-=======
               <!-- inputs outward/destination -->
               <geocomplete
                 name="origin"
@@ -37,7 +35,6 @@
               <b-timepicker
                 v-model="outwardTime"
                 placeholder="Heure de départ..."
->>>>>>> 0fa7cda2
               >
                 Départ
                 <geocomplete
@@ -128,9 +125,7 @@
                     />
                   </a>
                 </button>
-<<<<<<< HEAD
-              </label>
-=======
+              </label>
               </b-timepicker>
               <!-- search button -->
               <a
@@ -145,7 +140,6 @@
                 >
                   />
                 </b-icon></a>
->>>>>>> 0fa7cda2
             </b-field>
           </div>
         </div>
