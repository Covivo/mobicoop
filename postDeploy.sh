--- conflicted
+++ resolved
@@ -89,13 +89,8 @@
     fi
     cd /var/www/$VERSION/$INSTANCE/client/public/externalCgu;
     wget https://www.mangopay.com/terms/PSP/PSP_MANGOPAY_FR.pdf;
-<<<<<<< HEAD
-    
-    #Admin build
-=======
 
     # Admin build
->>>>>>> 2135306b
     cd /var/www/$VERSION/$INSTANCE/admin;
     rm -Rf node_modules;
     rm package-lock.json;
