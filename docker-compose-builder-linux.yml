--- conflicted
+++ resolved
@@ -28,8 +28,6 @@
       service: base
     working_dir: /var/www/api
     entrypoint: bash entrypoint.sh 
-<<<<<<< HEAD
-=======
   db-diff:
     extends:
       service: base
@@ -40,7 +38,6 @@
       service: base
     working_dir: /var/www/api
     command: php bin/console doctrine:migrations:migrate -n -v
->>>>>>> ae795111
 
 networks:
   mobicoop_platform:
