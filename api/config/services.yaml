# This file is the entry point to configure your own services.
# Files in the packages/ subdirectory configure your dependencies.

# Put parameters here that don't need to change on each machine where the app is deployed
# https://symfony.com/doc/current/best_practices/configuration.html#application-related-configuration
parameters:
    locale: 'en'

services:
    # default configuration for services in *this* file
    _defaults:
        autowire: true      # Automatically injects dependencies in your services.
        autoconfigure: true # Automatically registers your services as commands, event subscribers, etc.
        public: false       # Allows optimizing the container by removing unused services; this also means
                            # fetching services directly from the container via $container->get() won't work.
                            # The best practice is to be explicit about your dependencies anyway.

    # makes classes in src/ available to be used as services
    # this creates a service per class whose id is the fully-qualified class name
    App\:
        resource: '../src/*'
        exclude: '../src/{DependencyInjection,Entity,Migrations,Tests,Kernel.php}'

    # controllers are imported separately to make sure services can be injected
    # as action arguments even if you don't extend any base controller class
    App\Controller\:
        resource: '../src/Controller'
        tags: ['controller.service_arguments']

    # add more service definitions when explicit configuration is needed
    # please note that last definitions always *replace* previous ones
    App\Carpool\Controller\:
        resource: '../src/Carpool/Controller'
        tags: ['controller.service_arguments']
        
<<<<<<< HEAD
    App\Carpool\Filter\LocalityFilter:
=======
    App\Rdex\Controller\:
        resource: '../src/Rdex/Controller'
        tags: ['controller.service_arguments']
        
    'App\Carpool\Filter\LocalityFilter':
>>>>>>> 45ac3d16
        # Uncomment only if autoconfiguration isn't enabled
        #tags: [ 'api_platform.filter' ]

    App\Geography\Controller\:
        resource: '../src/Geography/Controller'
        tags: ['controller.service_arguments']

    # alias to allow this type to be autowired
    Geocoder\Plugin\PluginProvider: '@bazinga_geocoder.provider.chain'<|MERGE_RESOLUTION|>--- conflicted
+++ resolved
@@ -33,15 +33,11 @@
         resource: '../src/Carpool/Controller'
         tags: ['controller.service_arguments']
         
-<<<<<<< HEAD
-    App\Carpool\Filter\LocalityFilter:
-=======
     App\Rdex\Controller\:
         resource: '../src/Rdex/Controller'
         tags: ['controller.service_arguments']
         
     'App\Carpool\Filter\LocalityFilter':
->>>>>>> 45ac3d16
         # Uncomment only if autoconfiguration isn't enabled
         #tags: [ 'api_platform.filter' ]
 
