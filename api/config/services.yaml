# This file is the entry point to configure your own services.
# Files in the packages/ subdirectory configure your dependencies.

# Put parameters here that don't need to change on each machine where the app is deployed
# https://symfony.com/doc/current/best_practices/configuration.html#application-related-configuration
parameters:
  locale: "fr"

imports:
  - { resource: images.yaml }
  - { resource: mass.yaml }

services:
  # default configuration for services in *this* file
  _defaults:
    autowire: true # Automatically injects dependencies in your services.
    autoconfigure: true # Automatically registers your services as commands, event subscribers, etc.
    public:
      false # Allows optimizing the container by removing unused services; this also means
      # fetching services directly from the container via $container->get() won't work.
      # The best practice is to be explicit about your dependencies anyway.

  # cache
  app.simple_cache:
    class: Symfony\Component\Cache\Simple\Psr6Cache
    arguments: ["@app.cache.mobicoop"]

  # makes classes in src/ available to be used as services
  # this creates a service per class whose id is the fully-qualified class name
  App\:
    resource: "../src/*"
    exclude: "../src/{DependencyInjection,Entity,Migrations,Tests,Kernel.php}"

  # controllers are imported separately to make sure services can be injected
  # as action arguments even if you don't extend any base controller class
  App\Controller\:
    resource: "../src/Controller"
    tags: ["controller.service_arguments"]

  # SERIALIZER
  'App\Serializer\ApiNormalizer':
    arguments:
      $badgeImageUri: "%env(string:GAMIFICATION_BADGE_IMAGE_URI)%"
      $gamificationActive: "%env(bool:GAMIFICATION_ACTIVE)%"
    decorates: "api_platform.jsonld.normalizer.item"

  # EVENT LISTENERS

  'App\EventListener\DeserializeListener':
    tags:
      - {
          name: "kernel.event_listener",
          event: "kernel.request",
          method: "onKernelRequest",
          priority: 2,
        }
    # Autoconfiguration must be disabled to set a custom priority
    autoconfigure: false
    decorates: "api_platform.listener.request.deserialize"
    arguments:
      $decorated: '@App\EventListener\DeserializeListener.inner'

  # Authentication success listener (classic login)
  mobicoop.event.authentication_success_listener:
    class: App\Security\LoginAuthenticator
    tags:
      - {
          name: kernel.event_listener,
          event: lexik_jwt_authentication.on_authentication_success,
          method: onAuthenticationSuccessResponse,
        }

  # JWT Event Listener
  mobicoop.event.jwt_created_listener:
    class: App\Security\EventListener\JWTCreatedListener
    tags:
      - {
          name: kernel.event_listener,
          event: lexik_jwt_authentication.on_jwt_created,
          method: onJWTCreated,
        }

  # Article Load Listener
  mobicoop.article.article_load_listener:
    class: App\Article\EventListener\ArticleLoadListener
    tags:
      - { name: doctrine.event_listener, event: postLoad }
  mobicoop.article.section_load_listener:
    class: App\Article\EventListener\SectionLoadListener
    tags:
      - { name: doctrine.event_listener, event: postLoad }
  mobicoop.article.paragraph_load_listener:
    class: App\Article\EventListener\ParagraphLoadListener
    tags:
      - { name: doctrine.event_listener, event: postLoad }

  # Direction Load Listener
  mobicoop.direction.direction_load_listener:
    class: App\Geography\EventListener\DirectionLoadListener
    arguments: ['@App\Geography\Service\GeoTools'] # GeoTools injected to compute CO2
    tags:
      - { name: doctrine.event_listener, event: postLoad }

  # Address Load Listener
  mobicoop.address.address_load_listener:
    class: App\Geography\EventListener\AddressLoadListener
    arguments: ['@App\Geography\Service\GeoTools'] # GeoTools injected for displayLabel
    tags:
      - { name: doctrine.event_listener, event: postLoad }

  # Campaign Load Listener
  mobicoop.campaign.campaign_load_listener:
    class: App\MassCommunication\EventListener\CampaignLoadListener
    tags:
      - { name: doctrine.event_listener, event: postLoad }

  # Community User Save Listener
  mobicoop.community_user.community_user_save_listener:
    class: App\Community\EventListener\CommunityUserSaveListener
    arguments: ["@request_stack"]
    tags:
      - { name: doctrine.event_listener, event: postPersist }
      - { name: doctrine.event_listener, event: postUpdate }

  # Community Load Listener
  mobicoop.community.community_load_listener:
    class: App\Community\EventListener\CommunityLoadListener
    arguments:
      $avatarDefault: "%env(string:AVATAR_DEFAULT)%"
    tags:
      - { name: doctrine.event_listener, event: postLoad }

  # Event Load Listener
  mobicoop.event.event_load_listener:
    class: App\Event\EventListener\EventLoadListener
    arguments:
      $avatarDefault: "%env(string:AVATAR_DEFAULT)%"
    tags:
      - { name: doctrine.event_listener, event: postLoad }

  # User Load Listener
  mobicoop.user.user_load_listener:
    class: App\User\EventListener\UserLoadListener
    arguments:
      $params:
        avatarSizes: "%env(string:AVATAR_SIZES)%"
        avatarDefaultFolder: "%env(string:AVATAR_DEFAULT_FOLDER)%"
        userReview: "%env(bool:USER_REVIEW)%"
        identityValidation: "%env(bool:USER_IDENTITY_VALIDATION)%"
    tags:
      - { name: doctrine.event_listener, event: postLoad }

  mobicoop.geography.territory_event_listener:
    class: App\Geography\EventListener\TerritoryEventListener
    tags:
      - { name: doctrine.event_listener, event: onSchemaAlterTableRemoveColumn }
      - { name: doctrine.event_listener, event: onSchemaAlterTableAddColumn }

  # Kernel response
  # mobicoop.kernel.response:
  # class: App\EventListener\KernelResponseListener
  # tags:
  # - { name: kernel.event_listener, event: kernel.response, method: onKernelResponse }

  # CONTROLLERS AND SERVICES

  # Article
  App\Article\Controller\:
    resource: "../src/Article/Controller"
    tags: ["controller.service_arguments"]

  App\Article\Service\ArticleManager:
    arguments:
      $articleFeed: "%env(string:ARTICLE_FEED)%"
      $articleFeedNumber: "%env(int:ARTICLE_FEED_NUMBER)%"
      $articleIframeMaxWidth: "%env(int:ARTICLE_IFRAME_MAX_WIDTH)%"
      $articleIframeMaxHeight: "%env(int:ARTICLE_IFRAME_MAX_HEIGHT)%"

  # Auth
  App\Auth\Controller\:
    resource: "../src/Auth/Controller"
    tags: ["controller.service_arguments"]

  App\Auth\Service\AuthManager:
    arguments:
      $modules: "%env(json:file:resolve:MODULES_AUTHORIZED)%"

  # Carpool
  App\Carpool\Controller\:
    resource: "../src/Carpool/Controller"
    tags: ["controller.service_arguments"]

  'App\Carpool\Filter\LocalityFilter':
    # Uncomment only if autoconfiguration isn't enabled
    #tags: [ 'api_platform.filter' ]

  App\Carpool\Service\AntiFraudManager:
    arguments:
      $params:
        active: "%env(bool:ANTIFRAUD_ACTIVE)%"
        distanceMinCheck: "%env(int:ANTIFRAUD_DISTANCE_MIN_CHECK)%"
        nbCarpoolsMax: "%env(int:ANTIFRAUD_NB_CARPOOLS_MAX)%"
    tags:
      - { name: monolog.logger, channel: carpool }

  App\Carpool\Service\AskManager:
    arguments:
      $paymentActive: "%env(string:PAYMENT_ACTIVE)%"
    tags:
      - { name: monolog.logger, channel: carpool }

  App\Carpool\Service\AdManager:
    arguments:
      $params:
        defaultMarginDuration: "%env(int:CARPOOL_MARGIN_DURATION)%"
        defaultSeatsDriver: "%env(int:CARPOOL_DEFAULT_SEATS_DRIVER)%"
        defaultSeatsPassenger: "%env(int:CARPOOL_DEFAULT_SEATS_PASSENGER)%"
        carpoolProofDistance: "%env(int:CARPOOL_PROOF_DISTANCE)%"
        paymentActive: "%env(string:PAYMENT_ACTIVE)%"
    tags:
      - { name: monolog.logger, channel: carpool }

  App\Carpool\Service\MatchingManager:
    arguments:
      $repository: '@App\Carpool\Repository\MatchingRepository'

  App\Carpool\Service\MyAdManager:
    arguments:
      $paymentActive: "%env(string:PAYMENT_ACTIVE)%"

  App\Carpool\Service\ProofManager:
    arguments:
      $prefix: "%env(string:CARPOOL_PROOF_PREFIX)%"
      $provider: "%env(string:CARPOOL_PROOF_PROVIDER)%"
      $uri: "%env(string:CARPOOL_PROOF_URI)%"
      $token: "%env(string:CARPOOL_PROOF_TOKEN)%"
      $duration: "%env(int:CARPOOL_PROOF_RANGE_DURATION)%"
      $minIdentityDistance: "%env(int:CARPOOL_PROOF_MIN_IDENTITY_DISTANCE)%"
    tags:
      - { name: monolog.logger, channel: carpool_proof }

  App\Carpool\Service\DynamicManager:
    arguments:
      $params:
        defaultSeatsDriver: "%env(int:CARPOOL_DEFAULT_SEATS_DRIVER)%"
        defaultSeatsPassenger: "%env(int:CARPOOL_DEFAULT_SEATS_PASSENGER)%"
        dynamicProofDistance: "%env(int:DYNAMIC_CARPOOL_PROOF_DISTANCE)%"
        dynamicReachedDistance: "%env(int:DYNAMIC_CARPOOL_REACHED_DISTANCE)%"
        dynamicDestinationDistance: "%env(int:DYNAMIC_CARPOOL_DESTINATION_DISTANCE)%"
        dynamicMaxSpeed: "%env(int:DYNAMIC_CARPOOL_MAX_SPEED)%"
        dynamicEnableMaxSpeed: "%env(bool:DYNAMIC_CARPOOL_ENABLE_MAX_SPEED)%"
    tags:
      - { name: monolog.logger, channel: carpool_dynamic }

  App\Carpool\Service\ProposalManager:
    arguments:
      $params:
        defaultRole: "%env(int:CARPOOL_ROLE)%"
        defaultType: "%env(int:CARPOOL_TYPE)%"
        defaultUseTime: "%env(bool:CARPOOL_USE_TIME)%"
        defaultStrictDate: "%env(bool:CARPOOL_STRICT_DATE)%"
        defaultStrictPunctual: "%env(bool:CARPOOL_STRICT_PUNCTUAL)%"
        defaultStrictRegular: "%env(bool:CARPOOL_STRICT_REGULAR)%"
        defaultMarginDuration: "%env(int:CARPOOL_MARGIN_DURATION)%"
        defaultRegularLifeTime: "%env(int:CARPOOL_REGULAR_LIFETIME)%"
        defaultAnyRouteAsPassenger: "%env(bool:CARPOOL_ANY_ROUTE_PASSENGER)%"
        defaultPriceKm: "%env(float:CARPOOL_PRICE)%"
        batchTemp: "%env(resolve:SIG_GEOROUTER_BATCH_TEMP)%"
    tags:
      - { name: monolog.logger, channel: carpool }

  App\Carpool\Service\ProposalMatcher:
    arguments:
      $params:
        dynamicMaxPendingTime: "%env(int:DYNAMIC_CARPOOL_MAX_PENDING_TIME)%"
        importChunkSize: "%env(int:IMPORT_PROPOSALS_CHUNK_SIZE)%"
        importBatchMatchSize: "%env(int:IMPORT_PROPOSALS_BATCH_MATCH_SIZE)%"
        maxDetourDistancePercent: "%env(int:ALGORITHM_MAX_DETOUR_DISTANCE_PERCENT)%"
        maxDetourDurationPercent: "%env(int:ALGORITHM_MAX_DETOUR_DURATION_PERCENT)%"
        minCommonDistanceCheck: "%env(int:ALGORITHM_MIN_COMMON_DISTANCE_CHECK)%"
        minCommonDistancePercent: "%env(int:ALGORITHM_MIN_COMMON_DISTANCE_PERCENT)%"
    tags:
      - { name: monolog.logger, channel: carpool }

  App\Carpool\Repository\ProposalRepository:
    arguments:
      $params:
        bearingRange: "%env(int:ALGORITHM_BEARING_RANGE)%"
        useBearing: "%env(bool:ALGORITHM_USE_BEARING)%"
        useBbox: "%env(bool:ALGORITHM_USE_BBOX)%"
        usePassengerProportion: "%env(bool:ALGORITHM_USE_PASSENGER_PROPORTION)%"
        useDistance: "%env(bool:ALGORITHM_USE_DISTANCE)%"
        passengerProportion: "%env(float:ALGORITHM_PASSENGER_PROPORTION)%"
        maxDistancePunctual: "%env(float:ALGORITHM_MAX_DISTANCE_PUNCTUAL)%"
        maxDistanceRegular: "%env(float:ALGORITHM_MAX_DISTANCE_REGULAR)%"
        distanceRatio: "%env(int:ALGORITHM_DISTANCE_RATIO)%"
    tags:
      - { name: monolog.logger, channel: carpool }

  App\Carpool\Service\CarpoolExportManager:
    arguments:
      $carpoolExportUri: "%env(string:CARPOOL_EXPORT_URI)%"
      $carpoolExportPath: "%env(string:CARPOOL_EXPORT_FILE_PATH)%"
      $carpoolExportPlatformName: "%env(string:CARPOOL_EXPORT_APP_NAME)%"
      $paymentActive: "%env(string:PAYMENT_ACTIVE)%"

  App\Carpool\Service\ResultManager:
    arguments:
      $userReview: "%env(bool:USER_REVIEW)%"
      $carpoolNoticeableDetourDurationPercent: "%env(int:CARPOOL_NOTICEABLE_DETOUR_DURATION_PERCENT)%"
      $carpoolNoticeableDetourDistancePercent: "%env(int:CARPOOL_NOTICEABLE_DETOUR_DISTANCE_PERCENT)%"

  # CarpoolStandard
  App\CarpoolStandard\Service\CarpoolStandardProvider:
    arguments:
      $provider: "%env(string:CARPOOL_STANDARD_PROVIDER)%"
      $apiKey: "%env(string:CARPOOL_STANDARD_API_KEY)%"
      $baseUri: "%env(string:CARPOOL_STANDARD_BASE_URI)%"

  # Commands
  App\Command\CarpoolAskPostedRelaunch1Command:
    tags:
      - {
          name: "console.command",
          command: "app:commands:carpool-ask-posted-relaunch1",
        }
  App\Command\CarpoolAskPostedRelaunch2Command:
    tags:
      - {
          name: "console.command",
          command: "app:commands:carpool-ask-posted-relaunch2",
        }
  App\Command\CommunicationInternalMessageReceivedRelaunch1Command:
    tags:
      - {
          name: "console.command",
          command: "app:commands:communication-internal-message-received-relaunch1",
        }
  App\Command\CommunicationInternalMessageReceivedRelaunch2Command:
    tags:
      - {
          name: "console.command",
          command: "app:commands:communication-internal-message-received-relaunch2",
        }
  App\Command\InactiveAdRelaunchCommand:
    tags:
      - {
          name: "console.command",
          command: "app:commands:inactive-ad-relaunch",
        }
  App\Command\InciteToPublishFirstAdCommand:
    tags:
      - {
          name: "console.command",
          command: "app:commands:incite-to-publish-first-ad",
        }
  App\Command\NoActivityRelaunch1Command:
    tags:
      - {
          name: "console.command",
          command: "app:commands:no-activity-relaunch1",
        }
  App\Command\NoActivityRelaunch2Command:
    tags:
      - {
          name: "console.command",
          command: "app:commands:no-activity-relaunch2",
        }
  App\Command\ProposalWillExpireCommand:
    tags:
      - {
          name: "console.command",
          command: "app:commands:proposal-will-expire",
        }
  App\Command\SendBoosterCommand:
    tags:
      - { name: "console.command", command: "app:commands:send-booster" }
  App\Command\SendWelcomeEmailCommand:
    tags:
      - { name: "console.command", command: "app:commands:send-welcome-email" }

  App\Command\Command\ExecuteCommandsCommand:
    arguments:
      $schedule: "%env(json:file:resolve:AUTOMATED_COMMANDS)%"

  # Communication
  App\Communication\Controller\:
    resource: "../src/Communication/Controller"
    arguments:
      $params:
        smsUsername: "%env(string:SMS_USERNAME)%"
        smsPassword: "%env(string:SMS_PASSWORD)%"
        smsSender: "%env(string:SMS_SENDER)%"
    tags: ["controller.service_arguments"]

  App\Communication\Service\ContactManager:
    arguments:
      $contactItems: "%env(json:file:resolve:CONTACT_ITEMS)%"

  App\Communication\Service\NotificationManager:
    arguments:
      $communicationFolder: "%env(resolve:COMMUNICATION_FOLDER)%"
      $altCommunicationFolder: "%env(resolve:ALT_COMMUNICATION_FOLDER)%"
      $emailTemplatePath: "%env(resolve:COMMUNICATION_TEMPLATE_EMAIL_PATH)%%env(resolve:NOTIFICATION_TEMPLATE_EMAIL_PATH)%"
      $emailTitleTemplatePath: "%env(resolve:COMMUNICATION_TEMPLATE_EMAIL_PATH)%%env(resolve:NOTIFICATION_TITLE_TEMPLATE_EMAIL_PATH)%"
      $pushTemplatePath: "%env(resolve:COMMUNICATION_TEMPLATE_PUSH_PATH)%%env(resolve:NOTIFICATION_TEMPLATE_PUSH_PATH)%"
      $pushTitleTemplatePath: "%env(resolve:COMMUNICATION_TEMPLATE_PUSH_PATH)%%env(resolve:NOTIFICATION_TITLE_TEMPLATE_PUSH_PATH)%"
      $smsTemplatePath: "%env(resolve:COMMUNICATION_TEMPLATE_SMS_PATH)%%env(resolve:NOTIFICATION_TEMPLATE_SMS_PATH)%"
      $enabled: "%env(bool:resolve:NOTIFICATION_ENABLED)%"
      $mailsEnabled: "%env(bool:resolve:NOTIFICATION_MAIL_ENABLED)%"
      $smsEnabled: "%env(bool:resolve:NOTIFICATION_SMS_ENABLED)%"
      $pushEnabled: "%env(bool:resolve:NOTIFICATION_PUSH_ENABLED)%"
      $structureLogoUri: "%env(string:STRUCTURE_LOGO_URI)%"
    tags:
      - { name: monolog.logger, channel: notification }

  App\Communication\Service\EmailManager:
    arguments:
      $emailSender: "%env(resolve:MAILER_SENDER)%"
      $emailSenderName: "%env(resolve:MAILER_SENDER_NAME)%"
      $emailReplyTo: "%env(resolve:MAILER_REPLYTO)%"
      $emailReplyToName: "%env(resolve:MAILER_REPLYTO_NAME)%"
      $emailAdditionalHeaders: "%env(resolve:MAILER_ADDITIONAL_HEADERS)%"
    tags:
      - { name: monolog.logger, channel: communication }

  App\Communication\Service\InternalMessageManager:
    arguments:
      $storeReadDate: "%env(bool:MESSAGES_STORE_READ_DATE)%"
    tags:
      - { name: monolog.logger, channel: communication }

  App\Communication\Service\PushManager:
    arguments:
      $pushProvider: "%env(resolve:PUSH_PROVIDER)%"
      $apiToken: "%env(resolve:PUSH_API_TOKEN)%"
      $senderId: "%env(resolve:PUSH_SENDER_ID)%"
    tags:
      - { name: monolog.logger, channel: communication }

  App\Communication\Service\SmsManager:
    arguments:
      $smsProvider: "%env(resolve:SMS_PROVIDER)%"
      $username: "%env(resolve:SMS_USERNAME)%"
      $password: "%env(resolve:SMS_PASSWORD)%"
      $sender: "%env(resolve:SMS_SENDER)%"
    tags:
      - { name: monolog.logger, channel: communication }

  App\Communication\EntityListener\RecipientListener:
    tags:
      - { name: doctrine.orm.entity_listener, lazy: true } # lazy set to true to avoid doctrine UnitOfWork error on insert

  App\Communication\EventSubscriber\ContactSubscriber:
    arguments:
      $communicationFolder: "%env(resolve:COMMUNICATION_FOLDER)%"
      $emailTemplatePath: "%env(resolve:COMMUNICATION_TEMPLATE_EMAIL_PATH)%%env(resolve:NOTIFICATION_TEMPLATE_EMAIL_PATH)%"
      $platformName: "%env(string:EMAILS_PLATFORM_NAME)%"

  App\Communication\EventSubscriber\UserSubscriber:
    arguments:
      $notificationSsoRegistration: "%env(bool:NOTIFICATION_SSO_REGISTRATION)%"
      $rzpUri: "%env(string:RZP_API_URI)%"
      $rzpLogin: "%env(string:RZP_API_LOGIN)%"
      $rzpPassword: "%env(string:RZP_API_PASSWORD)%"

  App\Communication\Service\ReportManager:
    arguments:
      $communicationFolder: "%env(resolve:COMMUNICATION_FOLDER)%"
      $emailTemplatePath: "%env(resolve:COMMUNICATION_TEMPLATE_EMAIL_PATH)%%env(resolve:NOTIFICATION_TEMPLATE_EMAIL_PATH)%"
      $emailTitleTemplatePath: "%env(resolve:COMMUNICATION_TEMPLATE_EMAIL_PATH)%%env(resolve:NOTIFICATION_TITLE_TEMPLATE_EMAIL_PATH)%"

  # Community
  App\Community\Controller\:
    resource: "../src/Community/Controller"
    tags: ["controller.service_arguments"]

  App\Community\DataProvider\MCommunityCollectionDataProvider:
    arguments:
      $collectionFilters: !tagged api_platform.doctrine.orm.query_extension.collection

  App\Community\Service\CommunityManager:
    arguments:
      $securityPath: "%env(string:COMMUNITY_SECURITY_PATH)%"
    tags:
      - { name: monolog.logger, channel: community }

  App\Community\Repository\CommunityUserRepository:
    arguments:
      $collectionExtensions: !tagged api_platform.doctrine.orm.query_extension.collection
      $communityNbLastUser: "%env(int:COMMUNITY_NB_LAST_USERS)%"

  App\Community\Admin\Controller\:
    resource: "../src/Community/Admin/Controller"
    tags: ["controller.service_arguments"]

  'App\Community\Admin\DataProvider\CommunityUserCampaignAssociateCollectionDataProvider':
    arguments:
      $collectionExtensions: !tagged api_platform.doctrine.orm.query_extension.collection

  'App\Community\Admin\DataProvider\CommunityUserCampaignSendCollectionDataProvider':
    arguments:
      $collectionExtensions: !tagged api_platform.doctrine.orm.query_extension.collection

  # Consumption feedback
  App\User\DataProvider\ConsumptionFeedbackDataProvider:
    arguments:
      $active: "%env(bool:CONSUMPTION_FEEDBACK_ACTIVE)%"
      $provider: "%env(string:CONSUMPTION_FEEDBACK_PROVIDER)%"
      $appId: "%env(string:CONSUMPTION_FEEDBACK_APP_ID)%"
      $baseUrlAuth: "%env(string:CONSUMPTION_FEEDBACK_AUTH_BASE_URL)%"
      $baseUrl: "%env(string:CONSUMPTION_FEEDBACK_BASE_URL)%"
      $clientId: "%env(string:CONSUMPTION_FEEDBACK_CLIENTID)%"
      $clientSecret: "%env(string:CONSUMPTION_FEEDBACK_CLIENT_SECRET)%"
      $apiKey: "%env(string:CONSUMPTION_FEEDBACK_APIKEY)%"
    tags:
      - { name: monolog.logger, channel: consumptionFeedback }

  # Editorial
  'App\Editorial\Admin\DataProvider\EditorialCollectionDataProvider':
    arguments:
      $collectionExtensions: !tagged api_platform.doctrine.orm.query_extension.collection

  App\Editorial\EntityListener\EditorialListener:
    arguments:
      $editorialRepository: '@App\Editorial\Repository\EditorialRepository'
      $dataUri: "%env(string:DATA_URI)%"
    tags:
      - { name: doctrine.orm.entity_listener, event: postPersist, lazy: true } # lazy set to true to avoid doctrine UnitOfWork error on insert
      - { name: doctrine.orm.entity_listener, event: postUpdate, lazy: true } # lazy set to true to avoid doctrine UnitOfWork error on insert
      - { name: doctrine.orm.entity_listener, event: postLoad, lazy: true } # lazy set to true to avoid doctrine UnitOfWork error on insert

  # Event
  App\Event\Controller\:
    resource: "../src/Event/Controller"
    tags: ["controller.service_arguments"]
  App\Event\DataProvider\EventCollectionDataProvider:
    arguments:
      $collectionFilters: !tagged api_platform.doctrine.orm.query_extension.collection
  App\Event\Service\EventManager:
    arguments:
      $eventProvider: "%env(resolve:EVENT_PROVIDER)%"
      $eventProviderApiKey: "%env(resolve:EVENT_PROVIDER_API_KEY)%"
      $eventProviderProjectId: "%env(resolve:EVENT_PROVIDER_PROJECT_ID)%"
      $eventProviderSelectionId: "%env(resolve:EVENT_PROVIDER_SELECTION_ID)%"
      $eventProviderServerUrl: "%env(string:EVENT_PROVIDER_SERVER_URL)%"
  App\Event\Command\EventImportCommand:
    arguments:
      $eventImportEnabled: "%env(bool:EVENT_IMPORT_ENABLED)%"
  App\Event\Admin\DataProvider\EventCollectionDataProvider:
    arguments:
      $collectionFilters: !tagged api_platform.doctrine.orm.query_extension.collection

  # External Connection
  App\ExternalJourney\Service\ExternalConnectionManager:
    arguments:
      $operator: "%env(json:file:resolve:RDEX_OPERATOR)%"
      $providers: "%env(json:file:resolve:RDEX_PROVIDERS)%"

  # External Journey
  App\ExternalJourney\Service\ExternalJourneyManager:
    arguments:
      $operator: "%env(json:file:resolve:RDEX_OPERATOR)%"
      $clients: "%env(json:file:resolve:RDEX_CLIENTS)%"
      $providers: "%env(json:file:resolve:RDEX_PROVIDERS)%"

  App\ExternalJourney\Service\JourneySearcher:
    arguments:
      $providers: "%env(json:file:resolve:RDEX_PROVIDERS)%"

  # Fixtures Basic
  App\DataFixtures\BasicFixtures:
    arguments:
      $fixturesEnabled: "%env(bool:FIXTURES_ENABLED)%"
      $fixturesClearBase: "%env(bool:FIXTURES_CLEAR_BASE)%"
      $fixturesBasic: "%env(bool:FIXTURES_BASIC)%"

  # Fixtures Solidary
  App\DataFixtures\SolidaryFixtures:
    arguments:
      $fixturesEnabled: "%env(bool:FIXTURES_ENABLED)%"
      $fixturesClearBase: "%env(bool:FIXTURES_CLEAR_BASE)%"
      $fixturesSolidary: "%env(bool:FIXTURES_SOLIDARY)%"

  App\DataFixtures\Service\BasicFixturesManager:
    arguments:
      $fixturesBasic: "%env(bool:FIXTURES_BASIC)%"

  App\DataFixtures\Service\SolidaryFixturesManager:
    arguments:
      $fixturesSolidary: "%env(bool:FIXTURES_SOLIDARY)%"

  # Gamification
  mobicoop.gamification.badge_load_listener:
    class: App\Gamification\EventListener\BadgeLoadListener
    tags:
      - { name: doctrine.event_listener, event: postLoad }
  mobicoop.gamification.gamification_action_load_listener:
    class: App\Gamification\EventListener\GamificationActionLoadListener
    tags:
      - { name: doctrine.event_listener, event: postLoad }
  App\Gamification\EventSubscriber\LogSubscriber:
    arguments:
      $gamificationActive: "%env(bool:GAMIFICATION_ACTIVE)%"
  App\Gamification\Service\BadgesBoardManager:
    arguments:
      $badgeImageUri: "%env(string:GAMIFICATION_BADGE_IMAGE_URI)%"
  App\Gamification\Service\GamificationManager:
    arguments:
      $badgeImageUri: "%env(string:GAMIFICATION_BADGE_IMAGE_URI)%"
  App\Gamification\Service\RetroactivelyRewardService:
    tags:
      - { name: monolog.logger, channel: gamification }

  # Geocoder; alias to allow this type to be autowired
  Geocoder\Plugin\PluginProvider: "@bazinga_geocoder.provider.chain"

  # Georouter, add prioritization
  Georouter.query_data_plugin:
    class: Geocoder\Plugin\Plugin\QueryDataPlugin
    arguments:
      - "%env(json:SIG_GEOCODER_PRIORITIZE_COORDINATES)%"
  # Geography
  App\Geography\Controller\:
    resource: "../src/Geography/Controller"
    tags: ["controller.service_arguments"]

  App\Geography\EventSubscriber\CarpoolSubscriber:
    arguments:
      $directory: "%env(resolve:ASYNC_GEO_TEMP)%"

  App\Geography\Service\AddressManager:
    tags:
      - { name: monolog.logger, channel: geography }

  App\Geography\Service\GeoRouter:
    arguments:
      $uri: "%env(resolve:SIG_GEOROUTER_URI)%"
      $type: "%env(resolve:SIG_GEOROUTER_TYPE)%"
      $batchScriptPath: "%env(resolve:SIG_GEOROUTER_BATCH_SCRIPT_PATH)%"
      $batchScriptArgs: "%env(resolve:SIG_GEOROUTER_BATCH_SCRIPT_ARGS)%"
      $batchTemp: "%env(resolve:SIG_GEOROUTER_BATCH_TEMP)%"
    tags:
      - { name: monolog.logger, channel: georouter }

  App\Geography\Service\GeoTools:
    arguments:
      $params:
        displayCountry: "%env(resolve:DISPLAY_COUNTRY)%"
        displayRegion: "%env(resolve:DISPLAY_REGION)%"
        displaySubRegion: "%env(resolve:DISPLAY_SUBREGION)%"
        displayLocality: "%env(resolve:DISPLAY_LOCALITY)%"
        displayPostalCode: "%env(resolve:DISPLAY_POSTALCODE)%"
        displayStreetAddress: "%env(resolve:DISPLAY_STREETADDRESS)%"
        displayVenue: "%env(resolve:DISPLAY_VENUE)%"
        displayRelayPoint: "%env(resolve:DISPLAY_RELAY_POINT)%"
        displayNamed: "%env(resolve:DISPLAY_NAMED)%"
        displayEvent: "%env(resolve:DISPLAY_EVENT)%"
        displaySeparator: "%env(resolve:DISPLAY_SEPARATOR)%"

  App\Geography\Service\GeoSearcher:
    arguments:
      $iconPath: "%env(resolve:GEOCOMPLETE_ICONS_PATH)%"
      $dataPath: "%env(resolve:DATA_URI)%"
      $defaultSigResultNumber: "%env(resolve:GEOCOMPLETE_SIG_DEFAULT_RESULTS)%"
      $defaultSigReturnedResultNumber: "%env(resolve:GEOCOMPLETE_SIG_RETURNED_RESULTS)%"
      $defaultNamedResultNumber: "%env(resolve:GEOCOMPLETE_NAMED_DEFAULT_RESULTS)%"
      $defaultRelayPointResultNumber: "%env(resolve:GEOCOMPLETE_RELAY_POINTS_DEFAULT_RESULTS)%"
      $defaultEventResultNumber: "%env(resolve:GEOCOMPLETE_EVENTS_DEFAULT_RESULTS)%"
      $geoDataFixes: "%env(json:file:resolve:SIG_GEOCODER_FIXER_DATA)%"
      $distanceOrder: "%env(bool:SIG_GEOCODER_PRIORITIZE_ORDER)%"
      $sigPrioritizeCoordinates: "%env(json:SIG_GEOCODER_PRIORITIZE_COORDINATES)%"
      $sigPrioritizeRegion: "%env(string:SIG_GEOCODER_PRIORITIZE_REGION)%"
      $sigShowVenues: "%env(bool:SIG_GEOCODER_SHOW_VENUES)%"

  App\Geography\Service\Geocoder\MobicoopGeocoder:
    arguments:
      $uri: "%env(string:MOBICOOP_GEOCODER_URI)%"

  App\Geography\Service\PointSearcher:
    arguments:
      $maxRelayPointResults: "%env(int:POINT_SEARCHER_RELAY_POINT_MAX_RESULTS)%"
      $maxEventResults: "%env(int:POINT_SEARCHER_EVENT_MAX_RESULTS)%"
      $maxUserResults: "%env(int:POINT_SEARCHER_USER_MAX_RESULTS)%"
      $prioritizeCentroid: "%env(json:POINT_SEARCHER_PRIORITIZE_CENTROID)%"
      $prioritizeBox: "%env(json:POINT_SEARCHER_PRIORITIZE_BOX)%"
      $prioritizeRegion: "%env(string:POINT_SEARCHER_PRIORITIZE_REGION)%"
      $restrictCountry: "%env(string:POINT_SEARCHER_RESTRICT_COUNTRY)%"
      $exclusionTypes: "%env(json:POINT_SEARCHER_EXCLUSION_TYPES)%"
      $relayPointParams: "%env(json:POINT_SEARCHER_RELAY_POINT_PARAMETERS)%"

  App\Geography\Service\TerritoryManager:
    arguments:
      $batchTemp: "%env(resolve:SIG_GEOROUTER_BATCH_TEMP)%"
    tags:
      - { name: monolog.logger, channel: geography }

  App\Stats\Admin\Service\AnalyticManager:
    arguments:
      $params: "%env(json:file:resolve:ANALYTICS_PARAMETERS)%"

  # Incentive
  App\Incentive\Service\EecProviderManager:
    arguments:
      $eecIncentiveProvider: "%env(string:EEC_INCENTIVE_PROVIDER)%"

  # Image
  App\Image\Controller\:
    resource: "../src/Image/Controller"
    tags: ["controller.service_arguments"]

  App\Image\Admin\Controller\:
    resource: "../src/Image/Admin/Controller"
    tags: ["controller.service_arguments"]

  App\Image\EntityListener\ImageListener:
    arguments: ['@App\Image\Service\ImageManager']
    tags:
      - { name: doctrine.orm.entity_listener, lazy: true } # lazy set to true to avoid doctrine UnitOfWork error on insert

  App\Image\EntityListener\IconListener:
    arguments:
      $types: "%images%"
      $dataUri: "%env(string:DATA_URI)%"
    tags:
      - { name: doctrine.orm.entity_listener, lazy: true } # lazy set to true to avoid doctrine UnitOfWork error on insert

  App\Image\Service\ImageManager:
    arguments:
      $types: "%images%"
      $dataUri: "%env(string:DATA_URI)%"
    tags:
      - { name: monolog.logger, channel: maintenance }

  # Import
  App\Import\Controller\:
    resource: "../src/Import/Controller"
    tags: ["controller.service_arguments"]

  App\Import\Service\ImportManager:
    arguments:
      $timeLimit: "%env(int:IMPORT_TIME_LIMIT)%"
      $memoryLimit: "%env(int:IMPORT_MEMORY_LIMIT)%"
      $sqlLog: "%env(bool:IMPORT_SQL_LOG)%"
      $directionsBatch: "%env(int:IMPORT_USERS_DIRECTIONS_BATCH_SIZE)%"

  App\Import\Service\FakeManager:
    tags:
      - { name: monolog.logger, channel: faker }

  # INCENTIVE
  App\Incentive\Command\JourneysVerificationCommand:
    tags:
<<<<<<< HEAD
      - {
          name: "console.command",
          command: "app:incentive:journeys-verification",
        }
=======
      - { name: "console.command", command: "app:incentive:journeys-verification" }
  
  App\Incentive\Command\RestartUserJourneysCommand:
    tags:
      - { name: "console.command", command: "app:incentive:restart-user-journeys" }
>>>>>>> 6e0dd197

  App\Incentive\Repository\LongDistanceJourneyRepository:
    arguments:
      $deadline: "%env(int:EEC_JOURNEY_DECLARATION_DEADLINE)%"
  App\Incentive\Repository\ShortDistanceJourneyRepository:
    arguments:
      $deadline: "%env(int:EEC_JOURNEY_DECLARATION_DEADLINE)%"

  App\Incentive\Service\LoggerService:
    arguments:
      $globalForcingLogs: "%env(bool:EEC_FORCING_LOGS)%"
    tags:
      - { name: monolog.logger, channel: incentive_subscription }

  App\Incentive\Service\MobConnectSubscriptionManager:
    arguments:
      $ssoServices: "%env(json:file:resolve:SSO_SERVICES)%"
      $mobConnectParams:
        api_uri: "%env(string:MOBCONNECT_API_URI)%"
        credentials:
          client_id: "%env(string:MOBCONNECT_CLIENT_ID)%"
          api_key: "%env(string:MOBCONNECT_API_KEY)%"
        subscription_ids:
          short_distance: "%env(string:MOBCONNECT_SHORTDISTANCE_SUBSCRIPTIONID)%"
          long_distance: "%env(string:MOBCONNECT_LONGDISTANCE_SUBSCRIPTIONID)%"
      $proofDeadline: "%env(int:EEC_JOURNEY_DECLARATION_DEADLINE)%"
    tags:
      - { name: monolog.logger, channel: incentive_subscription }

  # Journey
  App\Journey\Service\JourneyManager:
    arguments:
      $popularJourneyMaxNumber: "%env(int:POPULAR_JOURNEY_MAX_NUMBER)%"
      $popularJourneyHomeMaxNumber: "%env(int:POPULAR_JOURNEY_HOME_MAX_NUMBER)%"
      $popularJourneyMinOccurences: "%env(int:POPULAR_JOURNEY_MINIMAL_OCCURENCES)%"

  App\Journey\Repository\JourneyRepository:
    arguments:
      $collectionExtensions: !tagged api_platform.doctrine.orm.query_extension.collection

  # Translation
  App\I18n\Service\LanguageManager:
    arguments:
      $defaultLanguage: "%env(int:DEFAULT_LANGUAGE)%"

  # Mass Communication
  App\MassCommunication\Controller\:
    resource: "../src/MassCommunication/Controller"
    tags: ["controller.service_arguments"]

  App\MassCommunication\Service\CampaignManager:
    arguments:
      $mailerProvider: "%env(string:MASS_MAILER_PROVIDER)%"
      $mailerApiUrl: "%env(string:MASS_MAILER_API_URL)%"
      $mailerClientName: "%env(string:MASS_MAILER_CLIENT_NAME)%"
      $mailerClientId: "%env(string:MASS_MAILER_CLIENT_ID)%"
      $mailerClientTemplateId: "%env(string:MASS_MAILER_CLIENT_TEMPLATE_ID)%"
      $mailerReplyTo: "%env(string:MASS_MAILER_REPLYTO)%"
      $mailerSenderEmail: "%env(string:MASS_MAILER_SENDER_EMAIL)%"
      $mailerSenderName: "%env(string:MASS_MAILER_SENDER_NAME)%"
      $mailerDomain: "%env(string:MASS_MAILER_DOMAIN)%"
      $mailerIp: "%env(string:MASS_MAILER_IP)%"
      $smsProvider: "%env(string:MASS_SMS_PROVIDER)%"
      $mailerApiKey: "%env(string:MASS_MAILER_API_KEY)%"
      $mailTemplate: "%env(string:MASS_MAILER_BASE_TEMPLATE)%"

  App\MassCommunication\Admin\Service\CampaignManager:
    arguments:
      $mailTemplate: "%env(string:MASS_MAILER_BASE_TEMPLATE)%"
      $mailerProvider: "%env(string:MASS_MAILER_PROVIDER)%"
      $mailerProviderIpRange: "%env(json:MASS_MAILER_PROVIDER_IPRANGE)%"
      $mailerApiKey: "%env(string:MASS_MAILER_API_KEY)%"
      $mailerClientName: "%env(string:MASS_MAILER_CLIENT_NAME)%"
      $mailerClientId: "%env(int:MASS_MAILER_CLIENT_ID)%"
      $mailerClientTemplateId: "%env(string:MASS_MAILER_CLIENT_TEMPLATE_ID)%"
      $mailerReplyTo: "%env(string:MASS_MAILER_REPLYTO)%"
      $mailerSenderEmail: "%env(string:MASS_MAILER_SENDER_EMAIL)%"
      $mailerSenderName: "%env(string:MASS_MAILER_SENDER_NAME)%"
      $mailerDomain: "%env(string:MASS_MAILER_DOMAIN)%"
      $mailerIp: "%env(string:MASS_MAILER_IP)%"
      $smsProvider: "%env(string:MASS_SMS_PROVIDER)%"

  # Match
  App\Match\Controller\:
    resource: "../src/Match/Controller"
    tags: ["controller.service_arguments"]

  App\Match\Service\GeoMatcher:
    tags:
      - { name: monolog.logger, channel: geomatcher }

  App\Match\Service\MassComputeManager:
    arguments:
      $roundTripCompute: "%env(bool:MOBIMATCH_ROUNDTRIP_COMPUTE)%"
      $aberrantCoefficient: "%env(int:MOBIMATCH_ABERRANT_COEFFICIENT)%"
      $kilometerPrice: "%env(float:MOBIMATCH_KILOMETER_PRICE)%"
    tags:
      - { name: monolog.logger, channel: mass }

  App\Match\Service\MassImportManager:
    arguments:
      $params: "%mass%"
      $prioritizeCentroid: "%env(json:POINT_SEARCHER_PRIORITIZE_CENTROID)%"
      $prioritizeBox: "%env(json:POINT_SEARCHER_PRIORITIZE_BOX)%"
      $prioritizeRegion: "%env(string:POINT_SEARCHER_PRIORITIZE_REGION)%"
      $restrictCountry: "%env(string:POINT_SEARCHER_RESTRICT_COUNTRY)%"
      $exclusionTypes: "%env(json:POINT_SEARCHER_EXCLUSION_TYPES)%"
    tags:
      - { name: monolog.logger, channel: mass }

  App\Match\Service\MassMigrateManager:
    arguments:
      $params:
        chat: "%env(int:CARPOOL_DEFAULT_CHAT)%"
        music: "%env(int:CARPOOL_DEFAULT_MUSIC)%"
        smoke: "%env(bool:CARPOOL_DEFAULT_SMOKE)%"
    tags:
      - { name: monolog.logger, channel: mass }

  App\Match\Service\MassPublicTransportPotentialManager:
    arguments:
      $params:
        ptMaxConnections: "%env(int:MOBIMATCH_PT_MAXIMAL_CONNECTIONS)%"
        ptMaxDistanceWalkFromHome: "%env(int:MOBIMATCH_PT_MAXIMUM_DISTANCE_WALK_FROM_HOME)%"
        ptMaxDistanceWalkFromWork: "%env(int:MOBIMATCH_PT_MAXIMUM_DISTANCE_WALK_FROM_WORK)%"
        ptMaxNbCarDuration: "%env(int:MOBIMATCH_PT_MAXIMUM_NB_CAR_DURATION)%"
        roundTripCompute: "%env(bool:MOBIMATCH_ROUNDTRIP_COMPUTE)%"
    tags:
      - { name: monolog.logger, channel: mass }

  # Payment
  App\Payment\Controller\:
    resource: "../src/Payment/Controller"
    tags: ["controller.service_arguments"]

  App\Payment\Service\PaymentDataProvider:
    arguments:
      $paymentActive: "%env(string:PAYMENT_ACTIVE)%"
      $paymentProvider: "%env(string:PAYMENT_PROVIDER)%"
      $clientId: "%env(string:PAYMENT_CLIENTID)%"
      $apikey: "%env(string:PAYMENT_APIKEY)%"
      $sandBoxMode: "%env(bool:PAYMENT_SANDBOX_MODE)%"
      $defaultCurrency: "%env(string:PAYMENT_DEFAULT_CURRENCY)%"
      $platformName: "%env(string:PAYMENT_PLATFORM_NAME)%"
      $validationDocsPath: "%env(resolve:PAYMENT_VALIDATION_DOCS_PATH)%"
      $baseUri: "%env(string:BASE_URI)%"
      $baseMobileUri: "%env(string:BASE_MOBILE_URI)%"

  App\Payment\Service\PaymentManager:
    arguments:
      $paymentActive: "%env(string:PAYMENT_ACTIVE)%"
      $paymentProviderService: "%env(string:PAYMENT_PROVIDER)%"
      $securityTokenActive: "%env(bool:PAYMENT_SECURITY_TOKEN_ACTIVE)%"
      $securityToken: "%env(string:PAYMENT_SECURITY_TOKEN)%"
      $validationDocsPath: "%env(resolve:PAYMENT_VALIDATION_DOCS_PATH)%"
      $validationDocsAuthorizedExtensions: "%env(json:VALIDATION_DOC_AUTHORIZED_EXTENTIONS)%"
      $exportPath: "%env(resolve:PAYMENT_EXPORT_PATH)%"

  App\Payment\Service\BankTransfer\:
    resource: "../src/Payment/Service/BankTransfer/*"
    tags:
      - { name: monolog.logger, channel: bank_transfer }

  App\Payment\Service\BankTransfer\BankTransferEmitterValidator:
    arguments:
      $paymentActive: "%env(string:PAYMENT_ACTIVE)%"
      $holderId: "%env(string:BANK_TRANSFER_HOLDER_ID)%"
    tags:
      - { name: monolog.logger, channel: bank_transfer }

  App\Payment\Service\BankTransfer\BankTransfersSummarizer:
    arguments:
      $communicationFolder: "%env(resolve:COMMUNICATION_FOLDER)%"
      $emailTemplatePath: "%env(resolve:COMMUNICATION_TEMPLATE_EMAIL_PATH)%%env(resolve:NOTIFICATION_TEMPLATE_EMAIL_PATH)%"
      $emailTitleTemplatePath: "%env(resolve:COMMUNICATION_TEMPLATE_EMAIL_PATH)%%env(resolve:NOTIFICATION_TITLE_TEMPLATE_EMAIL_PATH)%"
      $emailRecipients: "%env(json:BANK_TRANSFER_REPORT_EMAIL)%"
    tags:
      - { name: monolog.logger, channel: bank_transfer }

  # Price
  App\Price\Controller\:
    resource: "../src/Price/Controller"
    tags: ["controller.service_arguments"]

  # Public transport
  App\PublicTransport\Service\PTDataProvider:
    arguments:
      $params:
        ptProviders: "%env(json:file:resolve:PT_PROVIDERS)%"

  # Rdex
  App\Rdex\Controller\:
    resource: "../src/Rdex/Controller"
    tags: ["controller.service_arguments"]

  App\Rdex\Service\RdexManager:
    arguments:
      $clients: "%env(json:file:resolve:RDEX_CLIENTS)%"
      $operator: "%env(json:file:resolve:RDEX_OPERATOR)%"
      $defaultMarginDuration: "%env(int:CARPOOL_MARGIN_DURATION)%"

  # RelayPoint
  App\RelayPoint\Service\RelayPointMapManager:
    arguments:
      $dataPath: "%env(resolve:DATA_URI)%"

  App\RelayPoint\EntityListener\RelayPointTypeListener:
    arguments:
      $dataUri: "%env(string:DATA_URI)%"
    tags:
      - { name: doctrine.orm.entity_listener, lazy: true } # lazy set to true to avoid doctrine UnitOfWork error on insert
  App\RelayPoint\Repository\RelayPointRepository:
    arguments:
      $collectionExtensions: !tagged api_platform.doctrine.orm.query_extension.collection

  App\RelayPoint\Admin\DataProvider\RelayPointCollectionDataProvider:
    arguments:
      $collectionExtensions: !tagged api_platform.doctrine.orm.query_extension.collection

  # Solidary
  App\Solidary\Controller\:
    resource: "../src/Solidary/Controller"
    tags: ["controller.service_arguments"]

  App\Solidary\Admin\Controller\:
    resource: "../src/Solidary/Admin/Controller"
    tags: ["controller.service_arguments"]

  App\Solidary\EventSubscriber\SolidarySubscriber:
    arguments:
      $isOperatorNotificationAllowed: "%env(bool:resolve:SOLIDARY_ON_DEMAND_CREATE_NOTIFY_MANAGER)%"

  App\Solidary\Service\SolidaryMatcher:
    arguments:
      $params:
        solidaryMMinRangeTime: "%env(string:SOLIDARY_M_MIN_RANGE_TIME)%"
        solidaryMMaxRangeTime: "%env(string:SOLIDARY_M_MAX_RANGE_TIME)%"
        solidaryAMinRangeTime: "%env(string:SOLIDARY_A_MIN_RANGE_TIME)%"
        solidaryAMaxRangeTime: "%env(string:SOLIDARY_A_MAX_RANGE_TIME)%"
        solidaryEMinRangeTime: "%env(string:SOLIDARY_E_MIN_RANGE_TIME)%"
        solidaryEMaxRangeTime: "%env(string:SOLIDARY_E_MAX_RANGE_TIME)%"

  App\Solidary\Service\SolidaryContactManager:
    arguments:
      $notificationsEnabled: "%env(bool:resolve:NOTIFICATION_ENABLED)%"

  App\Solidary\Service\SolidaryUserManager:
    arguments:
      $params:
        chat: "%env(int:CARPOOL_DEFAULT_CHAT)%"
        music: "%env(int:CARPOOL_DEFAULT_MUSIC)%"
        smoke: "%env(bool:CARPOOL_DEFAULT_SMOKE)%"

  'App\Solidary\Admin\DataProvider\SolidaryCollectionDataProvider':
    arguments:
      $collectionExtensions: !tagged api_platform.doctrine.orm.query_extension.collection

  'App\Solidary\Admin\DataProvider\SolidaryBeneficiaryCollectionDataProvider':
    arguments:
      $collectionExtensions: !tagged api_platform.doctrine.orm.query_extension.collection

  'App\Solidary\Admin\DataProvider\SolidaryVolunteerCollectionDataProvider':
    arguments:
      $collectionExtensions: !tagged api_platform.doctrine.orm.query_extension.collection

  App\Solidary\Admin\Service\SolidaryManager:
    tags:
      - { name: monolog.logger, channel: solidary }

  App\Solidary\Admin\Service\SolidaryBeneficiaryManager:
    arguments:
      $fileFolder: "%env(string:SOLIDARY_FILE_FOLDER)%"

  App\Solidary\Admin\Service\SolidaryVolunteerManager:
    arguments:
      $fileFolder: "%env(string:SOLIDARY_FILE_FOLDER)%"

  # User
  App\User\Admin\Service\UserManager:
    arguments:
      $chat: "%env(int:CARPOOL_DEFAULT_CHAT)%"
      $music: "%env(int:CARPOOL_DEFAULT_MUSIC)%"
      $smoke: "%env(bool:CARPOOL_DEFAULT_SMOKE)%"
      $rzpUri: "%env(string:RZP_API_URI)%"
      $rzpLogin: "%env(string:RZP_API_LOGIN)%"
      $rzpPassword: "%env(string:RZP_API_PASSWORD)%"
      $userDelegateEmailBase: "%env(string:USER_DELEGATE_EMAIL_BASE)%"

  App\User\Admin\Service\KibanaLoginManager:
    arguments:
      $loginsAdmin: "%env(json:KIBANA_LOGINS_ADMIN)%"
      $loginsCommunityManager: "%env(json:KIBANA_LOGINS_COMMUNITY_MANAGER)%"
      $loginsSolidaryOperator: "%env(json:KIBANA_LOGINS_SOLIDARY_OPERATOR)%"

  App\User\Controller\:
    resource: "../src/User/Controller"
    tags: ["controller.service_arguments"]

  'App\User\DataProvider\UserSearchCollectionDataProvider':
    arguments:
      $collectionExtensions: !tagged api_platform.doctrine.orm.query_extension.collection

  'App\User\Admin\DataProvider\UserCampaignAssociateCollectionDataProvider':
    arguments:
      $collectionExtensions: !tagged api_platform.doctrine.orm.query_extension.collection

  'App\User\Admin\DataProvider\UserCampaignSendCollectionDataProvider':
    arguments:
      $collectionExtensions: !tagged api_platform.doctrine.orm.query_extension.collection

  'App\User\Filter\HomeAddressTerritoryFilter':
    # Uncomment only if autoconfiguration isn't enabled
    #tags: [ 'api_platform.filter' ]

  App\User\Service\UserAutoDeleter:
    arguments:
      $active: "%env(bool:USER_AUTO_DELETE_AFTER_INACTIVITY)%"
      $period: "%env(int:USER_AUTO_DELETE_PERIOD)%"
    tags:
      - { name: monolog.logger, channel: user_auto_delete }

  App\User\Service\IdentityProofManager:
    arguments:
      $uploadPath: "%kernel.project_dir%/public/upload/users/proofs/"
      $urlPath: "%env(string:DATA_URI)%users/proofs/"

  App\User\Service\UserManager:
    arguments:
      $chat: "%env(int:CARPOOL_DEFAULT_CHAT)%"
      $music: "%env(int:CARPOOL_DEFAULT_MUSIC)%"
      $smoke: "%env(bool:CARPOOL_DEFAULT_SMOKE)%"
      $fakeFirstMail: "%env(string:FAKE_FIRST_MAIL)%"
      $fakeFirstToken: "%env(string:FAKE_FIRST_TOKEN)%"
      $domains: "%env(json:file:resolve:REGISTER_DOMAIN)%"
      $profile:
        maxMessagesForAnswerRate: "%env(int:USER_MAX_MESSAGES_FOR_ANSWER_RATE)%"
        experiencedTag: "%env(bool:USER_EXPERIENCED_TAG)%"
        experiencedTagMinCarpools: "%env(int:USER_EXPERIENCED_TAG_MIN_CARPOOLS)%"
        experiencedTagMinAnswerPct: "%env(int:USER_EXPERIENCED_TAG_MIN_ANSWER_PCT)%"
        experiencedTagMinAnswerPctDefault: "%env(int:USER_EXPERIENCED_TAG_MIN_ANSWER_PCT_DEFAULT)%"
        userReview: "%env(bool:USER_REVIEW)%"
      $passwordTokenValidity: "%env(int:PASSWORD_TOKEN_VALIDITY)%"
      $paymentActive: "%env(string:PAYMENT_ACTIVE)%"
      $userMinAge: "%env(int:USER_MIN_AGE)%"

  App\User\Interoperability\Service\UserManager:
    arguments:
      $notificationSsoRegistration: "%env(bool:NOTIFICATION_SSO_REGISTRATION)%"

  App\User\Controller\EECSubscription:
    tags:
      - controller.service_arguments
    arguments:
      $ceeSubscriptionProvider: "%env(string:EEC_INCENTIVE_PROVIDER)%"

  App\User\Service\ReviewManager:
    arguments:
      $userReview: "%env(bool:USER_REVIEW)%"

  App\User\Service\SsoManager:
    arguments:
      $ssoServicesActive: "%env(bool:SSO_SERVICES_ACTIVE)%"
      $ssoServices: "%env(json:file:resolve:SSO_SERVICES)%"
      $ssoUseButtonIcon: "%env(bool:SSO_USE_BUTTON_ICON)%"

  App\ExternalJourney\Admin\DataProvider\ExternalJourneyCollectionDataProvider:
    arguments:
      $params:
        avatarSizes: "%env(string:AVATAR_SIZES)%"
        avatarDefaultFolder: "%env(string:AVATAR_DEFAULT_FOLDER)%"

  App\ExternalJourney\Admin\Service\ExternalJourneyManager:
    arguments:
      $operator: "%env(json:file:resolve:RDEX_OPERATOR)%"
      $clients: "%env(json:file:resolve:RDEX_CLIENTS)%"
      $providers: "%env(json:file:resolve:RDEX_PROVIDERS)%"

  App\ExternalJourney\DataProvider\ExternalJourneyCollectionDataProvider:
    arguments:
      $params:
        avatarSizes: "%env(string:AVATAR_SIZES)%"
        avatarDefaultFolder: "%env(string:AVATAR_DEFAULT_FOLDER)%"

  App\User\Admin\DataProvider\UserCollectionDataProvider:
    arguments:
      $collectionExtensions: !tagged api_platform.doctrine.orm.query_extension.collection

  # Utility
  App\Utility\Service\VersionManager:
    arguments:
      $repositoryFile: "%env(string:MOBILE_JSON_REPOSITORY)%"
      $appId: "%env(string:MOBILE_APP_ID)%"

  App\Validator\Phone\PhoneValidator:
    arguments:
      $phoneValidationRegions: "%env(json:USER_PHONE_VALIDATION_REGIONS)%"<|MERGE_RESOLUTION|>--- conflicted
+++ resolved
@@ -751,18 +751,17 @@
   # INCENTIVE
   App\Incentive\Command\JourneysVerificationCommand:
     tags:
-<<<<<<< HEAD
       - {
           name: "console.command",
           command: "app:incentive:journeys-verification",
         }
-=======
-      - { name: "console.command", command: "app:incentive:journeys-verification" }
-  
+
   App\Incentive\Command\RestartUserJourneysCommand:
     tags:
-      - { name: "console.command", command: "app:incentive:restart-user-journeys" }
->>>>>>> 6e0dd197
+      - {
+          name: "console.command",
+          command: "app:incentive:restart-user-journeys",
+        }
 
   App\Incentive\Repository\LongDistanceJourneyRepository:
     arguments:
