# This file is the entry point to configure your own services.
# Files in the packages/ subdirectory configure your dependencies.

# Put parameters here that don't need to change on each machine where the app is deployed
# https://symfony.com/doc/current/best_practices/configuration.html#application-related-configuration
parameters:
  locale: "fr"

imports:
  - { resource: images.yaml }
  - { resource: mass.yaml }

services:
    # default configuration for services in *this* file
    _defaults:
        autowire: true      # Automatically injects dependencies in your services.
        autoconfigure: true # Automatically registers your services as commands, event subscribers, etc.
        public: false       # Allows optimizing the container by removing unused services; this also means
                            # fetching services directly from the container via $container->get() won't work.
                            # The best practice is to be explicit about your dependencies anyway.

    # cache
    app.simple_cache:
        class: Symfony\Component\Cache\Simple\Psr6Cache
        arguments: ['@app.cache.mobicoop']

    # makes classes in src/ available to be used as services
    # this creates a service per class whose id is the fully-qualified class name
    App\:
        resource: '../src/*'
        exclude: '../src/{DependencyInjection,Entity,Migrations,Tests,Kernel.php}'

    # controllers are imported separately to make sure services can be injected
    # as action arguments even if you don't extend any base controller class
    App\Controller\:
        resource: '../src/Controller'
        tags: ['controller.service_arguments']


    # EVENT LISTENERS

    'App\EventListener\DeserializeListener':
        tags:
            - { name: 'kernel.event_listener', event: 'kernel.request', method: 'onKernelRequest', priority: 2 }
        # Autoconfiguration must be disabled to set a custom priority
        autoconfigure: false
        decorates: 'api_platform.listener.request.deserialize'
        arguments:
            $decorated: '@App\EventListener\DeserializeListener.inner'

    # JWT Event Listener
    mobicoop.event.jwt_created_listener:
        class: App\Security\EventListener\JWTCreatedListener
        tags:
            - { name: kernel.event_listener, event: lexik_jwt_authentication.on_jwt_created, method: onJWTCreated }
    
    # Direction Load Listener
    mobicoop.direction.direction_load_listener:
        class: App\Geography\EventListener\DirectionLoadListener
        arguments: ['@App\Geography\Service\GeoTools'] # GeoTools injected to compute CO2
        tags:
            - { name: doctrine.event_listener, event: postLoad }

    # Address Load Listener
    mobicoop.address.address_load_listener:
        class: App\Geography\EventListener\AddressLoadListener
        arguments: ['@App\Geography\Service\GeoTools'] # GeoTools injected for displayLabel
        tags:
            - { name: doctrine.event_listener, event: postLoad }

    # Community User Load Listener
    mobicoop.community_user.community_user_load_listener:
        class: App\Community\EventListener\CommunityUserLoadListener
        arguments: ['@request_stack']
        tags:
            - { name: doctrine.event_listener, event: postLoad }

    # Community Load Listener
    mobicoop.community.community_load_listener:
        class: App\Community\EventListener\CommunityLoadListener
        arguments: ['@request_stack']
        tags:
            - { name: doctrine.event_listener, event: postLoad }
    
    # User Load Listener
    mobicoop.user.user_load_listener:
        class: App\User\EventListener\UserLoadListener
        arguments:
            $params:
                avatarSizes: '%env(string:AVATAR_SIZES)%'
                avatarDefaultFolder: '%env(string:AVATAR_DEFAULT_FOLDER)%'
        tags:
            - { name: doctrine.event_listener, event: postLoad }
            
    # CONTROLLERS AND SERVICES

    # Article
    App\Article\Controller\:
        resource: '../src/Article/Controller'
        tags: ['controller.service_arguments']

    # Auth
    App\Auth\Controller\:
        resource: '../src/Auth/Controller'
        tags: ['controller.service_arguments']

    App\Auth\Service\AuthManager:
        arguments:
            $modules: '%env(json:file:resolve:MODULES_AUTHORIZED)%'

    # Carpool
    App\Carpool\Controller\:
        resource: '../src/Carpool/Controller'
        tags: ['controller.service_arguments']

    'App\Carpool\Filter\LocalityFilter':
        # Uncomment only if autoconfiguration isn't enabled
        #tags: [ 'api_platform.filter' ]

    App\Carpool\Service\AskManager:
        arguments:
            $paymentActive: '%env(bool:PAYMENT_ACTIVE)%'
        tags:
            - { name: monolog.logger, channel: carpool }

    App\Carpool\Service\AdManager:
        arguments:
            $params:
                defaultMarginDuration: '%env(int:CARPOOL_MARGIN_DURATION)%'
                defaultSeatsDriver: '%env(int:CARPOOL_DEFAULT_SEATS_DRIVER)%'
                defaultSeatsPassenger: '%env(int:CARPOOL_DEFAULT_SEATS_PASSENGER)%'
                carpoolProofDistance: '%env(int:CARPOOL_PROOF_DISTANCE)%'
                proofType: '%env(string:CARPOOL_PROOF_DYNAMIC_TYPE)%'
                paymentActive: '%env(bool:PAYMENT_ACTIVE)%'
        tags:
            - { name: monolog.logger, channel: carpool }

    App\Carpool\Service\ProofManager:
        arguments:
            $prefix: '%env(string:CARPOOL_PROOF_PREFIX)%'
            $provider: '%env(string:CARPOOL_PROOF_PROVIDER)%'
            $uri: '%env(string:CARPOOL_PROOF_URI)%'
            $token: '%env(string:CARPOOL_PROOF_TOKEN)%'
            $proofType: '%env(string:CARPOOL_PROOF_CLASSIC_TYPE)%'
            $duration: '%env(int:CARPOOL_PROOF_RANGE_DURATION)%'
        tags:
            - { name: monolog.logger, channel: carpool_proof }

    App\Carpool\Service\DynamicManager:
        arguments:
            $params:
                defaultSeatsDriver: '%env(int:CARPOOL_DEFAULT_SEATS_DRIVER)%'
                defaultSeatsPassenger: '%env(int:CARPOOL_DEFAULT_SEATS_PASSENGER)%'
                dynamicProofDistance: '%env(int:DYNAMIC_CARPOOL_PROOF_DISTANCE)%'
                dynamicReachedDistance: '%env(int:DYNAMIC_CARPOOL_REACHED_DISTANCE)%'
                dynamicDestinationDistance: '%env(int:DYNAMIC_CARPOOL_DESTINATION_DISTANCE)%'
                dynamicMaxSpeed: '%env(int:DYNAMIC_CARPOOL_MAX_SPEED)%'
                dynamicEnableMaxSpeed: '%env(bool:DYNAMIC_CARPOOL_ENABLE_MAX_SPEED)%'
                proofType: '%env(string:CARPOOL_PROOF_DYNAMIC_TYPE)%'
        tags:
            - { name: monolog.logger, channel: carpool_dynamic }

    App\Carpool\Service\ProposalManager:
        arguments:
            $params:
                defaultRole: '%env(int:CARPOOL_ROLE)%'
                defaultType: '%env(int:CARPOOL_TYPE)%'
                defaultUseTime: '%env(bool:CARPOOL_USE_TIME)%'
                defaultStrictDate: '%env(bool:CARPOOL_STRICT_DATE)%'
                defaultStrictPunctual: '%env(bool:CARPOOL_STRICT_PUNCTUAL)%'
                defaultStrictRegular: '%env(bool:CARPOOL_STRICT_REGULAR)%'
                defaultMarginDuration: '%env(int:CARPOOL_MARGIN_DURATION)%'
                defaultRegularLifeTime: '%env(int:CARPOOL_REGULAR_LIFETIME)%'
                defaultAnyRouteAsPassenger: '%env(bool:CARPOOL_ANY_ROUTE_PASSENGER)%'
                defaultPriceKm: '%env(float:CARPOOL_PRICE)%'
        tags:
            - { name: monolog.logger, channel: carpool }
    
    App\Carpool\Service\ProposalMatcher:
        arguments:
            $params:
                dynamicMaxPendingTime: '%env(int:DYNAMIC_CARPOOL_MAX_PENDING_TIME)%'
                importChunkSize: '%env(int:IMPORT_PROPOSALS_CHUNK_SIZE)%'
                importBatchMatchSize: '%env(int:IMPORT_PROPOSALS_BATCH_MATCH_SIZE)%'
        tags:
            - { name: monolog.logger, channel: carpool }

    # Communication
    App\Communication\Controller\:
        resource: '../src/Communication/Controller'
        arguments:
                $params:
                    smsUsername: '%env(string:SMS_USERNAME)%'
                    smsPassword: '%env(string:SMS_PASSWORD)%'
                    smsSender: '%env(string:SMS_SENDER)%'
        tags: ['controller.service_arguments']

    App\Communication\Service\NotificationManager:
        arguments:
            $emailTemplatePath: '%env(resolve:NOTIFICATION_TEMPLATE_EMAIL_PATH)%'
            $emailTitleTemplatePath: '%env(resolve:COMMUNICATION_TEMPLATE_EMAIL_PATH)%%env(resolve:NOTIFICATION_TITLE_TEMPLATE_EMAIL_PATH)%'
            $pushTemplatePath: '%env(resolve:NOTIFICATION_TEMPLATE_PUSH_PATH)%'
            $pushTitleTemplatePath: '%env(resolve:COMMUNICATION_TEMPLATE_PUSH_PATH)%%env(resolve:NOTIFICATION_TITLE_TEMPLATE_PUSH_PATH)%'
            $smsTemplatePath: '%env(resolve:NOTIFICATION_TEMPLATE_SMS_PATH)%'
            $enabled: '%env(bool:resolve:NOTIFICATION_ENABLED)%'
        tags:
            - { name: monolog.logger, channel: notification }

    App\Communication\Service\EmailManager:
        arguments:
            $emailSender: '%env(resolve:MAILER_SENDER)%'
            $emailSenderName: '%env(resolve:MAILER_SENDER_NAME)%'
            $emailReplyTo: '%env(resolve:MAILER_REPLYTO)%'
            $emailReplyToName: '%env(resolve:MAILER_REPLYTO_NAME)%'
            $templatePath: '%env(resolve:COMMUNICATION_TEMPLATE_EMAIL_PATH)%'
            $emailAdditionalHeaders: '%env(resolve:MAILER_ADDITIONAL_HEADERS)%'
            $emailSupport: '%env(resolve:MAILER_SUPPORT)%'
        tags:
            - { name: monolog.logger, channel: communication }

    App\Communication\Service\InternalMessageManager:
        tags:
            - { name: monolog.logger, channel: communication }

    App\Communication\Service\PushManager:
        arguments:
            $templatePath: '%env(resolve:COMMUNICATION_TEMPLATE_PUSH_PATH)%'
            $pushProvider: '%env(resolve:PUSH_PROVIDER)%'
            $apiToken: '%env(resolve:PUSH_API_TOKEN)%'
            $senderId: '%env(resolve:PUSH_SENDER_ID)%'
        tags:
            - { name: monolog.logger, channel: communication }

    App\Communication\Service\SmsManager:
        arguments:
            $templatePath: '%env(resolve:COMMUNICATION_TEMPLATE_SMS_PATH)%'
            $smsProvider: '%env(resolve:SMS_PROVIDER)%'
            $username: '%env(resolve:SMS_USERNAME)%'
            $password: '%env(resolve:SMS_PASSWORD)%'
            $sender: '%env(resolve:SMS_SENDER)%'
        tags:
            - { name: monolog.logger, channel: communication }
    
    App\Communication\EntityListener\RecipientListener:
        tags:
            - { name: doctrine.orm.entity_listener, lazy: true }    # lazy set to true to avoid doctrine UnitOfWork error on insert

    App\Communication\EventSubscriber\ContactSubscriber:
        arguments:
            $emailTemplatePath: '%env(resolve:NOTIFICATION_TEMPLATE_EMAIL_PATH)%'
            $contactEmailAddress: '%env(resolve:MAILER_CONTACT)%'
            $contactEmailObject: '%env(resolve:MAILER_CONTACT_OBJECT)%'
            $supportEmailAddress: '%env(resolve:MAILER_SUPPORT)%'
            $supportEmailObject: '%env(resolve:MAILER_SUPPORT_OBJECT)%'

    # Community
    App\Community\Controller\:
        resource: '../src/Community/Controller'
        tags: ['controller.service_arguments']

    App\Community\Service\CommunityManager:
        arguments:
            $securityPath: '%env(resolve:COMMUNITY_SECURITY_PATH)%'
        tags:
            - { name: monolog.logger, channel: community }

    # Event
    App\Event\Controller\:
        resource: '../src/Event/Controller'
        tags: ['controller.service_arguments']

    App\Event\Controller\ReportAction:
        arguments:
            $supportEmail: '%env(resolve:MAILER_SUPPORT)%'
            $senderEmail: '%env(resolve:MAILER_SENDER)%'
            $emailTemplatePath: '%env(resolve:NOTIFICATION_TEMPLATE_EMAIL_PATH)%'
        tags: ['controller.service_arguments']

    # External Journey
    App\ExternalJourney\Service\ExternalJourneyManager:
        arguments:
            $operator: '%env(json:file:resolve:RDEX_OPERATOR)%'
            $clients: '%env(json:file:resolve:RDEX_CLIENTS)%'
            $providers: '%env(json:file:resolve:RDEX_PROVIDERS)%'

    # Geocoder; alias to allow this type to be autowired
    Geocoder\Plugin\PluginProvider: '@bazinga_geocoder.provider.chain'

    # Georouter, add prioritization
    Georouter.query_data_plugin:
        class: Geocoder\Plugin\Plugin\QueryDataPlugin
        arguments:
            - '%env(json:SIG_GEOCODER_PRIORITIZE_COORDINATES)%'
    # Geography
    App\Geography\Controller\:
        resource: '../src/Geography/Controller'
        tags: ['controller.service_arguments']

    App\Geography\EventSubscriber\CarpoolSubscriber:
        arguments:
            $directory: '%env(resolve:ASYNC_GEO_TEMP)%'

    App\Geography\Service\AddressManager:
        tags:
            - { name: monolog.logger, channel: geography }

    App\Geography\Service\GeoRouter:
        arguments:
            $uri: '%env(resolve:SIG_GEOROUTER_URI)%'
            $type: '%env(resolve:SIG_GEOROUTER_TYPE)%'
            $batchScriptPath: '%env(resolve:SIG_GEOROUTER_BATCH_SCRIPT_PATH)%'
            $batchScriptArgs: '%env(resolve:SIG_GEOROUTER_BATCH_SCRIPT_ARGS)%'
            $batchTemp: '%env(resolve:SIG_GEOROUTER_BATCH_TEMP)%'
        tags:
            - { name: monolog.logger, channel: georouter }

    App\Geography\Service\GeoTools:
        arguments:
            $params:
                displayCountry: '%env(resolve:DISPLAY_COUNTRY)%'
                displayRegion: '%env(resolve:DISPLAY_REGION)%'
                displaySubRegion: '%env(resolve:DISPLAY_SUBREGION)%'
                displayLocality: '%env(resolve:DISPLAY_LOCALITY)%'
                displayPostalCode: '%env(resolve:DISPLAY_POSTALCODE)%'
                displayStreetAddress: '%env(resolve:DISPLAY_STREETADDRESS)%'
                displayVenue: '%env(resolve:DISPLAY_VENUE)%'
                displayRelayPoint: '%env(resolve:DISPLAY_RELAY_POINT)%'
                displayNamed: '%env(resolve:DISPLAY_NAMED)%'
                displayEvent: '%env(resolve:DISPLAY_EVENT)%'
                displaySeparator: '%env(resolve:DISPLAY_SEPARATOR)%'
    
    App\Geography\Service\GeoSearcher:
        arguments:
            $iconPath: '%env(resolve:GEOCOMPLETE_ICONS_PATH)%'
            $dataPath: '%env(resolve:DATA_URI)%'
            $defaultSigResultNumber: '%env(resolve:GEOCOMPLETE_SIG_DEFAULT_RESULTS)%'
            $defaultNamedResultNumber: '%env(resolve:GEOCOMPLETE_NAMED_DEFAULT_RESULTS)%'
            $defaultRelayPointResultNumber: '%env(resolve:GEOCOMPLETE_RELAY_POINTS_DEFAULT_RESULTS)%'
            $defaultEventResultNumber: '%env(resolve:GEOCOMPLETE_EVENTS_DEFAULT_RESULTS)%'
            $geoDataFixes: '%env(json:file:resolve:SIG_GEOCODER_FIXER_DATA)%'
            $distanceOrder: '%env(bool:SIG_GEOCODER_PRIORITIZE_ORDER)%'

    App\Geography\Service\TerritoryManager:
        tags:
            - { name: monolog.logger, channel: geography }

    # Image
    App\Image\Controller\:
        resource: '../src/Image/Controller'
        tags: ['controller.service_arguments']

    App\Image\EntityListener\ImageListener:
        arguments: ['@App\Image\Service\ImageManager']
        tags:
            - { name: doctrine.orm.entity_listener, lazy: true }    # lazy set to true to avoid doctrine UnitOfWork error on insert

    App\Image\EntityListener\IconListener:
        arguments:
            $types: '%images%'
            $dataUri: '%env(string:DATA_URI)%'
        tags:
            - { name: doctrine.orm.entity_listener, lazy: true }    # lazy set to true to avoid doctrine UnitOfWork error on insert

    App\Image\Service\ImageManager:
        arguments:
            $types: '%images%'
            $dataUri: '%env(string:DATA_URI)%'

    # RelayPoint
    App\RelayPoint\EntityListener\RelayPointTypeListener:
        arguments:
            $dataUri: '%env(string:DATA_URI)%'
        tags:
            - { name: doctrine.orm.entity_listener, lazy: true }    # lazy set to true to avoid doctrine UnitOfWork error on insert
    App\RelayPoint\Repository\RelayPointRepository:
        arguments:
            $collectionExtensions: !tagged api_platform.doctrine.orm.query_extension.collection
            
    # Import
    App\Import\Controller\:
        resource: '../src/Import/Controller'
        tags: ['controller.service_arguments']

    App\Import\Service\ImportManager:
        arguments:
            $timeLimit: '%env(int:IMPORT_TIME_LIMIT)%'
            $memoryLimit: '%env(int:IMPORT_MEMORY_LIMIT)%'
            $sqlLog: '%env(bool:IMPORT_SQL_LOG)%'
            $directionsBatch: '%env(int:IMPORT_USERS_DIRECTIONS_BATCH_SIZE)%'
    
    # Mass Communication
    App\MassCommunication\Controller\:
        resource: '../src/MassCommunication/Controller'
        tags: ['controller.service_arguments']

    App\MassCommunication\Service\CampaignManager:
        arguments:
            $mailerProvider: '%env(resolve:MASS_MAILER_PROVIDER)%'
            $mailerApiUrl: '%env(resolve:MASS_MAILER_API_URL)%'
            $smsProvider: '%env(resolve:MASS_SMS_PROVIDER)%'
            $mailerApiKey: '%env(resolve:MASS_MAILER_API_KEY)%'
            $mailTemplate: '%env(resolve:MASS_MAILER_BASE_TEMPLATE)%'

    # Match
    App\Match\Controller\:
        resource: '../src/Match/Controller'
        tags: ['controller.service_arguments']

    App\Match\Service\GeoMatcher:
        tags:
            - { name: monolog.logger, channel: geomatcher }

    App\Match\Service\MassImportManager:
        arguments:
            $params: '%mass%'
        tags:
            - { name: monolog.logger, channel: mass }

    App\Match\Service\MassMigrateManager:
        arguments:
            $params:
                chat: '%env(int:CARPOOL_DEFAULT_CHAT)%'
                music: '%env(int:CARPOOL_DEFAULT_MUSIC)%'
                smoke: '%env(bool:CARPOOL_DEFAULT_SMOKE)%'
        tags:
            - { name: monolog.logger, channel: mass }

    App\Match\Service\MassComputeManager:
        arguments:
            $roundTripCompute: '%env(bool:MOBIMATCH_ROUNDTRIP_COMPUTE)%'

        tags:
            - { name: monolog.logger, channel: mass }
    App\Match\Service\MassPublicTransportPotentialManager:
        arguments:
            $params:
                ptProvider: '%env(string:MOBIMATCH_PT_PROVIDER)%'
                ptAlgorithm: '%env(string:MOBIMATCH_PT_ALGORITHM)%'
                ptMaxConnections: '%env(int:MOBIMATCH_PT_MAXIMAL_CONNECTIONS)%'
                ptMaxDistanceWalkFromHome: '%env(int:MOBIMATCH_PT_MAXIMUM_DISTANCE_WALK_FROM_HOME)%'
                ptMaxDistanceWalkFromWork: '%env(int:MOBIMATCH_PT_MAXIMUM_DISTANCE_WALK_FROM_WORK)%'
                ptMaxNbCarDuration: '%env(int:MOBIMATCH_PT_MAXIMUM_NB_CAR_DURATION)%'
                roundTripCompute: '%env(bool:MOBIMATCH_ROUNDTRIP_COMPUTE)%'
        tags:
            - { name: monolog.logger, channel: mass }

    #Payment
    App\Payment\Controller\:
        resource: '../src/Payment/Controller'
        tags: ['controller.service_arguments']

    App\Payment\Service\PaymentDataProvider:
        arguments:
            $paymentActive: '%env(bool:PAYMENT_ACTIVE)%'
            $paymentProvider: '%env(string:PAYMENT_PROVIDER)%'
            $clientId: '%env(string:PAYMENT_CLIENTID)%'
            $apikey: '%env(string:PAYMENT_APIKEY)%'
            $sandBoxMode: '%env(bool:PAYMENT_SANDBOX_MODE)%'
            $defaultCurrency: '%env(string:PAYMENT_DEFAULT_CURRENCY)%'
            $platformName: '%env(string:PAYMENT_PLATFORM_NAME)%'
            $validationDocsPath: '%env(resolve:PAYMENT_VALIDATION_DOCS_PATH)%'

    App\Payment\Service\PaymentManager:
        arguments:
            $paymentActive: '%env(bool:PAYMENT_ACTIVE)%'
            $paymentProviderService: '%env(string:PAYMENT_PROVIDER)%'
            $securityToken: '%env(string:PAYMENT_SECURITY_TOKEN)%'
<<<<<<< HEAD
            $validationDocsPath: '%env(resolve:PAYMENT_VALIDATION_DOCS_PATH)%'
            $validationDocsAuthorizedExtensions: '%env(json:VALIDATION_DOC_AUTHORIZED_EXTENTIONS)%'
=======
            $exportPath: '%env(resolve:PAYMENT_EXPORT_PATH)%'
>>>>>>> 6ba9c274

    # Price
    App\Price\Controller\:
        resource: '../src/Price/Controller'
        tags: ['controller.service_arguments']

    # Public transport
    App\PublicTransport\Service\PTDataProvider:
        arguments:
            $params:
                ptProviders: '%env(json:file:resolve:PT_PROVIDERS)%'

    # Rdex
    App\Rdex\Controller\:
        resource: '../src/Rdex/Controller'
        tags: ['controller.service_arguments']

    App\Rdex\Service\RdexManager:
        arguments:
            $clients: '%env(json:file:resolve:RDEX_CLIENTS)%'
            $operator: '%env(json:file:resolve:RDEX_OPERATOR)%'
    
    # User
    App\User\Controller\:
        resource: '../src/User/Controller'
        tags: ['controller.service_arguments']

    'App\User\DataProvider\UserSearchCollectionDataProvider':
        arguments:
            $collectionExtensions: !tagged api_platform.doctrine.orm.query_extension.collection

    'App\User\Filter\HomeAddressTerritoryFilter':
        # Uncomment only if autoconfiguration isn't enabled
        #tags: [ 'api_platform.filter' ]

    App\User\Service\UserManager:
        arguments:
            $chat: '%env(int:CARPOOL_DEFAULT_CHAT)%'
            $music: '%env(int:CARPOOL_DEFAULT_MUSIC)%'
            $smoke: '%env(bool:CARPOOL_DEFAULT_SMOKE)%'
            $fakeFirstMail: '%env(string:FAKE_FIRST_MAIL)%'
            $fakeFirstToken: '%env(string:FAKE_FIRST_TOKEN)%'
            $domains: "%env(json:file:resolve:REGISTER_DOMAIN)%"
    
    App\ExternalJourney\DataProvider\ExternalJourneyCollectionDataProvider:
        arguments:
            $params:
                avatarSizes: '%env(string:AVATAR_SIZES)%'
                avatarDefaultFolder: '%env(string:AVATAR_DEFAULT_FOLDER)%'

    # Solidary
    App\Solidary\Controller\:
        resource: '../src/Solidary/Controller'
        tags: ['controller.service_arguments']

    App\Solidary\Service\SolidaryMatcher:
        arguments:
            $params:
                solidaryMMinRangeTime: '%env(string:SOLIDARY_M_MIN_RANGE_TIME)%'
                solidaryMMaxRangeTime: '%env(string:SOLIDARY_M_MAX_RANGE_TIME)%'
                solidaryAMinRangeTime: '%env(string:SOLIDARY_A_MIN_RANGE_TIME)%'
                solidaryAMaxRangeTime: '%env(string:SOLIDARY_A_MAX_RANGE_TIME)%'
                solidaryEMinRangeTime: '%env(string:SOLIDARY_E_MIN_RANGE_TIME)%'
                solidaryEMaxRangeTime: '%env(string:SOLIDARY_E_MAX_RANGE_TIME)%'

    App\Solidary\Service\SolidaryContactManager:
        arguments:
            $notificationsEnabled: '%env(bool:resolve:NOTIFICATION_ENABLED)%'

    App\Solidary\Service\SolidaryUserManager:
        arguments:
            $params:
                chat: '%env(int:CARPOOL_DEFAULT_CHAT)%'
                music: '%env(int:CARPOOL_DEFAULT_MUSIC)%'
                smoke: '%env(bool:CARPOOL_DEFAULT_SMOKE)%'            

    # Utility
    App\Utility\Service\VersionManager:
        arguments:
            $repositoryFile: '%env(string:MOBILE_JSON_REPOSITORY)%'
            $appId: '%env(string:MOBILE_APP_ID)%'<|MERGE_RESOLUTION|>--- conflicted
+++ resolved
@@ -465,12 +465,9 @@
             $paymentActive: '%env(bool:PAYMENT_ACTIVE)%'
             $paymentProviderService: '%env(string:PAYMENT_PROVIDER)%'
             $securityToken: '%env(string:PAYMENT_SECURITY_TOKEN)%'
-<<<<<<< HEAD
             $validationDocsPath: '%env(resolve:PAYMENT_VALIDATION_DOCS_PATH)%'
             $validationDocsAuthorizedExtensions: '%env(json:VALIDATION_DOC_AUTHORIZED_EXTENTIONS)%'
-=======
             $exportPath: '%env(resolve:PAYMENT_EXPORT_PATH)%'
->>>>>>> 6ba9c274
 
     # Price
     App\Price\Controller\:
