# This file is the entry point to configure your own services.
# Files in the packages/ subdirectory configure your dependencies.

# Put parameters here that don't need to change on each machine where the app is deployed
# https://symfony.com/doc/current/best_practices/configuration.html#application-related-configuration
parameters:
  locale: "fr"

imports:
  - { resource: images.yaml }
  - { resource: mass.yaml }

services:
    # default configuration for services in *this* file
    _defaults:
        autowire: true      # Automatically injects dependencies in your services.
        autoconfigure: true # Automatically registers your services as commands, event subscribers, etc.
        public: false       # Allows optimizing the container by removing unused services; this also means
                            # fetching services directly from the container via $container->get() won't work.
                            # The best practice is to be explicit about your dependencies anyway.

    # cache
    app.simple_cache:
        class: Symfony\Component\Cache\Simple\Psr6Cache
        arguments: ['@app.cache.mobicoop']

    # makes classes in src/ available to be used as services
    # this creates a service per class whose id is the fully-qualified class name
    App\:
        resource: '../src/*'
        exclude: '../src/{DependencyInjection,Entity,Migrations,Tests,Kernel.php}'

    # controllers are imported separately to make sure services can be injected
    # as action arguments even if you don't extend any base controller class
    App\Controller\:
        resource: '../src/Controller'
        tags: ['controller.service_arguments']

    # SERIALIZER
    'App\Serializer\ApiNormalizer':
        arguments:
            $badgeImageUri: '%env(string:GAMIFICATION_BADGE_IMAGE_URI)%'
            $gamificationActive: '%env(bool:GAMIFICATION_ACTIVE)%'
        decorates: 'api_platform.jsonld.normalizer.item'    

    # EVENT LISTENERS

    'App\EventListener\DeserializeListener':
        tags:
            - { name: 'kernel.event_listener', event: 'kernel.request', method: 'onKernelRequest', priority: 2 }
        # Autoconfiguration must be disabled to set a custom priority
        autoconfigure: false
        decorates: 'api_platform.listener.request.deserialize'
        arguments:
            $decorated: '@App\EventListener\DeserializeListener.inner'

    # Authentication success listener (classic login)
    mobicoop.event.authentication_success_listener:
        class: App\Security\LoginAuthenticator
        tags:
            - { name: kernel.event_listener, event: lexik_jwt_authentication.on_authentication_success, method: onAuthenticationSuccessResponse }

    # JWT Event Listener
    mobicoop.event.jwt_created_listener:
        class: App\Security\EventListener\JWTCreatedListener
        tags:
            - { name: kernel.event_listener, event: lexik_jwt_authentication.on_jwt_created, method: onJWTCreated }
    
    # Article Load Listener
    mobicoop.article.article_load_listener:
        class: App\Article\EventListener\ArticleLoadListener
        tags:
            - { name: doctrine.event_listener, event: postLoad }
    mobicoop.article.section_load_listener:
        class: App\Article\EventListener\SectionLoadListener
        tags:
            - { name: doctrine.event_listener, event: postLoad }
    mobicoop.article.paragraph_load_listener:
        class: App\Article\EventListener\ParagraphLoadListener
        tags:
            - { name: doctrine.event_listener, event: postLoad }

    # Direction Load Listener
    mobicoop.direction.direction_load_listener:
        class: App\Geography\EventListener\DirectionLoadListener
        arguments: ['@App\Geography\Service\GeoTools'] # GeoTools injected to compute CO2
        tags:
            - { name: doctrine.event_listener, event: postLoad }

    # Address Load Listener
    mobicoop.address.address_load_listener:
        class: App\Geography\EventListener\AddressLoadListener
        arguments: ['@App\Geography\Service\GeoTools'] # GeoTools injected for displayLabel
        tags:
            - { name: doctrine.event_listener, event: postLoad }

    # Campaign Load Listener
    mobicoop.campaign.campaign_load_listener:
        class: App\MassCommunication\EventListener\CampaignLoadListener
        tags:
            - { name: doctrine.event_listener, event: postLoad }

    # Community User Save Listener
    mobicoop.community_user.community_user_save_listener:
        class: App\Community\EventListener\CommunityUserSaveListener
        arguments: ['@request_stack']
        tags:
            - { name: doctrine.event_listener, event: postPersist }
            - { name: doctrine.event_listener, event: postUpdate }

    # Community Load Listener
    mobicoop.community.community_load_listener:
        class: App\Community\EventListener\CommunityLoadListener
        arguments:
            $avatarDefault: '%env(string:AVATAR_DEFAULT)%'
        tags:
            - { name: doctrine.event_listener, event: postLoad }

    # Event Load Listener
    mobicoop.event.event_load_listener:
        class: App\Event\EventListener\EventLoadListener
        arguments:
            $avatarDefault: '%env(string:AVATAR_DEFAULT)%'
        tags:
            - { name: doctrine.event_listener, event: postLoad }

    # User Load Listener
    mobicoop.user.user_load_listener:
        class: App\User\EventListener\UserLoadListener
        arguments:
            $params:
                avatarSizes: '%env(string:AVATAR_SIZES)%'
                avatarDefaultFolder: '%env(string:AVATAR_DEFAULT_FOLDER)%'
                userReview: '%env(bool:USER_REVIEW)%'
        tags:
            - { name: doctrine.event_listener, event: postLoad }

    mobicoop.geography.territory_event_listener:
        class: App\Geography\EventListener\TerritoryEventListener
        tags:
            - { name: doctrine.event_listener, event: onSchemaAlterTableRemoveColumn }
            - { name: doctrine.event_listener, event: onSchemaAlterTableAddColumn }
            
    # CONTROLLERS AND SERVICES

    # Article
    App\Article\Controller\:
        resource: '../src/Article/Controller'
        tags: ['controller.service_arguments']

    App\Article\Service\ArticleManager:
        arguments:
            $articleFeed: '%env(string:ARTICLE_FEED)%'
            $articleFeedNumber: '%env(int:ARTICLE_FEED_NUMBER)%'
            $articleIframeMaxWidth: '%env(int:ARTICLE_IFRAME_MAX_WIDTH)%'
            $articleIframeMaxHeight: '%env(int:ARTICLE_IFRAME_MAX_HEIGHT)%'
            
    # Auth
    App\Auth\Controller\:
        resource: '../src/Auth/Controller'
        tags: ['controller.service_arguments']

    App\Auth\Service\AuthManager:
        arguments:
            $modules: '%env(json:file:resolve:MODULES_AUTHORIZED)%'

    # Carpool
    App\Carpool\Controller\:
        resource: '../src/Carpool/Controller'
        tags: ['controller.service_arguments']

    'App\Carpool\Filter\LocalityFilter':
        # Uncomment only if autoconfiguration isn't enabled
        #tags: [ 'api_platform.filter' ]

    App\Carpool\Service\AntiFraudManager:
        arguments:
            $params: 
                active: '%env(bool:ANTIFRAUD_ACTIVE)%'
                distanceMinCheck: '%env(int:ANTIFRAUD_DISTANCE_MIN_CHECK)%'
                nbCarpoolsMax: '%env(int:ANTIFRAUD_NB_CARPOOLS_MAX)%'
        tags:
            - { name: monolog.logger, channel: carpool }
            
    App\Carpool\Service\AskManager:
        arguments:
            $paymentActive: '%env(string:PAYMENT_ACTIVE)%'
        tags:
            - { name: monolog.logger, channel: carpool }

    App\Carpool\Service\AdManager:
        arguments:
            $params:
                defaultMarginDuration: '%env(int:CARPOOL_MARGIN_DURATION)%'
                defaultSeatsDriver: '%env(int:CARPOOL_DEFAULT_SEATS_DRIVER)%'
                defaultSeatsPassenger: '%env(int:CARPOOL_DEFAULT_SEATS_PASSENGER)%'
                carpoolProofDistance: '%env(int:CARPOOL_PROOF_DISTANCE)%'
                paymentActive: '%env(string:PAYMENT_ACTIVE)%'
        tags:
            - { name: monolog.logger, channel: carpool }

    App\Carpool\Service\MyAdManager:
        arguments:
            $paymentActive: '%env(string:PAYMENT_ACTIVE)%'

    App\Carpool\Service\ProofManager:
        arguments:
            $prefix: '%env(string:CARPOOL_PROOF_PREFIX)%'
            $provider: '%env(string:CARPOOL_PROOF_PROVIDER)%'
            $uri: '%env(string:CARPOOL_PROOF_URI)%'
            $token: '%env(string:CARPOOL_PROOF_TOKEN)%'
            $duration: '%env(int:CARPOOL_PROOF_RANGE_DURATION)%'
            $minIdentityDistance: '%env(int:CARPOOL_PROOF_MIN_IDENTITY_DISTANCE)%'
        tags:
            - { name: monolog.logger, channel: carpool_proof }

    App\Carpool\Service\DynamicManager:
        arguments:
            $params:
                defaultSeatsDriver: '%env(int:CARPOOL_DEFAULT_SEATS_DRIVER)%'
                defaultSeatsPassenger: '%env(int:CARPOOL_DEFAULT_SEATS_PASSENGER)%'
                dynamicProofDistance: '%env(int:DYNAMIC_CARPOOL_PROOF_DISTANCE)%'
                dynamicReachedDistance: '%env(int:DYNAMIC_CARPOOL_REACHED_DISTANCE)%'
                dynamicDestinationDistance: '%env(int:DYNAMIC_CARPOOL_DESTINATION_DISTANCE)%'
                dynamicMaxSpeed: '%env(int:DYNAMIC_CARPOOL_MAX_SPEED)%'
                dynamicEnableMaxSpeed: '%env(bool:DYNAMIC_CARPOOL_ENABLE_MAX_SPEED)%'
        tags:
            - { name: monolog.logger, channel: carpool_dynamic }

    App\Carpool\Service\ProposalManager:
        arguments:
            $params:
                defaultRole: '%env(int:CARPOOL_ROLE)%'
                defaultType: '%env(int:CARPOOL_TYPE)%'
                defaultUseTime: '%env(bool:CARPOOL_USE_TIME)%'
                defaultStrictDate: '%env(bool:CARPOOL_STRICT_DATE)%'
                defaultStrictPunctual: '%env(bool:CARPOOL_STRICT_PUNCTUAL)%'
                defaultStrictRegular: '%env(bool:CARPOOL_STRICT_REGULAR)%'
                defaultMarginDuration: '%env(int:CARPOOL_MARGIN_DURATION)%'
                defaultRegularLifeTime: '%env(int:CARPOOL_REGULAR_LIFETIME)%'
                defaultAnyRouteAsPassenger: '%env(bool:CARPOOL_ANY_ROUTE_PASSENGER)%'
                defaultPriceKm: '%env(float:CARPOOL_PRICE)%'
                batchTemp: '%env(resolve:SIG_GEOROUTER_BATCH_TEMP)%'
        tags:
            - { name: monolog.logger, channel: carpool }
    
    App\Carpool\Service\ProposalMatcher:
        arguments:
            $params:
                dynamicMaxPendingTime: '%env(int:DYNAMIC_CARPOOL_MAX_PENDING_TIME)%'
                importChunkSize: '%env(int:IMPORT_PROPOSALS_CHUNK_SIZE)%'
                importBatchMatchSize: '%env(int:IMPORT_PROPOSALS_BATCH_MATCH_SIZE)%'
                maxDetourDistancePercent: '%env(int:ALGORITHM_MAX_DETOUR_DISTANCE_PERCENT)%'
                maxDetourDurationPercent: '%env(int:ALGORITHM_MAX_DETOUR_DURATION_PERCENT)%'
                minCommonDistanceCheck: '%env(int:ALGORITHM_MIN_COMMON_DISTANCE_CHECK)%'
                minCommonDistancePercent: '%env(int:ALGORITHM_MIN_COMMON_DISTANCE_PERCENT)%'
        tags:
            - { name: monolog.logger, channel: carpool }
    
    App\Carpool\Repository\ProposalRepository:
        arguments:
            $params:
                bearingRange: '%env(int:ALGORITHM_BEARING_RANGE)%'
                useBearing: '%env(bool:ALGORITHM_USE_BEARING)%'
                useBbox: '%env(bool:ALGORITHM_USE_BBOX)%'
                usePassengerProportion: '%env(bool:ALGORITHM_USE_PASSENGER_PROPORTION)%'
                useDistance: '%env(bool:ALGORITHM_USE_DISTANCE)%'
                passengerProportion: '%env(float:ALGORITHM_PASSENGER_PROPORTION)%'
                maxDistancePunctual: '%env(float:ALGORITHM_MAX_DISTANCE_PUNCTUAL)%'
                maxDistanceRegular: '%env(float:ALGORITHM_MAX_DISTANCE_REGULAR)%'
                distanceRatio: '%env(int:ALGORITHM_DISTANCE_RATIO)%'
        tags:
            - { name: monolog.logger, channel: carpool }

    App\Carpool\Service\CarpoolExportManager:
        arguments:
            $carpoolExportUri: '%env(string:CARPOOL_EXPORT_URI)%'
            $carpoolExportPath: '%env(string:CARPOOL_EXPORT_FILE_PATH)%'
            $carpoolExportPlatformName: '%env(string:CARPOOL_EXPORT_APP_NAME)%'
            $paymentActive: '%env(string:PAYMENT_ACTIVE)%'

    App\Carpool\Service\ResultManager:
        arguments:
            $userReview: '%env(bool:USER_REVIEW)%'
            $carpoolNoticeableDetourDurationPercent: '%env(int:CARPOOL_NOTICEABLE_DETOUR_DURATION_PERCENT)%'
            $carpoolNoticeableDetourDistancePercent: '%env(int:CARPOOL_NOTICEABLE_DETOUR_DISTANCE_PERCENT)%'

    # Communication
    App\Communication\Controller\: 
        resource: '../src/Communication/Controller'
        arguments:
                $params:
                    smsUsername: '%env(string:SMS_USERNAME)%'
                    smsPassword: '%env(string:SMS_PASSWORD)%'
                    smsSender: '%env(string:SMS_SENDER)%'
        tags: ['controller.service_arguments']

    App\Communication\Service\ContactManager: 
        arguments:
                $contactItems: '%env(json:file:resolve:CONTACT_ITEMS)%'

    App\Communication\Service\NotificationManager:
        arguments:
            $emailTemplatePath: '%env(resolve:NOTIFICATION_TEMPLATE_EMAIL_PATH)%'
            $emailTitleTemplatePath: '%env(resolve:COMMUNICATION_TEMPLATE_EMAIL_PATH)%%env(resolve:NOTIFICATION_TITLE_TEMPLATE_EMAIL_PATH)%'
            $pushTemplatePath: '%env(resolve:NOTIFICATION_TEMPLATE_PUSH_PATH)%'
            $pushTitleTemplatePath: '%env(resolve:COMMUNICATION_TEMPLATE_PUSH_PATH)%%env(resolve:NOTIFICATION_TITLE_TEMPLATE_PUSH_PATH)%'
            $smsTemplatePath: '%env(resolve:NOTIFICATION_TEMPLATE_SMS_PATH)%'
            $enabled: '%env(bool:resolve:NOTIFICATION_ENABLED)%'
            $mailsEnabled: '%env(bool:resolve:NOTIFICATION_MAIL_ENABLED)%'
            $smsEnabled: '%env(bool:resolve:NOTIFICATION_SMS_ENABLED)%'
            $pushEnabled: '%env(bool:resolve:NOTIFICATION_PUSH_ENABLED)%'
        tags:
            - { name: monolog.logger, channel: notification }

    App\Communication\Service\EmailManager:
        arguments:
            $emailSender: '%env(resolve:MAILER_SENDER)%'
            $emailSenderName: '%env(resolve:MAILER_SENDER_NAME)%'
            $emailReplyTo: '%env(resolve:MAILER_REPLYTO)%'
            $emailReplyToName: '%env(resolve:MAILER_REPLYTO_NAME)%'
            $templatePath: '%env(resolve:COMMUNICATION_TEMPLATE_EMAIL_PATH)%'
            $emailAdditionalHeaders: '%env(resolve:MAILER_ADDITIONAL_HEADERS)%'
        tags:
            - { name: monolog.logger, channel: communication }

    App\Communication\Service\InternalMessageManager:
        arguments:
            $storeReadDate: '%env(bool:MESSAGES_STORE_READ_DATE)%'
        tags:
            - { name: monolog.logger, channel: communication }

    App\Communication\Service\PushManager:
        arguments:
            $templatePath: '%env(resolve:COMMUNICATION_TEMPLATE_PUSH_PATH)%'
            $pushProvider: '%env(resolve:PUSH_PROVIDER)%'
            $apiToken: '%env(resolve:PUSH_API_TOKEN)%'
            $senderId: '%env(resolve:PUSH_SENDER_ID)%'
        tags:
            - { name: monolog.logger, channel: communication }

    App\Communication\Service\SmsManager:
        arguments:
            $templatePath: '%env(resolve:COMMUNICATION_TEMPLATE_SMS_PATH)%'
            $smsProvider: '%env(resolve:SMS_PROVIDER)%'
            $username: '%env(resolve:SMS_USERNAME)%'
            $password: '%env(resolve:SMS_PASSWORD)%'
            $sender: '%env(resolve:SMS_SENDER)%'
        tags:
            - { name: monolog.logger, channel: communication }
    
    App\Communication\EntityListener\RecipientListener:
        tags:
            - { name: doctrine.orm.entity_listener, lazy: true }    # lazy set to true to avoid doctrine UnitOfWork error on insert

    App\Communication\EventSubscriber\ContactSubscriber:
        arguments:
            $emailTemplatePath: '%env(string:NOTIFICATION_TEMPLATE_EMAIL_PATH)%'
            $platformName: '%env(string:EMAILS_PLATFORM_NAME)%'

    App\Communication\EventSubscriber\UserSubscriber:
        arguments:
            $notificationSsoRegistration: '%env(bool:NOTIFICATION_SSO_REGISTRATION)%'

    App\Communication\Service\ReportManager:
        arguments:
            $emailTemplatePath: '%env(string:NOTIFICATION_TEMPLATE_EMAIL_PATH)%'
            $emailTitleTemplatePath: '%env(string:COMMUNICATION_TEMPLATE_EMAIL_PATH)%%env(string:NOTIFICATION_TITLE_TEMPLATE_EMAIL_PATH)%'
        
    # Community
    App\Community\Controller\:
        resource: '../src/Community/Controller'
        tags: ['controller.service_arguments']

    App\Community\DataProvider\MCommunityCollectionDataProvider:
        arguments:
            $collectionFilters: !tagged api_platform.doctrine.orm.query_extension.collection

    App\Community\Service\CommunityManager:
        arguments:
            $securityPath: '%env(string:COMMUNITY_SECURITY_PATH)%'
        tags:
            - { name: monolog.logger, channel: community }

    App\Community\Repository\CommunityUserRepository:
        arguments:
            $collectionExtensions: !tagged api_platform.doctrine.orm.query_extension.collection
            $communityNbLastUser: '%env(int:COMMUNITY_NB_LAST_USERS)%'

    'App\Community\Admin\DataProvider\CommunityUserCampaignAssociateCollectionDataProvider':
        arguments:
            $collectionExtensions: !tagged api_platform.doctrine.orm.query_extension.collection

    'App\Community\Admin\DataProvider\CommunityUserCampaignSendCollectionDataProvider':
        arguments:
<<<<<<< HEAD
            $collectionExtensions: !tagged api_platform.doctrine.orm.query_extension.collection        
=======
            $collectionExtensions: !tagged api_platform.doctrine.orm.query_extension.collection
        
>>>>>>> 1c48ee56
    
    
    # Consumption feedback
    App\User\DataProvider\ConsumptionFeedbackDataProvider:
        arguments:
            $active: '%env(bool:CONSUMPTION_FEEDBACK_ACTIVE)%'
            $provider: '%env(string:CONSUMPTION_FEEDBACK_PROVIDER)%'
            $appId: '%env(string:CONSUMPTION_FEEDBACK_APP_ID)%'
            $baseUrlAuth: '%env(string:CONSUMPTION_FEEDBACK_AUTH_BASE_URL)%'
            $baseUrl: '%env(string:CONSUMPTION_FEEDBACK_BASE_URL)%'
            $clientId: '%env(string:CONSUMPTION_FEEDBACK_CLIENTID)%'
            $clientSecret: '%env(string:CONSUMPTION_FEEDBACK_CLIENT_SECRET)%'
            $apiKey: '%env(string:CONSUMPTION_FEEDBACK_APIKEY)%'
        tags:
            - { name: monolog.logger, channel: consumptionFeedback }

    # Editorial
    'App\Editorial\Admin\DataProvider\EditorialCollectionDataProvider':
        arguments:
            $collectionExtensions: !tagged api_platform.doctrine.orm.query_extension.collection
    
    App\Editorial\EntityListener\EditorialListener:
        arguments:
            $editorialRepository: '@App\Editorial\Repository\EditorialRepository'
            $dataUri: '%env(string:DATA_URI)%'
        tags:
            - { name: doctrine.orm.entity_listener, event: postPersist, lazy: true } # lazy set to true to avoid doctrine UnitOfWork error on insert
            - { name: doctrine.orm.entity_listener, event: postUpdate, lazy: true }  # lazy set to true to avoid doctrine UnitOfWork error on insert
            - { name: doctrine.orm.entity_listener, event: postLoad, lazy: true }  # lazy set to true to avoid doctrine UnitOfWork error on insert

    # Event
    App\Event\Controller\:
        resource: '../src/Event/Controller'
        tags: ['controller.service_arguments']
    App\Event\DataProvider\EventCollectionDataProvider:
        arguments:
            $collectionFilters: !tagged api_platform.doctrine.orm.query_extension.collection
    App\Event\Service\EventManager:
        arguments:
            $eventProvider: '%env(resolve:EVENT_PROVIDER)%'
            $eventProviderApiKey: '%env(resolve:EVENT_PROVIDER_API_KEY)%'
            $eventProviderProjectId: '%env(resolve:EVENT_PROVIDER_PROJECT_ID)%'
            $eventProviderSelectionId: '%env(resolve:EVENT_PROVIDER_SELECTION_ID)%'
            $eventProviderServerUrl: '%env(string:EVENT_PROVIDER_SERVER_URL)%'
    App\Event\Command\EventImportCommand:
        arguments:
            $eventImportEnabled: '%env(bool:EVENT_IMPORT_ENABLED)%'
    App\Event\Admin\DataProvider\EventCollectionDataProvider:
        arguments:
            $collectionFilters: !tagged api_platform.doctrine.orm.query_extension.collection

    # External Connection
    App\ExternalJourney\Service\ExternalConnectionManager:
        arguments:
            $operator: '%env(json:file:resolve:RDEX_OPERATOR)%'
            $providers: '%env(json:file:resolve:RDEX_PROVIDERS)%'

    # External Journey
    App\ExternalJourney\Service\ExternalJourneyManager:
        arguments:
            $operator: '%env(json:file:resolve:RDEX_OPERATOR)%'
            $clients: '%env(json:file:resolve:RDEX_CLIENTS)%'
            $providers: '%env(json:file:resolve:RDEX_PROVIDERS)%'

    # Fixtures Basic
    App\DataFixtures\BasicFixtures:
        arguments:
            $fixturesEnabled: '%env(bool:FIXTURES_ENABLED)%'
            $fixturesClearBase: '%env(bool:FIXTURES_CLEAR_BASE)%'
            $fixturesBasic: '%env(bool:FIXTURES_BASIC)%'
    
    # Fixtures Solidary
    App\DataFixtures\SolidaryFixtures:
        arguments:
            $fixturesEnabled: '%env(bool:FIXTURES_ENABLED)%'
            $fixturesClearBase: '%env(bool:FIXTURES_CLEAR_BASE)%'
            $fixturesSolidary: '%env(bool:FIXTURES_SOLIDARY)%'

    App\DataFixtures\Service\BasicFixturesManager:
        arguments:
            $fixturesBasic: '%env(bool:FIXTURES_BASIC)%'
    
    App\DataFixtures\Service\SolidaryFixturesManager:
        arguments:
            $fixturesSolidary: '%env(bool:FIXTURES_SOLIDARY)%'

    # Gamification
    mobicoop.gamification.badge_load_listener:
        class: App\Gamification\EventListener\BadgeLoadListener
        tags:
            - { name: doctrine.event_listener, event: postLoad }
    mobicoop.gamification.gamification_action_load_listener:
        class: App\Gamification\EventListener\GamificationActionLoadListener
        tags:
            - { name: doctrine.event_listener, event: postLoad }
    App\Gamification\EventSubscriber\LogSubscriber:
        arguments:
            $gamificationActive: '%env(bool:GAMIFICATION_ACTIVE)%'
    App\Gamification\Service\BadgesBoardManager:
        arguments:
            $badgeImageUri: '%env(string:GAMIFICATION_BADGE_IMAGE_URI)%' 
    App\Gamification\Service\GamificationManager:
        arguments:
            $badgeImageUri: '%env(string:GAMIFICATION_BADGE_IMAGE_URI)%'
    App\Gamification\Service\RetroactivelyRewardService:
        tags:
            - { name: monolog.logger, channel: gamification }                                   
    
    # Geocoder; alias to allow this type to be autowired
    Geocoder\Plugin\PluginProvider: '@bazinga_geocoder.provider.chain'

    # Georouter, add prioritization
    Georouter.query_data_plugin:
        class: Geocoder\Plugin\Plugin\QueryDataPlugin
        arguments:
            - '%env(json:SIG_GEOCODER_PRIORITIZE_COORDINATES)%'
    # Geography
    App\Geography\Controller\:
        resource: '../src/Geography/Controller'
        tags: ['controller.service_arguments']

    App\Geography\EventSubscriber\CarpoolSubscriber:
        arguments:
            $directory: '%env(resolve:ASYNC_GEO_TEMP)%'

    App\Geography\Service\AddressManager:
        tags:
            - { name: monolog.logger, channel: geography }

    App\Geography\Service\GeoRouter:
        arguments:
            $uri: '%env(resolve:SIG_GEOROUTER_URI)%'
            $type: '%env(resolve:SIG_GEOROUTER_TYPE)%'
            $batchScriptPath: '%env(resolve:SIG_GEOROUTER_BATCH_SCRIPT_PATH)%'
            $batchScriptArgs: '%env(resolve:SIG_GEOROUTER_BATCH_SCRIPT_ARGS)%'
            $batchTemp: '%env(resolve:SIG_GEOROUTER_BATCH_TEMP)%'
        tags:
            - { name: monolog.logger, channel: georouter }

    App\Geography\Service\GeoTools:
        arguments:
            $params:
                displayCountry: '%env(resolve:DISPLAY_COUNTRY)%'
                displayRegion: '%env(resolve:DISPLAY_REGION)%'
                displaySubRegion: '%env(resolve:DISPLAY_SUBREGION)%'
                displayLocality: '%env(resolve:DISPLAY_LOCALITY)%'
                displayPostalCode: '%env(resolve:DISPLAY_POSTALCODE)%'
                displayStreetAddress: '%env(resolve:DISPLAY_STREETADDRESS)%'
                displayVenue: '%env(resolve:DISPLAY_VENUE)%'
                displayRelayPoint: '%env(resolve:DISPLAY_RELAY_POINT)%'
                displayNamed: '%env(resolve:DISPLAY_NAMED)%'
                displayEvent: '%env(resolve:DISPLAY_EVENT)%'
                displaySeparator: '%env(resolve:DISPLAY_SEPARATOR)%'
    
    App\Geography\Service\GeoSearcher:
        arguments:
            $iconPath: '%env(resolve:GEOCOMPLETE_ICONS_PATH)%'
            $dataPath: '%env(resolve:DATA_URI)%'
            $defaultSigResultNumber: '%env(resolve:GEOCOMPLETE_SIG_DEFAULT_RESULTS)%'
            $defaultSigReturnedResultNumber: '%env(resolve:GEOCOMPLETE_SIG_RETURNED_RESULTS)%'
            $defaultNamedResultNumber: '%env(resolve:GEOCOMPLETE_NAMED_DEFAULT_RESULTS)%'
            $defaultRelayPointResultNumber: '%env(resolve:GEOCOMPLETE_RELAY_POINTS_DEFAULT_RESULTS)%'
            $defaultEventResultNumber: '%env(resolve:GEOCOMPLETE_EVENTS_DEFAULT_RESULTS)%'
            $geoDataFixes: '%env(json:file:resolve:SIG_GEOCODER_FIXER_DATA)%'
            $distanceOrder: '%env(bool:SIG_GEOCODER_PRIORITIZE_ORDER)%'
            $sigPrioritizeCoordinates: '%env(json:SIG_GEOCODER_PRIORITIZE_COORDINATES)%'
            $sigPrioritizeRegion: '%env(string:SIG_GEOCODER_PRIORITIZE_REGION)%'
            $sigShowVenues: '%env(bool:SIG_GEOCODER_SHOW_VENUES)%'

    App\Geography\Service\TerritoryManager:
        arguments:
            $batchTemp: '%env(resolve:SIG_GEOROUTER_BATCH_TEMP)%'
        tags:
            - { name: monolog.logger, channel: geography }

    # Image
    App\Image\Controller\:
        resource: '../src/Image/Controller'
        tags: ['controller.service_arguments']

    App\Image\Admin\Controller\:
        resource: '../src/Image/Admin/Controller'
        tags: ['controller.service_arguments']

    App\Image\EntityListener\ImageListener:
        arguments: ['@App\Image\Service\ImageManager']
        tags:
            - { name: doctrine.orm.entity_listener, lazy: true }    # lazy set to true to avoid doctrine UnitOfWork error on insert

    App\Image\EntityListener\IconListener:
        arguments:
            $types: '%images%'
            $dataUri: '%env(string:DATA_URI)%'
        tags:
            - { name: doctrine.orm.entity_listener, lazy: true }    # lazy set to true to avoid doctrine UnitOfWork error on insert

    App\Image\Service\ImageManager:
        arguments:
            $types: '%images%'
            $dataUri: '%env(string:DATA_URI)%'
        tags:
            - { name: monolog.logger, channel: maintenance }
    
            
    # Import
    App\Import\Controller\:
        resource: '../src/Import/Controller'
        tags: ['controller.service_arguments']

    App\Import\Service\ImportManager:
        arguments:
            $timeLimit: '%env(int:IMPORT_TIME_LIMIT)%'
            $memoryLimit: '%env(int:IMPORT_MEMORY_LIMIT)%'
            $sqlLog: '%env(bool:IMPORT_SQL_LOG)%'
            $directionsBatch: '%env(int:IMPORT_USERS_DIRECTIONS_BATCH_SIZE)%'
    
    App\Import\Service\FakeManager:
        tags:
            - { name: monolog.logger, channel: faker }

    # Journey
    App\Journey\Service\JourneyManager:
        arguments:
            $popularJourneyMaxNumber: '%env(int:POPULAR_JOURNEY_MAX_NUMBER)%'
            $popularJourneyHomeMaxNumber: '%env(int:POPULAR_JOURNEY_HOME_MAX_NUMBER)%'
            $popularJourneyMinOccurences: '%env(int:POPULAR_JOURNEY_MINIMAL_OCCURENCES)%'
    
    App\Journey\Repository\JourneyRepository:
        arguments:
            $collectionExtensions: !tagged api_platform.doctrine.orm.query_extension.collection

    # Translation
    App\I18n\Service\LanguageManager:
        arguments:
            $defaultLanguage: '%env(int:DEFAULT_LANGUAGE)%'

    # Mass Communication
    App\MassCommunication\Controller\:
        resource: '../src/MassCommunication/Controller'
        tags: ['controller.service_arguments']

    App\MassCommunication\Service\CampaignManager:
        arguments:
            $mailerProvider: '%env(string:MASS_MAILER_PROVIDER)%'
            $mailerApiUrl: '%env(string:MASS_MAILER_API_URL)%'
            $mailerClientName: '%env(string:MASS_MAILER_CLIENT_NAME)%'
            $mailerClientId: '%env(string:MASS_MAILER_CLIENT_ID)%'
            $mailerClientTemplateId: '%env(string:MASS_MAILER_CLIENT_TEMPLATE_ID)%'
            $mailerReplyTo: '%env(string:MASS_MAILER_REPLYTO)%'
            $mailerSenderEmail: '%env(string:MASS_MAILER_SENDER_EMAIL)%'
            $mailerSenderName: '%env(string:MASS_MAILER_SENDER_NAME)%'
            $mailerDomain: '%env(string:MASS_MAILER_DOMAIN)%'
            $mailerIp: '%env(string:MASS_MAILER_IP)%'
            $smsProvider: '%env(string:MASS_SMS_PROVIDER)%'
            $mailerApiKey: '%env(string:MASS_MAILER_API_KEY)%'
            $mailTemplate: '%env(string:MASS_MAILER_BASE_TEMPLATE)%'

    App\MassCommunication\Admin\Service\CampaignManager:
        arguments:
            $mailTemplate: '%env(string:MASS_MAILER_BASE_TEMPLATE)%'
            $mailerProvider: '%env(string:MASS_MAILER_PROVIDER)%'
            $mailerProviderIpRange: '%env(json:MASS_MAILER_PROVIDER_IPRANGE)%'
            $mailerApiKey: '%env(string:MASS_MAILER_API_KEY)%'
            $mailerClientName: '%env(string:MASS_MAILER_CLIENT_NAME)%'
            $mailerClientId: '%env(int:MASS_MAILER_CLIENT_ID)%'
            $mailerClientTemplateId: '%env(string:MASS_MAILER_CLIENT_TEMPLATE_ID)%'
            $mailerReplyTo: '%env(string:MASS_MAILER_REPLYTO)%'
            $mailerSenderEmail: '%env(string:MASS_MAILER_SENDER_EMAIL)%'
            $mailerSenderName: '%env(string:MASS_MAILER_SENDER_NAME)%'
            $mailerDomain: '%env(string:MASS_MAILER_DOMAIN)%'
            $mailerIp: '%env(string:MASS_MAILER_IP)%'
            $smsProvider: '%env(string:MASS_SMS_PROVIDER)%'

    # Match
    App\Match\Controller\:
        resource: '../src/Match/Controller'
        tags: ['controller.service_arguments']

    App\Match\Service\GeoMatcher:
        tags:
            - { name: monolog.logger, channel: geomatcher }

    App\Match\Service\MassComputeManager:
        arguments:
            $roundTripCompute: '%env(bool:MOBIMATCH_ROUNDTRIP_COMPUTE)%'
            $aberrantCoefficient: '%env(int:MOBIMATCH_ABERRANT_COEFFICIENT)%'
            $kilometerPrice: '%env(float:MOBIMATCH_KILOMETER_PRICE)%'
        tags:
            - { name: monolog.logger, channel: mass }

    App\Match\Service\MassImportManager:
        arguments:
            $params: '%mass%'
        tags:
            - { name: monolog.logger, channel: mass }

    App\Match\Service\MassMigrateManager:
        arguments:
            $params:
                chat: '%env(int:CARPOOL_DEFAULT_CHAT)%'
                music: '%env(int:CARPOOL_DEFAULT_MUSIC)%'
                smoke: '%env(bool:CARPOOL_DEFAULT_SMOKE)%'
        tags:
            - { name: monolog.logger, channel: mass }

    App\Match\Service\MassPublicTransportPotentialManager:
        arguments:
            $params:
                ptMaxConnections: '%env(int:MOBIMATCH_PT_MAXIMAL_CONNECTIONS)%'
                ptMaxDistanceWalkFromHome: '%env(int:MOBIMATCH_PT_MAXIMUM_DISTANCE_WALK_FROM_HOME)%'
                ptMaxDistanceWalkFromWork: '%env(int:MOBIMATCH_PT_MAXIMUM_DISTANCE_WALK_FROM_WORK)%'
                ptMaxNbCarDuration: '%env(int:MOBIMATCH_PT_MAXIMUM_NB_CAR_DURATION)%'
                roundTripCompute: '%env(bool:MOBIMATCH_ROUNDTRIP_COMPUTE)%'
        tags:
            - { name: monolog.logger, channel: mass }

    # Payment
    App\Payment\Controller\:
        resource: '../src/Payment/Controller'
        tags: ['controller.service_arguments']

    App\Payment\Service\PaymentDataProvider:
        arguments:
            $paymentActive: '%env(string:PAYMENT_ACTIVE)%'
            $paymentProvider: '%env(string:PAYMENT_PROVIDER)%'
            $clientId: '%env(string:PAYMENT_CLIENTID)%'
            $apikey: '%env(string:PAYMENT_APIKEY)%'
            $sandBoxMode: '%env(bool:PAYMENT_SANDBOX_MODE)%'
            $defaultCurrency: '%env(string:PAYMENT_DEFAULT_CURRENCY)%'
            $platformName: '%env(string:PAYMENT_PLATFORM_NAME)%'
            $validationDocsPath: '%env(resolve:PAYMENT_VALIDATION_DOCS_PATH)%'
            $baseUri: '%env(string:BASE_URI)%'
            $baseMobileUri: '%env(string:BASE_MOBILE_URI)%'

    App\Payment\Service\PaymentManager:
        arguments:
            $paymentActive: '%env(string:PAYMENT_ACTIVE)%'
            $paymentProviderService: '%env(string:PAYMENT_PROVIDER)%'
            $securityTokenActive: '%env(bool:PAYMENT_SECURITY_TOKEN_ACTIVE)%'
            $securityToken: '%env(string:PAYMENT_SECURITY_TOKEN)%'
            $validationDocsPath: '%env(resolve:PAYMENT_VALIDATION_DOCS_PATH)%'
            $validationDocsAuthorizedExtensions: '%env(json:VALIDATION_DOC_AUTHORIZED_EXTENTIONS)%'
            $exportPath: '%env(resolve:PAYMENT_EXPORT_PATH)%'

    # Price
    App\Price\Controller\:
        resource: '../src/Price/Controller'
        tags: ['controller.service_arguments']

    # Public transport
    App\PublicTransport\Service\PTDataProvider:
        arguments:
            $params:
                ptProviders: '%env(json:file:resolve:PT_PROVIDERS)%'

    # Rdex
    App\Rdex\Controller\:
        resource: '../src/Rdex/Controller'
        tags: ['controller.service_arguments']

    App\Rdex\Service\RdexManager:
        arguments:
            $clients: '%env(json:file:resolve:RDEX_CLIENTS)%'
            $operator: '%env(json:file:resolve:RDEX_OPERATOR)%'
            $defaultMarginDuration: '%env(int:CARPOOL_MARGIN_DURATION)%'

    # RelayPoint
    App\RelayPoint\Service\RelayPointMapManager:
        arguments:
            $dataPath: '%env(resolve:DATA_URI)%'    

    App\RelayPoint\EntityListener\RelayPointTypeListener:
        arguments:
            $dataUri: '%env(string:DATA_URI)%'
        tags:
            - { name: doctrine.orm.entity_listener, lazy: true }    # lazy set to true to avoid doctrine UnitOfWork error on insert
    App\RelayPoint\Repository\RelayPointRepository:
        arguments:
            $collectionExtensions: !tagged api_platform.doctrine.orm.query_extension.collection

    App\RelayPoint\Admin\DataProvider\RelayPointCollectionDataProvider:
        arguments:
            $collectionExtensions: !tagged api_platform.doctrine.orm.query_extension.collection

    # Solidary
    App\Solidary\Controller\:
        resource: '../src/Solidary/Controller'
        tags: ['controller.service_arguments']

    App\Solidary\Admin\Controller\:
        resource: '../src/Solidary/Admin/Controller'
        tags: ['controller.service_arguments']

    App\Solidary\Service\SolidaryMatcher:
        arguments:
            $params:
                solidaryMMinRangeTime: '%env(string:SOLIDARY_M_MIN_RANGE_TIME)%'
                solidaryMMaxRangeTime: '%env(string:SOLIDARY_M_MAX_RANGE_TIME)%'
                solidaryAMinRangeTime: '%env(string:SOLIDARY_A_MIN_RANGE_TIME)%'
                solidaryAMaxRangeTime: '%env(string:SOLIDARY_A_MAX_RANGE_TIME)%'
                solidaryEMinRangeTime: '%env(string:SOLIDARY_E_MIN_RANGE_TIME)%'
                solidaryEMaxRangeTime: '%env(string:SOLIDARY_E_MAX_RANGE_TIME)%'

    App\Solidary\Service\SolidaryContactManager:
        arguments:
            $notificationsEnabled: '%env(bool:resolve:NOTIFICATION_ENABLED)%'

    App\Solidary\Service\SolidaryUserManager:
        arguments:
            $params:
                chat: '%env(int:CARPOOL_DEFAULT_CHAT)%'
                music: '%env(int:CARPOOL_DEFAULT_MUSIC)%'
                smoke: '%env(bool:CARPOOL_DEFAULT_SMOKE)%'  

    'App\Solidary\Admin\DataProvider\SolidaryCollectionDataProvider':
        arguments:
            $collectionExtensions: !tagged api_platform.doctrine.orm.query_extension.collection

    'App\Solidary\Admin\DataProvider\SolidaryBeneficiaryCollectionDataProvider':
        arguments:
            $collectionExtensions: !tagged api_platform.doctrine.orm.query_extension.collection

    'App\Solidary\Admin\DataProvider\SolidaryVolunteerCollectionDataProvider':
        arguments:
            $collectionExtensions: !tagged api_platform.doctrine.orm.query_extension.collection

    App\Solidary\Admin\Service\SolidaryManager:
        tags:
            - { name: monolog.logger, channel: solidary }

    App\Solidary\Admin\Service\SolidaryBeneficiaryManager:
        arguments:
            $fileFolder: '%env(string:SOLIDARY_FILE_FOLDER)%'

    App\Solidary\Admin\Service\SolidaryVolunteerManager:
        arguments:
            $fileFolder: '%env(string:SOLIDARY_FILE_FOLDER)%'

    # Stats
    App\Stats\Admin\Service\DataManager:
        arguments:
            $baseUri: '%env(string:ANALYTICS_URI)%'
            $instance: '%env(string:ANALYTICS_INSTANCE)%'
            $username: '%env(string:ANALYTICS_USERNAME)%'
            $password: '%env(string:ANALYTICS_PASSWORD)%'

    # User
    App\User\Admin\Service\UserManager:
        arguments:
            $chat: '%env(int:CARPOOL_DEFAULT_CHAT)%'
            $music: '%env(int:CARPOOL_DEFAULT_MUSIC)%'
            $smoke: '%env(bool:CARPOOL_DEFAULT_SMOKE)%'

    App\User\Admin\Service\KibanaLoginManager:
        arguments:
            $loginsAdmin: '%env(json:KIBANA_LOGINS_ADMIN)%'
            $loginsCommunityManager: '%env(json:KIBANA_LOGINS_COMMUNITY_MANAGER)%'
            $loginsSolidaryOperator: '%env(json:KIBANA_LOGINS_SOLIDARY_OPERATOR)%'
            
    App\User\Controller\:
        resource: '../src/User/Controller'
        tags: ['controller.service_arguments']

    'App\User\DataProvider\UserSearchCollectionDataProvider':
        arguments:
            $collectionExtensions: !tagged api_platform.doctrine.orm.query_extension.collection

    'App\User\Admin\DataProvider\UserCampaignAssociateCollectionDataProvider':
        arguments:
            $collectionExtensions: !tagged api_platform.doctrine.orm.query_extension.collection

    'App\User\Admin\DataProvider\UserCampaignSendCollectionDataProvider':
        arguments:
            $collectionExtensions: !tagged api_platform.doctrine.orm.query_extension.collection

    'App\User\Filter\HomeAddressTerritoryFilter':
        # Uncomment only if autoconfiguration isn't enabled
        #tags: [ 'api_platform.filter' ]

    App\User\Service\IdentityProofManager:
        arguments:
            $uploadPath: '%kernel.project_dir%/public/upload/users/proofs/' 
            $urlPath: '%env(string:DATA_URI)%users/proofs/'

    App\User\Service\UserManager:
        arguments:
            $chat: '%env(int:CARPOOL_DEFAULT_CHAT)%'
            $music: '%env(int:CARPOOL_DEFAULT_MUSIC)%'
            $smoke: '%env(bool:CARPOOL_DEFAULT_SMOKE)%'
            $fakeFirstMail: '%env(string:FAKE_FIRST_MAIL)%'
            $fakeFirstToken: '%env(string:FAKE_FIRST_TOKEN)%'
            $domains: "%env(json:file:resolve:REGISTER_DOMAIN)%"
            $profile:
                maxMessagesForAnswerRate: '%env(int:USER_MAX_MESSAGES_FOR_ANSWER_RATE)%'
                experiencedTag: '%env(bool:USER_EXPERIENCED_TAG)%'
                experiencedTagMinCarpools : '%env(int:USER_EXPERIENCED_TAG_MIN_CARPOOLS)%'
                experiencedTagMinAnswerPct : '%env(int:USER_EXPERIENCED_TAG_MIN_ANSWER_PCT)%'
                experiencedTagMinAnswerPctDefault : '%env(int:USER_EXPERIENCED_TAG_MIN_ANSWER_PCT_DEFAULT)%'
                userReview: '%env(bool:USER_REVIEW)%'
            $passwordTokenValidity: '%env(int:PASSWORD_TOKEN_VALIDITY)%'
            $paymentActive: '%env(string:PAYMENT_ACTIVE)%'
            $phoneValidationRegex: '%env(string:USER_PHONE_FORMAT)%'

    App\User\Interoperability\Service\UserManager:
        arguments:
            $notificationSsoRegistration: '%env(bool:NOTIFICATION_SSO_REGISTRATION)%'
            
    App\User\Service\ReviewManager:
        arguments:
            $userReview: '%env(bool:USER_REVIEW)%'

    App\User\Service\SsoManager:
        arguments:
            $ssoServicesActive: "%env(bool:SSO_SERVICES_ACTIVE)%"
            $ssoServices: "%env(json:file:resolve:SSO_SERVICES)%"
            $ssoUseButtonIcon: "%env(bool:SSO_USE_BUTTON_ICON)%"

    App\ExternalJourney\Admin\DataProvider\ExternalJourneyCollectionDataProvider:
        arguments:
            $params:
                avatarSizes: '%env(string:AVATAR_SIZES)%'
                avatarDefaultFolder: '%env(string:AVATAR_DEFAULT_FOLDER)%'          

    App\ExternalJourney\Admin\Service\ExternalJourneyManager:
        arguments:
            $operator: '%env(json:file:resolve:RDEX_OPERATOR)%'
            $clients: '%env(json:file:resolve:RDEX_CLIENTS)%'
            $providers: '%env(json:file:resolve:RDEX_PROVIDERS)%'

    App\ExternalJourney\DataProvider\ExternalJourneyCollectionDataProvider:
        arguments:
            $params:
                avatarSizes: '%env(string:AVATAR_SIZES)%'
                avatarDefaultFolder: '%env(string:AVATAR_DEFAULT_FOLDER)%'          

    App\User\Admin\DataProvider\UserCollectionDataProvider:
        arguments:
            $collectionExtensions: !tagged api_platform.doctrine.orm.query_extension.collection

    # Utility
    App\Utility\Service\VersionManager:
        arguments:
            $repositoryFile: '%env(string:MOBILE_JSON_REPOSITORY)%'
            $appId: '%env(string:MOBILE_APP_ID)%'<|MERGE_RESOLUTION|>--- conflicted
+++ resolved
@@ -393,12 +393,8 @@
 
     'App\Community\Admin\DataProvider\CommunityUserCampaignSendCollectionDataProvider':
         arguments:
-<<<<<<< HEAD
-            $collectionExtensions: !tagged api_platform.doctrine.orm.query_extension.collection        
-=======
             $collectionExtensions: !tagged api_platform.doctrine.orm.query_extension.collection
         
->>>>>>> 1c48ee56
     
     
     # Consumption feedback
