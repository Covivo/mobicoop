# This file is the entry point to configure your own services.
# Files in the packages/ subdirectory configure your dependencies.

# Put parameters here that don't need to change on each machine where the app is deployed
# https://symfony.com/doc/current/best_practices/configuration.html#application-related-configuration
parameters:
    locale: 'fr'

imports:
    - { resource: images.yaml }
    - { resource: mass.yaml }

services:
    # default configuration for services in *this* file
    _defaults:
        autowire: true      # Automatically injects dependencies in your services.
        autoconfigure: true # Automatically registers your services as commands, event subscribers, etc.
        public: false       # Allows optimizing the container by removing unused services; this also means
                            # fetching services directly from the container via $container->get() won't work.
                            # The best practice is to be explicit about your dependencies anyway.

    # cache
    app.simple_cache:
        class: Symfony\Component\Cache\Simple\Psr6Cache
        arguments: ['@app.cache.mobicoop']

    # makes classes in src/ available to be used as services
    # this creates a service per class whose id is the fully-qualified class name
    App\:
        resource: '../src/*'
        exclude: '../src/{DependencyInjection,Entity,Migrations,Tests,Kernel.php}'

    # controllers are imported separately to make sure services can be injected
    # as action arguments even if you don't extend any base controller class
    App\Controller\:
        resource: '../src/Controller'
        tags: ['controller.service_arguments']


    # EVENT LISTENERS

    # JWT Event Listener
    mobicoop.event.jwt_created_listener:
        class: App\Security\EventListener\JWTCreatedListener
        arguments: [ '@request_stack' ]
        tags:
            - { name: kernel.event_listener, event: lexik_jwt_authentication.on_jwt_created, method: onJWTCreated }

    # Direction Load Listener
    mobicoop.direction.direction_load_listener:
        class: App\Geography\EventListener\DirectionLoadListener
        arguments: ['@App\Geography\Service\GeoTools'] # GeoTools injected to compute CO2
        tags:
            - { name: doctrine.event_listener, event: postLoad }

    # Address Load Listener
    mobicoop.address.address_load_listener:
        class: App\Geography\EventListener\AddressLoadListener
        arguments: ['@App\Geography\Service\GeoTools'] # GeoTools injected for displayLabel
        tags:
            - { name: doctrine.event_listener, event: postLoad }

    # Community User Load Listener
    mobicoop.community_user.community_user_load_listener:
        class: App\Community\EventListener\CommunityUserLoadListener
        arguments: ['@request_stack']
        tags:
            - { name: doctrine.event_listener, event: postLoad }

    # Community Load Listener
    mobicoop.community.community_load_listener:
        class: App\Community\EventListener\CommunityLoadListener
        arguments: ['@request_stack']
        tags:
            - { name: doctrine.event_listener, event: postLoad }
    
    # User Load Listener
    mobicoop.user.user_load_listener:
        class: App\User\EventListener\UserLoadListener
        arguments:
            $params:
                avatarSizes: '%env(string:AVATAR_SIZES)%'
                avatarDefaultFolder: '%env(string:AVATAR_DEFAULT_FOLDER)%'
        tags:
            - { name: doctrine.event_listener, event: postLoad }
        

    # CONTROLLERS AND SERVICES

    # Article
    App\Article\Controller\:
        resource: '../src/Article/Controller'
        tags: ['controller.service_arguments']

    # Carpool
    App\Carpool\Controller\:
        resource: '../src/Carpool/Controller'
        tags: ['controller.service_arguments']

    'App\Carpool\Filter\LocalityFilter':
        # Uncomment only if autoconfiguration isn't enabled
        #tags: [ 'api_platform.filter' ]

    App\Carpool\Service\AskManager:
        tags:
            - { name: monolog.logger, channel: carpool }

    App\Carpool\Service\AdManager:
        arguments:
            $params:
                defaultMarginTime: '%env(int:CARPOOL_MARGIN_TIME)%'
                defaultSeatsDriver: '%env(int:CARPOOL_DEFAULT_SEATS_DRIVER)%'
                defaultSeatsPassenger: '%env(int:CARPOOL_DEFAULT_SEATS_PASSENGER)%'
        tags:
            - { name: monolog.logger, channel: carpool }

    App\Carpool\Service\ProposalManager:
        arguments:
            $params:
                defaultRole: '%env(int:CARPOOL_ROLE)%'
                defaultType: '%env(int:CARPOOL_TYPE)%'
                defaultUseTime: '%env(bool:CARPOOL_USE_TIME)%'
                defaultStrictDate: '%env(bool:CARPOOL_STRICT_DATE)%'
                defaultStrictPunctual: '%env(bool:CARPOOL_STRICT_PUNCTUAL)%'
                defaultStrictRegular: '%env(bool:CARPOOL_STRICT_REGULAR)%'
                defaultMarginTime: '%env(int:CARPOOL_MARGIN_TIME)%'
                defaultRegularLifeTime: '%env(int:CARPOOL_REGULAR_LIFETIME)%'
                defaultAnyRouteAsPassenger: '%env(bool:CARPOOL_ANY_ROUTE_PASSENGER)%'
                defaultPriceKm: '%env(float:CARPOOL_PRICE)%'
        tags:
            - { name: monolog.logger, channel: carpool }
    
    App\Carpool\Service\ProposalMatcher:
        tags:
            - { name: monolog.logger, channel: carpool }

    # Communication
    App\Communication\Controller\:
        resource: '../src/Communication/Controller'
        tags: ['controller.service_arguments']

    App\Communication\Service\NotificationManager:
        arguments:
            $emailTemplatePath: '%env(resolve:NOTIFICATION_TEMPLATE_EMAIL_PATH)%'
            $emailTitleTemplatePath: '%env(resolve:COMMUNICATION_TEMPLATE_EMAIL_PATH)%%env(resolve:NOTIFICATION_TITLE_TEMPLATE_EMAIL_PATH)%'
            $smsTemplatePath: '%env(resolve:NOTIFICATION_TEMPLATE_SMS_PATH)%'
            $enabled: '%env(bool:resolve:NOTIFICATION_ENABLED)%'
        tags:
            - { name: monolog.logger, channel: notification }

    App\Communication\Service\EmailManager:
        arguments:
            $emailSender: '%env(resolve:MAILER_SENDER)%'
            $emailReplyTo: '%env(resolve:MAILER_REPLYTO)%'
            $templatePath: '%env(resolve:COMMUNICATION_TEMPLATE_EMAIL_PATH)%'
            $emailAdditionalHeaders: '%env(resolve:MAILER_ADDITIONAL_HEADERS)%'
        tags:
            - { name: monolog.logger, channel: communication }

    App\Communication\Service\SmsManager:
        arguments:
            $templatePath: '%env(resolve:COMMUNICATION_TEMPLATE_SMS_PATH)%'
            $smsProvider: '%env(resolve:SMS_PROVIDER)%'
            $username: '%env(resolve:SMS_USERNAME)%'
            $password: '%env(resolve:SMS_PASSWORD)%'
            $sender: '%env(resolve:SMS_SENDER)%'
        tags:
            - { name: monolog.logger, channel: communication }

    App\Communication\Service\InternalMessageManager:
        tags:
            - { name: monolog.logger, channel: communication }

    App\Communication\EntityListener\RecipientListener:
        tags:
            - { name: doctrine.orm.entity_listener, lazy: true }    # lazy set to true to avoid doctrine UnitOfWork error on insert

    App\Communication\EventSubscriber\ContactSubscriber:
        arguments:
            $emailTemplatePath: '%env(resolve:NOTIFICATION_TEMPLATE_EMAIL_PATH)%'
            $contactEmailAddress: '%env(resolve:MAILER_CONTACT)%'
            $contactEmailObject: '%env(resolve:MAILER_CONTACT_OBJECT)%'
            $supportEmailAddress: '%env(resolve:MAILER_SUPPORT)%'
            $supportEmailObject: '%env(resolve:MAILER_SUPPORT_OBJECT)%'

    # Community
    App\Community\Controller\:
        resource: '../src/Community/Controller'
        tags: ['controller.service_arguments']

    App\Community\Service\CommunityManager:
        arguments:
            $securityPath: '%env(resolve:COMMUNITY_SECURITY_PATH)%'
        tags:
            - { name: monolog.logger, channel: community }

    # Event
    App\Event\Controller\:
        resource: '../src/Event/Controller'
        tags: ['controller.service_arguments']

    App\Event\Controller\ReportAction:
        arguments:
            $supportEmail: '%env(resolve:MAILER_SUPPORT)%'
            $senderEmail: '%env(resolve:MAILER_SENDER)%'
            $emailTemplatePath: '%env(resolve:NOTIFICATION_TEMPLATE_EMAIL_PATH)%'
        tags: ['controller.service_arguments']

    # External Journey
    App\ExternalJourney\Service\ExternalJourneyManager:
        arguments:
            $operator: '%env(json:file:resolve:RDEX_OPERATOR)%'
            $clients: '%env(json:file:resolve:RDEX_CLIENTS)%'
            $providers: '%env(json:file:resolve:RDEX_PROVIDERS)%'

    # Geocoder; alias to allow this type to be autowired
    Geocoder\Plugin\PluginProvider: '@bazinga_geocoder.provider.chain'

    # Geography
    App\Geography\Controller\:
        resource: '../src/Geography/Controller'
        tags: ['controller.service_arguments']

    App\Geography\Service\GeoRouter:
        arguments:
            $uri: '%env(resolve:SIG_GEOROUTER_URI)%'
            $type: '%env(resolve:SIG_GEOROUTER_TYPE)%'
            $batchScriptPath: '%env(resolve:SIG_GEOROUTER_BATCH_SCRIPT_PATH)%'
            $batchScriptArgs: '%env(resolve:SIG_GEOROUTER_BATCH_SCRIPT_ARGS)%'
            $batchTemp: '%env(resolve:SIG_GEOROUTER_BATCH_TEMP)%'
        tags:
            - { name: monolog.logger, channel: georouter }

    App\Geography\Service\GeoTools:
        arguments:
            $params:
                displayCountry: '%env(resolve:DISPLAY_COUNTRY)%'
                displayRegion: '%env(resolve:DISPLAY_REGION)%'
                displaySubRegion: '%env(resolve:DISPLAY_SUBREGION)%'
                displayLocality: '%env(resolve:DISPLAY_LOCALITY)%'
                displayPostalCode: '%env(resolve:DISPLAY_POSTALCODE)%'
                displayStreetAddress: '%env(resolve:DISPLAY_STREETADDRESS)%'
                displayVenue: '%env(resolve:DISPLAY_VENUE)%'
                displayRelayPoint: '%env(resolve:DISPLAY_RELAY_POINT)%'
                displaySeparator: '%env(resolve:DISPLAY_SEPARATOR)%'
    
    App\Geography\Service\GeoSearcher:
        arguments:
            $iconPath: '%env(resolve:GEOCOMPLETE_ICONS_PATH)%'
            $dataPath: '%env(resolve:DATA_URI)%'

    # Image
    App\Image\Controller\:
        resource: '../src/Image/Controller'
        tags: ['controller.service_arguments']

    App\Image\EntityListener\ImageListener:
        arguments: ['@App\Image\Service\ImageManager']
        tags:
            - { name: doctrine.orm.entity_listener, lazy: true }    # lazy set to true to avoid doctrine UnitOfWork error on insert

    App\Image\Service\ImageManager:
        arguments:
            $types: '%images%'

    # Import
    App\Import\Controller\:
        resource: '../src/Import/Controller'
        tags: ['controller.service_arguments']

    # Match
    App\Match\Controller\:
        resource: '../src/Match/Controller'
        tags: ['controller.service_arguments']

    App\Match\Service\GeoMatcher:
        tags:
            - { name: monolog.logger, channel: geomatcher }

    App\Match\Service\MassImportManager:
        arguments:
            $params: '%mass%'
            $emailTemplatePath: '%env(resolve:MOBIMATCH_EMAIL_TEMPLATE_PATH)%'
        tags:
            - { name: monolog.logger, channel: mass }

    # Price
    App\Price\Controller\:
        resource: '../src/Price/Controller'
        tags: ['controller.service_arguments']

    # Rdex
    App\Rdex\Controller\:
        resource: '../src/Rdex/Controller'
        tags: ['controller.service_arguments']

    # Right
    App\Right\Controller\:
        resource: '../src/Right/Controller'
        tags: ['controller.service_arguments']
    
    # Solidary
    App\Solidary\Controller\:
        resource: '../src/Solidary/Controller'
        tags: ['controller.service_arguments']

    # User
    App\User\Controller\:
        resource: '../src/User/Controller'
        tags: ['controller.service_arguments']

    'App\User\DataProvider\UserSearchCollectionDataProvider':
        arguments:
            $collectionExtensions: !tagged api_platform.doctrine.orm.query_extension.collection

    'App\User\Filter\HomeAddressTerritoryFilter':
        # Uncomment only if autoconfiguration isn't enabled
<<<<<<< HEAD
        #tags: [ 'api_platform.filter' ]
=======
        #tags: [ 'api_platform.filter' ]

    App\User\Service\UserManager:
        arguments:
            $chat: '%env(int:CARPOOL_DEFAULT_CHAT)%'
            $music: '%env(int:CARPOOL_DEFAULT_MUSIC)%'
            $smoke: '%env(bool:CARPOOL_DEFAULT_SMOKE)%'

    # Solidary
    App\Solidary\Controller\:
        resource: '../src/Solidary/Controller'
        tags: ['controller.service_arguments']

    # Price
    App\Price\Controller\:
        resource: '../src/Price/Controller'
        tags: ['controller.service_arguments']
>>>>>>> a4f38a2f
<|MERGE_RESOLUTION|>--- conflicted
+++ resolved
@@ -315,24 +315,10 @@
 
     'App\User\Filter\HomeAddressTerritoryFilter':
         # Uncomment only if autoconfiguration isn't enabled
-<<<<<<< HEAD
-        #tags: [ 'api_platform.filter' ]
-=======
         #tags: [ 'api_platform.filter' ]
 
     App\User\Service\UserManager:
         arguments:
             $chat: '%env(int:CARPOOL_DEFAULT_CHAT)%'
             $music: '%env(int:CARPOOL_DEFAULT_MUSIC)%'
-            $smoke: '%env(bool:CARPOOL_DEFAULT_SMOKE)%'
-
-    # Solidary
-    App\Solidary\Controller\:
-        resource: '../src/Solidary/Controller'
-        tags: ['controller.service_arguments']
-
-    # Price
-    App\Price\Controller\:
-        resource: '../src/Price/Controller'
-        tags: ['controller.service_arguments']
->>>>>>> a4f38a2f
+            $smoke: '%env(bool:CARPOOL_DEFAULT_SMOKE)%'