# This file is the entry point to configure your own services.
# Files in the packages/ subdirectory configure your dependencies.

# Put parameters here that don't need to change on each machine where the app is deployed
# https://symfony.com/doc/current/best_practices/configuration.html#application-related-configuration
parameters:
    locale: 'fr'

imports:
    - { resource: images.yaml }
    - { resource: mass.yaml }

services:
    # default configuration for services in *this* file
    _defaults:
        autowire: true      # Automatically injects dependencies in your services.
        autoconfigure: true # Automatically registers your services as commands, event subscribers, etc.
        public: false       # Allows optimizing the container by removing unused services; this also means
                            # fetching services directly from the container via $container->get() won't work.
                            # The best practice is to be explicit about your dependencies anyway.

    # cache
    app.simple_cache:
        class: Symfony\Component\Cache\Simple\Psr6Cache
        arguments: ['@app.cache.mobicoop']

    # makes classes in src/ available to be used as services
    # this creates a service per class whose id is the fully-qualified class name
    App\:
        resource: '../src/*'
        exclude: '../src/{DependencyInjection,Entity,Migrations,Tests,Kernel.php}'

    # controllers are imported separately to make sure services can be injected
    # as action arguments even if you don't extend any base controller class
    App\Controller\:
        resource: '../src/Controller'
        tags: ['controller.service_arguments']

    # add more service definitions when explicit configuration is needed
    # please note that last definitions always *replace* previous ones
    App\Carpool\Controller\:
        resource: '../src/Carpool/Controller'
        tags: ['controller.service_arguments']
        
    App\Rdex\Controller\:
        resource: '../src/Rdex/Controller'
        tags: ['controller.service_arguments']
        
    'App\Carpool\Filter\LocalityFilter':
        # Uncomment only if autoconfiguration isn't enabled
        #tags: [ 'api_platform.filter' ]

    App\Geography\Controller\:
        resource: '../src/Geography/Controller'
        tags: ['controller.service_arguments']
        
    App\Image\Controller\:
        resource: '../src/Image/Controller'
        tags: ['controller.service_arguments']

    App\Match\Controller\:
        resource: '../src/Match/Controller'
        tags: ['controller.service_arguments']

    # alias to allow this type to be autowired
    Geocoder\Plugin\PluginProvider: '@bazinga_geocoder.provider.chain'
    
    # inject image parameters to ImageManager 
    App\Image\Service\ImageManager:
        arguments:
            $types: '%images%'
            
    App\Image\EntityListener\ImageListener:
        arguments: ['@App\Image\Service\ImageManager']
        tags:
            - { name: doctrine.orm.entity_listener }

    # inject SIG uri to GeoRouter service
    App\Geography\Service\GeoRouter:
        arguments:
            $uri: '%env(resolve:SIG_GEOROUTER_URI)%'

    # set the monolog channel to use for ProposalManager
    App\Carpool\Service\ProposalManager:
        tags:   
            - { name: monolog.logger, channel: carpool }

    # inject rdex parameters to ExternalJourneyManager 
    App\ExternalJourney\Service\ExternalJourneyManager:
        arguments:
            $operator: '%env(json:file:resolve:RDEX_OPERATOR)%'
            $clients: '%env(json:file:resolve:RDEX_CLIENTS)%'
            $providers: '%env(json:file:resolve:RDEX_PROVIDERS)%'
    
    # inject mass parameters to MassImportManager 
    # set the monolog channel to use for MassImportManager
    App\Match\Service\MassImportManager:
        arguments:
            $params: '%mass%'
<<<<<<< HEAD
        tags:   
            - { name: monolog.logger, channel: mass }
=======

    # inject parameters to GeoSearcher
    App\Geography\Service\GeoSearcher:
        arguments:
            $params:
                - { displayCountry: '%env(resolve:DISPLAY_COUNTRY)%', displayRegion: '%env(resolve:DISPLAY_REGION)%', displaySeparator: '%env(resolve:DISPLAY_SEPARATOR)%' }
>>>>>>> 878aef2e
<|MERGE_RESOLUTION|>--- conflicted
+++ resolved
@@ -97,14 +97,11 @@
     App\Match\Service\MassImportManager:
         arguments:
             $params: '%mass%'
-<<<<<<< HEAD
         tags:   
             - { name: monolog.logger, channel: mass }
-=======
 
     # inject parameters to GeoSearcher
     App\Geography\Service\GeoSearcher:
         arguments:
             $params:
-                - { displayCountry: '%env(resolve:DISPLAY_COUNTRY)%', displayRegion: '%env(resolve:DISPLAY_REGION)%', displaySeparator: '%env(resolve:DISPLAY_SEPARATOR)%' }
->>>>>>> 878aef2e
+                - { displayCountry: '%env(resolve:DISPLAY_COUNTRY)%', displayRegion: '%env(resolve:DISPLAY_REGION)%', displaySeparator: '%env(resolve:DISPLAY_SEPARATOR)%' }