# This file is the entry point to configure your own services.
# Files in the packages/ subdirectory configure your dependencies.

# Put parameters here that don't need to change on each machine where the app is deployed
# https://symfony.com/doc/current/best_practices/configuration.html#application-related-configuration
parameters:
    locale: 'fr'

imports:
    - { resource: images.yaml }
    - { resource: mass.yaml }

services:
    # default configuration for services in *this* file
    _defaults:
        autowire: true      # Automatically injects dependencies in your services.
        autoconfigure: true # Automatically registers your services as commands, event subscribers, etc.
        public: false       # Allows optimizing the container by removing unused services; this also means
                            # fetching services directly from the container via $container->get() won't work.
                            # The best practice is to be explicit about your dependencies anyway.

    # cache
    app.simple_cache:
        class: Symfony\Component\Cache\Simple\Psr6Cache
        arguments: ['@app.cache.mobicoop']

    # makes classes in src/ available to be used as services
    # this creates a service per class whose id is the fully-qualified class name
    App\:
        resource: '../src/*'
        exclude: '../src/{DependencyInjection,Entity,Migrations,Tests,Kernel.php}'

    # controllers are imported separately to make sure services can be injected
    # as action arguments even if you don't extend any base controller class
    App\Controller\:
        resource: '../src/Controller'
        tags: ['controller.service_arguments']


    # EVENT LISTENERS

    'App\EventListener\DeserializeListener':
        tags:
            - { name: 'kernel.event_listener', event: 'kernel.request', method: 'onKernelRequest', priority: 2 }
        # Autoconfiguration must be disabled to set a custom priority
        autoconfigure: false
        decorates: 'api_platform.listener.request.deserialize'
        arguments:
            $decorated: '@App\EventListener\DeserializeListener.inner'

    # JWT Event Listener
    mobicoop.event.jwt_created_listener:
        class: App\Security\EventListener\JWTCreatedListener
        tags:
            - { name: kernel.event_listener, event: lexik_jwt_authentication.on_jwt_created, method: onJWTCreated }
    
    # Direction Load Listener
    mobicoop.direction.direction_load_listener:
        class: App\Geography\EventListener\DirectionLoadListener
        arguments: ['@App\Geography\Service\GeoTools'] # GeoTools injected to compute CO2
        tags:
            - { name: doctrine.event_listener, event: postLoad }

    # Direction Write Listener
    App\Geography\EventListener\DirectionWriteListener:
        tags:
            -
                # these are the basic options that define the entity listener
                name: 'doctrine.orm.entity_listener'
                event: 'postPersist'
                entity: 'App\Geography\Entity\Direction'

                # set the 'lazy' option to TRUE to only instantiate listeners when they are used
                lazy: true

                # configure a custom method name with the 'method' option
                method: 'setTerritories'
            -
                name: 'doctrine.orm.entity_listener'
                event: 'postUpdate'
                entity: 'App\Geography\Entity\Direction'
                lazy: true
                method: 'setTerritories'

    # Address Load Listener
    mobicoop.address.address_load_listener:
        class: App\Geography\EventListener\AddressLoadListener
        arguments: ['@App\Geography\Service\GeoTools'] # GeoTools injected for displayLabel
        tags:
            - { name: doctrine.event_listener, event: postLoad }

    # Address Write Listener
    App\Geography\EventListener\AddressWriteListener:
        tags:
            -
                # these are the basic options that define the entity listener
                name: 'doctrine.orm.entity_listener'
                event: 'postPersist'
                entity: 'App\Geography\Entity\Address'

                # set the 'lazy' option to TRUE to only instantiate listeners when they are used
                lazy: true

                # configure a custom method name with the 'method' option
                method: 'setTerritories'
            -
                name: 'doctrine.orm.entity_listener'
                event: 'postUpdate'
                entity: 'App\Geography\Entity\Address'
                lazy: true
                method: 'setTerritories'

    # Community User Load Listener
    mobicoop.community_user.community_user_load_listener:
        class: App\Community\EventListener\CommunityUserLoadListener
        arguments: ['@request_stack']
        tags:
            - { name: doctrine.event_listener, event: postLoad }

    # Community Load Listener
    mobicoop.community.community_load_listener:
        class: App\Community\EventListener\CommunityLoadListener
        arguments: ['@request_stack']
        tags:
            - { name: doctrine.event_listener, event: postLoad }
    
    # User Load Listener
    mobicoop.user.user_load_listener:
        class: App\User\EventListener\UserLoadListener
        arguments:
            $params:
                avatarSizes: '%env(string:AVATAR_SIZES)%'
                avatarDefaultFolder: '%env(string:AVATAR_DEFAULT_FOLDER)%'
        tags:
            - { name: doctrine.event_listener, event: postLoad }
        

    # CONTROLLERS AND SERVICES

    # Article
    App\Article\Controller\:
        resource: '../src/Article/Controller'
        tags: ['controller.service_arguments']

    # Auth
    App\Auth\Controller\:
        resource: '../src/Auth/Controller'
        tags: ['controller.service_arguments']

    # Carpool
    App\Carpool\Controller\:
        resource: '../src/Carpool/Controller'
        tags: ['controller.service_arguments']

    'App\Carpool\Filter\LocalityFilter':
        # Uncomment only if autoconfiguration isn't enabled
        #tags: [ 'api_platform.filter' ]

    App\Carpool\Service\AskManager:
        tags:
            - { name: monolog.logger, channel: carpool }

    App\Carpool\Service\AdManager:
        arguments:
            $params:
                defaultMarginTime: '%env(int:CARPOOL_MARGIN_TIME)%'
                defaultSeatsDriver: '%env(int:CARPOOL_DEFAULT_SEATS_DRIVER)%'
                defaultSeatsPassenger: '%env(int:CARPOOL_DEFAULT_SEATS_PASSENGER)%'
        tags:
            - { name: monolog.logger, channel: carpool }

    App\Carpool\Service\DynamicManager:
        arguments:
            $params:
                defaultSeatsDriver: '%env(int:CARPOOL_DEFAULT_SEATS_DRIVER)%'
                defaultSeatsPassenger: '%env(int:CARPOOL_DEFAULT_SEATS_PASSENGER)%'
                dynamicProofDistance: '%env(int:DYNAMIC_CARPOOL_PROOF_DISTANCE)%'
                dynamicReachedDistance: '%env(int:DYNAMIC_CARPOOL_REACHED_DISTANCE)%'
                dynamicDestinationDistance: '%env(int:DYNAMIC_CARPOOL_DESTINATION_DISTANCE)%'
                dynamicMaxSpeed: '%env(int:DYNAMIC_CARPOOL_MAX_SPEED)%'
                dynamicEnableMaxSpeed: '%env(bool:DYNAMIC_CARPOOL_ENABLE_MAX_SPEED)%'
        tags:
            - { name: monolog.logger, channel: carpool }

    App\Carpool\Service\ProposalManager:
        arguments:
            $params:
                defaultRole: '%env(int:CARPOOL_ROLE)%'
                defaultType: '%env(int:CARPOOL_TYPE)%'
                defaultUseTime: '%env(bool:CARPOOL_USE_TIME)%'
                defaultStrictDate: '%env(bool:CARPOOL_STRICT_DATE)%'
                defaultStrictPunctual: '%env(bool:CARPOOL_STRICT_PUNCTUAL)%'
                defaultStrictRegular: '%env(bool:CARPOOL_STRICT_REGULAR)%'
                defaultMarginTime: '%env(int:CARPOOL_MARGIN_TIME)%'
                defaultRegularLifeTime: '%env(int:CARPOOL_REGULAR_LIFETIME)%'
                defaultAnyRouteAsPassenger: '%env(bool:CARPOOL_ANY_ROUTE_PASSENGER)%'
                defaultPriceKm: '%env(float:CARPOOL_PRICE)%'
        tags:
            - { name: monolog.logger, channel: carpool }
    
    App\Carpool\Service\ProposalMatcher:
        arguments:
            $params:
                dynamicMaxPendingTime: '%env(int:DYNAMIC_CARPOOL_MAX_PENDING_TIME)%'
        tags:
            - { name: monolog.logger, channel: carpool }

    # Communication
    App\Communication\Controller\:
        resource: '../src/Communication/Controller'
        arguments:
                $params:
                    smsUsername: '%env(string:SMS_USERNAME)%'
                    smsPassword: '%env(string:SMS_PASSWORD)%'
                    smsSender: '%env(string:SMS_SENDER)%'
        tags: ['controller.service_arguments']

    App\Communication\Service\NotificationManager:
        arguments:
            $emailTemplatePath: '%env(resolve:NOTIFICATION_TEMPLATE_EMAIL_PATH)%'
            $emailTitleTemplatePath: '%env(resolve:COMMUNICATION_TEMPLATE_EMAIL_PATH)%%env(resolve:NOTIFICATION_TITLE_TEMPLATE_EMAIL_PATH)%'
            $smsTemplatePath: '%env(resolve:NOTIFICATION_TEMPLATE_SMS_PATH)%'
            $enabled: '%env(bool:resolve:NOTIFICATION_ENABLED)%'
        tags:
            - { name: monolog.logger, channel: notification }

    App\Communication\Service\EmailManager:
        arguments:
            $emailSender: '%env(resolve:MAILER_SENDER)%'
            $emailSenderName: '%env(resolve:MAILER_SENDER_NAME)%'
            $emailReplyTo: '%env(resolve:MAILER_REPLYTO)%'
            $emailReplyToName: '%env(resolve:MAILER_REPLYTO_NAME)%'
            $templatePath: '%env(resolve:COMMUNICATION_TEMPLATE_EMAIL_PATH)%'
            $emailAdditionalHeaders: '%env(resolve:MAILER_ADDITIONAL_HEADERS)%'
        tags:
            - { name: monolog.logger, channel: communication }

    App\Communication\Service\SmsManager:
        arguments:
            $templatePath: '%env(resolve:COMMUNICATION_TEMPLATE_SMS_PATH)%'
            $smsProvider: '%env(resolve:SMS_PROVIDER)%'
            $username: '%env(resolve:SMS_USERNAME)%'
            $password: '%env(resolve:SMS_PASSWORD)%'
            $sender: '%env(resolve:SMS_SENDER)%'
        tags:
            - { name: monolog.logger, channel: communication }

    App\Communication\Service\InternalMessageManager:
        tags:
            - { name: monolog.logger, channel: communication }
    
    App\Communication\EntityListener\RecipientListener:
        tags:
            - { name: doctrine.orm.entity_listener, lazy: true }    # lazy set to true to avoid doctrine UnitOfWork error on insert

    App\Communication\EventSubscriber\ContactSubscriber:
        arguments:
            $emailTemplatePath: '%env(resolve:NOTIFICATION_TEMPLATE_EMAIL_PATH)%'
            $contactEmailAddress: '%env(resolve:MAILER_CONTACT)%'
            $contactEmailObject: '%env(resolve:MAILER_CONTACT_OBJECT)%'
            $supportEmailAddress: '%env(resolve:MAILER_SUPPORT)%'
            $supportEmailObject: '%env(resolve:MAILER_SUPPORT_OBJECT)%'

    # Community
    App\Community\Controller\:
        resource: '../src/Community/Controller'
        tags: ['controller.service_arguments']

    App\Community\Service\CommunityManager:
        arguments:
            $securityPath: '%env(resolve:COMMUNITY_SECURITY_PATH)%'
        tags:
            - { name: monolog.logger, channel: community }

    # Event
    App\Event\Controller\:
        resource: '../src/Event/Controller'
        tags: ['controller.service_arguments']

    App\Event\Controller\ReportAction:
        arguments:
            $supportEmail: '%env(resolve:MAILER_SUPPORT)%'
            $senderEmail: '%env(resolve:MAILER_SENDER)%'
            $emailTemplatePath: '%env(resolve:NOTIFICATION_TEMPLATE_EMAIL_PATH)%'
        tags: ['controller.service_arguments']

    # External Journey
    App\ExternalJourney\Service\ExternalJourneyManager:
        arguments:
            $operator: '%env(json:file:resolve:RDEX_OPERATOR)%'
            $clients: '%env(json:file:resolve:RDEX_CLIENTS)%'
            $providers: '%env(json:file:resolve:RDEX_PROVIDERS)%'

    # Geocoder; alias to allow this type to be autowired
    Geocoder\Plugin\PluginProvider: '@bazinga_geocoder.provider.chain'

    # Georouter, add prioritization
    Georouter.query_data_plugin:
        class: Geocoder\Plugin\Plugin\QueryDataPlugin
        arguments:
            - '%env(json:SIG_GEOCODER_PRIORITIZE_COORDINATES)%'
    # Geography
    App\Geography\Controller\:
        resource: '../src/Geography/Controller'
        tags: ['controller.service_arguments']

    App\Geography\EventSubscriber\CarpoolSubscriber:
        arguments:
            $directory: '%env(resolve:ASYNC_GEO_TEMP)%'

    App\Geography\Service\GeoRouter:
        arguments:
            $uri: '%env(resolve:SIG_GEOROUTER_URI)%'
            $type: '%env(resolve:SIG_GEOROUTER_TYPE)%'
            $batchScriptPath: '%env(resolve:SIG_GEOROUTER_BATCH_SCRIPT_PATH)%'
            $batchScriptArgs: '%env(resolve:SIG_GEOROUTER_BATCH_SCRIPT_ARGS)%'
            $batchTemp: '%env(resolve:SIG_GEOROUTER_BATCH_TEMP)%'
        tags:
            - { name: monolog.logger, channel: georouter }

    App\Geography\Service\GeoTools:
        arguments:
            $params:
                displayCountry: '%env(resolve:DISPLAY_COUNTRY)%'
                displayRegion: '%env(resolve:DISPLAY_REGION)%'
                displaySubRegion: '%env(resolve:DISPLAY_SUBREGION)%'
                displayLocality: '%env(resolve:DISPLAY_LOCALITY)%'
                displayPostalCode: '%env(resolve:DISPLAY_POSTALCODE)%'
                displayStreetAddress: '%env(resolve:DISPLAY_STREETADDRESS)%'
                displayVenue: '%env(resolve:DISPLAY_VENUE)%'
                displayRelayPoint: '%env(resolve:DISPLAY_RELAY_POINT)%'
                displayNamed: '%env(resolve:DISPLAY_NAMED)%'
                displayEvent: '%env(resolve:DISPLAY_EVENT)%'
                displaySeparator: '%env(resolve:DISPLAY_SEPARATOR)%'
    
    App\Geography\Service\GeoSearcher:
        arguments:
            $iconPath: '%env(resolve:GEOCOMPLETE_ICONS_PATH)%'
            $dataPath: '%env(resolve:DATA_URI)%'
            $defaultSigResultNumber: '%env(resolve:GEOCOMPLETE_SIG_DEFAULT_RESULTS)%'
            $defaultNamedResultNumber: '%env(resolve:GEOCOMPLETE_NAMED_DEFAULT_RESULTS)%'
            $defaultRelayPointResultNumber: '%env(resolve:GEOCOMPLETE_RELAY_POINTS_DEFAULT_RESULTS)%'
            $defaultEventResultNumber: '%env(resolve:GEOCOMPLETE_EVENTS_DEFAULT_RESULTS)%'
            $geoDataFixes: '%env(json:file:resolve:SIG_GEOCODER_FIXER_DATA)%'
<<<<<<< HEAD
    
    App\Geography\Service\TerritoryManager:
        tags:
            - { name: monolog.logger, channel: geography }
=======
            $distanceOrder: '%env(bool:SIG_GEOCODER_PRIORITIZE_ORDER)%'
>>>>>>> 8f0e9a2d

    # Image
    App\Image\Controller\:
        resource: '../src/Image/Controller'
        tags: ['controller.service_arguments']

    App\Image\EntityListener\ImageListener:
        arguments: ['@App\Image\Service\ImageManager']
        tags:
            - { name: doctrine.orm.entity_listener, lazy: true }    # lazy set to true to avoid doctrine UnitOfWork error on insert

    App\Image\Service\ImageManager:
        arguments:
            $types: '%images%'

    # Import
    App\Import\Controller\:
        resource: '../src/Import/Controller'
        tags: ['controller.service_arguments']
    
    # Mass Communication
    App\MassCommunication\Controller\:
        resource: '../src/MassCommunication/Controller'
        tags: ['controller.service_arguments']

    App\MassCommunication\Service\CampaignManager:
        arguments:
            $mailerProvider: '%env(resolve:MASS_MAILER_PROVIDER)%'
            $mailerApiUrl: '%env(resolve:MASS_MAILER_API_URL)%'
            $smsProvider: '%env(resolve:MASS_SMS_PROVIDER)%'
            $mailerApiKey: '%env(resolve:MASS_MAILER_API_KEY)%'
            $mailTemplate: '%env(resolve:MASS_MAILER_BASE_TEMPLATE)%'

    # Match
    App\Match\Controller\:
        resource: '../src/Match/Controller'
        tags: ['controller.service_arguments']

    App\Match\Service\GeoMatcher:
        tags:
            - { name: monolog.logger, channel: geomatcher }

    App\Match\Service\MassImportManager:
        arguments:
            $params: '%mass%'
            $emailTemplatePath: '%env(resolve:MOBIMATCH_EMAIL_TEMPLATE_PATH)%'
        tags:
            - { name: monolog.logger, channel: mass }

    App\Match\Service\MassMigrateManager:
        arguments:
            $params:
                chat: '%env(int:CARPOOL_DEFAULT_CHAT)%'
                music: '%env(int:CARPOOL_DEFAULT_MUSIC)%'
                smoke: '%env(bool:CARPOOL_DEFAULT_SMOKE)%'
        tags:
            - { name: monolog.logger, channel: mass }

    # Price
    App\Price\Controller\:
        resource: '../src/Price/Controller'
        tags: ['controller.service_arguments']

    # Rdex
    App\Rdex\Controller\:
        resource: '../src/Rdex/Controller'
        tags: ['controller.service_arguments']
    
    # User
    App\User\Controller\:
        resource: '../src/User/Controller'
        tags: ['controller.service_arguments']

    'App\User\DataProvider\UserSearchCollectionDataProvider':
        arguments:
            $collectionExtensions: !tagged api_platform.doctrine.orm.query_extension.collection

    'App\User\Filter\HomeAddressTerritoryFilter':
        # Uncomment only if autoconfiguration isn't enabled
        #tags: [ 'api_platform.filter' ]

    App\User\Service\UserManager:
        arguments:
            $chat: '%env(int:CARPOOL_DEFAULT_CHAT)%'
            $music: '%env(int:CARPOOL_DEFAULT_MUSIC)%'
            $smoke: '%env(bool:CARPOOL_DEFAULT_SMOKE)%'
            $fakeFirstMail: '%env(string:FAKE_FIRST_MAIL)%'
            $fakeFirstToken: '%env(string:FAKE_FIRST_TOKEN)%'
    
    App\ExternalJourney\DataProvider\ExternalJourneyCollectionDataProvider:
        arguments:
            $params:
                avatarSizes: '%env(string:AVATAR_SIZES)%'
                avatarDefaultFolder: '%env(string:AVATAR_DEFAULT_FOLDER)%'<|MERGE_RESOLUTION|>--- conflicted
+++ resolved
@@ -342,14 +342,11 @@
             $defaultRelayPointResultNumber: '%env(resolve:GEOCOMPLETE_RELAY_POINTS_DEFAULT_RESULTS)%'
             $defaultEventResultNumber: '%env(resolve:GEOCOMPLETE_EVENTS_DEFAULT_RESULTS)%'
             $geoDataFixes: '%env(json:file:resolve:SIG_GEOCODER_FIXER_DATA)%'
-<<<<<<< HEAD
-    
+            $distanceOrder: '%env(bool:SIG_GEOCODER_PRIORITIZE_ORDER)%'
+
     App\Geography\Service\TerritoryManager:
         tags:
             - { name: monolog.logger, channel: geography }
-=======
-            $distanceOrder: '%env(bool:SIG_GEOCODER_PRIORITIZE_ORDER)%'
->>>>>>> 8f0e9a2d
 
     # Image
     App\Image\Controller\:
