# This file is the entry point to configure your own services.
# Files in the packages/ subdirectory configure your dependencies.

# Put parameters here that don't need to change on each machine where the app is deployed
# https://symfony.com/doc/current/best_practices/configuration.html#application-related-configuration
parameters:
  locale: "fr"

imports:
  - { resource: images.yaml }
  - { resource: mass.yaml }

services:
  # default configuration for services in *this* file
  _defaults:
    autowire: true # Automatically injects dependencies in your services.
    autoconfigure: true # Automatically registers your services as commands, event subscribers, etc.
    public:
      false # Allows optimizing the container by removing unused services; this also means
      # fetching services directly from the container via $container->get() won't work.
      # The best practice is to be explicit about your dependencies anyway.

  # cache
  app.simple_cache:
    class: Symfony\Component\Cache\Simple\Psr6Cache
    arguments: ["@app.cache.mobicoop"]

  # makes classes in src/ available to be used as services
  # this creates a service per class whose id is the fully-qualified class name
  App\:
    resource: "../src/*"
    exclude: "../src/{DependencyInjection,Entity,Migrations,Tests,Kernel.php}"

  # controllers are imported separately to make sure services can be injected
  # as action arguments even if you don't extend any base controller class
  App\Controller\:
    resource: "../src/Controller"
    tags: ["controller.service_arguments"]

  # SERIALIZER
  'App\Serializer\ApiNormalizer':
    arguments:
      $badgeImageUri: "%env(string:GAMIFICATION_BADGE_IMAGE_URI)%"
      $gamificationActive: "%env(bool:GAMIFICATION_ACTIVE)%"
    decorates: "api_platform.jsonld.normalizer.item"

  # EVENT LISTENERS

  'App\EventListener\DeserializeListener':
    tags:
      - {
          name: "kernel.event_listener",
          event: "kernel.request",
          method: "onKernelRequest",
          priority: 2,
        }
    # Autoconfiguration must be disabled to set a custom priority
    autoconfigure: false
    decorates: "api_platform.listener.request.deserialize"
    arguments:
      $decorated: '@App\EventListener\DeserializeListener.inner'

  # Authentication success listener (classic login)
  mobicoop.event.authentication_success_listener:
    class: App\Security\LoginAuthenticator
    tags:
      - {
          name: kernel.event_listener,
          event: lexik_jwt_authentication.on_authentication_success,
          method: onAuthenticationSuccessResponse,
        }

  # JWT Event Listener
  mobicoop.event.jwt_created_listener:
    class: App\Security\EventListener\JWTCreatedListener
    tags:
      - {
          name: kernel.event_listener,
          event: lexik_jwt_authentication.on_jwt_created,
          method: onJWTCreated,
        }

  # Article Load Listener
  mobicoop.article.article_load_listener:
    class: App\Article\EventListener\ArticleLoadListener
    tags:
      - { name: doctrine.event_listener, event: postLoad }
  mobicoop.article.section_load_listener:
    class: App\Article\EventListener\SectionLoadListener
    tags:
      - { name: doctrine.event_listener, event: postLoad }
  mobicoop.article.paragraph_load_listener:
    class: App\Article\EventListener\ParagraphLoadListener
    tags:
      - { name: doctrine.event_listener, event: postLoad }

  # Direction Load Listener
  mobicoop.direction.direction_load_listener:
    class: App\Geography\EventListener\DirectionLoadListener
    arguments: ['@App\Geography\Service\GeoTools'] # GeoTools injected to compute CO2
    tags:
      - { name: doctrine.event_listener, event: postLoad }

  # Address Load Listener
  mobicoop.address.address_load_listener:
    class: App\Geography\EventListener\AddressLoadListener
    arguments: ['@App\Geography\Service\GeoTools'] # GeoTools injected for displayLabel
    tags:
      - { name: doctrine.event_listener, event: postLoad }

  # Campaign Load Listener
  mobicoop.campaign.campaign_load_listener:
    class: App\MassCommunication\EventListener\CampaignLoadListener
    tags:
      - { name: doctrine.event_listener, event: postLoad }

  # Community User Save Listener
  mobicoop.community_user.community_user_save_listener:
    class: App\Community\EventListener\CommunityUserSaveListener
    arguments: ["@request_stack"]
    tags:
      - { name: doctrine.event_listener, event: postPersist }
      - { name: doctrine.event_listener, event: postUpdate }

  # Community Load Listener
  mobicoop.community.community_load_listener:
    class: App\Community\EventListener\CommunityLoadListener
    arguments:
      $avatarDefault: "%env(string:AVATAR_DEFAULT)%"
    tags:
      - { name: doctrine.event_listener, event: postLoad }

  # Event Load Listener
  mobicoop.event.event_load_listener:
    class: App\Event\EventListener\EventLoadListener
    arguments:
      $avatarDefault: "%env(string:AVATAR_DEFAULT)%"
    tags:
      - { name: doctrine.event_listener, event: postLoad }

  # User Load Listener
  mobicoop.user.user_load_listener:
    class: App\User\EventListener\UserLoadListener
    arguments:
      $params:
        avatarSizes: "%env(string:AVATAR_SIZES)%"
        avatarDefaultFolder: "%env(string:AVATAR_DEFAULT_FOLDER)%"
        userReview: "%env(bool:USER_REVIEW)%"
        identityValidation: "%env(bool:USER_IDENTITY_VALIDATION)%"
    tags:
      - { name: doctrine.event_listener, event: postLoad }

  mobicoop.geography.territory_event_listener:
    class: App\Geography\EventListener\TerritoryEventListener
    tags:
      - { name: doctrine.event_listener, event: onSchemaAlterTableRemoveColumn }
      - { name: doctrine.event_listener, event: onSchemaAlterTableAddColumn }

  # Kernel response
  # mobicoop.kernel.response:
  # class: App\EventListener\KernelResponseListener
  # tags:
  # - { name: kernel.event_listener, event: kernel.response, method: onKernelResponse }

  # CONTROLLERS AND SERVICES

  # Article
  App\Article\Controller\:
    resource: "../src/Article/Controller"
    tags: ["controller.service_arguments"]

  App\Article\Service\ArticleManager:
    arguments:
      $articleFeed: "%env(string:ARTICLE_FEED)%"
      $articleFeedNumber: "%env(int:ARTICLE_FEED_NUMBER)%"
      $articleIframeMaxWidth: "%env(int:ARTICLE_IFRAME_MAX_WIDTH)%"
      $articleIframeMaxHeight: "%env(int:ARTICLE_IFRAME_MAX_HEIGHT)%"

  # Auth
  App\Auth\Controller\:
    resource: "../src/Auth/Controller"
    tags: ["controller.service_arguments"]

  App\Auth\Service\AuthManager:
    arguments:
      $modules: "%env(json:file:resolve:MODULES_AUTHORIZED)%"

  # Carpool
  App\Carpool\Controller\:
    resource: "../src/Carpool/Controller"
    tags: ["controller.service_arguments"]

  'App\Carpool\Filter\LocalityFilter':
    # Uncomment only if autoconfiguration isn't enabled
    #tags: [ 'api_platform.filter' ]

  App\Carpool\Service\AntiFraudManager:
    arguments:
      $params:
        active: "%env(bool:ANTIFRAUD_ACTIVE)%"
        distanceMinCheck: "%env(int:ANTIFRAUD_DISTANCE_MIN_CHECK)%"
        nbCarpoolsMax: "%env(int:ANTIFRAUD_NB_CARPOOLS_MAX)%"
    tags:
      - { name: monolog.logger, channel: carpool }

  App\Carpool\Service\AskManager:
    arguments:
      $paymentActive: "%env(string:PAYMENT_ACTIVE)%"
    tags:
      - { name: monolog.logger, channel: carpool }

  App\Carpool\Service\AdManager:
    arguments:
      $params:
        defaultMarginDuration: "%env(int:CARPOOL_MARGIN_DURATION)%"
        defaultSeatsDriver: "%env(int:CARPOOL_DEFAULT_SEATS_DRIVER)%"
        defaultSeatsPassenger: "%env(int:CARPOOL_DEFAULT_SEATS_PASSENGER)%"
        carpoolProofDistance: "%env(int:CARPOOL_PROOF_DISTANCE)%"
        paymentActive: "%env(string:PAYMENT_ACTIVE)%"
    tags:
      - { name: monolog.logger, channel: carpool }

  App\Carpool\Service\MatchingManager:
    arguments:
      $repository: '@App\Carpool\Repository\MatchingRepository'

  App\Carpool\Service\MyAdManager:
    arguments:
      $paymentActive: "%env(string:PAYMENT_ACTIVE)%"

  App\Carpool\Service\ProofManager:
    arguments:
      $prefix: "%env(string:CARPOOL_PROOF_PREFIX)%"
      $provider: "%env(string:CARPOOL_PROOF_PROVIDER)%"
      $uri: "%env(string:CARPOOL_PROOF_URI)%"
      $token: "%env(string:CARPOOL_PROOF_TOKEN)%"
      $duration: "%env(int:CARPOOL_PROOF_RANGE_DURATION)%"
      $minIdentityDistance: "%env(int:CARPOOL_PROOF_MIN_IDENTITY_DISTANCE)%"
    tags:
      - { name: monolog.logger, channel: carpool_proof }

  App\Carpool\Service\DynamicManager:
    arguments:
      $params:
        defaultSeatsDriver: "%env(int:CARPOOL_DEFAULT_SEATS_DRIVER)%"
        defaultSeatsPassenger: "%env(int:CARPOOL_DEFAULT_SEATS_PASSENGER)%"
        dynamicProofDistance: "%env(int:DYNAMIC_CARPOOL_PROOF_DISTANCE)%"
        dynamicReachedDistance: "%env(int:DYNAMIC_CARPOOL_REACHED_DISTANCE)%"
        dynamicDestinationDistance: "%env(int:DYNAMIC_CARPOOL_DESTINATION_DISTANCE)%"
        dynamicMaxSpeed: "%env(int:DYNAMIC_CARPOOL_MAX_SPEED)%"
        dynamicEnableMaxSpeed: "%env(bool:DYNAMIC_CARPOOL_ENABLE_MAX_SPEED)%"
    tags:
      - { name: monolog.logger, channel: carpool_dynamic }

  App\Carpool\Service\ProposalManager:
    arguments:
      $params:
        defaultRole: "%env(int:CARPOOL_ROLE)%"
        defaultType: "%env(int:CARPOOL_TYPE)%"
        defaultUseTime: "%env(bool:CARPOOL_USE_TIME)%"
        defaultStrictDate: "%env(bool:CARPOOL_STRICT_DATE)%"
        defaultStrictPunctual: "%env(bool:CARPOOL_STRICT_PUNCTUAL)%"
        defaultStrictRegular: "%env(bool:CARPOOL_STRICT_REGULAR)%"
        defaultMarginDuration: "%env(int:CARPOOL_MARGIN_DURATION)%"
        defaultRegularLifeTime: "%env(int:CARPOOL_REGULAR_LIFETIME)%"
        defaultAnyRouteAsPassenger: "%env(bool:CARPOOL_ANY_ROUTE_PASSENGER)%"
        defaultPriceKm: "%env(float:CARPOOL_PRICE)%"
        batchTemp: "%env(resolve:SIG_GEOROUTER_BATCH_TEMP)%"
    tags:
      - { name: monolog.logger, channel: carpool }

  App\Carpool\Service\ProposalMatcher:
    arguments:
      $params:
        dynamicMaxPendingTime: "%env(int:DYNAMIC_CARPOOL_MAX_PENDING_TIME)%"
        importChunkSize: "%env(int:IMPORT_PROPOSALS_CHUNK_SIZE)%"
        importBatchMatchSize: "%env(int:IMPORT_PROPOSALS_BATCH_MATCH_SIZE)%"
        maxDetourDistancePercent: "%env(int:ALGORITHM_MAX_DETOUR_DISTANCE_PERCENT)%"
        maxDetourDurationPercent: "%env(int:ALGORITHM_MAX_DETOUR_DURATION_PERCENT)%"
        minCommonDistanceCheck: "%env(int:ALGORITHM_MIN_COMMON_DISTANCE_CHECK)%"
        minCommonDistancePercent: "%env(int:ALGORITHM_MIN_COMMON_DISTANCE_PERCENT)%"
    tags:
      - { name: monolog.logger, channel: carpool }

  App\Carpool\Repository\ProposalRepository:
    arguments:
      $params:
        bearingRange: "%env(int:ALGORITHM_BEARING_RANGE)%"
        useBearing: "%env(bool:ALGORITHM_USE_BEARING)%"
        useBbox: "%env(bool:ALGORITHM_USE_BBOX)%"
        usePassengerProportion: "%env(bool:ALGORITHM_USE_PASSENGER_PROPORTION)%"
        useDistance: "%env(bool:ALGORITHM_USE_DISTANCE)%"
        passengerProportion: "%env(float:ALGORITHM_PASSENGER_PROPORTION)%"
        maxDistancePunctual: "%env(float:ALGORITHM_MAX_DISTANCE_PUNCTUAL)%"
        maxDistanceRegular: "%env(float:ALGORITHM_MAX_DISTANCE_REGULAR)%"
        distanceRatio: "%env(int:ALGORITHM_DISTANCE_RATIO)%"
    tags:
      - { name: monolog.logger, channel: carpool }

  App\Carpool\Service\CarpoolExportManager:
    arguments:
      $carpoolExportUri: "%env(string:CARPOOL_EXPORT_URI)%"
      $carpoolExportPath: "%env(string:CARPOOL_EXPORT_FILE_PATH)%"
      $carpoolExportPlatformName: "%env(string:CARPOOL_EXPORT_APP_NAME)%"
      $paymentActive: "%env(string:PAYMENT_ACTIVE)%"

  App\Carpool\Service\ResultManager:
    arguments:
      $userReview: "%env(bool:USER_REVIEW)%"
      $carpoolNoticeableDetourDurationPercent: "%env(int:CARPOOL_NOTICEABLE_DETOUR_DURATION_PERCENT)%"
      $carpoolNoticeableDetourDistancePercent: "%env(int:CARPOOL_NOTICEABLE_DETOUR_DISTANCE_PERCENT)%"

  # Commands
  App\Command\CarpoolAskPostedRelaunch1Command:
    tags:
      - {
          name: "console.command",
          command: "app:commands:carpool-ask-posted-relaunch1",
        }
  App\Command\CarpoolAskPostedRelaunch2Command:
    tags:
      - {
          name: "console.command",
          command: "app:commands:carpool-ask-posted-relaunch2",
        }
  App\Command\CommunicationInternalMessageReceivedRelaunch1Command:
    tags:
      - {
          name: "console.command",
          command: "app:commands:communication-internal-message-received-relaunch1",
        }
  App\Command\CommunicationInternalMessageReceivedRelaunch2Command:
    tags:
      - {
          name: "console.command",
          command: "app:commands:communication-internal-message-received-relaunch2",
        }
  App\Command\InactiveAdRelaunchCommand:
    tags:
      - {
          name: "console.command",
          command: "app:commands:inactive-ad-relaunch",
        }
  App\Command\InciteToPublishFirstAdCommand:
    tags:
      - {
          name: "console.command",
          command: "app:commands:incite-to-publish-first-ad",
        }
  App\Command\NoActivityRelaunch1Command:
    tags:
      - {
          name: "console.command",
          command: "app:commands:no-activity-relaunch1",
        }
  App\Command\NoActivityRelaunch2Command:
    tags:
      - {
          name: "console.command",
          command: "app:commands:no-activity-relaunch2",
        }
  App\Command\ProposalWillExpireCommand:
    tags:
      - {
          name: "console.command",
          command: "app:commands:proposal-will-expire",
        }
  App\Command\SendBoosterCommand:
    tags:
      - { name: "console.command", command: "app:commands:send-booster" }
  App\Command\SendWelcomeEmailCommand:
    tags:
      - { name: "console.command", command: "app:commands:send-welcome-email" }

  App\Command\Command\ExecuteCommandsCommand:
    arguments:
      $schedule: "%env(json:file:resolve:AUTOMATED_COMMANDS)%"

  # Communication
  App\Communication\Controller\:
    resource: "../src/Communication/Controller"
    arguments:
      $params:
        smsUsername: "%env(string:SMS_USERNAME)%"
        smsPassword: "%env(string:SMS_PASSWORD)%"
        smsSender: "%env(string:SMS_SENDER)%"
    tags: ["controller.service_arguments"]

  App\Communication\Service\ContactManager:
    arguments:
      $contactItems: "%env(json:file:resolve:CONTACT_ITEMS)%"

  App\Communication\Service\NotificationManager:
    arguments:
      $communicationFolder: "%env(resolve:COMMUNICATION_FOLDER)%"
      $altCommunicationFolder: "%env(resolve:ALT_COMMUNICATION_FOLDER)%"
      $emailTemplatePath: "%env(resolve:COMMUNICATION_TEMPLATE_EMAIL_PATH)%%env(resolve:NOTIFICATION_TEMPLATE_EMAIL_PATH)%"
      $emailTitleTemplatePath: "%env(resolve:COMMUNICATION_TEMPLATE_EMAIL_PATH)%%env(resolve:NOTIFICATION_TITLE_TEMPLATE_EMAIL_PATH)%"
      $pushTemplatePath: "%env(resolve:COMMUNICATION_TEMPLATE_PUSH_PATH)%%env(resolve:NOTIFICATION_TEMPLATE_PUSH_PATH)%"
      $pushTitleTemplatePath: "%env(resolve:COMMUNICATION_TEMPLATE_PUSH_PATH)%%env(resolve:NOTIFICATION_TITLE_TEMPLATE_PUSH_PATH)%"
      $smsTemplatePath: "%env(resolve:COMMUNICATION_TEMPLATE_SMS_PATH)%%env(resolve:NOTIFICATION_TEMPLATE_SMS_PATH)%"
      $enabled: "%env(bool:resolve:NOTIFICATION_ENABLED)%"
      $mailsEnabled: "%env(bool:resolve:NOTIFICATION_MAIL_ENABLED)%"
      $smsEnabled: "%env(bool:resolve:NOTIFICATION_SMS_ENABLED)%"
      $pushEnabled: "%env(bool:resolve:NOTIFICATION_PUSH_ENABLED)%"
      $structureLogoUri: "%env(string:STRUCTURE_LOGO_URI)%"
    tags:
      - { name: monolog.logger, channel: notification }

  App\Communication\Service\EmailManager:
    arguments:
      $emailSender: "%env(resolve:MAILER_SENDER)%"
      $emailSenderName: "%env(resolve:MAILER_SENDER_NAME)%"
      $emailReplyTo: "%env(resolve:MAILER_REPLYTO)%"
      $emailReplyToName: "%env(resolve:MAILER_REPLYTO_NAME)%"
      $emailAdditionalHeaders: "%env(resolve:MAILER_ADDITIONAL_HEADERS)%"
    tags:
      - { name: monolog.logger, channel: communication }

  App\Communication\Service\InternalMessageManager:
    arguments:
      $storeReadDate: "%env(bool:MESSAGES_STORE_READ_DATE)%"
    tags:
      - { name: monolog.logger, channel: communication }

  App\Communication\Service\PushManager:
    arguments:
      $pushProvider: "%env(resolve:PUSH_PROVIDER)%"
      $apiToken: "%env(resolve:PUSH_API_TOKEN)%"
      $senderId: "%env(resolve:PUSH_SENDER_ID)%"
    tags:
      - { name: monolog.logger, channel: communication }

  App\Communication\Service\SmsManager:
    arguments:
      $smsProvider: "%env(resolve:SMS_PROVIDER)%"
      $username: "%env(resolve:SMS_USERNAME)%"
      $password: "%env(resolve:SMS_PASSWORD)%"
      $sender: "%env(resolve:SMS_SENDER)%"
    tags:
      - { name: monolog.logger, channel: communication }

  App\Communication\EntityListener\RecipientListener:
    tags:
      - { name: doctrine.orm.entity_listener, lazy: true } # lazy set to true to avoid doctrine UnitOfWork error on insert

  App\Communication\EventSubscriber\ContactSubscriber:
    arguments:
      $communicationFolder: "%env(resolve:COMMUNICATION_FOLDER)%"
      $emailTemplatePath: "%env(resolve:COMMUNICATION_TEMPLATE_EMAIL_PATH)%%env(resolve:NOTIFICATION_TEMPLATE_EMAIL_PATH)%"
      $platformName: "%env(string:EMAILS_PLATFORM_NAME)%"

  App\Communication\EventSubscriber\UserSubscriber:
    arguments:
      $notificationSsoRegistration: "%env(bool:NOTIFICATION_SSO_REGISTRATION)%"
      $rzpUri: "%env(string:RZP_API_URI)%"
      $rzpLogin: "%env(string:RZP_API_LOGIN)%"
      $rzpPassword: "%env(string:RZP_API_PASSWORD)%"

  App\Communication\Service\ReportManager:
    arguments:
      $communicationFolder: "%env(resolve:COMMUNICATION_FOLDER)%"
      $emailTemplatePath: "%env(resolve:COMMUNICATION_TEMPLATE_EMAIL_PATH)%%env(resolve:NOTIFICATION_TEMPLATE_EMAIL_PATH)%"
      $emailTitleTemplatePath: "%env(resolve:COMMUNICATION_TEMPLATE_EMAIL_PATH)%%env(resolve:NOTIFICATION_TITLE_TEMPLATE_EMAIL_PATH)%"

  # Community
  App\Community\Controller\:
    resource: "../src/Community/Controller"
    tags: ["controller.service_arguments"]

  App\Community\DataProvider\MCommunityCollectionDataProvider:
    arguments:
      $collectionFilters: !tagged api_platform.doctrine.orm.query_extension.collection

  App\Community\Service\CommunityManager:
    arguments:
      $securityPath: "%env(string:COMMUNITY_SECURITY_PATH)%"
    tags:
      - { name: monolog.logger, channel: community }

  App\Community\Repository\CommunityUserRepository:
    arguments:
      $collectionExtensions: !tagged api_platform.doctrine.orm.query_extension.collection
      $communityNbLastUser: "%env(int:COMMUNITY_NB_LAST_USERS)%"

  App\Community\Admin\Controller\:
    resource: "../src/Community/Admin/Controller"
    tags: ["controller.service_arguments"]

  'App\Community\Admin\DataProvider\CommunityUserCampaignAssociateCollectionDataProvider':
    arguments:
      $collectionExtensions: !tagged api_platform.doctrine.orm.query_extension.collection

  'App\Community\Admin\DataProvider\CommunityUserCampaignSendCollectionDataProvider':
    arguments:
      $collectionExtensions: !tagged api_platform.doctrine.orm.query_extension.collection

  # Consumption feedback
  App\User\DataProvider\ConsumptionFeedbackDataProvider:
    arguments:
      $active: "%env(bool:CONSUMPTION_FEEDBACK_ACTIVE)%"
      $provider: "%env(string:CONSUMPTION_FEEDBACK_PROVIDER)%"
      $appId: "%env(string:CONSUMPTION_FEEDBACK_APP_ID)%"
      $baseUrlAuth: "%env(string:CONSUMPTION_FEEDBACK_AUTH_BASE_URL)%"
      $baseUrl: "%env(string:CONSUMPTION_FEEDBACK_BASE_URL)%"
      $clientId: "%env(string:CONSUMPTION_FEEDBACK_CLIENTID)%"
      $clientSecret: "%env(string:CONSUMPTION_FEEDBACK_CLIENT_SECRET)%"
      $apiKey: "%env(string:CONSUMPTION_FEEDBACK_APIKEY)%"
    tags:
      - { name: monolog.logger, channel: consumptionFeedback }

  # Editorial
  'App\Editorial\Admin\DataProvider\EditorialCollectionDataProvider':
    arguments:
      $collectionExtensions: !tagged api_platform.doctrine.orm.query_extension.collection

  App\Editorial\EntityListener\EditorialListener:
    arguments:
      $editorialRepository: '@App\Editorial\Repository\EditorialRepository'
      $dataUri: "%env(string:DATA_URI)%"
    tags:
      - { name: doctrine.orm.entity_listener, event: postPersist, lazy: true } # lazy set to true to avoid doctrine UnitOfWork error on insert
      - { name: doctrine.orm.entity_listener, event: postUpdate, lazy: true } # lazy set to true to avoid doctrine UnitOfWork error on insert
      - { name: doctrine.orm.entity_listener, event: postLoad, lazy: true } # lazy set to true to avoid doctrine UnitOfWork error on insert

  # Event
  App\Event\Controller\:
    resource: "../src/Event/Controller"
    tags: ["controller.service_arguments"]
  App\Event\DataProvider\EventCollectionDataProvider:
    arguments:
      $collectionFilters: !tagged api_platform.doctrine.orm.query_extension.collection
  App\Event\Service\EventManager:
    arguments:
      $eventProvider: "%env(resolve:EVENT_PROVIDER)%"
      $eventProviderApiKey: "%env(resolve:EVENT_PROVIDER_API_KEY)%"
      $eventProviderProjectId: "%env(resolve:EVENT_PROVIDER_PROJECT_ID)%"
      $eventProviderSelectionId: "%env(resolve:EVENT_PROVIDER_SELECTION_ID)%"
      $eventProviderServerUrl: "%env(string:EVENT_PROVIDER_SERVER_URL)%"
  App\Event\Command\EventImportCommand:
    arguments:
      $eventImportEnabled: "%env(bool:EVENT_IMPORT_ENABLED)%"
  App\Event\Admin\DataProvider\EventCollectionDataProvider:
    arguments:
      $collectionFilters: !tagged api_platform.doctrine.orm.query_extension.collection

  # External Connection
  App\ExternalJourney\Service\ExternalConnectionManager:
    arguments:
      $operator: "%env(json:file:resolve:RDEX_OPERATOR)%"
      $providers: "%env(json:file:resolve:RDEX_PROVIDERS)%"

  # External Journey
  App\ExternalJourney\Service\ExternalJourneyManager:
    arguments:
      $operator: "%env(json:file:resolve:RDEX_OPERATOR)%"
      $clients: "%env(json:file:resolve:RDEX_CLIENTS)%"
      $providers: "%env(json:file:resolve:RDEX_PROVIDERS)%"

  App\ExternalJourney\Service\JourneySearcher:
    arguments:
      $providers: "%env(json:file:resolve:RDEX_PROVIDERS)%"

  # Fixtures Basic
  App\DataFixtures\BasicFixtures:
    arguments:
      $fixturesEnabled: "%env(bool:FIXTURES_ENABLED)%"
      $fixturesClearBase: "%env(bool:FIXTURES_CLEAR_BASE)%"
      $fixturesBasic: "%env(bool:FIXTURES_BASIC)%"

  # Fixtures Solidary
  App\DataFixtures\SolidaryFixtures:
    arguments:
      $fixturesEnabled: "%env(bool:FIXTURES_ENABLED)%"
      $fixturesClearBase: "%env(bool:FIXTURES_CLEAR_BASE)%"
      $fixturesSolidary: "%env(bool:FIXTURES_SOLIDARY)%"

  App\DataFixtures\Service\BasicFixturesManager:
    arguments:
      $fixturesBasic: "%env(bool:FIXTURES_BASIC)%"

  App\DataFixtures\Service\SolidaryFixturesManager:
    arguments:
      $fixturesSolidary: "%env(bool:FIXTURES_SOLIDARY)%"

  # Gamification
  mobicoop.gamification.badge_load_listener:
    class: App\Gamification\EventListener\BadgeLoadListener
    tags:
      - { name: doctrine.event_listener, event: postLoad }
  mobicoop.gamification.gamification_action_load_listener:
    class: App\Gamification\EventListener\GamificationActionLoadListener
    tags:
      - { name: doctrine.event_listener, event: postLoad }
  App\Gamification\EventSubscriber\LogSubscriber:
    arguments:
      $gamificationActive: "%env(bool:GAMIFICATION_ACTIVE)%"
  App\Gamification\Service\BadgesBoardManager:
    arguments:
      $badgeImageUri: "%env(string:GAMIFICATION_BADGE_IMAGE_URI)%"
  App\Gamification\Service\GamificationManager:
    arguments:
      $badgeImageUri: "%env(string:GAMIFICATION_BADGE_IMAGE_URI)%"
  App\Gamification\Service\RetroactivelyRewardService:
    tags:
      - { name: monolog.logger, channel: gamification }

  # Geocoder; alias to allow this type to be autowired
  Geocoder\Plugin\PluginProvider: "@bazinga_geocoder.provider.chain"

  # Georouter, add prioritization
  Georouter.query_data_plugin:
    class: Geocoder\Plugin\Plugin\QueryDataPlugin
    arguments:
      - "%env(json:SIG_GEOCODER_PRIORITIZE_COORDINATES)%"
  # Geography
  App\Geography\Controller\:
    resource: "../src/Geography/Controller"
    tags: ["controller.service_arguments"]

  App\Geography\EventSubscriber\CarpoolSubscriber:
    arguments:
      $directory: "%env(resolve:ASYNC_GEO_TEMP)%"

  App\Geography\Service\AddressManager:
    tags:
      - { name: monolog.logger, channel: geography }

  App\Geography\Service\GeoRouter:
    arguments:
      $uri: "%env(resolve:SIG_GEOROUTER_URI)%"
      $type: "%env(resolve:SIG_GEOROUTER_TYPE)%"
      $batchScriptPath: "%env(resolve:SIG_GEOROUTER_BATCH_SCRIPT_PATH)%"
      $batchScriptArgs: "%env(resolve:SIG_GEOROUTER_BATCH_SCRIPT_ARGS)%"
      $batchTemp: "%env(resolve:SIG_GEOROUTER_BATCH_TEMP)%"
    tags:
      - { name: monolog.logger, channel: georouter }

  App\Geography\Service\GeoTools:
    arguments:
      $params:
        displayCountry: "%env(resolve:DISPLAY_COUNTRY)%"
        displayRegion: "%env(resolve:DISPLAY_REGION)%"
        displaySubRegion: "%env(resolve:DISPLAY_SUBREGION)%"
        displayLocality: "%env(resolve:DISPLAY_LOCALITY)%"
        displayPostalCode: "%env(resolve:DISPLAY_POSTALCODE)%"
        displayStreetAddress: "%env(resolve:DISPLAY_STREETADDRESS)%"
        displayVenue: "%env(resolve:DISPLAY_VENUE)%"
        displayRelayPoint: "%env(resolve:DISPLAY_RELAY_POINT)%"
        displayNamed: "%env(resolve:DISPLAY_NAMED)%"
        displayEvent: "%env(resolve:DISPLAY_EVENT)%"
        displaySeparator: "%env(resolve:DISPLAY_SEPARATOR)%"

  App\Geography\Service\GeoSearcher:
    arguments:
      $iconPath: "%env(resolve:GEOCOMPLETE_ICONS_PATH)%"
      $dataPath: "%env(resolve:DATA_URI)%"
      $defaultSigResultNumber: "%env(resolve:GEOCOMPLETE_SIG_DEFAULT_RESULTS)%"
      $defaultSigReturnedResultNumber: "%env(resolve:GEOCOMPLETE_SIG_RETURNED_RESULTS)%"
      $defaultNamedResultNumber: "%env(resolve:GEOCOMPLETE_NAMED_DEFAULT_RESULTS)%"
      $defaultRelayPointResultNumber: "%env(resolve:GEOCOMPLETE_RELAY_POINTS_DEFAULT_RESULTS)%"
      $defaultEventResultNumber: "%env(resolve:GEOCOMPLETE_EVENTS_DEFAULT_RESULTS)%"
      $geoDataFixes: "%env(json:file:resolve:SIG_GEOCODER_FIXER_DATA)%"
      $distanceOrder: "%env(bool:SIG_GEOCODER_PRIORITIZE_ORDER)%"
      $sigPrioritizeCoordinates: "%env(json:SIG_GEOCODER_PRIORITIZE_COORDINATES)%"
      $sigPrioritizeRegion: "%env(string:SIG_GEOCODER_PRIORITIZE_REGION)%"
      $sigShowVenues: "%env(bool:SIG_GEOCODER_SHOW_VENUES)%"

  App\Geography\Service\Geocoder\MobicoopGeocoder:
    arguments:
      $uri: "%env(string:MOBICOOP_GEOCODER_URI)%"

  App\Geography\Service\PointSearcher:
    arguments:
      $maxRelayPointResults: "%env(int:POINT_SEARCHER_RELAY_POINT_MAX_RESULTS)%"
      $maxEventResults: "%env(int:POINT_SEARCHER_EVENT_MAX_RESULTS)%"
      $maxUserResults: "%env(int:POINT_SEARCHER_USER_MAX_RESULTS)%"
      $prioritizeCentroid: "%env(json:POINT_SEARCHER_PRIORITIZE_CENTROID)%"
      $prioritizeBox: "%env(json:POINT_SEARCHER_PRIORITIZE_BOX)%"
      $prioritizeRegion: "%env(string:POINT_SEARCHER_PRIORITIZE_REGION)%"
      $restrictCountry: "%env(string:POINT_SEARCHER_RESTRICT_COUNTRY)%"
      $exclusionTypes: "%env(json:POINT_SEARCHER_EXCLUSION_TYPES)%"
      $relayPointParams: "%env(json:POINT_SEARCHER_RELAY_POINT_PARAMETERS)%"

  App\Geography\Service\TerritoryManager:
    arguments:
      $batchTemp: "%env(resolve:SIG_GEOROUTER_BATCH_TEMP)%"
    tags:
      - { name: monolog.logger, channel: geography }

  App\Stats\Admin\Service\AnalyticManager:
    arguments:
      $params: "%env(json:file:resolve:ANALYTICS_PARAMETERS)%"

  # Incentive
  App\Incentive\Service\EecProviderManager:
    arguments:
      $eecIncentiveProvider: "%env(string:EEC_INCENTIVE_PROVIDER)%"

  # Image
  App\Image\Controller\:
    resource: "../src/Image/Controller"
    tags: ["controller.service_arguments"]

  App\Image\Admin\Controller\:
    resource: "../src/Image/Admin/Controller"
    tags: ["controller.service_arguments"]

  App\Image\EntityListener\ImageListener:
    arguments: ['@App\Image\Service\ImageManager']
    tags:
      - { name: doctrine.orm.entity_listener, lazy: true } # lazy set to true to avoid doctrine UnitOfWork error on insert

  App\Image\EntityListener\IconListener:
    arguments:
      $types: "%images%"
      $dataUri: "%env(string:DATA_URI)%"
    tags:
      - { name: doctrine.orm.entity_listener, lazy: true } # lazy set to true to avoid doctrine UnitOfWork error on insert

  App\Image\Service\ImageManager:
    arguments:
      $types: "%images%"
      $dataUri: "%env(string:DATA_URI)%"
    tags:
      - { name: monolog.logger, channel: maintenance }

  # Import
  App\Import\Controller\:
    resource: "../src/Import/Controller"
    tags: ["controller.service_arguments"]

  App\Import\Service\ImportManager:
    arguments:
      $timeLimit: "%env(int:IMPORT_TIME_LIMIT)%"
      $memoryLimit: "%env(int:IMPORT_MEMORY_LIMIT)%"
      $sqlLog: "%env(bool:IMPORT_SQL_LOG)%"
      $directionsBatch: "%env(int:IMPORT_USERS_DIRECTIONS_BATCH_SIZE)%"

  App\Import\Service\FakeManager:
    tags:
      - { name: monolog.logger, channel: faker }

  # INCENTIVE
  App\Incentive\EventListener\MobConnectListener:
<<<<<<< HEAD

  App\Incentive\Service\MobConnectAuthManager:
    arguments:
      $ssoServices: "%env(json:file:resolve:SSO_SERVICES)%"

=======
  
>>>>>>> 376c1634
  App\Incentive\Service\MobConnectSubscriptionManager:
    arguments:
      $ssoServices: "%env(json:file:resolve:SSO_SERVICES)%"
      $mobConnectParams:
        api_uri: "%env(string:MOBCONNECT_API_URI)%"
        credentials:
          client_id: "%env(string:MOBCONNECT_CLIENT_ID)%"
          api_key: "%env(string:MOBCONNECT_API_KEY)%"
        subscription_ids:
          short_distance: "%env(string:MOBCONNECT_SHORTDISTANCE_SUBSCRIPTIONID)%"
          long_distance: "%env(string:MOBCONNECT_LONGDISTANCE_SUBSCRIPTIONID)%"

  # Journey
  App\Journey\Service\JourneyManager:
    arguments:
      $popularJourneyMaxNumber: "%env(int:POPULAR_JOURNEY_MAX_NUMBER)%"
      $popularJourneyHomeMaxNumber: "%env(int:POPULAR_JOURNEY_HOME_MAX_NUMBER)%"
      $popularJourneyMinOccurences: "%env(int:POPULAR_JOURNEY_MINIMAL_OCCURENCES)%"

  App\Journey\Repository\JourneyRepository:
    arguments:
      $collectionExtensions: !tagged api_platform.doctrine.orm.query_extension.collection

  # Translation
  App\I18n\Service\LanguageManager:
    arguments:
      $defaultLanguage: "%env(int:DEFAULT_LANGUAGE)%"

  # Mass Communication
  App\MassCommunication\Controller\:
    resource: "../src/MassCommunication/Controller"
    tags: ["controller.service_arguments"]

  App\MassCommunication\Service\CampaignManager:
    arguments:
      $mailerProvider: "%env(string:MASS_MAILER_PROVIDER)%"
      $mailerApiUrl: "%env(string:MASS_MAILER_API_URL)%"
      $mailerClientName: "%env(string:MASS_MAILER_CLIENT_NAME)%"
      $mailerClientId: "%env(string:MASS_MAILER_CLIENT_ID)%"
      $mailerClientTemplateId: "%env(string:MASS_MAILER_CLIENT_TEMPLATE_ID)%"
      $mailerReplyTo: "%env(string:MASS_MAILER_REPLYTO)%"
      $mailerSenderEmail: "%env(string:MASS_MAILER_SENDER_EMAIL)%"
      $mailerSenderName: "%env(string:MASS_MAILER_SENDER_NAME)%"
      $mailerDomain: "%env(string:MASS_MAILER_DOMAIN)%"
      $mailerIp: "%env(string:MASS_MAILER_IP)%"
      $smsProvider: "%env(string:MASS_SMS_PROVIDER)%"
      $mailerApiKey: "%env(string:MASS_MAILER_API_KEY)%"
      $mailTemplate: "%env(string:MASS_MAILER_BASE_TEMPLATE)%"

  App\MassCommunication\Admin\Service\CampaignManager:
    arguments:
      $mailTemplate: "%env(string:MASS_MAILER_BASE_TEMPLATE)%"
      $mailerProvider: "%env(string:MASS_MAILER_PROVIDER)%"
      $mailerProviderIpRange: "%env(json:MASS_MAILER_PROVIDER_IPRANGE)%"
      $mailerApiKey: "%env(string:MASS_MAILER_API_KEY)%"
      $mailerClientName: "%env(string:MASS_MAILER_CLIENT_NAME)%"
      $mailerClientId: "%env(int:MASS_MAILER_CLIENT_ID)%"
      $mailerClientTemplateId: "%env(string:MASS_MAILER_CLIENT_TEMPLATE_ID)%"
      $mailerReplyTo: "%env(string:MASS_MAILER_REPLYTO)%"
      $mailerSenderEmail: "%env(string:MASS_MAILER_SENDER_EMAIL)%"
      $mailerSenderName: "%env(string:MASS_MAILER_SENDER_NAME)%"
      $mailerDomain: "%env(string:MASS_MAILER_DOMAIN)%"
      $mailerIp: "%env(string:MASS_MAILER_IP)%"
      $smsProvider: "%env(string:MASS_SMS_PROVIDER)%"

  # Match
  App\Match\Controller\:
    resource: "../src/Match/Controller"
    tags: ["controller.service_arguments"]

  App\Match\Service\GeoMatcher:
    tags:
      - { name: monolog.logger, channel: geomatcher }

  App\Match\Service\MassComputeManager:
    arguments:
      $roundTripCompute: "%env(bool:MOBIMATCH_ROUNDTRIP_COMPUTE)%"
      $aberrantCoefficient: "%env(int:MOBIMATCH_ABERRANT_COEFFICIENT)%"
      $kilometerPrice: "%env(float:MOBIMATCH_KILOMETER_PRICE)%"
    tags:
      - { name: monolog.logger, channel: mass }

  App\Match\Service\MassImportManager:
    arguments:
      $params: "%mass%"
      $prioritizeCentroid: "%env(json:POINT_SEARCHER_PRIORITIZE_CENTROID)%"
      $prioritizeBox: "%env(json:POINT_SEARCHER_PRIORITIZE_BOX)%"
      $prioritizeRegion: "%env(string:POINT_SEARCHER_PRIORITIZE_REGION)%"
      $restrictCountry: "%env(string:POINT_SEARCHER_RESTRICT_COUNTRY)%"
      $exclusionTypes: "%env(json:POINT_SEARCHER_EXCLUSION_TYPES)%"
    tags:
      - { name: monolog.logger, channel: mass }

  App\Match\Service\MassMigrateManager:
    arguments:
      $params:
        chat: "%env(int:CARPOOL_DEFAULT_CHAT)%"
        music: "%env(int:CARPOOL_DEFAULT_MUSIC)%"
        smoke: "%env(bool:CARPOOL_DEFAULT_SMOKE)%"
    tags:
      - { name: monolog.logger, channel: mass }

  App\Match\Service\MassPublicTransportPotentialManager:
    arguments:
      $params:
        ptMaxConnections: "%env(int:MOBIMATCH_PT_MAXIMAL_CONNECTIONS)%"
        ptMaxDistanceWalkFromHome: "%env(int:MOBIMATCH_PT_MAXIMUM_DISTANCE_WALK_FROM_HOME)%"
        ptMaxDistanceWalkFromWork: "%env(int:MOBIMATCH_PT_MAXIMUM_DISTANCE_WALK_FROM_WORK)%"
        ptMaxNbCarDuration: "%env(int:MOBIMATCH_PT_MAXIMUM_NB_CAR_DURATION)%"
        roundTripCompute: "%env(bool:MOBIMATCH_ROUNDTRIP_COMPUTE)%"
    tags:
      - { name: monolog.logger, channel: mass }

  # Payment
  App\Payment\Controller\:
    resource: "../src/Payment/Controller"
    tags: ["controller.service_arguments"]

  App\Payment\Service\PaymentDataProvider:
    arguments:
      $paymentActive: "%env(string:PAYMENT_ACTIVE)%"
      $paymentProvider: "%env(string:PAYMENT_PROVIDER)%"
      $clientId: "%env(string:PAYMENT_CLIENTID)%"
      $apikey: "%env(string:PAYMENT_APIKEY)%"
      $sandBoxMode: "%env(bool:PAYMENT_SANDBOX_MODE)%"
      $defaultCurrency: "%env(string:PAYMENT_DEFAULT_CURRENCY)%"
      $platformName: "%env(string:PAYMENT_PLATFORM_NAME)%"
      $validationDocsPath: "%env(resolve:PAYMENT_VALIDATION_DOCS_PATH)%"
      $baseUri: "%env(string:BASE_URI)%"
      $baseMobileUri: "%env(string:BASE_MOBILE_URI)%"

  App\Payment\Service\PaymentManager:
    arguments:
      $paymentActive: "%env(string:PAYMENT_ACTIVE)%"
      $paymentProviderService: "%env(string:PAYMENT_PROVIDER)%"
      $securityTokenActive: "%env(bool:PAYMENT_SECURITY_TOKEN_ACTIVE)%"
      $securityToken: "%env(string:PAYMENT_SECURITY_TOKEN)%"
      $validationDocsPath: "%env(resolve:PAYMENT_VALIDATION_DOCS_PATH)%"
      $validationDocsAuthorizedExtensions: "%env(json:VALIDATION_DOC_AUTHORIZED_EXTENTIONS)%"
      $exportPath: "%env(resolve:PAYMENT_EXPORT_PATH)%"

  # Price
  App\Price\Controller\:
    resource: "../src/Price/Controller"
    tags: ["controller.service_arguments"]

  # Public transport
  App\PublicTransport\Service\PTDataProvider:
    arguments:
      $params:
        ptProviders: "%env(json:file:resolve:PT_PROVIDERS)%"

  # Rdex
  App\Rdex\Controller\:
    resource: "../src/Rdex/Controller"
    tags: ["controller.service_arguments"]

  App\Rdex\Service\RdexManager:
    arguments:
      $clients: "%env(json:file:resolve:RDEX_CLIENTS)%"
      $operator: "%env(json:file:resolve:RDEX_OPERATOR)%"
      $defaultMarginDuration: "%env(int:CARPOOL_MARGIN_DURATION)%"

  # RelayPoint
  App\RelayPoint\Service\RelayPointMapManager:
    arguments:
      $dataPath: "%env(resolve:DATA_URI)%"

  App\RelayPoint\EntityListener\RelayPointTypeListener:
    arguments:
      $dataUri: "%env(string:DATA_URI)%"
    tags:
      - { name: doctrine.orm.entity_listener, lazy: true } # lazy set to true to avoid doctrine UnitOfWork error on insert
  App\RelayPoint\Repository\RelayPointRepository:
    arguments:
      $collectionExtensions: !tagged api_platform.doctrine.orm.query_extension.collection

  App\RelayPoint\Admin\DataProvider\RelayPointCollectionDataProvider:
    arguments:
      $collectionExtensions: !tagged api_platform.doctrine.orm.query_extension.collection

  # Solidary
  App\Solidary\Controller\:
    resource: "../src/Solidary/Controller"
    tags: ["controller.service_arguments"]

  App\Solidary\Admin\Controller\:
    resource: "../src/Solidary/Admin/Controller"
    tags: ["controller.service_arguments"]

  App\Solidary\EventSubscriber\SolidarySubscriber:
    arguments:
      $isOperatorNotificationAllowed: "%env(bool:resolve:SOLIDARY_ON_DEMAND_CREATE_NOTIFY_MANAGER)%"

  App\Solidary\Service\SolidaryMatcher:
    arguments:
      $params:
        solidaryMMinRangeTime: "%env(string:SOLIDARY_M_MIN_RANGE_TIME)%"
        solidaryMMaxRangeTime: "%env(string:SOLIDARY_M_MAX_RANGE_TIME)%"
        solidaryAMinRangeTime: "%env(string:SOLIDARY_A_MIN_RANGE_TIME)%"
        solidaryAMaxRangeTime: "%env(string:SOLIDARY_A_MAX_RANGE_TIME)%"
        solidaryEMinRangeTime: "%env(string:SOLIDARY_E_MIN_RANGE_TIME)%"
        solidaryEMaxRangeTime: "%env(string:SOLIDARY_E_MAX_RANGE_TIME)%"

  App\Solidary\Service\SolidaryContactManager:
    arguments:
      $notificationsEnabled: "%env(bool:resolve:NOTIFICATION_ENABLED)%"

  App\Solidary\Service\SolidaryUserManager:
    arguments:
      $params:
        chat: "%env(int:CARPOOL_DEFAULT_CHAT)%"
        music: "%env(int:CARPOOL_DEFAULT_MUSIC)%"
        smoke: "%env(bool:CARPOOL_DEFAULT_SMOKE)%"

  'App\Solidary\Admin\DataProvider\SolidaryCollectionDataProvider':
    arguments:
      $collectionExtensions: !tagged api_platform.doctrine.orm.query_extension.collection

  'App\Solidary\Admin\DataProvider\SolidaryBeneficiaryCollectionDataProvider':
    arguments:
      $collectionExtensions: !tagged api_platform.doctrine.orm.query_extension.collection

  'App\Solidary\Admin\DataProvider\SolidaryVolunteerCollectionDataProvider':
    arguments:
      $collectionExtensions: !tagged api_platform.doctrine.orm.query_extension.collection

  App\Solidary\Admin\Service\SolidaryManager:
    tags:
      - { name: monolog.logger, channel: solidary }

  App\Solidary\Admin\Service\SolidaryBeneficiaryManager:
    arguments:
      $fileFolder: "%env(string:SOLIDARY_FILE_FOLDER)%"

  App\Solidary\Admin\Service\SolidaryVolunteerManager:
    arguments:
      $fileFolder: "%env(string:SOLIDARY_FILE_FOLDER)%"

  # User
  App\User\Admin\Service\UserManager:
    arguments:
      $chat: "%env(int:CARPOOL_DEFAULT_CHAT)%"
      $music: "%env(int:CARPOOL_DEFAULT_MUSIC)%"
      $smoke: "%env(bool:CARPOOL_DEFAULT_SMOKE)%"
      $rzpUri: "%env(string:RZP_API_URI)%"
      $rzpLogin: "%env(string:RZP_API_LOGIN)%"
      $rzpPassword: "%env(string:RZP_API_PASSWORD)%"

  App\User\Admin\Service\KibanaLoginManager:
    arguments:
      $loginsAdmin: "%env(json:KIBANA_LOGINS_ADMIN)%"
      $loginsCommunityManager: "%env(json:KIBANA_LOGINS_COMMUNITY_MANAGER)%"
      $loginsSolidaryOperator: "%env(json:KIBANA_LOGINS_SOLIDARY_OPERATOR)%"

  App\User\Controller\:
    resource: "../src/User/Controller"
    tags: ["controller.service_arguments"]

  'App\User\DataProvider\UserSearchCollectionDataProvider':
    arguments:
      $collectionExtensions: !tagged api_platform.doctrine.orm.query_extension.collection

  'App\User\Admin\DataProvider\UserCampaignAssociateCollectionDataProvider':
    arguments:
      $collectionExtensions: !tagged api_platform.doctrine.orm.query_extension.collection

  'App\User\Admin\DataProvider\UserCampaignSendCollectionDataProvider':
    arguments:
      $collectionExtensions: !tagged api_platform.doctrine.orm.query_extension.collection

  'App\User\Filter\HomeAddressTerritoryFilter':
    # Uncomment only if autoconfiguration isn't enabled
    #tags: [ 'api_platform.filter' ]

  App\User\Service\IdentityProofManager:
    arguments:
      $uploadPath: "%kernel.project_dir%/public/upload/users/proofs/"
      $urlPath: "%env(string:DATA_URI)%users/proofs/"

  App\User\Service\UserManager:
    arguments:
      $chat: "%env(int:CARPOOL_DEFAULT_CHAT)%"
      $music: "%env(int:CARPOOL_DEFAULT_MUSIC)%"
      $smoke: "%env(bool:CARPOOL_DEFAULT_SMOKE)%"
      $fakeFirstMail: "%env(string:FAKE_FIRST_MAIL)%"
      $fakeFirstToken: "%env(string:FAKE_FIRST_TOKEN)%"
      $domains: "%env(json:file:resolve:REGISTER_DOMAIN)%"
      $profile:
        maxMessagesForAnswerRate: "%env(int:USER_MAX_MESSAGES_FOR_ANSWER_RATE)%"
        experiencedTag: "%env(bool:USER_EXPERIENCED_TAG)%"
        experiencedTagMinCarpools: "%env(int:USER_EXPERIENCED_TAG_MIN_CARPOOLS)%"
        experiencedTagMinAnswerPct: "%env(int:USER_EXPERIENCED_TAG_MIN_ANSWER_PCT)%"
        experiencedTagMinAnswerPctDefault: "%env(int:USER_EXPERIENCED_TAG_MIN_ANSWER_PCT_DEFAULT)%"
        userReview: "%env(bool:USER_REVIEW)%"
      $passwordTokenValidity: "%env(int:PASSWORD_TOKEN_VALIDITY)%"
      $paymentActive: "%env(string:PAYMENT_ACTIVE)%"
      $userMinAge: "%env(int:USER_MIN_AGE)%"

  App\User\Interoperability\Service\UserManager:
    arguments:
      $notificationSsoRegistration: "%env(bool:NOTIFICATION_SSO_REGISTRATION)%"

  App\User\Service\ReviewManager:
    arguments:
      $userReview: "%env(bool:USER_REVIEW)%"

  App\User\Service\SsoManager:
    arguments:
      $ssoServicesActive: "%env(bool:SSO_SERVICES_ACTIVE)%"
      $ssoServices: "%env(json:file:resolve:SSO_SERVICES)%"
      $ssoUseButtonIcon: "%env(bool:SSO_USE_BUTTON_ICON)%"

  App\ExternalJourney\Admin\DataProvider\ExternalJourneyCollectionDataProvider:
    arguments:
      $params:
        avatarSizes: "%env(string:AVATAR_SIZES)%"
        avatarDefaultFolder: "%env(string:AVATAR_DEFAULT_FOLDER)%"

  App\ExternalJourney\Admin\Service\ExternalJourneyManager:
    arguments:
      $operator: "%env(json:file:resolve:RDEX_OPERATOR)%"
      $clients: "%env(json:file:resolve:RDEX_CLIENTS)%"
      $providers: "%env(json:file:resolve:RDEX_PROVIDERS)%"

  App\ExternalJourney\DataProvider\ExternalJourneyCollectionDataProvider:
    arguments:
      $params:
        avatarSizes: "%env(string:AVATAR_SIZES)%"
        avatarDefaultFolder: "%env(string:AVATAR_DEFAULT_FOLDER)%"

  App\User\Admin\DataProvider\UserCollectionDataProvider:
    arguments:
      $collectionExtensions: !tagged api_platform.doctrine.orm.query_extension.collection

  # Utility
  App\Utility\Service\VersionManager:
    arguments:
      $repositoryFile: "%env(string:MOBILE_JSON_REPOSITORY)%"
      $appId: "%env(string:MOBILE_APP_ID)%"

  App\Validator\Phone\PhoneValidator:
    arguments:
      $phoneValidationRegions: "%env(json:USER_PHONE_VALIDATION_REGIONS)%"<|MERGE_RESOLUTION|>--- conflicted
+++ resolved
@@ -742,16 +742,7 @@
       - { name: monolog.logger, channel: faker }
 
   # INCENTIVE
-  App\Incentive\EventListener\MobConnectListener:
-<<<<<<< HEAD
-
-  App\Incentive\Service\MobConnectAuthManager:
-    arguments:
-      $ssoServices: "%env(json:file:resolve:SSO_SERVICES)%"
-
-=======
-  
->>>>>>> 376c1634
+
   App\Incentive\Service\MobConnectSubscriptionManager:
     arguments:
       $ssoServices: "%env(json:file:resolve:SSO_SERVICES)%"
