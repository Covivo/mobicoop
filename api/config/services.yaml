# This file is the entry point to configure your own services.
# Files in the packages/ subdirectory configure your dependencies.

# Put parameters here that don't need to change on each machine where the app is deployed
# https://symfony.com/doc/current/best_practices/configuration.html#application-related-configuration
parameters:
  locale: "fr"

imports:
  - { resource: images.yaml }
  - { resource: mass.yaml }

services:
    # default configuration for services in *this* file
    _defaults:
        autowire: true      # Automatically injects dependencies in your services.
        autoconfigure: true # Automatically registers your services as commands, event subscribers, etc.
        public: false       # Allows optimizing the container by removing unused services; this also means
                            # fetching services directly from the container via $container->get() won't work.
                            # The best practice is to be explicit about your dependencies anyway.

    # cache
    app.simple_cache:
        class: Symfony\Component\Cache\Simple\Psr6Cache
        arguments: ['@app.cache.mobicoop']

    # makes classes in src/ available to be used as services
    # this creates a service per class whose id is the fully-qualified class name
    App\:
        resource: '../src/*'
        exclude: '../src/{DependencyInjection,Entity,Migrations,Tests,Kernel.php}'

    # controllers are imported separately to make sure services can be injected
    # as action arguments even if you don't extend any base controller class
    App\Controller\:
        resource: '../src/Controller'
        tags: ['controller.service_arguments']

    # SERIALIZER
    'App\Serializer\ApiNormalizer':
        arguments:
            $badgeImageUri: '%env(string:GAMIFICATION_BADGE_IMAGE_URI)%'
            $gamificationActive: '%env(bool:GAMIFICATION_ACTIVE)%'
        decorates: 'api_platform.jsonld.normalizer.item'    

    # EVENT LISTENERS

    'App\EventListener\DeserializeListener':
        tags:
            - { name: 'kernel.event_listener', event: 'kernel.request', method: 'onKernelRequest', priority: 2 }
        # Autoconfiguration must be disabled to set a custom priority
        autoconfigure: false
        decorates: 'api_platform.listener.request.deserialize'
        arguments:
            $decorated: '@App\EventListener\DeserializeListener.inner'

    # Authentication success listener (classic login)
    mobicoop.event.authentication_success_listener:
        class: App\Security\LoginAuthenticator
        tags:
            - { name: kernel.event_listener, event: lexik_jwt_authentication.on_authentication_success, method: onAuthenticationSuccessResponse }

    # JWT Event Listener
    mobicoop.event.jwt_created_listener:
        class: App\Security\EventListener\JWTCreatedListener
        tags:
            - { name: kernel.event_listener, event: lexik_jwt_authentication.on_jwt_created, method: onJWTCreated }
    
    # Article Load Listener
    mobicoop.article.article_load_listener:
        class: App\Article\EventListener\ArticleLoadListener
        tags:
            - { name: doctrine.event_listener, event: postLoad }
    mobicoop.article.section_load_listener:
        class: App\Article\EventListener\SectionLoadListener
        tags:
            - { name: doctrine.event_listener, event: postLoad }
    mobicoop.article.paragraph_load_listener:
        class: App\Article\EventListener\ParagraphLoadListener
        tags:
            - { name: doctrine.event_listener, event: postLoad }

    # Direction Load Listener
    mobicoop.direction.direction_load_listener:
        class: App\Geography\EventListener\DirectionLoadListener
        arguments: ['@App\Geography\Service\GeoTools'] # GeoTools injected to compute CO2
        tags:
            - { name: doctrine.event_listener, event: postLoad }

    # Address Load Listener
    mobicoop.address.address_load_listener:
        class: App\Geography\EventListener\AddressLoadListener
        arguments: ['@App\Geography\Service\GeoTools'] # GeoTools injected for displayLabel
        tags:
            - { name: doctrine.event_listener, event: postLoad }

    # Campaign Load Listener
    mobicoop.campaign.campaign_load_listener:
        class: App\MassCommunication\EventListener\CampaignLoadListener
        tags:
            - { name: doctrine.event_listener, event: postLoad }

    # Community User Save Listener
    mobicoop.community_user.community_user_save_listener:
        class: App\Community\EventListener\CommunityUserSaveListener
        arguments: ['@request_stack']
        tags:
            - { name: doctrine.event_listener, event: postPersist }
            - { name: doctrine.event_listener, event: postUpdate }

    # Community Load Listener
    mobicoop.community.community_load_listener:
        class: App\Community\EventListener\CommunityLoadListener
        arguments:
            $avatarDefault: '%env(string:AVATAR_DEFAULT)%'
        tags:
            - { name: doctrine.event_listener, event: postLoad }

    # Event Load Listener
    mobicoop.event.event_load_listener:
        class: App\Event\EventListener\EventLoadListener
        arguments:
            $avatarDefault: '%env(string:AVATAR_DEFAULT)%'
        tags:
            - { name: doctrine.event_listener, event: postLoad }

    # User Load Listener
    mobicoop.user.user_load_listener:
        class: App\User\EventListener\UserLoadListener
        arguments:
            $params:
                avatarSizes: '%env(string:AVATAR_SIZES)%'
                avatarDefaultFolder: '%env(string:AVATAR_DEFAULT_FOLDER)%'
                userReview: '%env(bool:USER_REVIEW)%'
        tags:
            - { name: doctrine.event_listener, event: postLoad }

    mobicoop.geography.territory_event_listener:
        class: App\Geography\EventListener\TerritoryEventListener
        tags:
            - { name: doctrine.event_listener, event: onSchemaAlterTableRemoveColumn }
            - { name: doctrine.event_listener, event: onSchemaAlterTableAddColumn }

    # Kernel response
    # mobicoop.kernel.response:
        # class: App\EventListener\KernelResponseListener
        # tags:
            # - { name: kernel.event_listener, event: kernel.response, method: onKernelResponse }
            
    # CONTROLLERS AND SERVICES

    # Article
    App\Article\Controller\:
        resource: '../src/Article/Controller'
        tags: ['controller.service_arguments']

    App\Article\Service\ArticleManager:
        arguments:
            $articleFeed: '%env(string:ARTICLE_FEED)%'
            $articleFeedNumber: '%env(int:ARTICLE_FEED_NUMBER)%'
            $articleIframeMaxWidth: '%env(int:ARTICLE_IFRAME_MAX_WIDTH)%'
            $articleIframeMaxHeight: '%env(int:ARTICLE_IFRAME_MAX_HEIGHT)%'
            
    # Auth
    App\Auth\Controller\:
        resource: '../src/Auth/Controller'
        tags: ['controller.service_arguments']

    App\Auth\Service\AuthManager:
        arguments:
            $modules: '%env(json:file:resolve:MODULES_AUTHORIZED)%'

    # Carpool
    App\Carpool\Controller\:
        resource: '../src/Carpool/Controller'
        tags: ['controller.service_arguments']

    'App\Carpool\Filter\LocalityFilter':
        # Uncomment only if autoconfiguration isn't enabled
        #tags: [ 'api_platform.filter' ]

    App\Carpool\Service\AntiFraudManager:
        arguments:
            $params: 
                active: '%env(bool:ANTIFRAUD_ACTIVE)%'
                distanceMinCheck: '%env(int:ANTIFRAUD_DISTANCE_MIN_CHECK)%'
                nbCarpoolsMax: '%env(int:ANTIFRAUD_NB_CARPOOLS_MAX)%'
        tags:
            - { name: monolog.logger, channel: carpool }
            
    App\Carpool\Service\AskManager:
        arguments:
            $paymentActive: '%env(string:PAYMENT_ACTIVE)%'
        tags:
            - { name: monolog.logger, channel: carpool }

    App\Carpool\Service\AdManager:
        arguments:
            $params:
                defaultMarginDuration: '%env(int:CARPOOL_MARGIN_DURATION)%'
                defaultSeatsDriver: '%env(int:CARPOOL_DEFAULT_SEATS_DRIVER)%'
                defaultSeatsPassenger: '%env(int:CARPOOL_DEFAULT_SEATS_PASSENGER)%'
                carpoolProofDistance: '%env(int:CARPOOL_PROOF_DISTANCE)%'
                paymentActive: '%env(string:PAYMENT_ACTIVE)%'
        tags:
            - { name: monolog.logger, channel: carpool }

    App\Carpool\Service\MyAdManager:
        arguments:
            $paymentActive: '%env(string:PAYMENT_ACTIVE)%'

    App\Carpool\Service\ProofManager:
        arguments:
            $prefix: '%env(string:CARPOOL_PROOF_PREFIX)%'
            $provider: '%env(string:CARPOOL_PROOF_PROVIDER)%'
            $uri: '%env(string:CARPOOL_PROOF_URI)%'
            $token: '%env(string:CARPOOL_PROOF_TOKEN)%'
            $duration: '%env(int:CARPOOL_PROOF_RANGE_DURATION)%'
            $minIdentityDistance: '%env(int:CARPOOL_PROOF_MIN_IDENTITY_DISTANCE)%'
        tags:
            - { name: monolog.logger, channel: carpool_proof }

    App\Carpool\Service\DynamicManager:
        arguments:
            $params:
                defaultSeatsDriver: '%env(int:CARPOOL_DEFAULT_SEATS_DRIVER)%'
                defaultSeatsPassenger: '%env(int:CARPOOL_DEFAULT_SEATS_PASSENGER)%'
                dynamicProofDistance: '%env(int:DYNAMIC_CARPOOL_PROOF_DISTANCE)%'
                dynamicReachedDistance: '%env(int:DYNAMIC_CARPOOL_REACHED_DISTANCE)%'
                dynamicDestinationDistance: '%env(int:DYNAMIC_CARPOOL_DESTINATION_DISTANCE)%'
                dynamicMaxSpeed: '%env(int:DYNAMIC_CARPOOL_MAX_SPEED)%'
                dynamicEnableMaxSpeed: '%env(bool:DYNAMIC_CARPOOL_ENABLE_MAX_SPEED)%'
        tags:
            - { name: monolog.logger, channel: carpool_dynamic }

    App\Carpool\Service\ProposalManager:
        arguments:
            $params:
                defaultRole: '%env(int:CARPOOL_ROLE)%'
                defaultType: '%env(int:CARPOOL_TYPE)%'
                defaultUseTime: '%env(bool:CARPOOL_USE_TIME)%'
                defaultStrictDate: '%env(bool:CARPOOL_STRICT_DATE)%'
                defaultStrictPunctual: '%env(bool:CARPOOL_STRICT_PUNCTUAL)%'
                defaultStrictRegular: '%env(bool:CARPOOL_STRICT_REGULAR)%'
                defaultMarginDuration: '%env(int:CARPOOL_MARGIN_DURATION)%'
                defaultRegularLifeTime: '%env(int:CARPOOL_REGULAR_LIFETIME)%'
                defaultAnyRouteAsPassenger: '%env(bool:CARPOOL_ANY_ROUTE_PASSENGER)%'
                defaultPriceKm: '%env(float:CARPOOL_PRICE)%'
                batchTemp: '%env(resolve:SIG_GEOROUTER_BATCH_TEMP)%'
        tags:
            - { name: monolog.logger, channel: carpool }
    
    App\Carpool\Service\ProposalMatcher:
        arguments:
            $params:
                dynamicMaxPendingTime: '%env(int:DYNAMIC_CARPOOL_MAX_PENDING_TIME)%'
                importChunkSize: '%env(int:IMPORT_PROPOSALS_CHUNK_SIZE)%'
                importBatchMatchSize: '%env(int:IMPORT_PROPOSALS_BATCH_MATCH_SIZE)%'
                maxDetourDistancePercent: '%env(int:ALGORITHM_MAX_DETOUR_DISTANCE_PERCENT)%'
                maxDetourDurationPercent: '%env(int:ALGORITHM_MAX_DETOUR_DURATION_PERCENT)%'
                minCommonDistanceCheck: '%env(int:ALGORITHM_MIN_COMMON_DISTANCE_CHECK)%'
                minCommonDistancePercent: '%env(int:ALGORITHM_MIN_COMMON_DISTANCE_PERCENT)%'
        tags:
            - { name: monolog.logger, channel: carpool }
    
    App\Carpool\Repository\ProposalRepository:
        arguments:
            $params:
                bearingRange: '%env(int:ALGORITHM_BEARING_RANGE)%'
                useBearing: '%env(bool:ALGORITHM_USE_BEARING)%'
                useBbox: '%env(bool:ALGORITHM_USE_BBOX)%'
                usePassengerProportion: '%env(bool:ALGORITHM_USE_PASSENGER_PROPORTION)%'
                useDistance: '%env(bool:ALGORITHM_USE_DISTANCE)%'
                passengerProportion: '%env(float:ALGORITHM_PASSENGER_PROPORTION)%'
                maxDistancePunctual: '%env(float:ALGORITHM_MAX_DISTANCE_PUNCTUAL)%'
                maxDistanceRegular: '%env(float:ALGORITHM_MAX_DISTANCE_REGULAR)%'
                distanceRatio: '%env(int:ALGORITHM_DISTANCE_RATIO)%'
        tags:
            - { name: monolog.logger, channel: carpool }

    App\Carpool\Service\CarpoolExportManager:
        arguments:
            $carpoolExportUri: '%env(string:CARPOOL_EXPORT_URI)%'
            $carpoolExportPath: '%env(string:CARPOOL_EXPORT_FILE_PATH)%'
            $carpoolExportPlatformName: '%env(string:CARPOOL_EXPORT_APP_NAME)%'
            $paymentActive: '%env(string:PAYMENT_ACTIVE)%'

    App\Carpool\Service\ResultManager:
        arguments:
            $userReview: '%env(bool:USER_REVIEW)%'
            $carpoolNoticeableDetourDurationPercent: '%env(int:CARPOOL_NOTICEABLE_DETOUR_DURATION_PERCENT)%'
            $carpoolNoticeableDetourDistancePercent: '%env(int:CARPOOL_NOTICEABLE_DETOUR_DISTANCE_PERCENT)%'

    # Communication
    App\Communication\Controller\: 
        resource: '../src/Communication/Controller'
        arguments:
                $params:
                    smsUsername: '%env(string:SMS_USERNAME)%'
                    smsPassword: '%env(string:SMS_PASSWORD)%'
                    smsSender: '%env(string:SMS_SENDER)%'
        tags: ['controller.service_arguments']

    App\Communication\Service\ContactManager: 
        arguments:
                $contactItems: '%env(json:file:resolve:CONTACT_ITEMS)%'

    App\Communication\Service\NotificationManager:
        arguments:
            $emailTemplatePath: '%env(resolve:NOTIFICATION_TEMPLATE_EMAIL_PATH)%'
            $emailTitleTemplatePath: '%env(resolve:COMMUNICATION_TEMPLATE_EMAIL_PATH)%%env(resolve:NOTIFICATION_TITLE_TEMPLATE_EMAIL_PATH)%'
            $pushTemplatePath: '%env(resolve:NOTIFICATION_TEMPLATE_PUSH_PATH)%'
            $pushTitleTemplatePath: '%env(resolve:COMMUNICATION_TEMPLATE_PUSH_PATH)%%env(resolve:NOTIFICATION_TITLE_TEMPLATE_PUSH_PATH)%'
            $smsTemplatePath: '%env(resolve:NOTIFICATION_TEMPLATE_SMS_PATH)%'
            $enabled: '%env(bool:resolve:NOTIFICATION_ENABLED)%'
            $mailsEnabled: '%env(bool:resolve:NOTIFICATION_MAIL_ENABLED)%'
            $smsEnabled: '%env(bool:resolve:NOTIFICATION_SMS_ENABLED)%'
            $pushEnabled: '%env(bool:resolve:NOTIFICATION_PUSH_ENABLED)%'
        tags:
            - { name: monolog.logger, channel: notification }

    App\Communication\Service\EmailManager:
        arguments:
            $emailSender: '%env(resolve:MAILER_SENDER)%'
            $emailSenderName: '%env(resolve:MAILER_SENDER_NAME)%'
            $emailReplyTo: '%env(resolve:MAILER_REPLYTO)%'
            $emailReplyToName: '%env(resolve:MAILER_REPLYTO_NAME)%'
            $templatePath: '%env(resolve:COMMUNICATION_TEMPLATE_EMAIL_PATH)%'
            $emailAdditionalHeaders: '%env(resolve:MAILER_ADDITIONAL_HEADERS)%'
        tags:
            - { name: monolog.logger, channel: communication }

    App\Communication\Service\InternalMessageManager:
        arguments:
            $storeReadDate: '%env(bool:MESSAGES_STORE_READ_DATE)%'
        tags:
            - { name: monolog.logger, channel: communication }

    App\Communication\Service\PushManager:
        arguments:
            $templatePath: '%env(resolve:COMMUNICATION_TEMPLATE_PUSH_PATH)%'
            $pushProvider: '%env(resolve:PUSH_PROVIDER)%'
            $apiToken: '%env(resolve:PUSH_API_TOKEN)%'
            $senderId: '%env(resolve:PUSH_SENDER_ID)%'
        tags:
            - { name: monolog.logger, channel: communication }

    App\Communication\Service\SmsManager:
        arguments:
            $templatePath: '%env(resolve:COMMUNICATION_TEMPLATE_SMS_PATH)%'
            $smsProvider: '%env(resolve:SMS_PROVIDER)%'
            $username: '%env(resolve:SMS_USERNAME)%'
            $password: '%env(resolve:SMS_PASSWORD)%'
            $sender: '%env(resolve:SMS_SENDER)%'
        tags:
            - { name: monolog.logger, channel: communication }
    
    App\Communication\EntityListener\RecipientListener:
        tags:
            - { name: doctrine.orm.entity_listener, lazy: true }    # lazy set to true to avoid doctrine UnitOfWork error on insert

    App\Communication\EventSubscriber\ContactSubscriber:
        arguments:
            $emailTemplatePath: '%env(string:NOTIFICATION_TEMPLATE_EMAIL_PATH)%'
            $platformName: '%env(string:EMAILS_PLATFORM_NAME)%'

    App\Communication\EventSubscriber\UserSubscriber:
        arguments:
            $notificationSsoRegistration: '%env(bool:NOTIFICATION_SSO_REGISTRATION)%'

    App\Communication\Service\ReportManager:
        arguments:
            $emailTemplatePath: '%env(string:NOTIFICATION_TEMPLATE_EMAIL_PATH)%'
            $emailTitleTemplatePath: '%env(string:COMMUNICATION_TEMPLATE_EMAIL_PATH)%%env(string:NOTIFICATION_TITLE_TEMPLATE_EMAIL_PATH)%'
<<<<<<< HEAD
 
=======

>>>>>>> b81b148b
    # Community
    App\Community\Controller\:
        resource: '../src/Community/Controller'
        tags: ['controller.service_arguments']

    App\Community\DataProvider\MCommunityCollectionDataProvider:
        arguments:
            $collectionFilters: !tagged api_platform.doctrine.orm.query_extension.collection

    App\Community\Service\CommunityManager:
        arguments:
            $securityPath: '%env(string:COMMUNITY_SECURITY_PATH)%'
        tags:
            - { name: monolog.logger, channel: community }

    App\Community\Repository\CommunityUserRepository:
        arguments:
            $collectionExtensions: !tagged api_platform.doctrine.orm.query_extension.collection
            $communityNbLastUser: '%env(int:COMMUNITY_NB_LAST_USERS)%'

    'App\Community\Admin\DataProvider\CommunityUserCampaignAssociateCollectionDataProvider':
        arguments:
            $collectionExtensions: !tagged api_platform.doctrine.orm.query_extension.collection

    'App\Community\Admin\DataProvider\CommunityUserCampaignSendCollectionDataProvider':
        arguments:
            $collectionExtensions: !tagged api_platform.doctrine.orm.query_extension.collection
        
    
    
    # Consumption feedback
    App\User\DataProvider\ConsumptionFeedbackDataProvider:
        arguments:
            $active: '%env(bool:CONSUMPTION_FEEDBACK_ACTIVE)%'
            $provider: '%env(string:CONSUMPTION_FEEDBACK_PROVIDER)%'
            $appId: '%env(string:CONSUMPTION_FEEDBACK_APP_ID)%'
            $baseUrlAuth: '%env(string:CONSUMPTION_FEEDBACK_AUTH_BASE_URL)%'
            $baseUrl: '%env(string:CONSUMPTION_FEEDBACK_BASE_URL)%'
            $clientId: '%env(string:CONSUMPTION_FEEDBACK_CLIENTID)%'
            $clientSecret: '%env(string:CONSUMPTION_FEEDBACK_CLIENT_SECRET)%'
            $apiKey: '%env(string:CONSUMPTION_FEEDBACK_APIKEY)%'
        tags:
            - { name: monolog.logger, channel: consumptionFeedback }

    # Editorial
    'App\Editorial\Admin\DataProvider\EditorialCollectionDataProvider':
        arguments:
            $collectionExtensions: !tagged api_platform.doctrine.orm.query_extension.collection
    
    App\Editorial\EntityListener\EditorialListener:
        arguments:
            $editorialRepository: '@App\Editorial\Repository\EditorialRepository'
            $dataUri: '%env(string:DATA_URI)%'
        tags:
            - { name: doctrine.orm.entity_listener, event: postPersist, lazy: true } # lazy set to true to avoid doctrine UnitOfWork error on insert
            - { name: doctrine.orm.entity_listener, event: postUpdate, lazy: true }  # lazy set to true to avoid doctrine UnitOfWork error on insert
            - { name: doctrine.orm.entity_listener, event: postLoad, lazy: true }  # lazy set to true to avoid doctrine UnitOfWork error on insert

    # Event
    App\Event\Controller\:
        resource: '../src/Event/Controller'
        tags: ['controller.service_arguments']
    App\Event\DataProvider\EventCollectionDataProvider:
        arguments:
            $collectionFilters: !tagged api_platform.doctrine.orm.query_extension.collection
    App\Event\Service\EventManager:
        arguments:
            $eventProvider: '%env(resolve:EVENT_PROVIDER)%'
            $eventProviderApiKey: '%env(resolve:EVENT_PROVIDER_API_KEY)%'
            $eventProviderProjectId: '%env(resolve:EVENT_PROVIDER_PROJECT_ID)%'
            $eventProviderSelectionId: '%env(resolve:EVENT_PROVIDER_SELECTION_ID)%'
            $eventProviderServerUrl: '%env(string:EVENT_PROVIDER_SERVER_URL)%'
    App\Event\Command\EventImportCommand:
        arguments:
            $eventImportEnabled: '%env(bool:EVENT_IMPORT_ENABLED)%'
    App\Event\Admin\DataProvider\EventCollectionDataProvider:
        arguments:
            $collectionFilters: !tagged api_platform.doctrine.orm.query_extension.collection

    # External Connection
    App\ExternalJourney\Service\ExternalConnectionManager:
        arguments:
            $operator: '%env(json:file:resolve:RDEX_OPERATOR)%'
            $providers: '%env(json:file:resolve:RDEX_PROVIDERS)%'

    # External Journey
    App\ExternalJourney\Service\ExternalJourneyManager:
        arguments:
            $operator: '%env(json:file:resolve:RDEX_OPERATOR)%'
            $clients: '%env(json:file:resolve:RDEX_CLIENTS)%'
            $providers: '%env(json:file:resolve:RDEX_PROVIDERS)%'

    # Fixtures Basic
    App\DataFixtures\BasicFixtures:
        arguments:
            $fixturesEnabled: '%env(bool:FIXTURES_ENABLED)%'
            $fixturesClearBase: '%env(bool:FIXTURES_CLEAR_BASE)%'
            $fixturesBasic: '%env(bool:FIXTURES_BASIC)%'
    
    # Fixtures Solidary
    App\DataFixtures\SolidaryFixtures:
        arguments:
            $fixturesEnabled: '%env(bool:FIXTURES_ENABLED)%'
            $fixturesClearBase: '%env(bool:FIXTURES_CLEAR_BASE)%'
            $fixturesSolidary: '%env(bool:FIXTURES_SOLIDARY)%'

    App\DataFixtures\Service\BasicFixturesManager:
        arguments:
            $fixturesBasic: '%env(bool:FIXTURES_BASIC)%'
    
    App\DataFixtures\Service\SolidaryFixturesManager:
        arguments:
            $fixturesSolidary: '%env(bool:FIXTURES_SOLIDARY)%'

    # Gamification
    mobicoop.gamification.badge_load_listener:
        class: App\Gamification\EventListener\BadgeLoadListener
        tags:
            - { name: doctrine.event_listener, event: postLoad }
    mobicoop.gamification.gamification_action_load_listener:
        class: App\Gamification\EventListener\GamificationActionLoadListener
        tags:
            - { name: doctrine.event_listener, event: postLoad }
    App\Gamification\EventSubscriber\LogSubscriber:
        arguments:
            $gamificationActive: '%env(bool:GAMIFICATION_ACTIVE)%'
    App\Gamification\Service\BadgesBoardManager:
        arguments:
            $badgeImageUri: '%env(string:GAMIFICATION_BADGE_IMAGE_URI)%' 
    App\Gamification\Service\GamificationManager:
        arguments:
            $badgeImageUri: '%env(string:GAMIFICATION_BADGE_IMAGE_URI)%'
    App\Gamification\Service\RetroactivelyRewardService:
        tags:
            - { name: monolog.logger, channel: gamification }                                   
    
    # Geocoder; alias to allow this type to be autowired
    Geocoder\Plugin\PluginProvider: '@bazinga_geocoder.provider.chain'

    # Georouter, add prioritization
    Georouter.query_data_plugin:
        class: Geocoder\Plugin\Plugin\QueryDataPlugin
        arguments:
            - '%env(json:SIG_GEOCODER_PRIORITIZE_COORDINATES)%'
    # Geography
    App\Geography\Controller\:
        resource: '../src/Geography/Controller'
        tags: ['controller.service_arguments']

    App\Geography\EventSubscriber\CarpoolSubscriber:
        arguments:
            $directory: '%env(resolve:ASYNC_GEO_TEMP)%'

    App\Geography\Service\AddressManager:
        tags:
            - { name: monolog.logger, channel: geography }

    App\Geography\Service\GeoRouter:
        arguments:
            $uri: '%env(resolve:SIG_GEOROUTER_URI)%'
            $type: '%env(resolve:SIG_GEOROUTER_TYPE)%'
            $batchScriptPath: '%env(resolve:SIG_GEOROUTER_BATCH_SCRIPT_PATH)%'
            $batchScriptArgs: '%env(resolve:SIG_GEOROUTER_BATCH_SCRIPT_ARGS)%'
            $batchTemp: '%env(resolve:SIG_GEOROUTER_BATCH_TEMP)%'
        tags:
            - { name: monolog.logger, channel: georouter }

    App\Geography\Service\GeoTools:
        arguments:
            $params:
                displayCountry: '%env(resolve:DISPLAY_COUNTRY)%'
                displayRegion: '%env(resolve:DISPLAY_REGION)%'
                displaySubRegion: '%env(resolve:DISPLAY_SUBREGION)%'
                displayLocality: '%env(resolve:DISPLAY_LOCALITY)%'
                displayPostalCode: '%env(resolve:DISPLAY_POSTALCODE)%'
                displayStreetAddress: '%env(resolve:DISPLAY_STREETADDRESS)%'
                displayVenue: '%env(resolve:DISPLAY_VENUE)%'
                displayRelayPoint: '%env(resolve:DISPLAY_RELAY_POINT)%'
                displayNamed: '%env(resolve:DISPLAY_NAMED)%'
                displayEvent: '%env(resolve:DISPLAY_EVENT)%'
                displaySeparator: '%env(resolve:DISPLAY_SEPARATOR)%'
    
    App\Geography\Service\GeoSearcher:
        arguments:
            $iconPath: '%env(resolve:GEOCOMPLETE_ICONS_PATH)%'
            $dataPath: '%env(resolve:DATA_URI)%'
            $defaultSigResultNumber: '%env(resolve:GEOCOMPLETE_SIG_DEFAULT_RESULTS)%'
            $defaultSigReturnedResultNumber: '%env(resolve:GEOCOMPLETE_SIG_RETURNED_RESULTS)%'
            $defaultNamedResultNumber: '%env(resolve:GEOCOMPLETE_NAMED_DEFAULT_RESULTS)%'
            $defaultRelayPointResultNumber: '%env(resolve:GEOCOMPLETE_RELAY_POINTS_DEFAULT_RESULTS)%'
            $defaultEventResultNumber: '%env(resolve:GEOCOMPLETE_EVENTS_DEFAULT_RESULTS)%'
            $geoDataFixes: '%env(json:file:resolve:SIG_GEOCODER_FIXER_DATA)%'
            $distanceOrder: '%env(bool:SIG_GEOCODER_PRIORITIZE_ORDER)%'
            $sigPrioritizeCoordinates: '%env(json:SIG_GEOCODER_PRIORITIZE_COORDINATES)%'
            $sigPrioritizeRegion: '%env(string:SIG_GEOCODER_PRIORITIZE_REGION)%'
            $sigShowVenues: '%env(bool:SIG_GEOCODER_SHOW_VENUES)%'

    App\Geography\Service\MobicoopGeocoder:
        arguments:
            $uri: '%env(string:MOBICOOP_GEOCODER_URI)%'

    App\Geography\Service\PointSearcher:
        arguments:
            $maxRelayPointResults: '%env(int:POINT_SEARCHER_RELAY_POINT_MAX_RESULTS)%'
            $maxEventResults: '%env(int:POINT_SEARCHER_EVENT_MAX_RESULTS)%'
            $maxUserResults: '%env(int:POINT_SEARCHER_USER_MAX_RESULTS)%'
            $prioritizeCentroid: '%env(json:POINT_SEARCHER_PRIORITIZE_CENTROID)%'
            $prioritizeBox: '%env(json:POINT_SEARCHER_PRIORITIZE_BOX)%'
            $prioritizeRegion: '%env(string:POINT_SEARCHER_PRIORITIZE_REGION)%'
            $exclusionTypes: '%env(json:POINT_SEARCHER_EXCLUSION_TYPES)%'
            $relayPointParams: '%env(json:POINT_SEARCHER_RELAY_POINT_PARAMETERS)%'

    App\Geography\Service\TerritoryManager:
        arguments:
            $batchTemp: '%env(resolve:SIG_GEOROUTER_BATCH_TEMP)%'
        tags:
            - { name: monolog.logger, channel: geography }

    # Image
    App\Image\Controller\:
        resource: '../src/Image/Controller'
        tags: ['controller.service_arguments']

    App\Image\Admin\Controller\:
        resource: '../src/Image/Admin/Controller'
        tags: ['controller.service_arguments']

    App\Image\EntityListener\ImageListener:
        arguments: ['@App\Image\Service\ImageManager']
        tags:
            - { name: doctrine.orm.entity_listener, lazy: true }    # lazy set to true to avoid doctrine UnitOfWork error on insert

    App\Image\EntityListener\IconListener:
        arguments:
            $types: '%images%'
            $dataUri: '%env(string:DATA_URI)%'
        tags:
            - { name: doctrine.orm.entity_listener, lazy: true }    # lazy set to true to avoid doctrine UnitOfWork error on insert

    App\Image\Service\ImageManager:
        arguments:
            $types: '%images%'
            $dataUri: '%env(string:DATA_URI)%'
        tags:
            - { name: monolog.logger, channel: maintenance }
    
            
    # Import
    App\Import\Controller\:
        resource: '../src/Import/Controller'
        tags: ['controller.service_arguments']

    App\Import\Service\ImportManager:
        arguments:
            $timeLimit: '%env(int:IMPORT_TIME_LIMIT)%'
            $memoryLimit: '%env(int:IMPORT_MEMORY_LIMIT)%'
            $sqlLog: '%env(bool:IMPORT_SQL_LOG)%'
            $directionsBatch: '%env(int:IMPORT_USERS_DIRECTIONS_BATCH_SIZE)%'
    
    App\Import\Service\FakeManager:
        tags:
            - { name: monolog.logger, channel: faker }

    # Journey
    App\Journey\Service\JourneyManager:
        arguments:
            $popularJourneyMaxNumber: '%env(int:POPULAR_JOURNEY_MAX_NUMBER)%'
            $popularJourneyHomeMaxNumber: '%env(int:POPULAR_JOURNEY_HOME_MAX_NUMBER)%'
            $popularJourneyMinOccurences: '%env(int:POPULAR_JOURNEY_MINIMAL_OCCURENCES)%'
    
    App\Journey\Repository\JourneyRepository:
        arguments:
            $collectionExtensions: !tagged api_platform.doctrine.orm.query_extension.collection

    # Translation
    App\I18n\Service\LanguageManager:
        arguments:
            $defaultLanguage: '%env(int:DEFAULT_LANGUAGE)%'

    # Mass Communication
    App\MassCommunication\Controller\:
        resource: '../src/MassCommunication/Controller'
        tags: ['controller.service_arguments']

    App\MassCommunication\Service\CampaignManager:
        arguments:
            $mailerProvider: '%env(string:MASS_MAILER_PROVIDER)%'
            $mailerApiUrl: '%env(string:MASS_MAILER_API_URL)%'
            $mailerClientName: '%env(string:MASS_MAILER_CLIENT_NAME)%'
            $mailerClientId: '%env(string:MASS_MAILER_CLIENT_ID)%'
            $mailerClientTemplateId: '%env(string:MASS_MAILER_CLIENT_TEMPLATE_ID)%'
            $mailerReplyTo: '%env(string:MASS_MAILER_REPLYTO)%'
            $mailerSenderEmail: '%env(string:MASS_MAILER_SENDER_EMAIL)%'
            $mailerSenderName: '%env(string:MASS_MAILER_SENDER_NAME)%'
            $mailerDomain: '%env(string:MASS_MAILER_DOMAIN)%'
            $mailerIp: '%env(string:MASS_MAILER_IP)%'
            $smsProvider: '%env(string:MASS_SMS_PROVIDER)%'
            $mailerApiKey: '%env(string:MASS_MAILER_API_KEY)%'
            $mailTemplate: '%env(string:MASS_MAILER_BASE_TEMPLATE)%'

    App\MassCommunication\Admin\Service\CampaignManager:
        arguments:
            $mailTemplate: '%env(string:MASS_MAILER_BASE_TEMPLATE)%'
            $mailerProvider: '%env(string:MASS_MAILER_PROVIDER)%'
            $mailerProviderIpRange: '%env(json:MASS_MAILER_PROVIDER_IPRANGE)%'
            $mailerApiKey: '%env(string:MASS_MAILER_API_KEY)%'
            $mailerClientName: '%env(string:MASS_MAILER_CLIENT_NAME)%'
            $mailerClientId: '%env(int:MASS_MAILER_CLIENT_ID)%'
            $mailerClientTemplateId: '%env(string:MASS_MAILER_CLIENT_TEMPLATE_ID)%'
            $mailerReplyTo: '%env(string:MASS_MAILER_REPLYTO)%'
            $mailerSenderEmail: '%env(string:MASS_MAILER_SENDER_EMAIL)%'
            $mailerSenderName: '%env(string:MASS_MAILER_SENDER_NAME)%'
            $mailerDomain: '%env(string:MASS_MAILER_DOMAIN)%'
            $mailerIp: '%env(string:MASS_MAILER_IP)%'
            $smsProvider: '%env(string:MASS_SMS_PROVIDER)%'

    # Match
    App\Match\Controller\:
        resource: '../src/Match/Controller'
        tags: ['controller.service_arguments']

    App\Match\Service\GeoMatcher:
        tags:
            - { name: monolog.logger, channel: geomatcher }

    App\Match\Service\MassComputeManager:
        arguments:
            $roundTripCompute: '%env(bool:MOBIMATCH_ROUNDTRIP_COMPUTE)%'
            $aberrantCoefficient: '%env(int:MOBIMATCH_ABERRANT_COEFFICIENT)%'
            $kilometerPrice: '%env(float:MOBIMATCH_KILOMETER_PRICE)%'
        tags:
            - { name: monolog.logger, channel: mass }

    App\Match\Service\MassImportManager:
        arguments:
            $params: '%mass%'
        tags:
            - { name: monolog.logger, channel: mass }

    App\Match\Service\MassMigrateManager:
        arguments:
            $params:
                chat: '%env(int:CARPOOL_DEFAULT_CHAT)%'
                music: '%env(int:CARPOOL_DEFAULT_MUSIC)%'
                smoke: '%env(bool:CARPOOL_DEFAULT_SMOKE)%'
        tags:
            - { name: monolog.logger, channel: mass }

    App\Match\Service\MassPublicTransportPotentialManager:
        arguments:
            $params:
                ptMaxConnections: '%env(int:MOBIMATCH_PT_MAXIMAL_CONNECTIONS)%'
                ptMaxDistanceWalkFromHome: '%env(int:MOBIMATCH_PT_MAXIMUM_DISTANCE_WALK_FROM_HOME)%'
                ptMaxDistanceWalkFromWork: '%env(int:MOBIMATCH_PT_MAXIMUM_DISTANCE_WALK_FROM_WORK)%'
                ptMaxNbCarDuration: '%env(int:MOBIMATCH_PT_MAXIMUM_NB_CAR_DURATION)%'
                roundTripCompute: '%env(bool:MOBIMATCH_ROUNDTRIP_COMPUTE)%'
        tags:
            - { name: monolog.logger, channel: mass }

    # Payment
    App\Payment\Controller\:
        resource: '../src/Payment/Controller'
        tags: ['controller.service_arguments']

    App\Payment\Service\PaymentDataProvider:
        arguments:
            $paymentActive: '%env(string:PAYMENT_ACTIVE)%'
            $paymentProvider: '%env(string:PAYMENT_PROVIDER)%'
            $clientId: '%env(string:PAYMENT_CLIENTID)%'
            $apikey: '%env(string:PAYMENT_APIKEY)%'
            $sandBoxMode: '%env(bool:PAYMENT_SANDBOX_MODE)%'
            $defaultCurrency: '%env(string:PAYMENT_DEFAULT_CURRENCY)%'
            $platformName: '%env(string:PAYMENT_PLATFORM_NAME)%'
            $validationDocsPath: '%env(resolve:PAYMENT_VALIDATION_DOCS_PATH)%'
            $baseUri: '%env(string:BASE_URI)%'
            $baseMobileUri: '%env(string:BASE_MOBILE_URI)%'

    App\Payment\Service\PaymentManager:
        arguments:
            $paymentActive: '%env(string:PAYMENT_ACTIVE)%'
            $paymentProviderService: '%env(string:PAYMENT_PROVIDER)%'
            $securityTokenActive: '%env(bool:PAYMENT_SECURITY_TOKEN_ACTIVE)%'
            $securityToken: '%env(string:PAYMENT_SECURITY_TOKEN)%'
            $validationDocsPath: '%env(resolve:PAYMENT_VALIDATION_DOCS_PATH)%'
            $validationDocsAuthorizedExtensions: '%env(json:VALIDATION_DOC_AUTHORIZED_EXTENTIONS)%'
            $exportPath: '%env(resolve:PAYMENT_EXPORT_PATH)%'

    # Price
    App\Price\Controller\:
        resource: '../src/Price/Controller'
        tags: ['controller.service_arguments']

    # Public transport
    App\PublicTransport\Service\PTDataProvider:
        arguments:
            $params:
                ptProviders: '%env(json:file:resolve:PT_PROVIDERS)%'

    # Rdex
    App\Rdex\Controller\:
        resource: '../src/Rdex/Controller'
        tags: ['controller.service_arguments']

    App\Rdex\Service\RdexManager:
        arguments:
            $clients: '%env(json:file:resolve:RDEX_CLIENTS)%'
            $operator: '%env(json:file:resolve:RDEX_OPERATOR)%'
            $defaultMarginDuration: '%env(int:CARPOOL_MARGIN_DURATION)%'

    # RelayPoint
    App\RelayPoint\Service\RelayPointMapManager:
        arguments:
            $dataPath: '%env(resolve:DATA_URI)%'    

    App\RelayPoint\EntityListener\RelayPointTypeListener:
        arguments:
            $dataUri: '%env(string:DATA_URI)%'
        tags:
            - { name: doctrine.orm.entity_listener, lazy: true }    # lazy set to true to avoid doctrine UnitOfWork error on insert
    App\RelayPoint\Repository\RelayPointRepository:
        arguments:
            $collectionExtensions: !tagged api_platform.doctrine.orm.query_extension.collection

    App\RelayPoint\Admin\DataProvider\RelayPointCollectionDataProvider:
        arguments:
            $collectionExtensions: !tagged api_platform.doctrine.orm.query_extension.collection

    # Solidary
    App\Solidary\Controller\:
        resource: '../src/Solidary/Controller'
        tags: ['controller.service_arguments']

    App\Solidary\Admin\Controller\:
        resource: '../src/Solidary/Admin/Controller'
        tags: ['controller.service_arguments']

    App\Solidary\Service\SolidaryMatcher:
        arguments:
            $params:
                solidaryMMinRangeTime: '%env(string:SOLIDARY_M_MIN_RANGE_TIME)%'
                solidaryMMaxRangeTime: '%env(string:SOLIDARY_M_MAX_RANGE_TIME)%'
                solidaryAMinRangeTime: '%env(string:SOLIDARY_A_MIN_RANGE_TIME)%'
                solidaryAMaxRangeTime: '%env(string:SOLIDARY_A_MAX_RANGE_TIME)%'
                solidaryEMinRangeTime: '%env(string:SOLIDARY_E_MIN_RANGE_TIME)%'
                solidaryEMaxRangeTime: '%env(string:SOLIDARY_E_MAX_RANGE_TIME)%'

    App\Solidary\Service\SolidaryContactManager:
        arguments:
            $notificationsEnabled: '%env(bool:resolve:NOTIFICATION_ENABLED)%'

    App\Solidary\Service\SolidaryUserManager:
        arguments:
            $params:
                chat: '%env(int:CARPOOL_DEFAULT_CHAT)%'
                music: '%env(int:CARPOOL_DEFAULT_MUSIC)%'
                smoke: '%env(bool:CARPOOL_DEFAULT_SMOKE)%'  

    'App\Solidary\Admin\DataProvider\SolidaryCollectionDataProvider':
        arguments:
            $collectionExtensions: !tagged api_platform.doctrine.orm.query_extension.collection

    'App\Solidary\Admin\DataProvider\SolidaryBeneficiaryCollectionDataProvider':
        arguments:
            $collectionExtensions: !tagged api_platform.doctrine.orm.query_extension.collection

    'App\Solidary\Admin\DataProvider\SolidaryVolunteerCollectionDataProvider':
        arguments:
            $collectionExtensions: !tagged api_platform.doctrine.orm.query_extension.collection

    App\Solidary\Admin\Service\SolidaryManager:
        tags:
            - { name: monolog.logger, channel: solidary }

    App\Solidary\Admin\Service\SolidaryBeneficiaryManager:
        arguments:
            $fileFolder: '%env(string:SOLIDARY_FILE_FOLDER)%'

    App\Solidary\Admin\Service\SolidaryVolunteerManager:
        arguments:
            $fileFolder: '%env(string:SOLIDARY_FILE_FOLDER)%'

    # Stats
    App\Stats\Admin\Service\DataManager:
        arguments:
            $baseUri: '%env(string:ANALYTICS_URI)%'
            $instance: '%env(string:ANALYTICS_INSTANCE)%'
            $username: '%env(string:ANALYTICS_USERNAME)%'
            $password: '%env(string:ANALYTICS_PASSWORD)%'

    # User
    App\User\Admin\Service\UserManager:
        arguments:
            $chat: '%env(int:CARPOOL_DEFAULT_CHAT)%'
            $music: '%env(int:CARPOOL_DEFAULT_MUSIC)%'
            $smoke: '%env(bool:CARPOOL_DEFAULT_SMOKE)%'

    App\User\Admin\Service\KibanaLoginManager:
        arguments:
            $loginsAdmin: '%env(json:KIBANA_LOGINS_ADMIN)%'
            $loginsCommunityManager: '%env(json:KIBANA_LOGINS_COMMUNITY_MANAGER)%'
            $loginsSolidaryOperator: '%env(json:KIBANA_LOGINS_SOLIDARY_OPERATOR)%'
            
    App\User\Controller\:
        resource: '../src/User/Controller'
        tags: ['controller.service_arguments']

    'App\User\DataProvider\UserSearchCollectionDataProvider':
        arguments:
            $collectionExtensions: !tagged api_platform.doctrine.orm.query_extension.collection

    'App\User\Admin\DataProvider\UserCampaignAssociateCollectionDataProvider':
        arguments:
            $collectionExtensions: !tagged api_platform.doctrine.orm.query_extension.collection

    'App\User\Admin\DataProvider\UserCampaignSendCollectionDataProvider':
        arguments:
            $collectionExtensions: !tagged api_platform.doctrine.orm.query_extension.collection

    'App\User\Filter\HomeAddressTerritoryFilter':
        # Uncomment only if autoconfiguration isn't enabled
        #tags: [ 'api_platform.filter' ]

    App\User\Service\IdentityProofManager:
        arguments:
            $uploadPath: '%kernel.project_dir%/public/upload/users/proofs/' 
            $urlPath: '%env(string:DATA_URI)%users/proofs/'

    App\User\Service\UserManager:
        arguments:
            $chat: '%env(int:CARPOOL_DEFAULT_CHAT)%'
            $music: '%env(int:CARPOOL_DEFAULT_MUSIC)%'
            $smoke: '%env(bool:CARPOOL_DEFAULT_SMOKE)%'
            $fakeFirstMail: '%env(string:FAKE_FIRST_MAIL)%'
            $fakeFirstToken: '%env(string:FAKE_FIRST_TOKEN)%'
            $domains: "%env(json:file:resolve:REGISTER_DOMAIN)%"
            $profile:
                maxMessagesForAnswerRate: '%env(int:USER_MAX_MESSAGES_FOR_ANSWER_RATE)%'
                experiencedTag: '%env(bool:USER_EXPERIENCED_TAG)%'
                experiencedTagMinCarpools : '%env(int:USER_EXPERIENCED_TAG_MIN_CARPOOLS)%'
                experiencedTagMinAnswerPct : '%env(int:USER_EXPERIENCED_TAG_MIN_ANSWER_PCT)%'
                experiencedTagMinAnswerPctDefault : '%env(int:USER_EXPERIENCED_TAG_MIN_ANSWER_PCT_DEFAULT)%'
                userReview: '%env(bool:USER_REVIEW)%'
            $passwordTokenValidity: '%env(int:PASSWORD_TOKEN_VALIDITY)%'
            $paymentActive: '%env(string:PAYMENT_ACTIVE)%'
            $phoneValidationRegex: '%env(string:USER_PHONE_FORMAT)%'

    App\User\Interoperability\Service\UserManager:
        arguments:
            $notificationSsoRegistration: '%env(bool:NOTIFICATION_SSO_REGISTRATION)%'
            
    App\User\Service\ReviewManager:
        arguments:
            $userReview: '%env(bool:USER_REVIEW)%'

    App\User\Service\SsoManager:
        arguments:
            $ssoServicesActive: "%env(bool:SSO_SERVICES_ACTIVE)%"
            $ssoServices: "%env(json:file:resolve:SSO_SERVICES)%"
            $ssoUseButtonIcon: "%env(bool:SSO_USE_BUTTON_ICON)%"

    App\ExternalJourney\Admin\DataProvider\ExternalJourneyCollectionDataProvider:
        arguments:
            $params:
                avatarSizes: '%env(string:AVATAR_SIZES)%'
                avatarDefaultFolder: '%env(string:AVATAR_DEFAULT_FOLDER)%'          

    App\ExternalJourney\Admin\Service\ExternalJourneyManager:
        arguments:
            $operator: '%env(json:file:resolve:RDEX_OPERATOR)%'
            $clients: '%env(json:file:resolve:RDEX_CLIENTS)%'
            $providers: '%env(json:file:resolve:RDEX_PROVIDERS)%'

    App\ExternalJourney\DataProvider\ExternalJourneyCollectionDataProvider:
        arguments:
            $params:
                avatarSizes: '%env(string:AVATAR_SIZES)%'
                avatarDefaultFolder: '%env(string:AVATAR_DEFAULT_FOLDER)%'          

    App\User\Admin\DataProvider\UserCollectionDataProvider:
        arguments:
            $collectionExtensions: !tagged api_platform.doctrine.orm.query_extension.collection

    # Utility
    App\Utility\Service\VersionManager:
        arguments:
            $repositoryFile: '%env(string:MOBILE_JSON_REPOSITORY)%'
            $appId: '%env(string:MOBILE_APP_ID)%'<|MERGE_RESOLUTION|>--- conflicted
+++ resolved
@@ -372,11 +372,6 @@
         arguments:
             $emailTemplatePath: '%env(string:NOTIFICATION_TEMPLATE_EMAIL_PATH)%'
             $emailTitleTemplatePath: '%env(string:COMMUNICATION_TEMPLATE_EMAIL_PATH)%%env(string:NOTIFICATION_TITLE_TEMPLATE_EMAIL_PATH)%'
-<<<<<<< HEAD
- 
-=======
-
->>>>>>> b81b148b
     # Community
     App\Community\Controller\:
         resource: '../src/Community/Controller'
