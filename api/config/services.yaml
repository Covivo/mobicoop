--- conflicted
+++ resolved
@@ -11,7 +11,6 @@
   - { resource: mass.yaml }
 
 services:
-<<<<<<< HEAD
   # default configuration for services in *this* file
   _defaults:
     autowire: true # Automatically injects dependencies in your services.
@@ -333,6 +332,7 @@
       $mailsEnabled: "%env(bool:resolve:NOTIFICATION_MAIL_ENABLED)%"
       $smsEnabled: "%env(bool:resolve:NOTIFICATION_SMS_ENABLED)%"
       $pushEnabled: "%env(bool:resolve:NOTIFICATION_PUSH_ENABLED)%"
+      $structureLogoUri: "%env(string:STRUCTURE_LOGO_URI)%"
     tags:
       - { name: monolog.logger, channel: notification }
 
@@ -968,957 +968,4 @@
   App\Utility\Service\VersionManager:
     arguments:
       $repositoryFile: "%env(string:MOBILE_JSON_REPOSITORY)%"
-      $appId: "%env(string:MOBILE_APP_ID)%"
-=======
-    # default configuration for services in *this* file
-    _defaults:
-        autowire: true      # Automatically injects dependencies in your services.
-        autoconfigure: true # Automatically registers your services as commands, event subscribers, etc.
-        public: false       # Allows optimizing the container by removing unused services; this also means
-                            # fetching services directly from the container via $container->get() won't work.
-                            # The best practice is to be explicit about your dependencies anyway.
-
-    # cache
-    app.simple_cache:
-        class: Symfony\Component\Cache\Simple\Psr6Cache
-        arguments: ['@app.cache.mobicoop']
-
-    # makes classes in src/ available to be used as services
-    # this creates a service per class whose id is the fully-qualified class name
-    App\:
-        resource: '../src/*'
-        exclude: '../src/{DependencyInjection,Entity,Migrations,Tests,Kernel.php}'
-
-    # controllers are imported separately to make sure services can be injected
-    # as action arguments even if you don't extend any base controller class
-    App\Controller\:
-        resource: '../src/Controller'
-        tags: ['controller.service_arguments']
-
-    # SERIALIZER
-    'App\Serializer\ApiNormalizer':
-        arguments:
-            $badgeImageUri: '%env(string:GAMIFICATION_BADGE_IMAGE_URI)%'
-            $gamificationActive: '%env(bool:GAMIFICATION_ACTIVE)%'
-        decorates: 'api_platform.jsonld.normalizer.item'    
-
-    # EVENT LISTENERS
-
-    'App\EventListener\DeserializeListener':
-        tags:
-            - { name: 'kernel.event_listener', event: 'kernel.request', method: 'onKernelRequest', priority: 2 }
-        # Autoconfiguration must be disabled to set a custom priority
-        autoconfigure: false
-        decorates: 'api_platform.listener.request.deserialize'
-        arguments:
-            $decorated: '@App\EventListener\DeserializeListener.inner'
-
-    # Authentication success listener (classic login)
-    mobicoop.event.authentication_success_listener:
-        class: App\Security\LoginAuthenticator
-        tags:
-            - { name: kernel.event_listener, event: lexik_jwt_authentication.on_authentication_success, method: onAuthenticationSuccessResponse }
-
-    # JWT Event Listener
-    mobicoop.event.jwt_created_listener:
-        class: App\Security\EventListener\JWTCreatedListener
-        tags:
-            - { name: kernel.event_listener, event: lexik_jwt_authentication.on_jwt_created, method: onJWTCreated }
-    
-    # Article Load Listener
-    mobicoop.article.article_load_listener:
-        class: App\Article\EventListener\ArticleLoadListener
-        tags:
-            - { name: doctrine.event_listener, event: postLoad }
-    mobicoop.article.section_load_listener:
-        class: App\Article\EventListener\SectionLoadListener
-        tags:
-            - { name: doctrine.event_listener, event: postLoad }
-    mobicoop.article.paragraph_load_listener:
-        class: App\Article\EventListener\ParagraphLoadListener
-        tags:
-            - { name: doctrine.event_listener, event: postLoad }
-
-    # Direction Load Listener
-    mobicoop.direction.direction_load_listener:
-        class: App\Geography\EventListener\DirectionLoadListener
-        arguments: ['@App\Geography\Service\GeoTools'] # GeoTools injected to compute CO2
-        tags:
-            - { name: doctrine.event_listener, event: postLoad }
-
-    # Address Load Listener
-    mobicoop.address.address_load_listener:
-        class: App\Geography\EventListener\AddressLoadListener
-        arguments: ['@App\Geography\Service\GeoTools'] # GeoTools injected for displayLabel
-        tags:
-            - { name: doctrine.event_listener, event: postLoad }
-
-    # Campaign Load Listener
-    mobicoop.campaign.campaign_load_listener:
-        class: App\MassCommunication\EventListener\CampaignLoadListener
-        tags:
-            - { name: doctrine.event_listener, event: postLoad }
-
-    # Community User Save Listener
-    mobicoop.community_user.community_user_save_listener:
-        class: App\Community\EventListener\CommunityUserSaveListener
-        arguments: ['@request_stack']
-        tags:
-            - { name: doctrine.event_listener, event: postPersist }
-            - { name: doctrine.event_listener, event: postUpdate }
-
-    # Community Load Listener
-    mobicoop.community.community_load_listener:
-        class: App\Community\EventListener\CommunityLoadListener
-        arguments:
-            $avatarDefault: '%env(string:AVATAR_DEFAULT)%'
-        tags:
-            - { name: doctrine.event_listener, event: postLoad }
-
-    # Event Load Listener
-    mobicoop.event.event_load_listener:
-        class: App\Event\EventListener\EventLoadListener
-        arguments:
-            $avatarDefault: '%env(string:AVATAR_DEFAULT)%'
-        tags:
-            - { name: doctrine.event_listener, event: postLoad }
-
-    # User Load Listener
-    mobicoop.user.user_load_listener:
-        class: App\User\EventListener\UserLoadListener
-        arguments:
-            $params:
-                avatarSizes: '%env(string:AVATAR_SIZES)%'
-                avatarDefaultFolder: '%env(string:AVATAR_DEFAULT_FOLDER)%'
-                userReview: '%env(bool:USER_REVIEW)%'
-        tags:
-            - { name: doctrine.event_listener, event: postLoad }
-
-    mobicoop.geography.territory_event_listener:
-        class: App\Geography\EventListener\TerritoryEventListener
-        tags:
-            - { name: doctrine.event_listener, event: onSchemaAlterTableRemoveColumn }
-            - { name: doctrine.event_listener, event: onSchemaAlterTableAddColumn }
-
-    # Kernel response
-    # mobicoop.kernel.response:
-        # class: App\EventListener\KernelResponseListener
-        # tags:
-            # - { name: kernel.event_listener, event: kernel.response, method: onKernelResponse }
-            
-    # CONTROLLERS AND SERVICES
-
-    # Article
-    App\Article\Controller\:
-        resource: '../src/Article/Controller'
-        tags: ['controller.service_arguments']
-
-    App\Article\Service\ArticleManager:
-        arguments:
-            $articleFeed: '%env(string:ARTICLE_FEED)%'
-            $articleFeedNumber: '%env(int:ARTICLE_FEED_NUMBER)%'
-            $articleIframeMaxWidth: '%env(int:ARTICLE_IFRAME_MAX_WIDTH)%'
-            $articleIframeMaxHeight: '%env(int:ARTICLE_IFRAME_MAX_HEIGHT)%'
-            
-    # Auth
-    App\Auth\Controller\:
-        resource: '../src/Auth/Controller'
-        tags: ['controller.service_arguments']
-
-    App\Auth\Service\AuthManager:
-        arguments:
-            $modules: '%env(json:file:resolve:MODULES_AUTHORIZED)%'
-
-    # Carpool
-    App\Carpool\Controller\:
-        resource: '../src/Carpool/Controller'
-        tags: ['controller.service_arguments']
-
-    'App\Carpool\Filter\LocalityFilter':
-        # Uncomment only if autoconfiguration isn't enabled
-        #tags: [ 'api_platform.filter' ]
-
-    App\Carpool\Service\AntiFraudManager:
-        arguments:
-            $params: 
-                active: '%env(bool:ANTIFRAUD_ACTIVE)%'
-                distanceMinCheck: '%env(int:ANTIFRAUD_DISTANCE_MIN_CHECK)%'
-                nbCarpoolsMax: '%env(int:ANTIFRAUD_NB_CARPOOLS_MAX)%'
-        tags:
-            - { name: monolog.logger, channel: carpool }
-            
-    App\Carpool\Service\AskManager:
-        arguments:
-            $paymentActive: '%env(string:PAYMENT_ACTIVE)%'
-        tags:
-            - { name: monolog.logger, channel: carpool }
-
-    App\Carpool\Service\AdManager:
-        arguments:
-            $params:
-                defaultMarginDuration: '%env(int:CARPOOL_MARGIN_DURATION)%'
-                defaultSeatsDriver: '%env(int:CARPOOL_DEFAULT_SEATS_DRIVER)%'
-                defaultSeatsPassenger: '%env(int:CARPOOL_DEFAULT_SEATS_PASSENGER)%'
-                carpoolProofDistance: '%env(int:CARPOOL_PROOF_DISTANCE)%'
-                paymentActive: '%env(string:PAYMENT_ACTIVE)%'
-        tags:
-            - { name: monolog.logger, channel: carpool }
-
-    App\Carpool\Service\MyAdManager:
-        arguments:
-            $paymentActive: '%env(string:PAYMENT_ACTIVE)%'
-
-    App\Carpool\Service\ProofManager:
-        arguments:
-            $prefix: '%env(string:CARPOOL_PROOF_PREFIX)%'
-            $provider: '%env(string:CARPOOL_PROOF_PROVIDER)%'
-            $uri: '%env(string:CARPOOL_PROOF_URI)%'
-            $token: '%env(string:CARPOOL_PROOF_TOKEN)%'
-            $duration: '%env(int:CARPOOL_PROOF_RANGE_DURATION)%'
-            $minIdentityDistance: '%env(int:CARPOOL_PROOF_MIN_IDENTITY_DISTANCE)%'
-        tags:
-            - { name: monolog.logger, channel: carpool_proof }
-
-    App\Carpool\Service\DynamicManager:
-        arguments:
-            $params:
-                defaultSeatsDriver: '%env(int:CARPOOL_DEFAULT_SEATS_DRIVER)%'
-                defaultSeatsPassenger: '%env(int:CARPOOL_DEFAULT_SEATS_PASSENGER)%'
-                dynamicProofDistance: '%env(int:DYNAMIC_CARPOOL_PROOF_DISTANCE)%'
-                dynamicReachedDistance: '%env(int:DYNAMIC_CARPOOL_REACHED_DISTANCE)%'
-                dynamicDestinationDistance: '%env(int:DYNAMIC_CARPOOL_DESTINATION_DISTANCE)%'
-                dynamicMaxSpeed: '%env(int:DYNAMIC_CARPOOL_MAX_SPEED)%'
-                dynamicEnableMaxSpeed: '%env(bool:DYNAMIC_CARPOOL_ENABLE_MAX_SPEED)%'
-        tags:
-            - { name: monolog.logger, channel: carpool_dynamic }
-
-    App\Carpool\Service\ProposalManager:
-        arguments:
-            $params:
-                defaultRole: '%env(int:CARPOOL_ROLE)%'
-                defaultType: '%env(int:CARPOOL_TYPE)%'
-                defaultUseTime: '%env(bool:CARPOOL_USE_TIME)%'
-                defaultStrictDate: '%env(bool:CARPOOL_STRICT_DATE)%'
-                defaultStrictPunctual: '%env(bool:CARPOOL_STRICT_PUNCTUAL)%'
-                defaultStrictRegular: '%env(bool:CARPOOL_STRICT_REGULAR)%'
-                defaultMarginDuration: '%env(int:CARPOOL_MARGIN_DURATION)%'
-                defaultRegularLifeTime: '%env(int:CARPOOL_REGULAR_LIFETIME)%'
-                defaultAnyRouteAsPassenger: '%env(bool:CARPOOL_ANY_ROUTE_PASSENGER)%'
-                defaultPriceKm: '%env(float:CARPOOL_PRICE)%'
-                batchTemp: '%env(resolve:SIG_GEOROUTER_BATCH_TEMP)%'
-        tags:
-            - { name: monolog.logger, channel: carpool }
-    
-    App\Carpool\Service\ProposalMatcher:
-        arguments:
-            $params:
-                dynamicMaxPendingTime: '%env(int:DYNAMIC_CARPOOL_MAX_PENDING_TIME)%'
-                importChunkSize: '%env(int:IMPORT_PROPOSALS_CHUNK_SIZE)%'
-                importBatchMatchSize: '%env(int:IMPORT_PROPOSALS_BATCH_MATCH_SIZE)%'
-                maxDetourDistancePercent: '%env(int:ALGORITHM_MAX_DETOUR_DISTANCE_PERCENT)%'
-                maxDetourDurationPercent: '%env(int:ALGORITHM_MAX_DETOUR_DURATION_PERCENT)%'
-                minCommonDistanceCheck: '%env(int:ALGORITHM_MIN_COMMON_DISTANCE_CHECK)%'
-                minCommonDistancePercent: '%env(int:ALGORITHM_MIN_COMMON_DISTANCE_PERCENT)%'
-        tags:
-            - { name: monolog.logger, channel: carpool }
-    
-    App\Carpool\Repository\ProposalRepository:
-        arguments:
-            $params:
-                bearingRange: '%env(int:ALGORITHM_BEARING_RANGE)%'
-                useBearing: '%env(bool:ALGORITHM_USE_BEARING)%'
-                useBbox: '%env(bool:ALGORITHM_USE_BBOX)%'
-                usePassengerProportion: '%env(bool:ALGORITHM_USE_PASSENGER_PROPORTION)%'
-                useDistance: '%env(bool:ALGORITHM_USE_DISTANCE)%'
-                passengerProportion: '%env(float:ALGORITHM_PASSENGER_PROPORTION)%'
-                maxDistancePunctual: '%env(float:ALGORITHM_MAX_DISTANCE_PUNCTUAL)%'
-                maxDistanceRegular: '%env(float:ALGORITHM_MAX_DISTANCE_REGULAR)%'
-                distanceRatio: '%env(int:ALGORITHM_DISTANCE_RATIO)%'
-        tags:
-            - { name: monolog.logger, channel: carpool }
-
-    App\Carpool\Service\CarpoolExportManager:
-        arguments:
-            $carpoolExportUri: '%env(string:CARPOOL_EXPORT_URI)%'
-            $carpoolExportPath: '%env(string:CARPOOL_EXPORT_FILE_PATH)%'
-            $carpoolExportPlatformName: '%env(string:CARPOOL_EXPORT_APP_NAME)%'
-            $paymentActive: '%env(string:PAYMENT_ACTIVE)%'
-
-    App\Carpool\Service\ResultManager:
-        arguments:
-            $userReview: '%env(bool:USER_REVIEW)%'
-            $carpoolNoticeableDetourDurationPercent: '%env(int:CARPOOL_NOTICEABLE_DETOUR_DURATION_PERCENT)%'
-            $carpoolNoticeableDetourDistancePercent: '%env(int:CARPOOL_NOTICEABLE_DETOUR_DISTANCE_PERCENT)%'
-
-    # Communication
-    App\Communication\Controller\: 
-        resource: '../src/Communication/Controller'
-        arguments:
-                $params:
-                    smsUsername: '%env(string:SMS_USERNAME)%'
-                    smsPassword: '%env(string:SMS_PASSWORD)%'
-                    smsSender: '%env(string:SMS_SENDER)%'
-        tags: ['controller.service_arguments']
-
-    App\Communication\Service\ContactManager: 
-        arguments:
-                $contactItems: '%env(json:file:resolve:CONTACT_ITEMS)%'
-
-    App\Communication\Service\NotificationManager:
-        arguments:
-            $communicationFolder: '%env(resolve:COMMUNICATION_FOLDER)%'
-            $altCommunicationFolder: '%env(resolve:ALT_COMMUNICATION_FOLDER)%'
-            $emailTemplatePath: '%env(resolve:COMMUNICATION_TEMPLATE_EMAIL_PATH)%%env(resolve:NOTIFICATION_TEMPLATE_EMAIL_PATH)%'
-            $emailTitleTemplatePath: '%env(resolve:COMMUNICATION_TEMPLATE_EMAIL_PATH)%%env(resolve:NOTIFICATION_TITLE_TEMPLATE_EMAIL_PATH)%'
-            $pushTemplatePath: '%env(resolve:COMMUNICATION_TEMPLATE_PUSH_PATH)%%env(resolve:NOTIFICATION_TEMPLATE_PUSH_PATH)%'
-            $pushTitleTemplatePath: '%env(resolve:COMMUNICATION_TEMPLATE_PUSH_PATH)%%env(resolve:NOTIFICATION_TITLE_TEMPLATE_PUSH_PATH)%'
-            $smsTemplatePath: '%env(resolve:COMMUNICATION_TEMPLATE_SMS_PATH)%%env(resolve:NOTIFICATION_TEMPLATE_SMS_PATH)%'
-            $enabled: '%env(bool:resolve:NOTIFICATION_ENABLED)%'
-            $mailsEnabled: '%env(bool:resolve:NOTIFICATION_MAIL_ENABLED)%'
-            $smsEnabled: '%env(bool:resolve:NOTIFICATION_SMS_ENABLED)%'
-            $pushEnabled: '%env(bool:resolve:NOTIFICATION_PUSH_ENABLED)%'
-            $structureLogoUri:  '%env(string:STRUCTURE_LOGO_URI)%'
-        tags:
-            - { name: monolog.logger, channel: notification }
-
-    App\Communication\Service\EmailManager:
-        arguments:
-            $emailSender: '%env(resolve:MAILER_SENDER)%'
-            $emailSenderName: '%env(resolve:MAILER_SENDER_NAME)%'
-            $emailReplyTo: '%env(resolve:MAILER_REPLYTO)%'
-            $emailReplyToName: '%env(resolve:MAILER_REPLYTO_NAME)%'
-            $emailAdditionalHeaders: '%env(resolve:MAILER_ADDITIONAL_HEADERS)%'
-        tags:
-            - { name: monolog.logger, channel: communication }
-
-    App\Communication\Service\InternalMessageManager:
-        arguments:
-            $storeReadDate: '%env(bool:MESSAGES_STORE_READ_DATE)%'
-        tags:
-            - { name: monolog.logger, channel: communication }
-
-    App\Communication\Service\PushManager:
-        arguments:
-            $pushProvider: '%env(resolve:PUSH_PROVIDER)%'
-            $apiToken: '%env(resolve:PUSH_API_TOKEN)%'
-            $senderId: '%env(resolve:PUSH_SENDER_ID)%'
-        tags:
-            - { name: monolog.logger, channel: communication }
-
-    App\Communication\Service\SmsManager:
-        arguments:
-            $smsProvider: '%env(resolve:SMS_PROVIDER)%'
-            $username: '%env(resolve:SMS_USERNAME)%'
-            $password: '%env(resolve:SMS_PASSWORD)%'
-            $sender: '%env(resolve:SMS_SENDER)%'
-        tags:
-            - { name: monolog.logger, channel: communication }
-    
-    App\Communication\EntityListener\RecipientListener:
-        tags:
-            - { name: doctrine.orm.entity_listener, lazy: true }    # lazy set to true to avoid doctrine UnitOfWork error on insert
-
-    App\Communication\EventSubscriber\ContactSubscriber:
-        arguments:
-            $communicationFolder: '%env(resolve:COMMUNICATION_FOLDER)%'
-            $emailTemplatePath: '%env(resolve:COMMUNICATION_TEMPLATE_EMAIL_PATH)%%env(resolve:NOTIFICATION_TEMPLATE_EMAIL_PATH)%'
-            $platformName: '%env(string:EMAILS_PLATFORM_NAME)%'
-
-    App\Communication\EventSubscriber\UserSubscriber:
-        arguments:
-            $notificationSsoRegistration: '%env(bool:NOTIFICATION_SSO_REGISTRATION)%'
-
-    App\Communication\Service\ReportManager:
-        arguments:
-            $communicationFolder: '%env(resolve:COMMUNICATION_FOLDER)%'
-            $emailTemplatePath: '%env(resolve:COMMUNICATION_TEMPLATE_EMAIL_PATH)%%env(resolve:NOTIFICATION_TEMPLATE_EMAIL_PATH)%'
-            $emailTitleTemplatePath: '%env(resolve:COMMUNICATION_TEMPLATE_EMAIL_PATH)%%env(resolve:NOTIFICATION_TITLE_TEMPLATE_EMAIL_PATH)%'
-    # Community
-    App\Community\Controller\:
-        resource: '../src/Community/Controller'
-        tags: ['controller.service_arguments']
-
-    App\Community\DataProvider\MCommunityCollectionDataProvider:
-        arguments:
-            $collectionFilters: !tagged api_platform.doctrine.orm.query_extension.collection
-
-    App\Community\Service\CommunityManager:
-        arguments:
-            $securityPath: '%env(string:COMMUNITY_SECURITY_PATH)%'
-        tags:
-            - { name: monolog.logger, channel: community }
-
-    App\Community\Repository\CommunityUserRepository:
-        arguments:
-            $collectionExtensions: !tagged api_platform.doctrine.orm.query_extension.collection
-            $communityNbLastUser: '%env(int:COMMUNITY_NB_LAST_USERS)%'
-
-    'App\Community\Admin\DataProvider\CommunityUserCampaignAssociateCollectionDataProvider':
-        arguments:
-            $collectionExtensions: !tagged api_platform.doctrine.orm.query_extension.collection
-
-    'App\Community\Admin\DataProvider\CommunityUserCampaignSendCollectionDataProvider':
-        arguments:
-            $collectionExtensions: !tagged api_platform.doctrine.orm.query_extension.collection
-        
-    
-    
-    # Consumption feedback
-    App\User\DataProvider\ConsumptionFeedbackDataProvider:
-        arguments:
-            $active: '%env(bool:CONSUMPTION_FEEDBACK_ACTIVE)%'
-            $provider: '%env(string:CONSUMPTION_FEEDBACK_PROVIDER)%'
-            $appId: '%env(string:CONSUMPTION_FEEDBACK_APP_ID)%'
-            $baseUrlAuth: '%env(string:CONSUMPTION_FEEDBACK_AUTH_BASE_URL)%'
-            $baseUrl: '%env(string:CONSUMPTION_FEEDBACK_BASE_URL)%'
-            $clientId: '%env(string:CONSUMPTION_FEEDBACK_CLIENTID)%'
-            $clientSecret: '%env(string:CONSUMPTION_FEEDBACK_CLIENT_SECRET)%'
-            $apiKey: '%env(string:CONSUMPTION_FEEDBACK_APIKEY)%'
-        tags:
-            - { name: monolog.logger, channel: consumptionFeedback }
-
-    # Editorial
-    'App\Editorial\Admin\DataProvider\EditorialCollectionDataProvider':
-        arguments:
-            $collectionExtensions: !tagged api_platform.doctrine.orm.query_extension.collection
-    
-    App\Editorial\EntityListener\EditorialListener:
-        arguments:
-            $editorialRepository: '@App\Editorial\Repository\EditorialRepository'
-            $dataUri: '%env(string:DATA_URI)%'
-        tags:
-            - { name: doctrine.orm.entity_listener, event: postPersist, lazy: true } # lazy set to true to avoid doctrine UnitOfWork error on insert
-            - { name: doctrine.orm.entity_listener, event: postUpdate, lazy: true }  # lazy set to true to avoid doctrine UnitOfWork error on insert
-            - { name: doctrine.orm.entity_listener, event: postLoad, lazy: true }  # lazy set to true to avoid doctrine UnitOfWork error on insert
-
-    # Event
-    App\Event\Controller\:
-        resource: '../src/Event/Controller'
-        tags: ['controller.service_arguments']
-    App\Event\DataProvider\EventCollectionDataProvider:
-        arguments:
-            $collectionFilters: !tagged api_platform.doctrine.orm.query_extension.collection
-    App\Event\Service\EventManager:
-        arguments:
-            $eventProvider: '%env(resolve:EVENT_PROVIDER)%'
-            $eventProviderApiKey: '%env(resolve:EVENT_PROVIDER_API_KEY)%'
-            $eventProviderProjectId: '%env(resolve:EVENT_PROVIDER_PROJECT_ID)%'
-            $eventProviderSelectionId: '%env(resolve:EVENT_PROVIDER_SELECTION_ID)%'
-            $eventProviderServerUrl: '%env(string:EVENT_PROVIDER_SERVER_URL)%'
-    App\Event\Command\EventImportCommand:
-        arguments:
-            $eventImportEnabled: '%env(bool:EVENT_IMPORT_ENABLED)%'
-    App\Event\Admin\DataProvider\EventCollectionDataProvider:
-        arguments:
-            $collectionFilters: !tagged api_platform.doctrine.orm.query_extension.collection
-
-    # External Connection
-    App\ExternalJourney\Service\ExternalConnectionManager:
-        arguments:
-            $operator: '%env(json:file:resolve:RDEX_OPERATOR)%'
-            $providers: '%env(json:file:resolve:RDEX_PROVIDERS)%'
-
-    # External Journey
-    App\ExternalJourney\Service\ExternalJourneyManager:
-        arguments:
-            $operator: '%env(json:file:resolve:RDEX_OPERATOR)%'
-            $clients: '%env(json:file:resolve:RDEX_CLIENTS)%'
-            $providers: '%env(json:file:resolve:RDEX_PROVIDERS)%'
-
-    # Fixtures Basic
-    App\DataFixtures\BasicFixtures:
-        arguments:
-            $fixturesEnabled: '%env(bool:FIXTURES_ENABLED)%'
-            $fixturesClearBase: '%env(bool:FIXTURES_CLEAR_BASE)%'
-            $fixturesBasic: '%env(bool:FIXTURES_BASIC)%'
-    
-    # Fixtures Solidary
-    App\DataFixtures\SolidaryFixtures:
-        arguments:
-            $fixturesEnabled: '%env(bool:FIXTURES_ENABLED)%'
-            $fixturesClearBase: '%env(bool:FIXTURES_CLEAR_BASE)%'
-            $fixturesSolidary: '%env(bool:FIXTURES_SOLIDARY)%'
-
-    App\DataFixtures\Service\BasicFixturesManager:
-        arguments:
-            $fixturesBasic: '%env(bool:FIXTURES_BASIC)%'
-    
-    App\DataFixtures\Service\SolidaryFixturesManager:
-        arguments:
-            $fixturesSolidary: '%env(bool:FIXTURES_SOLIDARY)%'
-
-    # Gamification
-    mobicoop.gamification.badge_load_listener:
-        class: App\Gamification\EventListener\BadgeLoadListener
-        tags:
-            - { name: doctrine.event_listener, event: postLoad }
-    mobicoop.gamification.gamification_action_load_listener:
-        class: App\Gamification\EventListener\GamificationActionLoadListener
-        tags:
-            - { name: doctrine.event_listener, event: postLoad }
-    App\Gamification\EventSubscriber\LogSubscriber:
-        arguments:
-            $gamificationActive: '%env(bool:GAMIFICATION_ACTIVE)%'
-    App\Gamification\Service\BadgesBoardManager:
-        arguments:
-            $badgeImageUri: '%env(string:GAMIFICATION_BADGE_IMAGE_URI)%' 
-    App\Gamification\Service\GamificationManager:
-        arguments:
-            $badgeImageUri: '%env(string:GAMIFICATION_BADGE_IMAGE_URI)%'
-    App\Gamification\Service\RetroactivelyRewardService:
-        tags:
-            - { name: monolog.logger, channel: gamification }                                   
-    
-    # Geocoder; alias to allow this type to be autowired
-    Geocoder\Plugin\PluginProvider: '@bazinga_geocoder.provider.chain'
-
-    # Georouter, add prioritization
-    Georouter.query_data_plugin:
-        class: Geocoder\Plugin\Plugin\QueryDataPlugin
-        arguments:
-            - '%env(json:SIG_GEOCODER_PRIORITIZE_COORDINATES)%'
-    # Geography
-    App\Geography\Controller\:
-        resource: '../src/Geography/Controller'
-        tags: ['controller.service_arguments']
-
-    App\Geography\EventSubscriber\CarpoolSubscriber:
-        arguments:
-            $directory: '%env(resolve:ASYNC_GEO_TEMP)%'
-
-    App\Geography\Service\AddressManager:
-        tags:
-            - { name: monolog.logger, channel: geography }
-
-    App\Geography\Service\GeoRouter:
-        arguments:
-            $uri: '%env(resolve:SIG_GEOROUTER_URI)%'
-            $type: '%env(resolve:SIG_GEOROUTER_TYPE)%'
-            $batchScriptPath: '%env(resolve:SIG_GEOROUTER_BATCH_SCRIPT_PATH)%'
-            $batchScriptArgs: '%env(resolve:SIG_GEOROUTER_BATCH_SCRIPT_ARGS)%'
-            $batchTemp: '%env(resolve:SIG_GEOROUTER_BATCH_TEMP)%'
-        tags:
-            - { name: monolog.logger, channel: georouter }
-
-    App\Geography\Service\GeoTools:
-        arguments:
-            $params:
-                displayCountry: '%env(resolve:DISPLAY_COUNTRY)%'
-                displayRegion: '%env(resolve:DISPLAY_REGION)%'
-                displaySubRegion: '%env(resolve:DISPLAY_SUBREGION)%'
-                displayLocality: '%env(resolve:DISPLAY_LOCALITY)%'
-                displayPostalCode: '%env(resolve:DISPLAY_POSTALCODE)%'
-                displayStreetAddress: '%env(resolve:DISPLAY_STREETADDRESS)%'
-                displayVenue: '%env(resolve:DISPLAY_VENUE)%'
-                displayRelayPoint: '%env(resolve:DISPLAY_RELAY_POINT)%'
-                displayNamed: '%env(resolve:DISPLAY_NAMED)%'
-                displayEvent: '%env(resolve:DISPLAY_EVENT)%'
-                displaySeparator: '%env(resolve:DISPLAY_SEPARATOR)%'
-    
-    App\Geography\Service\GeoSearcher:
-        arguments:
-            $iconPath: '%env(resolve:GEOCOMPLETE_ICONS_PATH)%'
-            $dataPath: '%env(resolve:DATA_URI)%'
-            $defaultSigResultNumber: '%env(resolve:GEOCOMPLETE_SIG_DEFAULT_RESULTS)%'
-            $defaultSigReturnedResultNumber: '%env(resolve:GEOCOMPLETE_SIG_RETURNED_RESULTS)%'
-            $defaultNamedResultNumber: '%env(resolve:GEOCOMPLETE_NAMED_DEFAULT_RESULTS)%'
-            $defaultRelayPointResultNumber: '%env(resolve:GEOCOMPLETE_RELAY_POINTS_DEFAULT_RESULTS)%'
-            $defaultEventResultNumber: '%env(resolve:GEOCOMPLETE_EVENTS_DEFAULT_RESULTS)%'
-            $geoDataFixes: '%env(json:file:resolve:SIG_GEOCODER_FIXER_DATA)%'
-            $distanceOrder: '%env(bool:SIG_GEOCODER_PRIORITIZE_ORDER)%'
-            $sigPrioritizeCoordinates: '%env(json:SIG_GEOCODER_PRIORITIZE_COORDINATES)%'
-            $sigPrioritizeRegion: '%env(string:SIG_GEOCODER_PRIORITIZE_REGION)%'
-            $sigShowVenues: '%env(bool:SIG_GEOCODER_SHOW_VENUES)%'
-
-    App\Geography\Service\Geocoder\MobicoopGeocoder:
-        arguments:
-            $uri: '%env(string:MOBICOOP_GEOCODER_URI)%'
-
-    App\Geography\Service\PointSearcher:
-        arguments:
-            $maxRelayPointResults: '%env(int:POINT_SEARCHER_RELAY_POINT_MAX_RESULTS)%'
-            $maxEventResults: '%env(int:POINT_SEARCHER_EVENT_MAX_RESULTS)%'
-            $maxUserResults: '%env(int:POINT_SEARCHER_USER_MAX_RESULTS)%'
-            $prioritizeCentroid: '%env(json:POINT_SEARCHER_PRIORITIZE_CENTROID)%'
-            $prioritizeBox: '%env(json:POINT_SEARCHER_PRIORITIZE_BOX)%'
-            $prioritizeRegion: '%env(string:POINT_SEARCHER_PRIORITIZE_REGION)%'
-            $restrictCountry: '%env(string:POINT_SEARCHER_RESTRICT_COUNTRY)%'
-            $exclusionTypes: '%env(json:POINT_SEARCHER_EXCLUSION_TYPES)%'
-            $relayPointParams: '%env(json:POINT_SEARCHER_RELAY_POINT_PARAMETERS)%'
-
-    App\Geography\Service\TerritoryManager:
-        arguments:
-            $batchTemp: '%env(resolve:SIG_GEOROUTER_BATCH_TEMP)%'
-        tags:
-            - { name: monolog.logger, channel: geography }
-
-    # Image
-    App\Image\Controller\:
-        resource: '../src/Image/Controller'
-        tags: ['controller.service_arguments']
-
-    App\Image\Admin\Controller\:
-        resource: '../src/Image/Admin/Controller'
-        tags: ['controller.service_arguments']
-
-    App\Image\EntityListener\ImageListener:
-        arguments: ['@App\Image\Service\ImageManager']
-        tags:
-            - { name: doctrine.orm.entity_listener, lazy: true }    # lazy set to true to avoid doctrine UnitOfWork error on insert
-
-    App\Image\EntityListener\IconListener:
-        arguments:
-            $types: '%images%'
-            $dataUri: '%env(string:DATA_URI)%'
-        tags:
-            - { name: doctrine.orm.entity_listener, lazy: true }    # lazy set to true to avoid doctrine UnitOfWork error on insert
-
-    App\Image\Service\ImageManager:
-        arguments:
-            $types: '%images%'
-            $dataUri: '%env(string:DATA_URI)%'
-        tags:
-            - { name: monolog.logger, channel: maintenance }
-    
-            
-    # Import
-    App\Import\Controller\:
-        resource: '../src/Import/Controller'
-        tags: ['controller.service_arguments']
-
-    App\Import\Service\ImportManager:
-        arguments:
-            $timeLimit: '%env(int:IMPORT_TIME_LIMIT)%'
-            $memoryLimit: '%env(int:IMPORT_MEMORY_LIMIT)%'
-            $sqlLog: '%env(bool:IMPORT_SQL_LOG)%'
-            $directionsBatch: '%env(int:IMPORT_USERS_DIRECTIONS_BATCH_SIZE)%'
-    
-    App\Import\Service\FakeManager:
-        tags:
-            - { name: monolog.logger, channel: faker }
-
-    # Journey
-    App\Journey\Service\JourneyManager:
-        arguments:
-            $popularJourneyMaxNumber: '%env(int:POPULAR_JOURNEY_MAX_NUMBER)%'
-            $popularJourneyHomeMaxNumber: '%env(int:POPULAR_JOURNEY_HOME_MAX_NUMBER)%'
-            $popularJourneyMinOccurences: '%env(int:POPULAR_JOURNEY_MINIMAL_OCCURENCES)%'
-    
-    App\Journey\Repository\JourneyRepository:
-        arguments:
-            $collectionExtensions: !tagged api_platform.doctrine.orm.query_extension.collection
-
-    # Translation
-    App\I18n\Service\LanguageManager:
-        arguments:
-            $defaultLanguage: '%env(int:DEFAULT_LANGUAGE)%'
-
-    # Mass Communication
-    App\MassCommunication\Controller\:
-        resource: '../src/MassCommunication/Controller'
-        tags: ['controller.service_arguments']
-
-    App\MassCommunication\Service\CampaignManager:
-        arguments:
-            $mailerProvider: '%env(string:MASS_MAILER_PROVIDER)%'
-            $mailerApiUrl: '%env(string:MASS_MAILER_API_URL)%'
-            $mailerClientName: '%env(string:MASS_MAILER_CLIENT_NAME)%'
-            $mailerClientId: '%env(string:MASS_MAILER_CLIENT_ID)%'
-            $mailerClientTemplateId: '%env(string:MASS_MAILER_CLIENT_TEMPLATE_ID)%'
-            $mailerReplyTo: '%env(string:MASS_MAILER_REPLYTO)%'
-            $mailerSenderEmail: '%env(string:MASS_MAILER_SENDER_EMAIL)%'
-            $mailerSenderName: '%env(string:MASS_MAILER_SENDER_NAME)%'
-            $mailerDomain: '%env(string:MASS_MAILER_DOMAIN)%'
-            $mailerIp: '%env(string:MASS_MAILER_IP)%'
-            $smsProvider: '%env(string:MASS_SMS_PROVIDER)%'
-            $mailerApiKey: '%env(string:MASS_MAILER_API_KEY)%'
-            $mailTemplate: '%env(string:MASS_MAILER_BASE_TEMPLATE)%'
-
-    App\MassCommunication\Admin\Service\CampaignManager:
-        arguments:
-            $mailTemplate: '%env(string:MASS_MAILER_BASE_TEMPLATE)%'
-            $mailerProvider: '%env(string:MASS_MAILER_PROVIDER)%'
-            $mailerProviderIpRange: '%env(json:MASS_MAILER_PROVIDER_IPRANGE)%'
-            $mailerApiKey: '%env(string:MASS_MAILER_API_KEY)%'
-            $mailerClientName: '%env(string:MASS_MAILER_CLIENT_NAME)%'
-            $mailerClientId: '%env(int:MASS_MAILER_CLIENT_ID)%'
-            $mailerClientTemplateId: '%env(string:MASS_MAILER_CLIENT_TEMPLATE_ID)%'
-            $mailerReplyTo: '%env(string:MASS_MAILER_REPLYTO)%'
-            $mailerSenderEmail: '%env(string:MASS_MAILER_SENDER_EMAIL)%'
-            $mailerSenderName: '%env(string:MASS_MAILER_SENDER_NAME)%'
-            $mailerDomain: '%env(string:MASS_MAILER_DOMAIN)%'
-            $mailerIp: '%env(string:MASS_MAILER_IP)%'
-            $smsProvider: '%env(string:MASS_SMS_PROVIDER)%'
-
-    # Match
-    App\Match\Controller\:
-        resource: '../src/Match/Controller'
-        tags: ['controller.service_arguments']
-
-    App\Match\Service\GeoMatcher:
-        tags:
-            - { name: monolog.logger, channel: geomatcher }
-
-    App\Match\Service\MassComputeManager:
-        arguments:
-            $roundTripCompute: '%env(bool:MOBIMATCH_ROUNDTRIP_COMPUTE)%'
-            $aberrantCoefficient: '%env(int:MOBIMATCH_ABERRANT_COEFFICIENT)%'
-            $kilometerPrice: '%env(float:MOBIMATCH_KILOMETER_PRICE)%'
-        tags:
-            - { name: monolog.logger, channel: mass }
-
-    App\Match\Service\MassImportManager:
-        arguments:
-            $params: '%mass%'
-        tags:
-            - { name: monolog.logger, channel: mass }
-
-    App\Match\Service\MassMigrateManager:
-        arguments:
-            $params:
-                chat: '%env(int:CARPOOL_DEFAULT_CHAT)%'
-                music: '%env(int:CARPOOL_DEFAULT_MUSIC)%'
-                smoke: '%env(bool:CARPOOL_DEFAULT_SMOKE)%'
-        tags:
-            - { name: monolog.logger, channel: mass }
-
-    App\Match\Service\MassPublicTransportPotentialManager:
-        arguments:
-            $params:
-                ptMaxConnections: '%env(int:MOBIMATCH_PT_MAXIMAL_CONNECTIONS)%'
-                ptMaxDistanceWalkFromHome: '%env(int:MOBIMATCH_PT_MAXIMUM_DISTANCE_WALK_FROM_HOME)%'
-                ptMaxDistanceWalkFromWork: '%env(int:MOBIMATCH_PT_MAXIMUM_DISTANCE_WALK_FROM_WORK)%'
-                ptMaxNbCarDuration: '%env(int:MOBIMATCH_PT_MAXIMUM_NB_CAR_DURATION)%'
-                roundTripCompute: '%env(bool:MOBIMATCH_ROUNDTRIP_COMPUTE)%'
-        tags:
-            - { name: monolog.logger, channel: mass }
-
-    # Payment
-    App\Payment\Controller\:
-        resource: '../src/Payment/Controller'
-        tags: ['controller.service_arguments']
-
-    App\Payment\Service\PaymentDataProvider:
-        arguments:
-            $paymentActive: '%env(string:PAYMENT_ACTIVE)%'
-            $paymentProvider: '%env(string:PAYMENT_PROVIDER)%'
-            $clientId: '%env(string:PAYMENT_CLIENTID)%'
-            $apikey: '%env(string:PAYMENT_APIKEY)%'
-            $sandBoxMode: '%env(bool:PAYMENT_SANDBOX_MODE)%'
-            $defaultCurrency: '%env(string:PAYMENT_DEFAULT_CURRENCY)%'
-            $platformName: '%env(string:PAYMENT_PLATFORM_NAME)%'
-            $validationDocsPath: '%env(resolve:PAYMENT_VALIDATION_DOCS_PATH)%'
-            $baseUri: '%env(string:BASE_URI)%'
-            $baseMobileUri: '%env(string:BASE_MOBILE_URI)%'
-
-    App\Payment\Service\PaymentManager:
-        arguments:
-            $paymentActive: '%env(string:PAYMENT_ACTIVE)%'
-            $paymentProviderService: '%env(string:PAYMENT_PROVIDER)%'
-            $securityTokenActive: '%env(bool:PAYMENT_SECURITY_TOKEN_ACTIVE)%'
-            $securityToken: '%env(string:PAYMENT_SECURITY_TOKEN)%'
-            $validationDocsPath: '%env(resolve:PAYMENT_VALIDATION_DOCS_PATH)%'
-            $validationDocsAuthorizedExtensions: '%env(json:VALIDATION_DOC_AUTHORIZED_EXTENTIONS)%'
-            $exportPath: '%env(resolve:PAYMENT_EXPORT_PATH)%'
-
-    # Price
-    App\Price\Controller\:
-        resource: '../src/Price/Controller'
-        tags: ['controller.service_arguments']
-
-    # Public transport
-    App\PublicTransport\Service\PTDataProvider:
-        arguments:
-            $params:
-                ptProviders: '%env(json:file:resolve:PT_PROVIDERS)%'
-
-    # Rdex
-    App\Rdex\Controller\:
-        resource: '../src/Rdex/Controller'
-        tags: ['controller.service_arguments']
-
-    App\Rdex\Service\RdexManager:
-        arguments:
-            $clients: '%env(json:file:resolve:RDEX_CLIENTS)%'
-            $operator: '%env(json:file:resolve:RDEX_OPERATOR)%'
-            $defaultMarginDuration: '%env(int:CARPOOL_MARGIN_DURATION)%'
-
-    # RelayPoint
-    App\RelayPoint\Service\RelayPointMapManager:
-        arguments:
-            $dataPath: '%env(resolve:DATA_URI)%'    
-
-    App\RelayPoint\EntityListener\RelayPointTypeListener:
-        arguments:
-            $dataUri: '%env(string:DATA_URI)%'
-        tags:
-            - { name: doctrine.orm.entity_listener, lazy: true }    # lazy set to true to avoid doctrine UnitOfWork error on insert
-    App\RelayPoint\Repository\RelayPointRepository:
-        arguments:
-            $collectionExtensions: !tagged api_platform.doctrine.orm.query_extension.collection
-
-    App\RelayPoint\Admin\DataProvider\RelayPointCollectionDataProvider:
-        arguments:
-            $collectionExtensions: !tagged api_platform.doctrine.orm.query_extension.collection
-
-    # Solidary
-    App\Solidary\Controller\:
-        resource: '../src/Solidary/Controller'
-        tags: ['controller.service_arguments']
-
-    App\Solidary\Admin\Controller\:
-        resource: '../src/Solidary/Admin/Controller'
-        tags: ['controller.service_arguments']
-
-    App\Solidary\Service\SolidaryMatcher:
-        arguments:
-            $params:
-                solidaryMMinRangeTime: '%env(string:SOLIDARY_M_MIN_RANGE_TIME)%'
-                solidaryMMaxRangeTime: '%env(string:SOLIDARY_M_MAX_RANGE_TIME)%'
-                solidaryAMinRangeTime: '%env(string:SOLIDARY_A_MIN_RANGE_TIME)%'
-                solidaryAMaxRangeTime: '%env(string:SOLIDARY_A_MAX_RANGE_TIME)%'
-                solidaryEMinRangeTime: '%env(string:SOLIDARY_E_MIN_RANGE_TIME)%'
-                solidaryEMaxRangeTime: '%env(string:SOLIDARY_E_MAX_RANGE_TIME)%'
-
-    App\Solidary\Service\SolidaryContactManager:
-        arguments:
-            $notificationsEnabled: '%env(bool:resolve:NOTIFICATION_ENABLED)%'
-
-    App\Solidary\Service\SolidaryUserManager:
-        arguments:
-            $params:
-                chat: '%env(int:CARPOOL_DEFAULT_CHAT)%'
-                music: '%env(int:CARPOOL_DEFAULT_MUSIC)%'
-                smoke: '%env(bool:CARPOOL_DEFAULT_SMOKE)%'  
-
-    'App\Solidary\Admin\DataProvider\SolidaryCollectionDataProvider':
-        arguments:
-            $collectionExtensions: !tagged api_platform.doctrine.orm.query_extension.collection
-
-    'App\Solidary\Admin\DataProvider\SolidaryBeneficiaryCollectionDataProvider':
-        arguments:
-            $collectionExtensions: !tagged api_platform.doctrine.orm.query_extension.collection
-
-    'App\Solidary\Admin\DataProvider\SolidaryVolunteerCollectionDataProvider':
-        arguments:
-            $collectionExtensions: !tagged api_platform.doctrine.orm.query_extension.collection
-
-    App\Solidary\Admin\Service\SolidaryManager:
-        tags:
-            - { name: monolog.logger, channel: solidary }
-
-    App\Solidary\Admin\Service\SolidaryBeneficiaryManager:
-        arguments:
-            $fileFolder: '%env(string:SOLIDARY_FILE_FOLDER)%'
-
-    App\Solidary\Admin\Service\SolidaryVolunteerManager:
-        arguments:
-            $fileFolder: '%env(string:SOLIDARY_FILE_FOLDER)%'
-
-    # Stats
-    App\Stats\Admin\Service\DataManager:
-        arguments:
-            $baseUri: '%env(string:ANALYTICS_URI)%'
-            $instance: '%env(string:ANALYTICS_INSTANCE)%'
-            $username: '%env(string:ANALYTICS_USERNAME)%'
-            $password: '%env(string:ANALYTICS_PASSWORD)%'
-
-    # User
-    App\User\Admin\Service\UserManager:
-        arguments:
-            $chat: '%env(int:CARPOOL_DEFAULT_CHAT)%'
-            $music: '%env(int:CARPOOL_DEFAULT_MUSIC)%'
-            $smoke: '%env(bool:CARPOOL_DEFAULT_SMOKE)%'
-
-    App\User\Admin\Service\KibanaLoginManager:
-        arguments:
-            $loginsAdmin: '%env(json:KIBANA_LOGINS_ADMIN)%'
-            $loginsCommunityManager: '%env(json:KIBANA_LOGINS_COMMUNITY_MANAGER)%'
-            $loginsSolidaryOperator: '%env(json:KIBANA_LOGINS_SOLIDARY_OPERATOR)%'
-            
-    App\User\Controller\:
-        resource: '../src/User/Controller'
-        tags: ['controller.service_arguments']
-
-    'App\User\DataProvider\UserSearchCollectionDataProvider':
-        arguments:
-            $collectionExtensions: !tagged api_platform.doctrine.orm.query_extension.collection
-
-    'App\User\Admin\DataProvider\UserCampaignAssociateCollectionDataProvider':
-        arguments:
-            $collectionExtensions: !tagged api_platform.doctrine.orm.query_extension.collection
-
-    'App\User\Admin\DataProvider\UserCampaignSendCollectionDataProvider':
-        arguments:
-            $collectionExtensions: !tagged api_platform.doctrine.orm.query_extension.collection
-
-    'App\User\Filter\HomeAddressTerritoryFilter':
-        # Uncomment only if autoconfiguration isn't enabled
-        #tags: [ 'api_platform.filter' ]
-
-    App\User\Service\IdentityProofManager:
-        arguments:
-            $uploadPath: '%kernel.project_dir%/public/upload/users/proofs/' 
-            $urlPath: '%env(string:DATA_URI)%users/proofs/'
-
-    App\User\Service\UserManager:
-        arguments:
-            $chat: '%env(int:CARPOOL_DEFAULT_CHAT)%'
-            $music: '%env(int:CARPOOL_DEFAULT_MUSIC)%'
-            $smoke: '%env(bool:CARPOOL_DEFAULT_SMOKE)%'
-            $fakeFirstMail: '%env(string:FAKE_FIRST_MAIL)%'
-            $fakeFirstToken: '%env(string:FAKE_FIRST_TOKEN)%'
-            $domains: "%env(json:file:resolve:REGISTER_DOMAIN)%"
-            $profile:
-                maxMessagesForAnswerRate: '%env(int:USER_MAX_MESSAGES_FOR_ANSWER_RATE)%'
-                experiencedTag: '%env(bool:USER_EXPERIENCED_TAG)%'
-                experiencedTagMinCarpools : '%env(int:USER_EXPERIENCED_TAG_MIN_CARPOOLS)%'
-                experiencedTagMinAnswerPct : '%env(int:USER_EXPERIENCED_TAG_MIN_ANSWER_PCT)%'
-                experiencedTagMinAnswerPctDefault : '%env(int:USER_EXPERIENCED_TAG_MIN_ANSWER_PCT_DEFAULT)%'
-                userReview: '%env(bool:USER_REVIEW)%'
-            $passwordTokenValidity: '%env(int:PASSWORD_TOKEN_VALIDITY)%'
-            $paymentActive: '%env(string:PAYMENT_ACTIVE)%'
-            $phoneValidationRegex: '%env(string:USER_PHONE_FORMAT)%'
-
-    App\User\Interoperability\Service\UserManager:
-        arguments:
-            $notificationSsoRegistration: '%env(bool:NOTIFICATION_SSO_REGISTRATION)%'
-            
-    App\User\Service\ReviewManager:
-        arguments:
-            $userReview: '%env(bool:USER_REVIEW)%'
-
-    App\User\Service\SsoManager:
-        arguments:
-            $ssoServicesActive: "%env(bool:SSO_SERVICES_ACTIVE)%"
-            $ssoServices: "%env(json:file:resolve:SSO_SERVICES)%"
-            $ssoUseButtonIcon: "%env(bool:SSO_USE_BUTTON_ICON)%"
-
-    App\ExternalJourney\Admin\DataProvider\ExternalJourneyCollectionDataProvider:
-        arguments:
-            $params:
-                avatarSizes: '%env(string:AVATAR_SIZES)%'
-                avatarDefaultFolder: '%env(string:AVATAR_DEFAULT_FOLDER)%'          
-
-    App\ExternalJourney\Admin\Service\ExternalJourneyManager:
-        arguments:
-            $operator: '%env(json:file:resolve:RDEX_OPERATOR)%'
-            $clients: '%env(json:file:resolve:RDEX_CLIENTS)%'
-            $providers: '%env(json:file:resolve:RDEX_PROVIDERS)%'
-
-    App\ExternalJourney\DataProvider\ExternalJourneyCollectionDataProvider:
-        arguments:
-            $params:
-                avatarSizes: '%env(string:AVATAR_SIZES)%'
-                avatarDefaultFolder: '%env(string:AVATAR_DEFAULT_FOLDER)%'          
-
-    App\User\Admin\DataProvider\UserCollectionDataProvider:
-        arguments:
-            $collectionExtensions: !tagged api_platform.doctrine.orm.query_extension.collection
-
-    # Utility
-    App\Utility\Service\VersionManager:
-        arguments:
-            $repositoryFile: '%env(string:MOBILE_JSON_REPOSITORY)%'
-            $appId: '%env(string:MOBILE_APP_ID)%'
->>>>>>> a48ab505
+      $appId: "%env(string:MOBILE_APP_ID)%"