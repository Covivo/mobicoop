--- conflicted
+++ resolved
@@ -10,19 +10,13 @@
     version: '0.1.0'
 
     mapping:
-<<<<<<< HEAD
-        paths: ['%kernel.project_dir%/src/Entity','%kernel.project_dir%/src/Address/Entity','%kernel.project_dir%/src/Carpool/Entity','%kernel.project_dir%/src/User/Entity','%kernel.project_dir%/src/PublicTransport/Entity']
-=======
-        paths: ['%kernel.project_dir%/src/Entity','%kernel.project_dir%/src/Address/Entity','%kernel.project_dir%/src/Carpool/Entity','%kernel.project_dir%/src/User/Entity',
+        paths: ['%kernel.project_dir%/src/Entity','%kernel.project_dir%/src/Address/Entity','%kernel.project_dir%/src/Carpool/Entity','%kernel.project_dir%/src/User/Entity','
+            %kernel.project_dir%/src/PublicTransport/Entity'
             '%kernel.project_dir%/src/ExternalJourney/Entity']
->>>>>>> e92d3aa4
     resource_class_directories:
         - '%kernel.project_dir%/src/Entity'
         - '%kernel.project_dir%/src/Address/Entity'
         - '%kernel.project_dir%/src/Carpool/Entity'
         - '%kernel.project_dir%/src/User/Entity'
-<<<<<<< HEAD
         - '%kernel.project_dir%/src/PublicTransport/Entity'
-=======
-        - '%kernel.project_dir%/src/ExternalJourney/Entity'
->>>>>>> e92d3aa4
+        - '%kernel.project_dir%/src/ExternalJourney/Entity'