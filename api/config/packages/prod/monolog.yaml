--- conflicted
+++ resolved
@@ -7,10 +7,7 @@
       handler: grouped
       channels:
         [
-<<<<<<< HEAD
           "!bank_transfert",
-=======
->>>>>>> 4975fd00
           "!carpool",
           "!carpool_dynamic",
           "!carpool_proof",
@@ -22,10 +19,7 @@
           "!geography",
           "!geomatcher",
           "!georouter",
-<<<<<<< HEAD
-=======
           "!incentive_subscription",
->>>>>>> 4975fd00
           "!maintenance",
           "!mass",
           "!notification",
@@ -46,14 +40,11 @@
     #     level:     error
     #     formatter:  monolog.formatter.html
     #     content_type: text/html
-<<<<<<< HEAD
     bank_transfert:
       type: stream
       level: debug
       path: "%kernel.logs_dir%/bank_transfert.log"
       channels: [bank_transfert]
-=======
->>>>>>> 4975fd00
     carpool:
       type: rotating_file
       level: debug
@@ -120,14 +111,11 @@
       max_files: 30
       path: "%kernel.logs_dir%/georouter.log"
       channels: [georouter]
-<<<<<<< HEAD
-=======
     incentive_subscription:
       type: stream
       level: debug
       path: "%kernel.logs_dir%/incentive_subscription.log"
       channels: [incentive_subscription]
->>>>>>> 4975fd00
     maintenance:
       type: rotating_file
       level: info
