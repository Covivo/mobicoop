#BASE
hello: "Bonjour"
AQuestion: "Une question?"
FAQ: "FAQ"
EmailsAlerts: "Gérer vos alertes email"
URLEmailsAlerts: "utilisateur/profil/modifier/mon-profil"
Download: "Téléchargez l'application <b>Android</b> ou <b>IOS</b>"
FollowUs: "Suivez-nous"
signature: "A bientôt sur "


# CARPOOL_AD_RENEWAL

beCarefulFewDaysAnnouncementNotValid: "Attention dans quelques jours vos trajets enregistrés ne seront plus valables sur votre profil et ne seront donc plus visibles par les autres covoitureurs"
nowYouAreMore: "Vous êtes maintenant plus de"
toUseTheService: "à utiliser le service ! Partagez vos trajets et trouvez votre bonheur"

# CARPOOL_ASK_ACCEPTED
acceptedCarpool: "VOTRE COVOITURAGE EST CONFIRMÉ !"
yourCarpoolWith: "Votre covoiturage avec"
isConfirmed: "est confirmé!"
occasionalCarpool: "Récapitulatif de votre trajet occasionnel du"
regularCarpool: "Récapitulatif de votre trajet régulier du"
to: "au"
outward: "ALLER"
return: "RETOUR"
multipleShedules: "Horaires multiples"
pickUp: "Prise en charge à "
dropOff: "Dépose à "
seatsSelected: "Place(s) réservée(s) : "
indicativePrice: "Prix indicatif : "
# CARPOOL_PROPOSAL_POSTED
newCarpoolAsk: "VOUS AVEZ UNE DEMANDE DE COVOITURAGE!"
askForCarpool: "vous sollicite pour un covoiturage."
occasionalCarpoolAsk: "Récapitulatif de la demande de covoiturage occasionnel le "
regularCarpoolAsk: "Récapitulatif de la demande de covoiturage régulier du "
# CARPOOL_ASK_REFUSED
refusedCarpool: "VOTRE COVOITURAGE N'EST PAS VALIDÉ."
refusedOccasionalCarpool: " n'a pas validé le covoiturage pour le trajet du "
refusedRegularCarpool: " n'a pas validé le covoiturage pour le trajet régulier du "
noPanic: "Pas de panique, vous pouvez rechercher un nouveau trajet ou publier une annonce."
# CARPOOL_LINKED_AD_DELETED
canceledCarpool: "VOTRE COVOITURAGE EST ANNULÉ."
canceledOccasionalCarpool: " a annulé son trajet et ne pourra pas covoiturer avec vous le "
canceledRegularCarpool: "  a annulé son trajet régulier et ne pourra pas covoiturer avec vous du "
deletedAccountOccasionalCarpool: " a supprimé son compte et ne pourra pas covoiturer avec vous le "
deletedAccountRegularCarpool: " a supprimé son compte et ne pourra pas covoiturer avec vous du "
urlPublish: "/covoiturage/annonce/poster"


# CARPOOL_MATCHING_NEW
newCarpoolAdMatchingYourCommute : "Une nouvelle annonce de covoiturage correspondant à votre trajet entre"
seeYouIn: "Rendez-vous dans" 
myAds: "Mes annonces"
linkMyAds: "/utilisateur/profil/modifier/mes-annonces"
toConsultCorrespondingAdsAndMakeContact: "pour consulter les annonces correspondantes et prendre contact"
justPublished : "vient d'être publiée"


# CARPOOL UPDATED
carpoolProposalUpdated: "L'annonce liée à votre demande a été modifiée"
updatedCarpool: "Covoiturage modifié"
hasBeenUpdated: "a été modifié"
updateFieldsListTitle: "Voici le détail des informations modifiées :"
field: "Champ"
bike: "Vélo"
backSeats: "2 à l'arrière"
luggage: "Bagages volumineux"
seatsDriver: "Sièges disponibles"
comment: "Commentaire"
old: "Ancien"
new: "Nouveau"
yes: "Oui"
no: "Non"
hasBeenCancelledBecause: "a été annulé car"
hasUpdatedHisAd: "a modifié son annonce."
cancelledCarpool: "Covoiturage annulé"
ownerMessage: "Voici le message du propriétaire de l'annonce :"
clickNewSearch: "Vous pouvez cliquer sur ce lien afin de relancer votre recherche"

# COMMUNICATION_INTERNAL_MESSAGE_RECEIVED

youHaveAMessage: "Vous avez reçu un nouveau message :"
canAnswerViaEmailFrom: "Vous pouvez répondre à ce message via la messagerie de"
clickHere: "en cliquant ici" 
getProblem: "Si ce mail comporte un message ne respectant pas la charte, n'hésitez pas à nous contacter"
mailBox: "votre messagerie"

# CONTACT_EMAIL_POSTED

newContactAsk: "Bonjour vous avez une nouvelle demande de contact"
name: "Nom"
firstname: "Prénom"
email: "Email"
ask: "Demande"
message: "Message"
thankYou: "Merci"
notMentioned: "Non renseigné"
infos: "Informations"
technicalIssues: "Problèmes techniques"
partnership: "Demande de partenariat"

# USER_PASSWORD_CHANGED

askNewPasswordTitle: "Nouveau mot de passe"
askNewPassword: "Vous avez demandé un nouveau mot de passe"
clickHereToChangePassword: "Veuillez cliquer sur ce lien pour changer votre mot de passe"
linkChangePassword: "Lien de changement de mot de passe"
urlUpdatePassword: "/utilisateur/mot-de-passe/reset/"
yourPassword: "Votre mot de passe"
successfullyChanged: "a bien été changé"
thanksForUse: "Merci d’utiliser"

# USER_REGISTERED
inscriptionAt: "VOTRE INSCRIPTION EST VALIDÉE!"
yourInscriptionAt: "Votre inscription au service"
yourInscriptionAtByTiers : "Votre inscription au service {instanceName} par un tiers"
wellTakenIntoAccount: "est bien prise en compte"
clickHereToConfirm: "Veuillez cliquer sur ce lien pour confirmer votre email"
orUseTheValidationCode: "Ou utilisez le code de validation directement sur le site"
urlEmailValidation: "/utilisateur/inscription/validation/"
urlMobileEmailValidation: "/#/confirm-registration/"
yourPasswordIs: "Votre mot de passe est"
yourPasswordHasBeenSendBySms: "Votre mot de passe vous a été envoyé par SMS."

# USER_UPDATED_SELF

theModificationIsConfirmed: "La modification de votre profil est confirmée"
profilUpdate: "MISE À JOUR DE VOTRE PROFIL CONFIRMÉE!"

urlMailBox: "/utilisateur/messages"
CheckoutForAnyURLMisspellingOr: "messages"

# DRIVER_CARPOOL_LINKED_AD_DELETED

yourCarpoolBetween: "Votre covoiturage entre"
yourAskCarpoolBetween: "Votre demande de covoiturage entre"
withThePassenger: "avec le.la passager.ère"
withTheDriver: "avec le.la conducteur.rice"
with: "avec"
isCanceledBecause: "a été annulé, car"
hasDeletedTheAssociateAd: "a supprimé son annonce associée."
clickOnLinkToSearchAgain: "Cliquez sur ce lien pour relancer votre recherche"
noPenaltyApplied: "Il n'y a pas de pénalité pour l'annulation de ce covoiturage. Cependant afin de garantir la fiabilité des annonces et protéger les covoitureurs d'annulations trop répétées, nous nous réservons le droit de suspendre les possibilités de publier des annonces si un covoitureur annule trop souvent."


# EVEN CREATED

eventCreated: "Votre événement a bien été enregistré!"
event: "VOTRE ÉVÉNEMENT EST ENREGISTRÉ!"
eventDetail: "Voici les détails de votre événement :"
eventName: "Nom: "
eventLocation: "Adresse: "
eventDescription: "Description: "

# EVENT REPORT

theUser: "L'utilisateur"
reportThatEvent: "à signaler l'événement"
explanationOfTheReport: "Explication du signalement"

######      SMS      ######

# CARPOOL_AD_RENEWAL

inFewDays: "Dans quelques jours,  vos annonces de covoiturage ne seront plus valides"
renewYourAdsOn: "Renouvelez votre annonce sur"

# CARPOOL_ASK_ACCEPTED

carpoolAskAcceptedRegular: "Covoiturage régulier confirmé avec "
between: "entre "
and: "et "
the: "le "
from: "de "
at: "à "
seeTheAd: "Voir l annonce sur "
carpoolAskAccepted: "Covoiturage confirmé avec "

# CARPOOL_ASK_POSTED

askYouCarpoolRegular: "vous propose un covoiturage régulier de "
findTheProposalIn: "Acceptez ou refusez la demande dans 'Mes Messages' sur "
askYouCarpool: "vous propose un covoiturage de"
clickHereToValidate: "Cliquez ici pour répondre à cette demande de covoiturage via votre messagerie"

# CARPOOL_ASK_REFUSED

refusedAsk: "n a pas validé le covoiturage de "
refusedAskReguar: "n a pas validé le covoiturage régulier de "
goTotheSite: "Trouvez de nouveaux covoiturages ou déposez une annonce sur " 

# CARPOOL_MATCHING_NEW

newAdPublished: "Une nouvelle annonce correspond à votre trajet"
appointmentIn: "Rdv dans 'Mes annonces' sur"
newMatching: "Une nouvelle annonce a été publiée pour votre trajet"

# CARPOOL_INTERNAL_MESSAGE_RECEIVED

newMessage: "Vous avez reçu un nouveau message de"
lookYourMessaging: "RDV dans 'Mes Messages' sur "


######      TITLE      ######

# CARPOOL_AD_RENEWAL

renewYourAd: "Pensez à renouveler votre annonce de covoiturage"

# CARPOOL_ASK_ACCEPTED

carpoolRecap: "Récapitulatif covoiturage"

# CARPOOL_ASK_POSTED

carpoolAsk: "Demande de covoiturage"

# CARPOOL_ASK_REFUSED

askRefused: "Proposition de covoiturage déclinée"
# CARPOOL_ASK_UPDATED

carpoolWaitingForValidation: "Covoiturage en attente de validation"

# CARPOOL_MATCHING_NEW

newCarpoolAd: "Nouvelle(s) annonce(s) de covoiturage"

# CARPOOL_PROPOSAL_POSTED

newAd: "Nouvelle(s) annonce(s) sur "

# AD_DELETED
carpoolDeleted: "a annulé son trajet et ne pourra pas covoiturer avec vous de"
accountDeleted: "a supprimé son compte et ne pourra pas covoiturer avec vous de"
askLinkedAdDeleted: "Une annonce à laquelle vous aviez postulé a été supprimée"
driverAskLinkedAdDeleted: "Une annonce pour laquelle vous êtiez conducteur a été supprimée"
driverAskLinkedAdDeletedUrgent: "Urgent - Une annonce pour laquelle vous êtiez conducteur a été supprimée"
passengerAskLinkedAdDeleted: "Une annonce pour laquelle vous êtiez passagé a été supprimée"
passengerAskLinkedAdDeletedUrgent: "Urgent - Une annonce pour laquelle vous êtiez passagé a été supprimée"
findNewCarpool: "Trouvez de nouveaux covoiturages ou déposez une annonce sur "

# COMMUNICATION_INTERNAL_MESSAGE_RECEIVED

contactYou: "{givenName} vous contacte"

# USER_PASSWORD_CHANGED

askPassword: "Demande de re-initialisation de mot de passe"
renewPassword: "DEMANDE DE RE-INITIALISATION DE MOT DE PASSE."
newPassword: "VOTRE NOUVEAU MOT DE PASSE EST BIEN ENREGISTRÉ!"
passwordChanged: "Confirmation de re-initialisation de mot de passe"

# USER_REGISTERED

yourInscription: "Votre inscription"

# USER_UPDATED_SELF

updatedSefl: "Modification de votre profil"

# USER_GENERATE_PHONE_TOKEN_ASKED 

yourValidationToken: "Votre code de validation"

# EMAIL ADDITIONAL HEADERS (ouestgo)
header1Name: "X-JEMH-assignee"
header1Data: "jira-ouestgo"
header2Name: "X-JEMH-Adresse mail interlocuteur"
header2Data: "senderEmail"
header3Name: "X-JEMH-Nom et prenom interlocuteur"
header3Data: "senderName"

# EMAIL Masscommunication : send from admin
urlUnsubscribeEmail: "/utilisateur/unsubscribe"
unsubscribeEmail : 'Cliquez ici pour vous désabonner des Actualités du service {instanceName}'
unsubscribeEmailAlertFront : 'Vous êtes bien désinscrit des Actualités du service {instanceName}. Pour vous réinscrire ultérieurement, vous pouvez vous rendre dans Profil > Mon compte.'

# External Contact
externalContact: "Contact pour un covoiturage"
rdexMessage: "Son message"
youReceivedExternalContact: "Vous avez reçu un message de la part d'un covoitureur inscrit sur"
youReceivedExternalContactOrigin: "{origin}"
noDirectResponse: "Cet usager étant inscrit sur une autre platforme de covoiturage, vous ne pouvez pas lui répondre via {instanceName}."
useDirectContact: "Vous pouvez utiliser les coordonnées qu'il vous a, en principe, transmis dans son message pour le contacter directement."
journeyDetail: "Ce message concerne votre trajet de"
journeyDetailOrigin: "{journeyOrigin}"
journeyDetailTo: "à"
journeyDetailDestination: "{journeyDestination}"
journeyDetailTime: "prévu le {journeyDate} à {journeyTime}."

# Mobimatch
massMigrated: "Votre compte de covoiturage"
temporaryPasswordAttributed: "Un mot de passe temporaire vous a été attribué"
temporaryPassword: "{password}"
<<<<<<< HEAD
changePassword: "Nous vous encourageons fortement à le modifier lors de votre prochaine connexion"

# Solidary
solidaryContact : "Un administrateur solidaire vous contacte"
=======
changePassword: "Nous vous encourageons fortement à le modifier lors de votre prochaine connexion"
>>>>>>> e4af5fb6
<|MERGE_RESOLUTION|>--- conflicted
+++ resolved
@@ -294,11 +294,7 @@
 massMigrated: "Votre compte de covoiturage"
 temporaryPasswordAttributed: "Un mot de passe temporaire vous a été attribué"
 temporaryPassword: "{password}"
-<<<<<<< HEAD
 changePassword: "Nous vous encourageons fortement à le modifier lors de votre prochaine connexion"
 
 # Solidary
-solidaryContact : "Un administrateur solidaire vous contacte"
-=======
-changePassword: "Nous vous encourageons fortement à le modifier lors de votre prochaine connexion"
->>>>>>> e4af5fb6
+solidaryContact : "Un administrateur solidaire vous contacte"