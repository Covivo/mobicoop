#BASE
hello: "Bonjour"
AQuestion: "Une question?"
FAQ: "FAQ"
EmailsAlerts: "Gérer vos alertes email"
URLEmailsAlerts: "utilisateur/profil/modifier/mon-profil"
Download: "Téléchargez l'application <b>Android</b> ou <b>IOS</b>"
FollowUs: "Suivez-nous"
signature: "A bientôt sur "

# CARPOOL_AD_RENEWAL

beCarefulFewDaysAnnouncementNotValid: "Attention dans quelques jours vos trajets enregistrés ne seront plus valables sur votre profil et ne seront donc plus visibles par les autres covoitureurs"
nowYouAreMore: "Vous êtes maintenant plus de"
toUseTheService: "à utiliser le service ! Partagez vos trajets et trouvez votre bonheur"

# CARPOOL_ASK_ACCEPTED
acceptedCarpool: "VOTRE COVOITURAGE EST CONFIRMÉ !"
yourCarpoolWith: "Votre covoiturage avec"
isConfirmed: "est confirmé!"
occasionalCarpool: "Récapitulatif de votre trajet occasionnel du"
regularCarpool: "Récapitulatif de votre trajet régulier du"
to: "au"
outward: "ALLER"
return: "RETOUR"
multipleShedules: "Horaires multiples"
pickUp: "Prise en charge à "
dropOff: "Dépose à "
seatsSelected: "Place(s) réservée(s) : "
indicativePrice: "Prix indicatif : "
# CARPOOL_PROPOSAL_POSTED
newCarpoolAsk: "VOUS AVEZ UNE DEMANDE DE COVOITURAGE!"
askForCarpool: "vous sollicite pour un covoiturage."
occasionalCarpoolAsk: "Récapitulatif de la demande de covoiturage occasionnel le "
regularCarpoolAsk: "Récapitulatif de la demande de covoiturage régulier du "
# CARPOOL_ASK_REFUSED
refusedCarpool: "VOTRE COVOITURAGE N'EST PAS VALIDÉ."
refusedOccasionalCarpool: " n'a pas validé le covoiturage pour le trajet du "
refusedRegularCarpool: " n'a pas validé le covoiturage pour le trajet régulier du "
noPanic: "Pas de panique, vous pouvez rechercher un nouveau trajet ou publier une annonce."
# CARPOOL_LINKED_AD_DELETED
canceledCarpool: "VOTRE COVOITURAGE EST ANNULÉ."
canceledOccasionalCarpool: " a annulé son trajet et ne pourra pas covoiturer avec vous le "
canceledRegularCarpool: "  a annulé son trajet régulier et ne pourra pas covoiturer avec vous du "
deletedAccountOccasionalCarpool: " a supprimé son compte et ne pourra pas covoiturer avec vous le "
deletedAccountRegularCarpool: " a supprimé son compte et ne pourra pas covoiturer avec vous du "
urlPublish: "/covoiturage/annonce/poster"

# CARPOOL_MATCHING_NEW
newCarpoolAdMatchingYourCommute: "Une nouvelle annonce de covoiturage correspondant à votre trajet entre"
seeYouIn: "Rendez-vous dans"
myAds: "Mes annonces"
linkMyAds: "/utilisateur/profil/modifier/mes-annonces"
toConsultCorrespondingAdsAndMakeContact: "pour consulter les annonces correspondantes et prendre contact"
justPublished: "vient d'être publiée"

# CARPOOL UPDATED
carpoolProposalUpdated: "L'annonce liée à votre demande a été modifiée"
updatedCarpool: "Covoiturage modifié"
hasBeenUpdated: "a été modifié"
updateFieldsListTitle: "Voici le détail des informations modifiées :"
field: "Champ"
bike: "Vélo"
backSeats: "2 à l'arrière"
luggage: "Bagages volumineux"
seatsDriver: "Sièges disponibles"
comment: "Commentaire"
old: "Ancien"
new: "Nouveau"
yes: "Oui"
no: "Non"
hasBeenCancelledBecause: "a été annulé car"
hasUpdatedHisAd: "a modifié son annonce."
cancelledCarpool: "Covoiturage annulé"
ownerMessage: "Voici le message du propriétaire de l'annonce :"
clickNewSearch: "Vous pouvez cliquer sur ce lien afin de relancer votre recherche"
updatedCarpoolDetails: "Des détails de votre covoiturage de {origin} à {destination} ont été modifiés par"

# COMMUNICATION_INTERNAL_MESSAGE_RECEIVED

youHaveAMessage: "Vous avez reçu un nouveau message"
canAnswerViaEmailFrom: "Vous pouvez répondre à ce message via la messagerie de"
clickHere: "en cliquant ici"
getProblem: "Si ce mail comporte un message ne respectant pas la charte, n'hésitez pas à nous contacter"
mailBox: "votre messagerie"

# CONTACT_EMAIL_POSTED

newContactAsk: "Bonjour vous avez une nouvelle demande de contact"
name: "Nom"
firstname: "Prénom"
email: "Email"
ask: "Demande"
message: "Message"
thankYou: "Merci"
notMentioned: "Non renseigné"
infos: "Informations"
technicalIssues: "Problèmes techniques"
partnership: "Demande de partenariat"

# USER_PASSWORD_CHANGED

askNewPasswordTitle: "Nouveau mot de passe"
askNewPassword: "Vous avez demandé un nouveau mot de passe"
clickHereToChangePassword: "Veuillez cliquer sur ce lien pour changer votre mot de passe"
linkChangePassword: "Lien de changement de mot de passe"
urlUpdatePassword: "/utilisateur/mot-de-passe/reset/"
yourPassword: "Votre mot de passe"
successfullyChanged: "a bien été changé"
thanksForUse: "Merci d’utiliser"
changeYourPassword: "Changez votre mot de passe"

# USER_REGISTERED
inscriptionAt: "VOTRE INSCRIPTION EST VALIDÉE!"
yourInscriptionAt: "Votre inscription au service"
yourInscriptionAtByTiers: "Votre inscription au service {instanceName} par un tiers"
wellTakenIntoAccount: "est bien prise en compte"
clickHereToConfirm: "Veuillez cliquer sur ce lien pour confirmer votre email"
orUseTheValidationCode: "Ou utilisez le code de validation directement sur le site"
urlEmailValidation: "/utilisateur/inscription/validation/"
urlMobileEmailValidation: "/#/confirm-registration/"
yourPasswordIs: "Votre mot de passe est"
yourPasswordHasBeenSendBySms: "Votre mot de passe vous a été envoyé par SMS."

# USER_UPDATED_SELF

theModificationIsConfirmed: "La modification de votre profil est confirmée"
profilUpdate: "MISE À JOUR DE VOTRE PROFIL CONFIRMÉE!"

urlMailBox: "/utilisateur/messages"
CheckoutForAnyURLMisspellingOr: "messages"

# DRIVER_CARPOOL_LINKED_AD_DELETED

yourCarpoolBetween: "Votre covoiturage entre"
yourAskCarpoolBetween: "Votre demande de covoiturage entre"
withThePassenger: "avec le.la passager.ère"
withTheDriver: "avec le.la conducteur.rice"
with: "avec"
isCanceledBecause: "a été annulé, car"
hasDeletedTheAssociateAd: "a supprimé son annonce associée."
clickOnLinkToSearchAgain: "Cliquez sur ce lien pour relancer votre recherche"
noPenaltyApplied: "Il n'y a pas de pénalité pour l'annulation de ce covoiturage. Cependant afin de garantir la fiabilité des annonces et protéger les covoitureurs d'annulations trop répétées, nous nous réservons le droit de suspendre les possibilités de publier des annonces si un covoitureur annule trop souvent."

# EVEN CREATED

eventCreated: "Votre événement a bien été enregistré!"
event: "VOTRE ÉVÉNEMENT EST ENREGISTRÉ!"
eventDetail: "Voici les détails de votre événement :"
eventName: "Nom: "
eventLocation: "Adresse: "
eventDescription: "Description: "

# EVENT REPORT

theUser: "L'utilisateur"
reportThatEvent: "à signaler l'événement"
explanationOfTheReport: "Explication du signalement"

######      SMS      ######

# CARPOOL_AD_RENEWAL

inFewDays: "Dans quelques jours,  vos annonces de covoiturage ne seront plus valides"
renewYourAdsOn: "Renouvelez votre annonce sur"

# CARPOOL_ASK_ACCEPTED

carpoolAskAcceptedRegular: "Covoiturage régulier confirmé avec "
between: "entre "
and: "et "
the: "le "
from: "de "
at: "à "
seeTheAd: "Voir l annonce sur "
carpoolAskAccepted: "Covoiturage confirmé avec "

# CARPOOL_ASK_POSTED

askYouCarpoolRegular: "vous propose un covoiturage régulier de "
findTheProposalIn: "Acceptez ou refusez la demande dans 'Mes Messages' sur "
askYouCarpool: "vous propose un covoiturage de"
clickHereToValidate: "Cliquez ici pour répondre à cette demande de covoiturage via votre messagerie"

# CARPOOL_ASK_REFUSED

refusedAsk: "n a pas validé le covoiturage de "
refusedAskReguar: "n a pas validé le covoiturage régulier de "
goTotheSite: "Trouvez de nouveaux covoiturages ou déposez une annonce sur "

# CARPOOL_MATCHING_NEW

newAdPublished: "Une nouvelle annonce correspond à votre trajet"
appointmentIn: "Rdv dans 'Mes annonces' sur"
newMatching: "Une nouvelle annonce a été publiée pour votre trajet"

# CARPOOL_INTERNAL_MESSAGE_RECEIVED

newMessage: "Vous avez reçu un nouveau message de"
lookYourMessaging: "RDV dans 'Mes Messages' sur "

######      TITLE      ######

# CARPOOL_AD_RENEWAL

renewYourAd: "Pensez à renouveler votre annonce de covoiturage"

# CARPOOL_ASK_ACCEPTED

carpoolRecap: "Récapitulatif covoiturage"

# CARPOOL_ASK_POSTED

carpoolAsk: "Demande de covoiturage"

# CARPOOL_ASK_REFUSED

askRefused: "Proposition de covoiturage déclinée"
# CARPOOL_ASK_UPDATED

carpoolWaitingForValidation: "Covoiturage en attente de validation"

# CARPOOL_MATCHING_NEW

newCarpoolAd: "Nouvelle(s) annonce(s) de covoiturage"

# CARPOOL_PROPOSAL_POSTED

newAd: "Nouvelle(s) annonce(s) sur "

# AD_DELETED
carpoolDeleted: "a annulé son trajet et ne pourra pas covoiturer avec vous de"
accountDeleted: "a supprimé son compte et ne pourra pas covoiturer avec vous de"
askLinkedAdDeleted: "Une annonce à laquelle vous aviez postulé a été supprimée"
driverAskLinkedAdDeleted: "Une annonce pour laquelle vous êtiez conducteur a été supprimée"
driverAskLinkedAdDeletedUrgent: "Urgent - Une annonce pour laquelle vous êtiez conducteur a été supprimée"
passengerAskLinkedAdDeleted: "Une annonce pour laquelle vous êtiez passagé a été supprimée"
passengerAskLinkedAdDeletedUrgent: "Urgent - Une annonce pour laquelle vous êtiez passagé a été supprimée"
findNewCarpool: "Trouvez de nouveaux covoiturages ou déposez une annonce sur "

# COMMUNICATION_INTERNAL_MESSAGE_RECEIVED

contactYou: "{givenName} vous contacte"

# USER_PASSWORD_CHANGED

askPassword: "Demande de re-initialisation de mot de passe"
renewPassword: "DEMANDE DE RE-INITIALISATION DE MOT DE PASSE."
newPassword: "VOTRE NOUVEAU MOT DE PASSE EST BIEN ENREGISTRÉ!"
passwordChanged: "Confirmation de re-initialisation de mot de passe"

# USER_REGISTERED

yourInscription: "Votre inscription"
errors:
  wrongDomains: "Votre adresse email doit être dans un de ces domaines : {domains}"
  alreadyUsed: "Cette adresse e-mail est déjà utilisée"
# USER_UPDATED_SELF

updatedSefl: "Modification de votre profil"

# USER_GENERATE_PHONE_TOKEN_ASKED

yourValidationToken: "Votre code de validation"

# EMAIL ADDITIONAL HEADERS (ouestgo)
header1Name: "X-JEMH-assignee"
header1Data: "jira-ouestgo"
header2Name: "X-JEMH-Adresse mail interlocuteur"
header2Data: "senderEmail"
header3Name: "X-JEMH-Nom et prenom interlocuteur"
header3Data: "senderName"

# EMAIL Masscommunication : send from admin
urlUnsubscribeEmail: "/utilisateur/unsubscribe"
unsubscribeEmail: "Cliquez ici pour vous désabonner des Actualités du service {instanceName}"
unsubscribeEmailAlertFront: "Vous êtes bien désinscrit des Actualités du service {instanceName}. Pour vous réinscrire ultérieurement, vous pouvez vous rendre dans Profil > Mon compte."

# External Contact
externalContact: "Contact pour un covoiturage"
rdexMessage: "Son message"
youReceivedExternalContact: "Vous avez reçu un message de la part d'un covoitureur inscrit sur"
youReceivedExternalContactOrigin: "{origin}"
noDirectResponse: "Cet usager étant inscrit sur une autre platforme de covoiturage, vous ne pouvez pas lui répondre via {instanceName}."
useDirectContact: "Vous pouvez utiliser les coordonnées qu'il vous a, en principe, transmis dans son message pour le contacter directement."
journeyDetail: "Ce message concerne votre trajet de"
journeyDetailOrigin: "{journeyOrigin}"
journeyDetailTo: "à"
journeyDetailDestination: "{journeyDestination}"
journeyDetailTime: "prévu le {journeyDate} à {journeyTime}."

# Mobimatch
massMigrated: "Votre compte de covoiturage"
temporaryPasswordAttributed: "Un mot de passe temporaire vous a été attribué"
temporaryPassword: "{password}"
changePassword: "Nous vous encourageons fortement à le modifier lors de votre prochaine connexion"
massAnalyzeErrors: "L'analyse de l'import n°{massId} comporte des erreurs"
massMatched: "Calcul du potentiel de covoiturage n°{massId}"
massMatchedOverTitle: "Calcul du potentiel de covoiturage"
massMatchedOver: "Le calcul du potentiel de covoiturage de l'import n°{massId} est terminé"
massPublicTransportPotentialTitle: "Calcul du potentiel de transport en commun"
massPublicTransportPotentialOver: "Le calcul du potentiel de transport en commun de l'import n°{massId} est terminé"

# Solidary
solidaryContact: "Un administrateur solidaire vous contacte"

# COMMUNITY_NEW_MEMBERSHIP_REQUEST
newMembershipSubscriber: " a demandé à rejoindre la communauté "
seeYouInAdmin: "Rendez-vous dans le module d'administration pour valider son adhésion : "
communityNewMembershipRequest: "NOUVEAU - Un nouvel utilisateur veut rejoindre votre communauté"
thankYouTeam: "Merci, l'équipe {instanceName}."

<<<<<<< HEAD
# CONFIRM_DIRECT_PAYEMENT
hasPayed: "vous a-t-il bien payé à la main ?"
hasIndicatedThatCarpool: "a marqué votre covoiturage de"
hasIndicatedThatTheWeek: "a marqué la semaine du"
carpoolRegular: "de covoiturage entre"
asPayed: "comme payé à la main."
clickOnlinkToConfirmOrNot: "Cliquez sur le lien suivant pour confirmer ce paiement à la main, ou au contraire signaler un impayé : "
goToAcceptedCarpoolsTovalidate: "Rendez-vous dans « Covoiturages acceptés » pour confirmer ce paiement à la main, ou au contraire signaler un impayé."

#IDENTITY_PROOF_ACCEPTED
identityProofAccepted: "Document d’identité accepté"
yourProofIsAccepted: "Votre document d’identité transmis a été vérifié et accepté."

#IDENTITY_PROOF_REJECTED
identityProofRejected: "Document d’identité rejeté"
yourProofIsRejected: "Votre document d’identité transmis a été rejeté. Veuillez transmettre un autre document d’identité à jour pour pouvoir recevoir des paiements."

#IDENTITY_PROOF_OUTDATED
identityProofOutdated: "Document d’identité expiré"
yourProofIsOutdated: "Votre document d’identité transmis a expiré. Veuillez transmettre un autre document d’identité à jour pour pouvoir recevoir des paiements"

#PAY_AFTER_CARPOOL
haveYouPayedYourDriver: "Avez-vous indemnisé votre covoitureur ?"
isDone: "est terminé."
clickOnLinkToPay: "Cliquez sur le lien suivant pour le marquer comme payé à la main si vous avez déjà réglé le conducteur ou le payer en ligne si vous ne l’avez pas encore indemnisé :"
goToAcceptedCarpools: "Rendez-vous dans « Covoiturages acceptés » pour le marquer comme payé à la main ou le payer en ligne."

#PAY_AFTER_CARPOOL_REGULAR
haveYouPayedYourDriverForTheWeek: "Avez-vous payé les covoiturages de la semaine passée ?"
yourWeekOfCarpool: "Votre semaine de covoiturage régulier, avec "

#SIGNAL_DEPT
haveYouForgotToPayTheDriver: "Avez-vous oublié d’indemniser votre covoitureur ?"
iContactYouAgainAboutPayment: "Je me permets de vous relancer concernant le paiement des covoiturages que nous avons réalisés ensemble pour un montant de"
signalThatYouhaveToPay: "signale que vous ne l’avez pas encore indemnisé des"
forTheCarpoolsYouHadTogether: "que vous lui deviez pour les covoiturages que vous avez réalisés ensemble."
=======
#EXPORT CARPOOL
listCrapoolPayments: "Liste Paiements et covoiturages"
carpoolRealizedBy: "Covoiturage réalisé par"
onTheSite: "sur le site"
totalPaid: "Total payé"
totalReceived: "Total reçu"
taxInfo : "Vous avez reçu plus de 300,00€ en 2020 : la loi vous impose de le déclarer aux impôts."
date: "Date"
role: "Rôle"
carpooler: "Covoitureur"
pickUpLocality: "Prise en charge"
dropOffLOcality: "Dépose"
amount: "Contribution"
typeOfpaiement: "Paiement"
certified: "Certifié"
driver: "Conducteur"
passenger: "Passager"
paiementNotDone: "Paiement non effectué"
onLinePayment: "Paiement en ligne"
directPaiement: "Paiement à la main"
>>>>>>> 67459000
<|MERGE_RESOLUTION|>--- conflicted
+++ resolved
@@ -310,7 +310,6 @@
 communityNewMembershipRequest: "NOUVEAU - Un nouvel utilisateur veut rejoindre votre communauté"
 thankYouTeam: "Merci, l'équipe {instanceName}."
 
-<<<<<<< HEAD
 # CONFIRM_DIRECT_PAYEMENT
 hasPayed: "vous a-t-il bien payé à la main ?"
 hasIndicatedThatCarpool: "a marqué votre covoiturage de"
@@ -347,7 +346,7 @@
 iContactYouAgainAboutPayment: "Je me permets de vous relancer concernant le paiement des covoiturages que nous avons réalisés ensemble pour un montant de"
 signalThatYouhaveToPay: "signale que vous ne l’avez pas encore indemnisé des"
 forTheCarpoolsYouHadTogether: "que vous lui deviez pour les covoiturages que vous avez réalisés ensemble."
-=======
+
 #EXPORT CARPOOL
 listCrapoolPayments: "Liste Paiements et covoiturages"
 carpoolRealizedBy: "Covoiturage réalisé par"
@@ -367,5 +366,4 @@
 passenger: "Passager"
 paiementNotDone: "Paiement non effectué"
 onLinePayment: "Paiement en ligne"
-directPaiement: "Paiement à la main"
->>>>>>> 67459000
+directPaiement: "Paiement à la main"