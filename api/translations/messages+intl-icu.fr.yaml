--- conflicted
+++ resolved
@@ -420,10 +420,6 @@
 onLinePayment: "Paiement en ligne"
 directPayment: "Paiement à la main"
 deleted : "Supprimé"
-<<<<<<< HEAD
-
-=======
->>>>>>> 1c48ee56
 
 
 
