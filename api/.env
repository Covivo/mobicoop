###### GENERAL ENV ######
APP_ENV=dev
APP_SECRET=213213
#TRUSTED_PROXIES=127.0.0.1,127.0.0.2
#TRUSTED_HOSTS=localhost,example.com

###### NELMIO/CORS-BUNDLE ENV ######
CORS_ALLOW_ORIGIN=.

###### DOCTRINE ENV ######
DATABASE_URL=mysql://root:mobicoop@db:3306/mobicoop_db

###### DATA ENV ######
DATA_URI=http://localhost:8080/upload/

###### GEOCOMPLETE ENV ######
GEOCOMPLETE_API_KEY_GMAPS=sdifnreicjv5sf4sd4f8e5e                   # GMaps api key
GEOCOMPLETE_API_KEY_LOCATION_IQ=sdifnreicjv5sf4sd4f8e5e             # LocationIQ api key
GEOCOMPLETE_ICONS_PATH=icons/                                       # Icons path
GEOCOMPLETE_SIG_DEFAULT_RESULTS=5                                   # Default number of sig results
GEOCOMPLETE_NAMED_DEFAULT_RESULTS=5                                 # Default number of named address results
GEOCOMPLETE_RELAY_POINTS_DEFAULT_RESULTS=5                          # Default number of relay points results
GEOCOMPLETE_EVENTS_DEFAULT_RESULTS=5                                # Default number of event results

###### ADDRESS DISPLAY ######
DISPLAY_COUNTRY=true           #true|false / on second line
DISPLAY_REGION=true            #true|false / on second line
DISPLAY_SUBREGION=true         #true|false / on second line
DISPLAY_LOCALITY=true           #true|false / on first line
DISPLAY_POSTALCODE=true         #true|false / on first line
DISPLAY_STREETADDRESS=true      #true|false / on first line
DISPLAY_VENUE=true              #true|false / on first line
DISPLAY_RELAY_POINT=true        #true|false / on first line
DISPLAY_NAMED=true              #true|false / on first line
DISPLAY_EVENT=true              #true|false / on first line
DISPLAY_SEPARATOR=", "          #separator between display label elements

###### lexik/jwt-authentication-bundle ######
JWT_SECRET_KEY=%kernel.project_dir%/config/jwt/private.pem
JWT_PUBLIC_KEY=%kernel.project_dir%/config/jwt/public.pem
JWT_PASSPHRASE=ca4ffed31ee358cc7c7083af6e5773cd
JWT_TTL=3600

###### SIG ######
SIG_GEOCODER_URI=uri                                                        # uri of the geocoder
SIG_GEOROUTER_URI=uri                                                       # uri of the georouter
SIG_GEOROUTER_TYPE=graphhopper                                              # type of georouter
SIG_GEOCODER_PRIORITIZE_COORDINATES='{}'                                    # Geocoder centroid priorization, eg : '{"latitude":48.322356,"longitude":6.458745}'
SIG_GEOCODER_PRIORITIZE_ORDER=false                                         # Geocoder results ordered by centroid distance
SIG_GEOCODER_FIXER_DATA=%kernel.project_dir%/config/geodata/geofix.json     # json file containing geocoder data fixes

# SIG BATCH #
SIG_GEOROUTER_BATCH_SCRIPT_PATH='request-dispatcher -f '            # path to request dispatcher script
SIG_GEOROUTER_BATCH_SCRIPT_ARGS=' --nb 50'                          # number of concurrent requests
SIG_GEOROUTER_BATCH_TEMP=%kernel.project_dir%/public/upload/match/  # georouter batch files temp path

###### ASYNC GEOGRAPHY TREATMENTS ######
ASYNC_GEO_TEMP=%kernel.project_dir%/scripts/async/geography/

###### MOBIMATCH ######
MOBIMATCH_BATCH_TEMP=%kernel.project_dir%/public/upload/mass/files/temp/
MOBIMATCH_PT_PROVIDER= #The provider for the PT Api
MOBIMATCH_PT_ALGORITHM= #The algorithm of the PT provider if it's relevant
MOBIMATCH_PT_MAXIMAL_CONNECTIONS=2 #Means 2 PT solutions max per journey
MOBIMATCH_PT_MAXIMUM_DISTANCE_WALK_FROM_HOME=500 # in meters
MOBIMATCH_PT_MAXIMUM_DISTANCE_WALK_FROM_WORK=600 # in meters
MOBIMATCH_PT_MAXIMUM_NB_CAR_DURATION=2 # For a PT journey to be valid it must be inferior to this many time of car duration
MOBIMATCH_ROUNDTRIP_COMPUTE=true # true : All the data are computed for round trips. false, one way only

###### RDEX ######
RDEX_OPERATOR=%kernel.project_dir%/config/rdex/operator.json
RDEX_CLIENTS=%kernel.project_dir%/config/rdex/clients.json
RDEX_PROVIDERS=%kernel.project_dir%/config/rdex/providers.json

###### COMMUNITY ######
COMMUNITY_SECURITY_PATH=%kernel.project_dir%/public/upload/communities/security/

###### Swifttmailer-bundle ENV ######
MAILER_URL=smtp://localhost:25?encryption=&auth_mode=
MAILER_SENDER=senderbydefault@yourdomain.com
MAILER_SENDER_NAME="Your Name"
MAILER_REPLYTO=replytobydefault@yourdomain.com
MAILER_REPLYTO_NAME="Your Name"
MAILER_CONTACT=contact@yourdomain.com
MAILER_CONTACT_OBJECT="New contact" #automatic email object
MAILER_SUPPORT=support@yourdomain.com
MAILER_SUPPORT_OBJECT="New support contact" #automatic email object
MAILER_ADDITIONAL_HEADERS=          # '{"header1Name":"header1Data","header2Name":"header2Data", "header3Name":"header3Data"}'

###### MASS MAILER ######
MASS_MAILER_PROVIDER=mandrill # type of service provider
MASS_MAILER_API_URL=api_url # url of api service provider if needed
MASS_MAILER_API_KEY=api_key # key of api service provider if needed
MASS_MAILER_SENDER_NAME=namebydefault
MASS_MAILER_SENDER_EMAIL=senderbydefault@yourdomain.com
MASS_MAILER_REPLYTO=replytobydefault@yourdomain.com
MASS_MAILER_BASE_TEMPLATE=email/masscommunication/base.html.twig # base mail template

###### MASS SMS ######
MASS_SMS_PROVIDER=provider # type of service provider

###### MAIL ENV ######
#Mail to send error for production only !
MAIL_ERROR=dev-errors-mobicoop@yourdomain.com

###### COMMUNICATION ######
NOTIFICATION_ENABLED=false
COMMUNICATION_TEMPLATE_EMAIL_PATH=email/
COMMUNICATION_TEMPLATE_PUSH_PATH=push/
COMMUNICATION_TEMPLATE_SMS_PATH=sms/
NOTIFICATION_TEMPLATE_EMAIL_PATH=notification/
NOTIFICATION_TITLE_TEMPLATE_EMAIL_PATH=notification/title/
NOTIFICATION_TEMPLATE_PUSH_PATH=notification/
NOTIFICATION_TITLE_TEMPLATE_PUSH_PATH=notification/title/
NOTIFICATION_TEMPLATE_SMS_PATH=notification/

###### PUSH ######
PUSH_PLATFORM_NAME=mobicoop     # Platform name in push notifications
PUSH_PROVIDER=provider          # Name of service provider
PUSH_API_TOKEN=apiToken
PUSH_SENDER_ID=senderId

###### SMS ######
SMS_PLATFORM_NAME=## Platform name in sms
SMS_PROVIDER=provider #name of service provider
SMS_USERNAME=username
SMS_PASSWORD=password
SMS_SENDER=sender

###### EMAILS ######
EMAILS_PLATFORM_NAME=## Platform name in the emails
EMAILS_PLATFORM_URL=## base URL of all links in emails (without final slash)
EMAILS_MOBILE_PLATFORM_URL=## base mobile url of all mobile links in emails (without final slash)
EMAILS_BANNER_URL=## URL of the banner in the head of emails
EMAILS_EXTERIOR_BACKGROUND_COLOR='#F1F1F1' ## Color of the email exterior
EMAILS_INTERIOR_BACKGROUND_COLOR='#FFFFFF' ## Color of the email interior
EMAILS_FACEBOOK_URL=##
EMAILS_ANDROID_URL=##
EMAILS_IOS_URL=##
EMAILS_TWITTER_URL=##
EMAILS_COLOR_PRIMARY='#00D28C'
EMAILS_COLOR_SECONDARY='#F045AB'
EMAILS_COLOR_ACCENT='#00BEF0'
EMAILS_COLOR_PRIMARY_LIGHT='#b9eeee'
EMAILS_FONT='Roboto'

###### EMAILS IMAGES ######
EMAILS_IMAGES_BASE_URL=## url of the folder of the images used in emails
EMAILS_FACEBOOK_LOGO=## file name
EMAILS_ANDROID_LOGO=## file name
EMAILS_IOS_LOGO=## file name
EMAILS_TWITTER_LOGO=## file name
EMAILS_MON_DARK_LOGO=## file name
EMAILS_MON_LIGHT_LOGO=## file name
EMAILS_TUE_DARK_LOGO=## file name
EMAILS_TUE_LIGHT_LOGO=## file name
EMAILS_WED_DARK_LOGO=## file name
EMAILS_WED_LIGHT_LOGO=## file name
EMAILS_THU_DARK_LOGO=## file name
EMAILS_THU_LIGHT_LOGO=## file name
EMAILS_FRI_DARK_LOGO=## file name
EMAILS_FRI_LIGHT_LOGO=## file name
EMAILS_SAT_DARK_LOGO=## file name
EMAILS_SAT_LIGHT_LOGO=## file name
EMAILS_SUN_DARK_LOGO=## file name
EMAILS_SUN_LIGHT_LOGO=## file name
EMAILS_WAY_LOGO=## file name
EMAILS_SEARCH_LOGO=##
EMAILS_PUBLISH_LOGO=##
EMAILS_HEADER_BACKGROUND=## file name
EMAILS_FOOTER_BACKGROUND=## file name
EMAILS_BODY_IMAGE=## file name

###### CARPOOL CONFIGURATION ######
CARPOOL_PRICE=0.06                      # define the default price per km
CARPOOL_MARGIN_DURATION=900             # define the default margin time in seconds
CARPOOL_REGULAR_LIFETIME=1              # define the default lifetime of a regular proposal in years
CARPOOL_ROLE=3                          # simple search : default role (1=driver; 2=passenger; 3=both)
CARPOOL_TYPE=1                          # simple search : default type (1=one way; 2=return trip)
CARPOOL_USE_TIME=false                  # simple search : use the time part of the date (=>check the pickup times)
                                        # note : for now the time is not asked in the search form
CARPOOL_STRICT_DATE=false               # define the default behaviour : match only for the selected date for punctual search
CARPOOL_STRICT_PUNCTUAL=false           # define the default behaviour : match only in punctual trips for punctual search
CARPOOL_STRICT_REGULAR=true             # define the default behaviour : match only in regular trips for regular search
CARPOOL_ANY_ROUTE_PASSENGER=true        # define the default behaviour : the passenger accepts any route
CARPOOL_DEFAULT_SEATS_PASSENGER=1       # define the number of seats asked by a passenger by default
CARPOOL_DEFAULT_SEATS_DRIVER=3          # define the number of seats proposed by a driver by default

CARPOOL_DEFAULT_CHAT=1                  # 0 : New User doesn't like to chat. 1 : He does.
CARPOOL_DEFAULT_MUSIC=1                 # 0 : New User doesn't like listen to music or radio. 1 : He does.
CARPOOL_DEFAULT_SMOKE=0                 # 0 : New User isn't a smoker. 1 : He is.

CARPOOL_PROOF_DISTANCE=3000             # flying distance (in metres) between 2 carpoolers to be able to create a carpool certification

###### DYNAMIC CARPOOL CONFIGURATION ######
DYNAMIC_CARPOOL_PROOF_DISTANCE=3000         # flying distance (in metres) between 2 carpoolers to be able to create a carpool certification
DYNAMIC_CARPOOL_REACHED_DISTANCE=1000       # flying distance (in metres) to a waypoint to consider it reached
DYNAMIC_CARPOOL_DESTINATION_DISTANCE=500    # flying distance (in metres) to the destination to consider it reached
DYNAMIC_CARPOOL_MAX_PENDING_TIME=300        # max time (in seconds) for a driver to answer a request
DYNAMIC_CARPOOL_MAX_SPEED=55                # max speed (in m/s) to evaluate the validity of a point; 55 m/s ~ 200km/h
DYNAMIC_CARPOOL_ENABLE_MAX_SPEED=false      # enable the max speed test

###### CARPOOL PROOFS ######
CARPOOL_PROOF_PREFIX=           # Proof id prefix
CARPOOL_PROOF_PROVIDER=         # Proof register name
CARPOOL_PROOF_URI=              # Proof register uri
CARPOOL_PROOF_TOKEN=            # Proof register token
CARPOOL_PROOF_CLASSIC_TYPE=     # Proof register type for classic ad (eg : A, B, C...)
CARPOOL_PROOF_DYNAMIC_TYPE=     # Proof register type for dynamic ad (eg : A, B, C...)
CARPOOL_PROOF_RANGE_DURATION=5  # Number of days to send by default to the carpool register

###### AVATARS ######
AVATAR_SIZES='{"0":"square_100","1":"square_250"}'
AVATAR_DEFAULT_FOLDER=${EMAILS_PLATFORM_URL}/images/avatarsDefault/

###### FUNCTIONAL TESTING ######
FAKE_FIRST_TOKEN= #define a first fake token to run functional testing (Cypress)
FAKE_FIRST_MAIL= #define a first fake mail to run functional testing (Cypress)

###### SOLIDARY ########
SOLIDARY_M_MIN_RANGE_TIME="00:00:00"
SOLIDARY_M_MAX_RANGE_TIME="12:00:00"
SOLIDARY_A_MIN_RANGE_TIME="12:00:01"
SOLIDARY_A_MAX_RANGE_TIME="19:00:00"
SOLIDARY_E_MIN_RANGE_TIME="19:00:01"
SOLIDARY_E_MAX_RANGE_TIME="23:59:59"

###### MOBILE APP ########
MOBILE_JSON_REPOSITORY=     # mobile json repository file (used for versioning)
MOBILE_APP_ID=              # mobile app id related to the api (used for versioning)

##### ADMIN ######
URL_ADMIN=http://localhost:8082

##### PUBLIC TRANSPORT ######
PT_PROVIDERS=%kernel.project_dir%/config/publicTransport/providers.json

##### DOMAINS AUTHORIZED FOR REGISTER ######
REGISTER_DOMAIN=%kernel.project_dir%/config/user/domains.json

<<<<<<< HEAD
##### AUTHORIZED MODULES #####
MODULES_AUTHORIZED=%kernel.project_dir%/config/params/modules.json
=======
##### IMPORT #####
IMPORT_TIME_LIMIT=50000                 # time limit in seconds
IMPORT_MEMORY_LIMIT=4096                # memory limit in MB
IMPORT_SQL_LOG=false                    # log sql
IMPORT_USERS_DIRECTIONS_BATCH_SIZE=50   # batch size for imported users ads directions calculation
IMPORT_PROPOSALS_CHUNK_SIZE=10          # chunk size for imported proposals matching validation
IMPORT_PROPOSALS_BATCH_MATCH_SIZE=50    # batch size for imported proposals matching validation
>>>>>>> dd58c216
<|MERGE_RESOLUTION|>--- conflicted
+++ resolved
@@ -238,15 +238,13 @@
 ##### DOMAINS AUTHORIZED FOR REGISTER ######
 REGISTER_DOMAIN=%kernel.project_dir%/config/user/domains.json
 
-<<<<<<< HEAD
 ##### AUTHORIZED MODULES #####
 MODULES_AUTHORIZED=%kernel.project_dir%/config/params/modules.json
-=======
+
 ##### IMPORT #####
 IMPORT_TIME_LIMIT=50000                 # time limit in seconds
 IMPORT_MEMORY_LIMIT=4096                # memory limit in MB
 IMPORT_SQL_LOG=false                    # log sql
 IMPORT_USERS_DIRECTIONS_BATCH_SIZE=50   # batch size for imported users ads directions calculation
 IMPORT_PROPOSALS_CHUNK_SIZE=10          # chunk size for imported proposals matching validation
-IMPORT_PROPOSALS_BATCH_MATCH_SIZE=50    # batch size for imported proposals matching validation
->>>>>>> dd58c216
+IMPORT_PROPOSALS_BATCH_MATCH_SIZE=50    # batch size for imported proposals matching validation