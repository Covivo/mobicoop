--- conflicted
+++ resolved
@@ -234,11 +234,7 @@
 USER_EXPERIENCED_TAG_MIN_ANSWER_PCT=80            # Percentage of answerrequired to be an experienced user
 USER_EXPERIENCED_TAG_MIN_ANSWER_PCT_DEFAULT=100   # Percentage of answerrequired to be an experienced user
 USER_REVIEW=false                                 # Enable/Disable the Review system
-<<<<<<< HEAD
-USER_PHONE_FORMAT="/^((?:(?:\+|00)[0-9]{2}){0,1}[\s.-]{0,3}(?:\(0\)[\s.-]{0,3})?|0)[1-9](?:(?:[\s.-]?\d{2}){4}|\d{2}(?:[\s.-]?\d{3}){2})$/" # Regex for phone validation (default : french without space)
-=======
 USER_PHONE_FORMAT="/^((?:(?:\+|00)[0-9]{2}){0,1}[\s.-]{0,3}(?:\(0\)[\s.-]{0,3})?|0)[1-9](?:(?:[\s.-]?\d{2}){4}|\d{2}(?:[\s.-]?\d{3}){2})$/"  # Regex for phone validation
->>>>>>> 79f66150
 
 ###### ANTI-FRAUD CONFIGURATION ######
 ANTIFRAUD_ACTIVE=false                   # Enable/Disable the anti-fraud system
