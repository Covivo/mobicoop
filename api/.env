###### GENERAL ENV ######
APP_ENV=dev
APP_SECRET=213213
#TRUSTED_PROXIES=127.0.0.1,127.0.0.2
#TRUSTED_HOSTS=localhost,example.com

###### NELMIO/CORS-BUNDLE ENV ######
CORS_ALLOW_ORIGIN=.

###### DOCTRINE ENV ######
DATABASE_URL=mysql://root:mobicoop@db:3306/mobicoop_db

###### DATA ENV ######
DATA_URI=http://localhost:8080/upload/

###### GEOCOMPLETE ENV ######
GEOCOMPLETE_API_KEY_GMAPS=sdifnreicjv5sf4sd4f8e5e                   # GMaps api key
GEOCOMPLETE_API_KEY_LOCATION_IQ=sdifnreicjv5sf4sd4f8e5e             # LocationIQ api key
GEOCOMPLETE_ICONS_PATH=icons/                                       # Icons path
GEOCOMPLETE_SIG_DEFAULT_RESULTS=5                                   # Default number of sig results
GEOCOMPLETE_NAMED_DEFAULT_RESULTS=5                                 # Default number of named address results
GEOCOMPLETE_RELAY_POINTS_DEFAULT_RESULTS=5                          # Default number of relay points results
GEOCOMPLETE_EVENTS_DEFAULT_RESULTS=5                                # Default number of event results

###### ADDRESS DISPLAY ######
DISPLAY_COUNTRY=true           #true|false / on second line
DISPLAY_REGION=true            #true|false / on second line
DISPLAY_SUBREGION=true         #true|false / on second line
DISPLAY_LOCALITY=true           #true|false / on first line
DISPLAY_POSTALCODE=true         #true|false / on first line
DISPLAY_STREETADDRESS=true      #true|false / on first line
DISPLAY_VENUE=true              #true|false / on first line
DISPLAY_RELAY_POINT=true        #true|false / on first line
DISPLAY_NAMED=true              #true|false / on first line
DISPLAY_EVENT=true              #true|false / on first line
DISPLAY_SEPARATOR=", "          #separator between display label elements

###### lexik/jwt-authentication-bundle ######
JWT_SECRET_KEY=%kernel.project_dir%/config/jwt/private.pem
JWT_PUBLIC_KEY=%kernel.project_dir%/config/jwt/public.pem
JWT_PASSPHRASE=ca4ffed31ee358cc7c7083af6e5773cd
JWT_TTL=3600

###### SIG ######
SIG_GEOCODER_URI=uri                                                        # uri of the geocoder
SIG_GEOROUTER_URI=uri                                                       # uri of the georouter
SIG_GEOROUTER_TYPE=graphhopper                                              # type of georouter
SIG_GEOCODER_PRIORITIZE_COORDINATES='{}'                                    # Geocoder centroid priorization, eg : '{"latitude":48.322356,"longitude":6.458745}'
SIG_GEOCODER_PRIORITIZE_ORDER=false                                         # Geocoder results ordered by centroid distance
SIG_GEOCODER_FIXER_DATA=%kernel.project_dir%/config/geodata/geofix.json     # json file containing geocoder data fixes

# SIG BATCH #
SIG_GEOROUTER_BATCH_SCRIPT_PATH='request-dispatcher -f '            # path to request dispatcher script
SIG_GEOROUTER_BATCH_SCRIPT_ARGS=' --nb 50'                          # number of concurrent requests
SIG_GEOROUTER_BATCH_TEMP=%kernel.project_dir%/public/upload/match/  # georouter batch files temp path

###### ASYNC GEOGRAPHY TREATMENTS ######
ASYNC_GEO_TEMP=%kernel.project_dir%/scripts/async/geography/

###### MOBIMATCH ######
MOBIMATCH_BATCH_TEMP=%kernel.project_dir%/public/upload/mass/files/temp/
MOBIMATCH_PT_PROVIDER= #The provider for the PT Api
MOBIMATCH_PT_ALGORITHM= #The algorithm of the PT provider if it's relevant
MOBIMATCH_PT_MAXIMAL_CONNECTIONS=2 #Means 2 PT solutions max per journey
MOBIMATCH_PT_MAXIMUM_DISTANCE_WALK_FROM_HOME=500 # in meters
MOBIMATCH_PT_MAXIMUM_DISTANCE_WALK_FROM_WORK=600 # in meters
MOBIMATCH_PT_MAXIMUM_NB_CAR_DURATION=2 # For a PT journey to be valid it must be inferior to this many time of car duration
MOBIMATCH_ROUNDTRIP_COMPUTE=true # true : All the data are computed for round trips. false, one way only

###### RDEX ######
RDEX_OPERATOR=%kernel.project_dir%/config/rdex/operator.json
RDEX_CLIENTS=%kernel.project_dir%/config/rdex/clients.json
RDEX_PROVIDERS=%kernel.project_dir%/config/rdex/providers.json

###### COMMUNITY ######
COMMUNITY_SECURITY_PATH=%kernel.project_dir%/public/upload/communities/security/

###### Swifttmailer-bundle ENV ######
MAILER_URL=smtp://localhost:25?encryption=&auth_mode=
MAILER_SENDER=senderbydefault@yourdomain.com
MAILER_SENDER_NAME="Your Name"
MAILER_REPLYTO=replytobydefault@yourdomain.com
MAILER_REPLYTO_NAME="Your Name"
MAILER_CONTACT=contact@yourdomain.com
MAILER_CONTACT_OBJECT="New contact" #automatic email object
MAILER_SUPPORT=support@yourdomain.com
MAILER_SUPPORT_OBJECT="New support contact" #automatic email object
MAILER_ADDITIONAL_HEADERS=          # '{"header1Name":"header1Data","header2Name":"header2Data", "header3Name":"header3Data"}'

###### MASS MAILER ######
MASS_MAILER_PROVIDER=mandrill # type of service provider
MASS_MAILER_API_URL=api_url # url of api service provider if needed
MASS_MAILER_API_KEY=api_key # key of api service provider if needed
MASS_MAILER_SENDER_NAME=namebydefault
MASS_MAILER_SENDER_EMAIL=senderbydefault@yourdomain.com
MASS_MAILER_REPLYTO=replytobydefault@yourdomain.com
MASS_MAILER_BASE_TEMPLATE=email/masscommunication/base.html.twig # base mail template

###### MASS SMS ######
MASS_SMS_PROVIDER=provider # type of service provider

###### MAIL ENV ######
#Mail to send error for production only !
MAIL_ERROR=dev-errors-mobicoop@yourdomain.com

###### COMMUNICATION ######
NOTIFICATION_ENABLED=false
COMMUNICATION_TEMPLATE_EMAIL_PATH=email/
COMMUNICATION_TEMPLATE_PUSH_PATH=push/
COMMUNICATION_TEMPLATE_SMS_PATH=sms/
NOTIFICATION_TEMPLATE_EMAIL_PATH=notification/
NOTIFICATION_TITLE_TEMPLATE_EMAIL_PATH=notification/title/
NOTIFICATION_TEMPLATE_PUSH_PATH=notification/
NOTIFICATION_TITLE_TEMPLATE_PUSH_PATH=notification/title/
NOTIFICATION_TEMPLATE_SMS_PATH=notification/

###### PUSH ######
PUSH_PLATFORM_NAME=mobicoop     # Platform name in push notifications
PUSH_PROVIDER=provider          # Name of service provider
PUSH_API_TOKEN=apiToken
PUSH_SENDER_ID=senderId

###### SMS ######
SMS_PLATFORM_NAME=## Platform name in sms
SMS_PROVIDER=provider #name of service provider
SMS_USERNAME=username
SMS_PASSWORD=password
SMS_SENDER=sender

###### EMAILS ######
EMAILS_PLATFORM_NAME=## Platform name in the emails
EMAILS_PLATFORM_URL=## base URL of all links in emails (without final slash)
EMAILS_MOBILE_PLATFORM_URL=## base mobile url of all mobile links in emails (without final slash)
EMAILS_BANNER_URL=## URL of the banner in the head of emails
EMAILS_EXTERIOR_BACKGROUND_COLOR='#F1F1F1' ## Color of the email exterior
EMAILS_INTERIOR_BACKGROUND_COLOR='#FFFFFF' ## Color of the email interior
EMAILS_FACEBOOK_URL=##
EMAILS_ANDROID_URL=##
EMAILS_IOS_URL=##
EMAILS_TWITTER_URL=##
EMAILS_COLOR_PRIMARY='#00D28C'
EMAILS_COLOR_SECONDARY='#F045AB'
EMAILS_COLOR_ACCENT='#00BEF0'
EMAILS_COLOR_PRIMARY_LIGHT='#b9eeee'
EMAILS_FONT='Roboto'

###### EMAILS IMAGES ######
EMAILS_IMAGES_BASE_URL=## url of the folder of the images used in emails
EMAILS_FACEBOOK_LOGO=## file name
EMAILS_ANDROID_LOGO=## file name
EMAILS_IOS_LOGO=## file name
EMAILS_TWITTER_LOGO=## file name
EMAILS_MON_DARK_LOGO=## file name
EMAILS_MON_LIGHT_LOGO=## file name
EMAILS_TUE_DARK_LOGO=## file name
EMAILS_TUE_LIGHT_LOGO=## file name
EMAILS_WED_DARK_LOGO=## file name
EMAILS_WED_LIGHT_LOGO=## file name
EMAILS_THU_DARK_LOGO=## file name
EMAILS_THU_LIGHT_LOGO=## file name
EMAILS_FRI_DARK_LOGO=## file name
EMAILS_FRI_LIGHT_LOGO=## file name
EMAILS_SAT_DARK_LOGO=## file name
EMAILS_SAT_LIGHT_LOGO=## file name
EMAILS_SUN_DARK_LOGO=## file name
EMAILS_SUN_LIGHT_LOGO=## file name
EMAILS_WAY_LOGO=## file name
EMAILS_SEARCH_LOGO=##
EMAILS_PUBLISH_LOGO=##
EMAILS_HEADER_BACKGROUND=## file name
EMAILS_FOOTER_BACKGROUND=## file name
EMAILS_BODY_IMAGE=## file name

###### CARPOOL CONFIGURATION ######
CARPOOL_PRICE=0.06                      # define the default price per km
CARPOOL_MARGIN_DURATION=900             # define the default margin time in seconds
CARPOOL_REGULAR_LIFETIME=1              # define the default lifetime of a regular proposal in years
CARPOOL_ROLE=3                          # simple search : default role (1=driver; 2=passenger; 3=both)
CARPOOL_TYPE=1                          # simple search : default type (1=one way; 2=return trip)
CARPOOL_USE_TIME=false                  # simple search : use the time part of the date (=>check the pickup times)
                                        # note : for now the time is not asked in the search form
CARPOOL_STRICT_DATE=false               # define the default behaviour : match only for the selected date for punctual search
CARPOOL_STRICT_PUNCTUAL=false           # define the default behaviour : match only in punctual trips for punctual search
CARPOOL_STRICT_REGULAR=true             # define the default behaviour : match only in regular trips for regular search
CARPOOL_ANY_ROUTE_PASSENGER=true        # define the default behaviour : the passenger accepts any route
CARPOOL_DEFAULT_SEATS_PASSENGER=1       # define the number of seats asked by a passenger by default
CARPOOL_DEFAULT_SEATS_DRIVER=3          # define the number of seats proposed by a driver by default

CARPOOL_DEFAULT_CHAT=1                  # 0 : New User doesn't like to chat. 1 : He does.
CARPOOL_DEFAULT_MUSIC=1                 # 0 : New User doesn't like listen to music or radio. 1 : He does.
CARPOOL_DEFAULT_SMOKE=0                 # 0 : New User isn't a smoker. 1 : He is.

CARPOOL_PROOF_DISTANCE=3000             # flying distance (in metres) between 2 carpoolers to be able to create a carpool certification

###### DYNAMIC CARPOOL CONFIGURATION ######
DYNAMIC_CARPOOL_PROOF_DISTANCE=3000         # flying distance (in metres) between 2 carpoolers to be able to create a carpool certification
DYNAMIC_CARPOOL_REACHED_DISTANCE=1000       # flying distance (in metres) to a waypoint to consider it reached
DYNAMIC_CARPOOL_DESTINATION_DISTANCE=500    # flying distance (in metres) to the destination to consider it reached
DYNAMIC_CARPOOL_MAX_PENDING_TIME=300        # max time (in seconds) for a driver to answer a request
DYNAMIC_CARPOOL_MAX_SPEED=55                # max speed (in m/s) to evaluate the validity of a point; 55 m/s ~ 200km/h
DYNAMIC_CARPOOL_ENABLE_MAX_SPEED=false      # enable the max speed test

###### CARPOOL PROOFS ######
CARPOOL_PROOF_PREFIX=       # Proof id prefix
CARPOOL_PROOF_PROVIDER=     # Proof register name
CARPOOL_PROOF_URI=          # Proof register uri
CARPOOL_PROOF_TOKEN=        # Proof register token
CARPOOL_PROOF_CLASSIC_TYPE= # Proof register type for classic ad (eg : A, B, C...)
CARPOOL_PROOF_DYNAMIC_TYPE= # Proof register type for dynamic ad (eg : A, B, C...)

###### AVATARS ######
AVATAR_SIZES='{"0":"square_100","1":"square_250"}'
AVATAR_DEFAULT_FOLDER=${EMAILS_PLATFORM_URL}/images/avatarsDefault/

###### FUNCTIONAL TESTING ######
FAKE_FIRST_TOKEN= #define a first fake token to run functional testing (Cypress)
FAKE_FIRST_MAIL= #define a first fake mail to run functional testing (Cypress)

###### SOLIDARY ########
SOLIDARY_M_MIN_RANGE_TIME="00:00:00"
SOLIDARY_M_MAX_RANGE_TIME="12:00:00"
SOLIDARY_A_MIN_RANGE_TIME="12:00:01"
SOLIDARY_A_MAX_RANGE_TIME="19:00:00"
SOLIDARY_E_MIN_RANGE_TIME="19:00:01"
SOLIDARY_E_MAX_RANGE_TIME="23:59:59"

###### MOBILE APP ########
MOBILE_JSON_REPOSITORY=     # mobile json repository file (used for versioning)
MOBILE_APP_ID=              # mobile app id related to the api (used for versioning)

##### ADMIN ######
URL_ADMIN=http://localhost:8082

##### PUBLIC TRANSPORT ######
PT_PROVIDERS=%kernel.project_dir%/config/publicTransport/providers.json

##### DOMAINS AUTHORIZED FOR REGISTER ######
REGISTER_DOMAIN=%kernel.project_dir%/config/user/domains.json

<<<<<<< HEAD
#### Payment ####
PAYMENT_ACTIVE=true #active payment on the platform
PAYMENT_SANDBOX_MODE=true # true : payment in sandbox mode, false : payment in production mdoe
PAYMENT_PROVIDER= #Provider for online payement
PAYMENT_CLIENTID= #Id of the platform for the payment provider
PAYMENT_APIKEY= #Apikey of the platform for the payment provider
=======
##### IMPORT #####
IMPORT_TIME_LIMIT=50000                 # time limit in seconds
IMPORT_MEMORY_LIMIT=4096                # memory limit in MB
IMPORT_SQL_LOG=false                    # log sql
IMPORT_USERS_DIRECTIONS_BATCH_SIZE=50   # batch size for imported users ads directions calculation
IMPORT_PROPOSALS_CHUNK_SIZE=10          # chunk size for imported proposals matching validation
IMPORT_PROPOSALS_BATCH_MATCH_SIZE=50    # batch size for imported proposals matching validation
>>>>>>> ecadccad
<|MERGE_RESOLUTION|>--- conflicted
+++ resolved
@@ -237,19 +237,17 @@
 ##### DOMAINS AUTHORIZED FOR REGISTER ######
 REGISTER_DOMAIN=%kernel.project_dir%/config/user/domains.json
 
-<<<<<<< HEAD
 #### Payment ####
 PAYMENT_ACTIVE=true #active payment on the platform
 PAYMENT_SANDBOX_MODE=true # true : payment in sandbox mode, false : payment in production mdoe
 PAYMENT_PROVIDER= #Provider for online payement
 PAYMENT_CLIENTID= #Id of the platform for the payment provider
 PAYMENT_APIKEY= #Apikey of the platform for the payment provider
-=======
+
 ##### IMPORT #####
 IMPORT_TIME_LIMIT=50000                 # time limit in seconds
 IMPORT_MEMORY_LIMIT=4096                # memory limit in MB
 IMPORT_SQL_LOG=false                    # log sql
 IMPORT_USERS_DIRECTIONS_BATCH_SIZE=50   # batch size for imported users ads directions calculation
 IMPORT_PROPOSALS_CHUNK_SIZE=10          # chunk size for imported proposals matching validation
-IMPORT_PROPOSALS_BATCH_MATCH_SIZE=50    # batch size for imported proposals matching validation
->>>>>>> ecadccad
+IMPORT_PROPOSALS_BATCH_MATCH_SIZE=50    # batch size for imported proposals matching validation