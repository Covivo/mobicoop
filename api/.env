--- conflicted
+++ resolved
@@ -238,7 +238,7 @@
 ##### DOMAINS AUTHORIZED FOR REGISTER ######
 REGISTER_DOMAIN=%kernel.project_dir%/config/user/domains.json
 
-<<<<<<< HEAD
+
 #### Payment ####
 PAYMENT_PLATFORM_NAME= #This name could be used in description of some entities
 PAYMENT_ACTIVE=true #active payment on the platform
@@ -247,10 +247,9 @@
 PAYMENT_CLIENTID= #Id of the platform for the payment provider
 PAYMENT_APIKEY= #Apikey of the platform for the payment provider
 PAYMENT_DEFAULT_CURRENCY="EUR"
-=======
+
 ##### AUTHORIZED MODULES #####
 MODULES_AUTHORIZED=%kernel.project_dir%/config/params/modules.json
->>>>>>> 7dce6ebd
 
 ##### IMPORT #####
 IMPORT_TIME_LIMIT=50000                 # time limit in seconds
