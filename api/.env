--- conflicted
+++ resolved
@@ -34,17 +34,10 @@
 ALGORITHM_USE_BEARING=true                   # use the ~bearing check~ filtering: for example, if the bearing is 0 (S->N), the proposals where the bearing is between 170 and 190 (~ N->S) are excluded
 ALGORITHM_USE_BBOX=true                      # use the ~bbox check~ filtering (check if the (extended) bounding box of the proposals intersect)
 ALGORITHM_USE_PASSENGER_PROPORTION=true      # use the ~passenger distance proportion~
-ALGORITHM_USE_DISTANCE=true                  # use the ~distance between the driver and the passenger~ filterin
-<<<<<<< HEAD
-ALGORITHM_PASSENGER_PROPORTION=0.3           # minimum passenger distance relative to the driver distance, eg passenger distance should be at least 30% of the driver distance
-ALGORITHM_MAX_DISTANCE_PUNCTUAL=0.2          # percentage of the driver direction to compute the max distance between driver and passenger directions (punctual)
-ALGORITHM_MAX_DISTANCE_REGULAR=0.2           # percentage of the driver direction to compute the max distance between driver and passenger directions (regular)
-=======
-                                             # for example, if the bearing is 0 (S->N), the proposals where the bearing is between 170 and 190 (~ N->S) are excluded
+ALGORITHM_USE_DISTANCE=true                  # use the ~distance between the driver and the passenger~ filtering
 ALGORITHM_PASSENGER_PROPORTION=0.5           # minimum passenger distance relative to the driver distance, eg passenger distance should be at least 30% of the driver distance
 ALGORITHM_MAX_DISTANCE_PUNCTUAL=0.07         # percentage of the driver direction to compute the max distance between driver and passenger directions (punctual)
 ALGORITHM_MAX_DISTANCE_REGULAR=0.07          # percentage of the driver direction to compute the max distance between driver and passenger directions (regular)
->>>>>>> 2ee53124
 ALGORITHM_DISTANCE_RATIO=100000              # ratio to use when computing distance filter (used to convert geographic degrees to metres)
 
 ###### SECOND STEP : GEOGRAPHIC PARAMETERS (ProposalMatcher)
