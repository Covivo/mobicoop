###### GENERAL ENV ######
APP_ENV=dev
APP_SECRET=213213
#TRUSTED_PROXIES=127.0.0.1,127.0.0.2
#TRUSTED_HOSTS=localhost,example.com

###### NELMIO/CORS-BUNDLE ENV ######
CORS_ALLOW_ORIGIN=.

###### DOCTRINE ENV ######
DATABASE_URL=mysql://root:mobicoop@db:3306/mobicoop_db

###### DATA ENV ######
DATA_URI=http://localhost:8080/upload/

###### GEOCOMPLETE ENV ######
GEOCOMPLETE_API_KEY_GMAPS=sdifnreicjv5sf4sd4f8e5e                   # GMaps api key
GEOCOMPLETE_API_KEY_LOCATION_IQ=sdifnreicjv5sf4sd4f8e5e             # LocationIQ api key
GEOCOMPLETE_ICONS_PATH=icons/                                       # Icons path
GEOCOMPLETE_SIG_DEFAULT_RESULTS=5                                   # Default number of sig results
GEOCOMPLETE_NAMED_DEFAULT_RESULTS=5                                 # Default number of named address results
GEOCOMPLETE_RELAY_POINTS_DEFAULT_RESULTS=5                          # Default number of relay points results
GEOCOMPLETE_EVENTS_DEFAULT_RESULTS=5                                # Default number of event results

###### ADDRESS DISPLAY ######
DISPLAY_COUNTRY=true           #true|false / on second line
DISPLAY_REGION=true            #true|false / on second line
DISPLAY_SUBREGION=true         #true|false / on second line
DISPLAY_LOCALITY=true           #true|false / on first line
DISPLAY_POSTALCODE=true         #true|false / on first line
DISPLAY_STREETADDRESS=true      #true|false / on first line
DISPLAY_VENUE=true              #true|false / on first line
DISPLAY_RELAY_POINT=true        #true|false / on first line
DISPLAY_NAMED=true              #true|false / on first line
DISPLAY_EVENT=true              #true|false / on first line
DISPLAY_SEPARATOR=", "          #separator between display label elements

###### lexik/jwt-authentication-bundle ######
JWT_SECRET_KEY=%kernel.project_dir%/config/jwt/private.pem
JWT_PUBLIC_KEY=%kernel.project_dir%/config/jwt/public.pem
JWT_PASSPHRASE=ca4ffed31ee358cc7c7083af6e5773cd
JWT_TTL=3600

###### SIG ######
SIG_GEOCODER_URI=uri                                                        # uri of the geocoder
SIG_GEOROUTER_URI=uri                                                       # uri of the georouter
SIG_GEOROUTER_TYPE=graphhopper                                              # type of georouter
SIG_GEOCODER_PRIORITIZE_COORDINATES='{}'                                    # Geocoder centroid priorization, eg : '{"latitude":48.322356,"longitude":6.458745}'
SIG_GEOCODER_PRIORITIZE_ORDER=false                                         # Geocoder results ordered by centroid distance
SIG_GEOCODER_FIXER_DATA=%kernel.project_dir%/config/geodata/geofix.json     # json file containing geocoder data fixes

# SIG BATCH #
SIG_GEOROUTER_BATCH_SCRIPT_PATH='request-dispatcher -f '            # path to request dispatcher script
SIG_GEOROUTER_BATCH_SCRIPT_ARGS=' --nb 50'                          # number of concurrent requests
SIG_GEOROUTER_BATCH_TEMP=%kernel.project_dir%/public/upload/match/  # georouter batch files temp path

###### ASYNC GEOGRAPHY TREATMENTS ######
ASYNC_GEO_TEMP=%kernel.project_dir%/scripts/async/geography/

###### MOBIMATCH ######
MOBIMATCH_BATCH_TEMP=%kernel.project_dir%/public/upload/mass/files/temp/
MOBIMATCH_EMAIL_TEMPLATE_PATH=mass/

###### RDEX ######
RDEX_OPERATOR=%kernel.project_dir%/config/rdex/operator.json
RDEX_CLIENTS=%kernel.project_dir%/config/rdex/clients.json
RDEX_PROVIDERS=%kernel.project_dir%/config/rdex/providers.json

###### COMMUNITY ######
COMMUNITY_SECURITY_PATH=%kernel.project_dir%/public/upload/communities/security/

###### Swifttmailer-bundle ENV ######
MAILER_URL=smtp://localhost:25?encryption=&auth_mode=
MAILER_SENDER=senderbydefault@yourdomain.com
MAILER_SENDER_NAME="Your Name"
MAILER_REPLYTO=replytobydefault@yourdomain.com
MAILER_REPLYTO_NAME="Your Name"
MAILER_CONTACT=contact@yourdomain.com
MAILER_CONTACT_OBJECT="New contact" #automatic email object
MAILER_SUPPORT=support@yourdomain.com
MAILER_SUPPORT_OBJECT="New support contact" #automatic email object
MAILER_ADDITIONAL_HEADERS=          # '{"header1Name":"header1Data","header2Name":"header2Data", "header3Name":"header3Data"}'

###### MASS MAILER ######
MASS_MAILER_PROVIDER=mandrill # type of service provider
MASS_MAILER_API_URL=api_url # url of api service provider if needed
MASS_MAILER_API_KEY=api_key # key of api service provider if needed
MASS_MAILER_SENDER_NAME=namebydefault
MASS_MAILER_SENDER_EMAIL=senderbydefault@yourdomain.com
MASS_MAILER_REPLYTO=replytobydefault@yourdomain.com
MASS_MAILER_BASE_TEMPLATE=email/masscommunication/base.html.twig # base mail template

###### MASS SMS ######
MASS_SMS_PROVIDER=provider # type of service provider

###### MAIL ENV ######
#Mail to send error for production only !
MAIL_ERROR=dev-errors-mobicoop@yourdomain.com

###### COMMUNICATION ######
NOTIFICATION_ENABLED=false
COMMUNICATION_TEMPLATE_EMAIL_PATH=email/
COMMUNICATION_TEMPLATE_PUSH_PATH=push/
COMMUNICATION_TEMPLATE_SMS_PATH=sms/
NOTIFICATION_TEMPLATE_EMAIL_PATH=notification/
NOTIFICATION_TITLE_TEMPLATE_EMAIL_PATH=notification/title/
NOTIFICATION_TEMPLATE_PUSH_PATH=notification/
NOTIFICATION_TITLE_TEMPLATE_PUSH_PATH=notification/title/
NOTIFICATION_TEMPLATE_SMS_PATH=notification/

###### PUSH ######
PUSH_PLATFORM_NAME=mobicoop     # Platform name in push notifications
PUSH_PROVIDER=provider          # Name of service provider
PUSH_API_TOKEN=apiToken
PUSH_SENDER_ID=senderId

###### SMS ######
SMS_PLATFORM_NAME=## Platform name in sms
SMS_PROVIDER=provider #name of service provider
SMS_USERNAME=username
SMS_PASSWORD=password
SMS_SENDER=sender

###### EMAILS ######
EMAILS_PLATFORM_NAME=## Platform name in the emails
EMAILS_PLATFORM_URL=## base URL of all links in emails (without final slash)
EMAILS_MOBILE_PLATFORM_URL=## base mobile url of all mobile links in emails (without final slash)
EMAILS_BANNER_URL=## URL of the banner in the head of emails
EMAILS_EXTERIOR_BACKGROUND_COLOR='#F1F1F1' ## Color of the email exterior
EMAILS_INTERIOR_BACKGROUND_COLOR='#FFFFFF' ## Color of the email interior
EMAILS_FACEBOOK_URL=##
EMAILS_ANDROID_URL=##
EMAILS_IOS_URL=##
EMAILS_TWITTER_URL=##
EMAILS_COLOR_PRIMARY='#00D28C'
EMAILS_COLOR_SECONDARY='#F045AB'
EMAILS_COLOR_ACCENT='#00BEF0'
EMAILS_COLOR_PRIMARY_LIGHT='#b9eeee'
EMAILS_FONT='Roboto'

###### EMAILS IMAGES ######
EMAILS_IMAGES_BASE_URL=## url of the folder of the images used in emails
EMAILS_FACEBOOK_LOGO=## file name
EMAILS_ANDROID_LOGO=## file name
EMAILS_IOS_LOGO=## file name
EMAILS_TWITTER_LOGO=## file name
EMAILS_MON_DARK_LOGO=## file name
EMAILS_MON_LIGHT_LOGO=## file name
EMAILS_TUE_DARK_LOGO=## file name
EMAILS_TUE_LIGHT_LOGO=## file name
EMAILS_WED_DARK_LOGO=## file name
EMAILS_WED_LIGHT_LOGO=## file name
EMAILS_THU_DARK_LOGO=## file name
EMAILS_THU_LIGHT_LOGO=## file name
EMAILS_FRI_DARK_LOGO=## file name
EMAILS_FRI_LIGHT_LOGO=## file name
EMAILS_SAT_DARK_LOGO=## file name
EMAILS_SAT_LIGHT_LOGO=## file name
EMAILS_SUN_DARK_LOGO=## file name
EMAILS_SUN_LIGHT_LOGO=## file name
EMAILS_WAY_LOGO=## file name
EMAILS_SEARCH_LOGO=##
EMAILS_PUBLISH_LOGO=##

###### CARPOOL CONFIGURATION ######
CARPOOL_PRICE=0.06                      # define the default price per km
CARPOOL_MARGIN_TIME=900                 # define the default margin time in seconds
CARPOOL_REGULAR_LIFETIME=1              # define the default lifetime of a regular proposal in years
CARPOOL_ROLE=3                          # simple search : default role (1=driver; 2=passenger; 3=both)
CARPOOL_TYPE=1                          # simple search : default type (1=one way; 2=return trip)
CARPOOL_USE_TIME=false                  # simple search : use the time part of the date (=>check the pickup times)
                                        # note : for now the time is not asked in the search form
CARPOOL_STRICT_DATE=false               # define the default behaviour : match only for the selected date for punctual search
CARPOOL_STRICT_PUNCTUAL=false           # define the default behaviour : match only in punctual trips for punctual search
CARPOOL_STRICT_REGULAR=true             # define the default behaviour : match only in regular trips for regular search
CARPOOL_ANY_ROUTE_PASSENGER=true        # define the default behaviour : the passenger accepts any route
CARPOOL_DEFAULT_SEATS_PASSENGER=1       # define the number of seats asked by a passenger by default
CARPOOL_DEFAULT_SEATS_DRIVER=3          # define the number of seats proposed by a driver by default

CARPOOL_DEFAULT_CHAT=1                  # 0 : New User doesn't like to chat. 1 : He does.
CARPOOL_DEFAULT_MUSIC=1                 # 0 : New User doesn't like listen to music or radio. 1 : He does.
CARPOOL_DEFAULT_SMOKE=0                 # 0 : New User isn't a smoker. 1 : He is.

CARPOOL_PROOF_DISTANCE=3000             # flying distance (in metres) between 2 carpoolers to be able to create a carpool certification

###### DYNAMIC CARPOOL CONFIGURATION ######
DYNAMIC_CARPOOL_PROOF_DISTANCE=3000         # flying distance (in metres) between 2 carpoolers to be able to create a carpool certification
DYNAMIC_CARPOOL_REACHED_DISTANCE=1000       # flying distance (in metres) to a waypoint to consider it reached
DYNAMIC_CARPOOL_DESTINATION_DISTANCE=500    # flying distance (in metres) to the destination to consider it reached
DYNAMIC_CARPOOL_MAX_PENDING_TIME=300        # max time (in seconds) for a driver to answer a request
DYNAMIC_CARPOOL_MAX_SPEED=55                # max speed (in m/s) to evaluate the validity of a point; 55 m/s ~ 200km/h
DYNAMIC_CARPOOL_ENABLE_MAX_SPEED=false      # enable the max speed test

###### CARPOOL PROOFS ######
CARPOOL_PROOF_PROVIDER=     # Proof register name
CARPOOL_PROOF_URI=          # Proof register uri
CARPOOL_PROOF_TOKEN=        # Proof register token
CARPOOL_PROOF_CLASSIC_TYPE= # Proof register type for classic ad (eg : A, B, C...)
CARPOOL_PROOF_DYNAMIC_TYPE= # Proof register type for dynamic ad (eg : A, B, C...)

###### AVATARS ######
AVATAR_SIZES='{"0":"square_100","1":"square_250"}'
AVATAR_DEFAULT_FOLDER=${EMAILS_PLATFORM_URL}/images/avatarsDefault/

###### FUNCTIONAL TESTING ######
FAKE_FIRST_TOKEN= #define a first fake token to run functional testing (Cypress)
FAKE_FIRST_MAIL= #define a first fake mail to run functional testing (Cypress)

###### SOLIDARY ########
SOLIDARY_M_MIN_RANGE_TIME="00:00:00"
SOLIDARY_M_MAX_RANGE_TIME="12:00:00"
SOLIDARY_A_MIN_RANGE_TIME="12:00:01"
SOLIDARY_A_MAX_RANGE_TIME="19:00:00"
SOLIDARY_E_MIN_RANGE_TIME="19:00:01"
SOLIDARY_E_MAX_RANGE_TIME="23:59:59"

<<<<<<< HEAD
##### ADMIN ######
URL_ADMIN=http://localhost:8082
=======
###### MOBILE APP ########
MOBILE_JSON_REPOSITORY=     # mobile json repository file (used for versioning)
MOBILE_APP_ID=              # mobile app id related to the api (used for versioning)
>>>>>>> 4d9b9417
<|MERGE_RESOLUTION|>--- conflicted
+++ resolved
@@ -214,11 +214,9 @@
 SOLIDARY_E_MIN_RANGE_TIME="19:00:01"
 SOLIDARY_E_MAX_RANGE_TIME="23:59:59"
 
-<<<<<<< HEAD
-##### ADMIN ######
-URL_ADMIN=http://localhost:8082
-=======
 ###### MOBILE APP ########
 MOBILE_JSON_REPOSITORY=     # mobile json repository file (used for versioning)
 MOBILE_APP_ID=              # mobile app id related to the api (used for versioning)
->>>>>>> 4d9b9417
+
+##### ADMIN ######
+URL_ADMIN=http://localhost:8082