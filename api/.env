###### GENERAL ENV ######
APP_ENV=dev
APP_SECRET=213213
#TRUSTED_PROXIES=127.0.0.1,127.0.0.2
#TRUSTED_HOSTS=localhost,example.com

###### NELMIO/CORS-BUNDLE ENV ######
CORS_ALLOW_ORIGIN=.

###### DOCTRINE ENV ######
DATABASE_URL=mysql://root:mobicoop@db:3306/mobicoop_db

###### DATA ENV ######
BASE_URI=http://localhost:8081/ #Base URI of the platform website
BASE_MOBILE_URI=http://localhost:8081/ #Base URI of the mobile platform website
DATA_URI=http://localhost:8080/upload/
DEFAULT_LANGUAGE=1 #Default language of the platform (see Language entity)

###### KIBANA LOGINS ######
KIBANA_LOGINS_ADMIN='{}'                # eg: {"username":"admin","password":"admin_password"}
KIBANA_LOGINS_COMMUNITY_MANAGER='{}'    # eg: {"username":"community_manager","password":"community_manager_password"}
KIBANA_LOGINS_SOLIDARY_OPERATOR='{}'    # eg: {"username":"solidary_operator","password":"solidary_operator_password"}

###### ANALYTICS ######
ANALYTICS_PARAMETERS=%kernel.project_dir%/config/params/analytics.json     # json file containing the Metabase parameters (secret, dashboards id ...)

###### FIXTURES ######
# FIXTURES_ENABLED at false will disable all fixtures ignoring the other parameters
FIXTURES_ENABLED=false
FIXTURES_CLEAR_BASE=true
FIXTURES_BASIC=true
FIXTURES_SOLIDARY=false

#####################################
###### ALGORITHM CONFIGURATION ######
#####################################


###### FIRST STEP : QUERY PARAMETERS (ProposalRepository)
###### This happens before the matching computing. We don't know yet what will be the real combined journey nor the detour the driver will have to do.
ALGORITHM_BEARING_RANGE=10                   # if used, only accept proposal where the bearing direction (cape) is not at the opposite, more or less the range degrees
ALGORITHM_USE_BEARING=true                   # use the ~bearing check~ filtering: for example, if the bearing is 0 (S->N), the proposals where the bearing is between 170 and 190 (~ N->S) are excluded
ALGORITHM_USE_BBOX=true                      # use the ~bbox check~ filtering (check if the (extended) bounding box of the proposals intersect)
ALGORITHM_USE_PASSENGER_PROPORTION=true      # use the ~passenger distance proportion~
ALGORITHM_USE_DISTANCE=true                  # use the ~distance between the driver and the passenger~ filtering
ALGORITHM_PASSENGER_PROPORTION=0.5           # minimum passenger distance relative to the driver distance, eg passenger distance should be at least 30% of the driver distance
ALGORITHM_MAX_DISTANCE_PUNCTUAL=0.07         # percentage of the driver direction to compute the max distance between driver and passenger directions (punctual)
ALGORITHM_MAX_DISTANCE_REGULAR=0.07          # percentage of the driver direction to compute the max distance between driver and passenger directions (regular)
ALGORITHM_DISTANCE_RATIO=100000              # ratio to use when computing distance filter (used to convert geographic degrees to metres)

###### SECOND STEP : GEOGRAPHIC PARAMETERS (ProposalMatcher)
ALGORITHM_MAX_DETOUR_DISTANCE_PERCENT=25    # Maximum percentage distance detour for the driver to pickup and drop off the passenger
ALGORITHM_MAX_DETOUR_DURATION_PERCENT=25    # Maximum percentage duration detour for the driver to pickup and drop off the passenger
ALGORITHM_MIN_COMMON_DISTANCE_CHECK=0       # Minimum driver's trip distance (in km) to check the common distance percentage
ALGORITHM_MIN_COMMON_DISTANCE_PERCENT=35    # Minimum common distance accepted for the passenger's journey relative to the driver's journey distance

###### END ALGORITHM CONFIGURATION ##
#####################################


###### ADDRESS DISPLAY ######
DISPLAY_COUNTRY=true           #true|false / on second line
DISPLAY_REGION=true            #true|false / on second line
DISPLAY_SUBREGION=true         #true|false / on second line
DISPLAY_LOCALITY=true           #true|false / on first line
DISPLAY_POSTALCODE=true         #true|false / on first line
DISPLAY_STREETADDRESS=true      #true|false / on first line
DISPLAY_VENUE=true              #true|false / on first line
DISPLAY_RELAY_POINT=true        #true|false / on first line
DISPLAY_NAMED=true              #true|false / on first line
DISPLAY_EVENT=true              #true|false / on first line
DISPLAY_SEPARATOR=", "          #separator between display label elements

###### lexik/jwt-authentication-bundle ######
JWT_SECRET_KEY=%kernel.project_dir%/config/jwt/private.pem
JWT_PUBLIC_KEY=%kernel.project_dir%/config/jwt/public.pem
JWT_PASSPHRASE=ca4ffed31ee358cc7c7083af6e5773cd
JWT_TTL=900

###### SIG ######
SIG_GEOROUTER_URI=uri                                                       # uri of the georouter
SIG_GEOROUTER_TYPE=graphhopper                                              # type of georouter

# SIG BATCH #
SIG_GEOROUTER_BATCH_SCRIPT_PATH='request-dispatcher -f '            # path to request dispatcher script
SIG_GEOROUTER_BATCH_SCRIPT_ARGS=' --nb 50'                          # number of concurrent requests
SIG_GEOROUTER_BATCH_TEMP=%kernel.project_dir%/public/upload/match/  # georouter batch files temp path

###### ASYNC GEOGRAPHY TREATMENTS ######
ASYNC_GEO_TEMP=%kernel.project_dir%/scripts/async/geography/

###### MOBIMATCH ######
MOBIMATCH_BATCH_TEMP=%kernel.project_dir%/public/upload/mass/files/temp/
MOBIMATCH_PT_MAXIMAL_CONNECTIONS=2 #Means 2 PT solutions max per journey
MOBIMATCH_PT_MAXIMUM_DISTANCE_WALK_FROM_HOME=500 # in meters
MOBIMATCH_PT_MAXIMUM_DISTANCE_WALK_FROM_WORK=600 # in meters
MOBIMATCH_PT_MAXIMUM_NB_CAR_DURATION=2 # For a PT journey to be valid it must be inferior to this many time of car duration
MOBIMATCH_ROUNDTRIP_COMPUTE=true # true : All the data are computed for round trips. false, one way only
MOBIMATCH_ABERRANT_COEFFICIENT=5 #Coefficiant to determine if a distance seems aberrant. Default : 5 times the average distances of home to work journeys
MOBIMATCH_KILOMETER_PRICE=0.38   # Kilometer price

###### RDEX ######
RDEX_OPERATOR=%kernel.project_dir%/config/rdex/operator.json
RDEX_CLIENTS=%kernel.project_dir%/config/rdex/clients.json
RDEX_PROVIDERS=%kernel.project_dir%/config/rdex/providers.json

###### COMMUNITY ######
COMMUNITY_SECURITY_PATH=public/upload/communities/security/
COMMUNITY_NB_LAST_USERS=3

###### Swifttmailer-bundle ENV ######
MAILER_URL=smtp://localhost:25?encryption=&auth_mode=
MAILER_SENDER=senderbydefault@yourdomain.com
MAILER_SENDER_NAME="Your Name"
MAILER_REPLYTO=replytobydefault@yourdomain.com
MAILER_REPLYTO_NAME="Your Name"
MAILER_ADDITIONAL_HEADERS=          # '{"header1Name":"header1Data","header2Name":"header2Data", "header3Name":"header3Data"}'

###### CONTACT ######
CONTACT_ITEMS=%kernel.project_dir%/config/params/contacts.json

###### MASS MAILER ######
MASS_MAILER_PROVIDER=SendinBlue                                                         # type of mass mailer service provider
MASS_MAILER_API_KEY=                                                                    # api key of mass mailer service provider
MASS_MAILER_CLIENT_NAME=                                                                # client name to use in the mass mailer service provider
MASS_MAILER_CLIENT_ID=0                                                                 # client id to use in the mass mailer service provider the value must be an int 0 is the default value
MASS_MAILER_CLIENT_TEMPLATE_ID=                                                         # client template id in mass mailer service provider
MASS_MAILER_DOMAIN=                                                                     # domain name to use in the mass mailer service provider
MASS_MAILER_IP=                                                                         # ip to use in the mass mailer service provider
MASS_MAILER_API_URL=                                                                    # api url if needed
MASS_MAILER_SENDER_NAME=namebydefault                                                   # name that appears as sender name in the mass emails
MASS_MAILER_SENDER_EMAIL=senderbydefault@yourdomain.com                                 # email that appears as sender email in the mass emails
MASS_MAILER_REPLYTO=replytobydefault@yourdomain.com                                     # email that appears as sender replyto in the mass emails
MASS_MAILER_BASE_TEMPLATE=masscommunication/email/base.html.twig # base mail template
MASS_MAILER_PROVIDER_IPRANGE='{"minIp":"0.0.0.0","maxIp":"0.0.0.0"}'                    # the ip range to use for mass mailer provider hooks (if relevant)

###### MASS SMS ######
MASS_SMS_PROVIDER=provider          # type of mass sms service provider

###### MAIL ENV ######
#Mail to send error for production only !
MAIL_ERROR=

###### COMMUNICATION ######
NOTIFICATION_ENABLED=false #Enable/Disable ALL notifications
NOTIFICATION_MAIL_ENABLED=true #Enable/Disable Email notifications
NOTIFICATION_SMS_ENABLED=true #Enable/Disable SMS notifications
NOTIFICATION_PUSH_ENABLED=false #Enable/Disable PUSH notifications
COMMUNICATION_FOLDER=communication/
ALT_COMMUNICATION_FOLDER=communicationAlt/
COMMUNICATION_TEMPLATE_EMAIL_PATH=/email/
COMMUNICATION_TEMPLATE_PUSH_PATH=/push/
COMMUNICATION_TEMPLATE_SMS_PATH=/sms/
NOTIFICATION_TEMPLATE_EMAIL_PATH=notification/
NOTIFICATION_TITLE_TEMPLATE_EMAIL_PATH=notification/title/
NOTIFICATION_TEMPLATE_PUSH_PATH=notification/
NOTIFICATION_TITLE_TEMPLATE_PUSH_PATH=notification/title/
NOTIFICATION_TEMPLATE_SMS_PATH=notification/
NOTIFICATION_SSO_REGISTRATION=true #Enable/Disable notifications after a registration by sso
MESSAGES_STORE_READ_DATE=true #if true, the read date is stored when the complete message thread is called

###### PUSH ######
PUSH_PLATFORM_NAME=mobicoop     # Platform name in push notifications
PUSH_PROVIDER=provider          # Name of service provider
PUSH_API_TOKEN=apiToken
PUSH_SENDER_ID=senderId

###### SMS ######
SMS_PLATFORM_NAME=## Platform name in sms
SMS_PROVIDER=provider #name of service provider
SMS_USERNAME=username
SMS_PASSWORD=password
SMS_SENDER=sender

###### EMAILS ######
EMAILS_PLATFORM_NAME=## Platform name in the emails
EMAILS_PLATFORM_URL=## base URL of all links in emails (without final slash)
EMAILS_MOBILE_PLATFORM_URL=## base mobile url of all mobile links in emails (without final slash)
EMAILS_BANNER_URL=## URL of the banner in the head of emails
EMAILS_EXTERIOR_BACKGROUND_COLOR='#F1F1F1' ## Color of the email exterior
EMAILS_INTERIOR_BACKGROUND_COLOR='#FFFFFF' ## Color of the email interior
EMAILS_FACEBOOK_URL=##
EMAILS_ANDROID_URL=##
EMAILS_IOS_URL=##
EMAILS_TWITTER_URL=##
EMAILS_COLOR_PRIMARY='#00D28C'
EMAILS_COLOR_SECONDARY='#F045AB'
EMAILS_COLOR_ACCENT='#00BEF0'
EMAILS_COLOR_PRIMARY_LIGHT='#b9eeee'
EMAILS_FONT='Roboto'

###### EMAILS IMAGES ######
EMAILS_IMAGES_BASE_URL=## url of the folder of the images used in emails
EMAILS_FACEBOOK_LOGO=## file name
EMAILS_ANDROID_LOGO=## file name
EMAILS_IOS_LOGO=## file name
EMAILS_TWITTER_LOGO=## file name
EMAILS_DAY_DARK=emptyDayDark.png ##Background for carpooled day
EMAILS_DAY_LIGHT=emptyDayLight.png ##Background for not carpooled day
EMAILS_WAY_LOGO=## file name
EMAILS_SEARCH_LOGO=##
EMAILS_PUBLISH_LOGO=##
EMAILS_HEADER_BACKGROUND=## file name
EMAILS_FOOTER_BACKGROUND=## file name
EMAILS_BODY_IMAGE=## file name

###### USER PROFILE ######
USER_MAX_MESSAGES_FOR_ANSWER_RATE=10              # Number of last messages considered to compute the answer rate
USER_EXPERIENCED_TAG=false                        # Show a user experienced tag over the profile picture of a user
USER_EXPERIENCED_TAG_MIN_CARPOOLS=5               # Number of carpool required to be an experienced user
USER_EXPERIENCED_TAG_MIN_ANSWER_PCT=80            # Percentage of answerrequired to be an experienced user
USER_EXPERIENCED_TAG_MIN_ANSWER_PCT_DEFAULT=100   # Percentage of answerrequired to be an experienced user
USER_REVIEW=false                                 # Enable/Disable the Review system
USER_PHONE_VALIDATION_REGIONS='{"0":"FR","1":"BE","2":"DE","3":"PT","4":"ES","5":"CH"}'  # Valid country codes for phone validation (https://www.iso.org/obp/ui/#search/code/)

###### ANTI-FRAUD CONFIGURATION ######
ANTIFRAUD_ACTIVE=false                   # Enable/Disable the anti-fraud system
ANTIFRAUD_DISTANCE_MIN_CHECK=50         # Minimum distance (in km) triggering the anti-fraud system
ANTIFRAUD_NB_CARPOOLS_MAX=1             # Number of maximum journey allowed at the same time above ANTIFRAUD_DISTANCE_MIN_CHECK distance

###### CARPOOL CONFIGURATION ######
CARPOOL_PRICE=0.06                      # define the default price per km
CARPOOL_MARGIN_DURATION=900             # define the default margin time in seconds
CARPOOL_REGULAR_LIFETIME=1              # define the default lifetime of a regular proposal in years
CARPOOL_ROLE=3                          # simple search : default role (1=driver; 2=passenger; 3=both)
CARPOOL_TYPE=1                          # simple search : default type (1=one way; 2=return trip)
CARPOOL_USE_TIME=false                  # simple search : use the time part of the date (=>check the pickup times)
                                        # note : for now the time is not asked in the search form
CARPOOL_STRICT_DATE=false               # define the default behaviour : match only for the selected date for punctual search
CARPOOL_STRICT_PUNCTUAL=false           # define the default behaviour : match only in punctual trips for punctual search
CARPOOL_STRICT_REGULAR=true             # define the default behaviour : match only in regular trips for regular search
CARPOOL_ANY_ROUTE_PASSENGER=true        # define the default behaviour : the passenger accepts any route
CARPOOL_DEFAULT_SEATS_PASSENGER=1       # define the number of seats asked by a passenger by default
CARPOOL_DEFAULT_SEATS_DRIVER=3          # define the number of seats proposed by a driver by default

CARPOOL_DEFAULT_CHAT=1                  # 0 : New User doesn't like to chat. 1 : He does.
CARPOOL_DEFAULT_MUSIC=1                 # 0 : New User doesn't like listen to music or radio. 1 : He does.
CARPOOL_DEFAULT_SMOKE=0                 # 0 : New User isn't a smoker. 1 : He is.

CARPOOL_PROOF_DISTANCE=3000             # flying distance (in metres) between 2 carpoolers to be able to create a carpool certification

# Only one of theses two needs to be exceeded to set the flag at true
CARPOOL_NOTICEABLE_DETOUR_DURATION_PERCENT=10 # (Set to 0 to ignore it) Minimum detour duration percentage of the driver's original duration to set the flag "noticeable" at true
CARPOOL_NOTICEABLE_DETOUR_DISTANCE_PERCENT=10 # (Set to 0 to ignore it) Minimum detour distance percentage of the driver's original distance to set the flag "noticeable" at true

###### DYNAMIC CARPOOL CONFIGURATION ######
DYNAMIC_CARPOOL_PROOF_DISTANCE=3000         # flying distance (in metres) between 2 carpoolers to be able to create a carpool certification
DYNAMIC_CARPOOL_REACHED_DISTANCE=1000       # flying distance (in metres) to a waypoint to consider it reached
DYNAMIC_CARPOOL_DESTINATION_DISTANCE=500    # flying distance (in metres) to the destination to consider it reached
DYNAMIC_CARPOOL_MAX_PENDING_TIME=300        # max time (in seconds) for a driver to answer a request
DYNAMIC_CARPOOL_MAX_SPEED=55                # max speed (in m/s) to evaluate the validity of a point; 55 m/s ~ 200km/h
DYNAMIC_CARPOOL_ENABLE_MAX_SPEED=false      # enable the max speed test

###### CARPOOL PROOFS ######
CARPOOL_PROOF_PREFIX=                   # Proof id prefix
CARPOOL_PROOF_PROVIDER=                 # Proof register name
CARPOOL_PROOF_URI=                      # Proof register uri
CARPOOL_PROOF_TOKEN=                    # Proof register token
CARPOOL_PROOF_RANGE_DURATION=5          # Number of days to send by default to the carpool register
CARPOOL_PROOF_MIN_IDENTITY_DISTANCE=100 # Minimal distance in meters between origin and destination/dropoff to determine distinct identities (C Class proof)

###### JOURNEYS CONFIGURATION ######
###### A Journey is a seo friendly representation of an Ad
POPULAR_JOURNEY_HOME_MAX_NUMBER=5       # Maximum number of Popular Journey return by the api for the Home
POPULAR_JOURNEY_MAX_NUMBER=30           # Maximum number of Popular Journey return by the api
POPULAR_JOURNEY_MINIMAL_OCCURENCES=10   # Minimum occurences of a journey to be considered popular

###### AVATARS ######
AVATAR_SIZES='{"0":"square_100","1":"square_250"}'
AVATAR_DEFAULT_FOLDER=${EMAILS_PLATFORM_URL}/images/avatarsDefault/
AVATAR_DEFAULT="/images/avatarsDefault/avatar.svg"

###### FUNCTIONAL TESTING ######
FAKE_FIRST_TOKEN= #define a first fake token to run functional testing (Cypress)
FAKE_FIRST_MAIL= #define a first fake mail to run functional testing (Cypress)

###### SOLIDARY ########
SOLIDARY_M_MIN_RANGE_TIME="00:00:00"
SOLIDARY_M_MAX_RANGE_TIME="12:00:00"
SOLIDARY_A_MIN_RANGE_TIME="12:00:01"
SOLIDARY_A_MAX_RANGE_TIME="19:00:00"
SOLIDARY_E_MIN_RANGE_TIME="19:00:01"
SOLIDARY_E_MAX_RANGE_TIME="23:59:59"
SOLIDARY_FILE_FOLDER=${DATA_URI}solidary/proofs/

###### STRUTURE ######
STRUCTURE_LOGO_URI=${DATA_URI}structures/images/

###### MOBILE APP ########
MOBILE_JSON_REPOSITORY=     # mobile json repository file (used for versioning)
MOBILE_APP_ID=              # mobile app id related to the api (used for versioning)

##### ADMIN ######
URL_ADMIN=http://localhost:8082

##### PUBLIC TRANSPORT ######
PT_PROVIDERS=%kernel.project_dir%/config/publicTransport/providers.json

##### DOMAINS AUTHORIZED FOR REGISTER ######
REGISTER_DOMAIN=%kernel.project_dir%/config/user/domains.json

##### SSO SERVICES ######
SSO_SERVICES=%kernel.project_dir%/config/user/sso.json
SSO_SERVICES_ACTIVE=false
SSO_USE_BUTTON_ICON=false

#### Payment ####
##### Exemples :
###### (CLIENT) PAYMENT_ELECTRONIC_ACTIVE=false, (API) PAYMENT_ACTIVE=YYYY-MM-DD : Only directpayment
###### (CLIENT) PAYMENT_ELECTRONIC_ACTIVE=true, (API) PAYMENT_ACTIVE=YYYY-MM-DD : Direct and Online payment
###### (CLIENT) PAYMENT_ELECTRONIC_ACTIVE=true/false, (API) PAYMENT_ACTIVE= : Payment is totally disabled
PAYMENT_PLATFORM_NAME= #This name could be used in description of some entities
PAYMENT_ACTIVE= # YYYY-MM-DD start date of payment, the payment is disabled if no date is indicated
PAYMENT_SANDBOX_MODE=true # true : payment in sandbox mode, false : payment in production mdoe
PAYMENT_PROVIDER= #Provider for online payement
PAYMENT_CLIENTID= #Id of the platform for the payment provider
PAYMENT_APIKEY= #Apikey of the platform for the payment provider
PAYMENT_DEFAULT_CURRENCY="EUR"
PAYMENT_VALIDATION_DOCS_PATH=%kernel.project_dir%/public/upload/payment/validation/files/
VALIDATION_DOC_AUTHORIZED_EXTENTIONS='{"0":"pdf","1":"jpeg","2":"jpg","3":"gif","4":"png"}'
PAYMENT_SECURITY_TOKEN_ACTIVE=false #Active or not the use of a security token in web hooks
PAYMENT_SECURITY_TOKEN= #A secret security that can be used for the web hooks from the payment provider
PAYMENT_EXPORT_PATH=%kernel.project_dir%/export/payments/

##### AUTHORIZED MODULES #####
MODULES_AUTHORIZED=%kernel.project_dir%/config/params/modules.json

##### IMPORT #####
IMPORT_TIME_LIMIT=50000                 # time limit in seconds
IMPORT_MEMORY_LIMIT=4096                # memory limit in MB
IMPORT_SQL_LOG=false                    # log sql
IMPORT_USERS_DIRECTIONS_BATCH_SIZE=50   # batch size for imported users ads directions calculation
IMPORT_PROPOSALS_CHUNK_SIZE=10          # chunk size for imported proposals matching validation
IMPORT_PROPOSALS_BATCH_MATCH_SIZE=50    # batch size for imported proposals matching validation

###> knplabs/knp-snappy-bundle ###
WKHTMLTOPDF_PATH=/usr/local/bin/wkhtmltopdf
WKHTMLTOIMAGE_PATH=/usr/local/bin/wkhtmltoimage
###< knplabs/knp-snappy-bundle ###

###### CARPOOL EXPORT ######
CARPOOL_EXPORT_URI=${DATA_URI}export/carpool/  #with a /
CARPOOL_EXPORT_FILE_PATH="upload/export/carpool/" #with the /
CARPOOL_EXPORT_APP_NAME=Mobicoop          # app name
CARPOOL_EXPORT_BANNER_URL=${BASE_URI}images/logo.png #url of logo for pdf file ATTENTION : You need this line in .env.local.* also or the BASE_URI won't be correct.

###### PASSWORD TOKEN VALIDITY ######
PASSWORD_TOKEN_VALIDITY=3600       #in seconds

###### ARTICLE ######
ARTICLE_FEED=
ARTICLE_FEED_NUMBER=1
ARTICLE_IFRAME_MAX_WIDTH=450
ARTICLE_IFRAME_MAX_HEIGHT=300

###### EXTERNAL EVENT ######
EVENT_IMPORT_ENABLED=false          ## Enable/Disable the import of external events
EVENT_PROVIDER=                     ## provider name
EVENT_PROVIDER_API_KEY=             ## api key
EVENT_PROVIDER_PROJECT_ID=          ## project id for the provider
EVENT_PROVIDER_SELECTION_ID=        ## selection id for the provider
EVENT_PROVIDER_SERVER_URL=			## server url of external events

###### GAMIFICATION ######
GAMIFICATION_ACTIVE=false
GAMIFICATION_BADGE_IMAGE_URI=${DATA_URI}badges/images/

###### CONSUMPTION FEEDBACK ######
CONSUMPTION_FEEDBACK_ACTIVE=false
CONSUMPTION_FEEDBACK_PROVIDER=""
CONSUMPTION_FEEDBACK_APP_ID=0
CONSUMPTION_FEEDBACK_AUTH_BASE_URL=""
CONSUMPTION_FEEDBACK_CLIENTID=""
CONSUMPTION_FEEDBACK_CLIENT_SECRET=""
CONSUMPTION_FEEDBACK_BASE_URL=""
CONSUMPTION_FEEDBACK_APIKEY=""

# MOBICOOP GEOCODER
MOBICOOP_GEOCODER_URI=uri
POINT_SEARCHER_PRIORITIZE_CENTROID='{}'             # prioritization centroid : '{"lat":48.322356,"lon":6.458745}'
POINT_SEARCHER_PRIORITIZE_BOX='{}'                  # prioritization box : '{"minLat":14.6367927222,"minLon":-61.0158269,"maxLat":14.6367927,"maxLon":-61.0158269}'
POINT_SEARCHER_PRIORITIZE_REGION=                   # prioritization region
POINT_SEARCHER_RESTRICT_COUNTRY=                    # restriction country (ISO 3166 alpha-2 country code), ex: FR
POINT_SEARCHER_RELAY_POINT_MAX_RESULTS=5            # max number of relay point results
POINT_SEARCHER_EVENT_MAX_RESULTS=5                  # max number of event results
POINT_SEARCHER_USER_MAX_RESULTS=5                   # max number of user results
POINT_SEARCHER_EXCLUSION_TYPES='{}'                 # types exclusion : '{ "0":"venue", "1":"street", ... }'
POINT_SEARCHER_RELAY_POINT_PARAMETERS='{"name":true, "addressLocality":false, "status":"1"}'   #search parameters to use on relay-points. (name and addressLocality are booleans, status is a value)

#### EVENTS
COMMUNITY_MANAGER_CAN_MANAGE_EVENTS=false   # authorized or not a CommunityManager (moderator) to manage events

<<<<<<< HEAD
###> symfony/mailer ###
# MAILER_DSN=null://null
MAILER_DSN=smtp://localhost:25?encryption=&auth_mode=
###< symfony/mailer ###

###> symfony/framework-bundle ###
APP_ENV=dev
APP_SECRET=79daea9f07ea698e1289a82c1e71e4e6
###< symfony/framework-bundle ###
=======
###### RZP API ######
RZP_API_URI=
RZP_API_LOGIN=
RZP_API_PASSWORD=

###### USERS CONFIGURATION ######
USER_MIN_AGE=18     # minimum age to use the service
>>>>>>> c9b10749
<|MERGE_RESOLUTION|>--- conflicted
+++ resolved
@@ -390,22 +390,10 @@
 #### EVENTS
 COMMUNITY_MANAGER_CAN_MANAGE_EVENTS=false   # authorized or not a CommunityManager (moderator) to manage events
 
-<<<<<<< HEAD
-###> symfony/mailer ###
-# MAILER_DSN=null://null
-MAILER_DSN=smtp://localhost:25?encryption=&auth_mode=
-###< symfony/mailer ###
-
-###> symfony/framework-bundle ###
-APP_ENV=dev
-APP_SECRET=79daea9f07ea698e1289a82c1e71e4e6
-###< symfony/framework-bundle ###
-=======
 ###### RZP API ######
 RZP_API_URI=
 RZP_API_LOGIN=
 RZP_API_PASSWORD=
 
 ###### USERS CONFIGURATION ######
-USER_MIN_AGE=18     # minimum age to use the service
->>>>>>> c9b10749
+USER_MIN_AGE=18     # minimum age to use the service