--- conflicted
+++ resolved
@@ -230,7 +230,6 @@
 ##### ADMIN ######
 URL_ADMIN=http://localhost:8082
 
-<<<<<<< HEAD
 ##### IMPORT #####
 IMPORT_TIME_LIMIT=50000                 # time limit in seconds
 IMPORT_MEMORY_LIMIT=4096                # memory limit in MB
@@ -238,7 +237,6 @@
 IMPORT_USERS_DIRECTIONS_BATCH_SIZE=50   # batch size for imported users ads directions calculation
 IMPORT_PROPOSALS_CHUNK_SIZE=10          # chunk size for imported proposals matching validation
 IMPORT_PROPOSALS_BATCH_MATCH_SIZE=50    # batch size for imported proposals matching validation
-=======
+
 ##### PUBLIC TRANSPORT ######
-PT_PROVIDERS=%kernel.project_dir%/config/publicTransport/providers.json
->>>>>>> ca0059f6
+PT_PROVIDERS=%kernel.project_dir%/config/publicTransport/providers.json