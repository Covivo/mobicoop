--- conflicted
+++ resolved
@@ -412,12 +412,10 @@
 #### EVENTS
 COMMUNITY_MANAGER_CAN_MANAGE_EVENTS=false   # authorized or not a CommunityManager (moderator) to manage events
 
-<<<<<<< HEAD
 ###### RZP API ######
 RZP_API_URI=
 RZP_API_LOGIN=
 RZP_API_PASSWORD=
-=======
+
 ###### USERS CONFIGURATION ######
-USER_MIN_AGE=18     # minimum age to use the service
->>>>>>> 5bd621ec
+USER_MIN_AGE=18     # minimum age to use the service