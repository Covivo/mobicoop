{
  "name": "coviride-api",
  "version": "0.0.0",
  "description": "Mobicoop API ",
  "main": "public/index.php",
  "scripts": {
    "test": "echo \" no test specified\" && exit 0",
    "start": "php bin/console server:run 0.0.0.0:8080",
    "update-db": "php bin/console doctrine:migrations:migrate -n",
<<<<<<< HEAD
    "test-fix-and-coverage": "php vendor/bin/php-cs-fixer.phar fix --using-cache=false src && ./vendor/bin/kahlan --cc=true --coverage=4 --no-colors=true --reporter=verbose"
=======
    "create-database-ci" : "php bin/console doctrine:database:create --if-not-exists -n", 
    "test-fix-and-coverage": "php vendor/bin/php-cs-fixer.phar fix --using-cache=false src && ./vendor/bin/kahlan --cc=true --coverage=4 --no-colors=true --reporter=verbose",
    "install": "composer install --quiet"
>>>>>>> e656dda0
  },
  "repository": {
    "type": "git",
    "url": "git+https://gitlab.com/mobicoop/mobicoop-api.git"
  },
  "keywords": [
    "COVIRIDE",
    "MOBICOOP",
    "ROUTE"
  ],
  "author": "Sylvain Briat",
  "license": "SEE LICENCE IN LICENCE",
  "bugs": {
    "url": "https://gitlab.com/mobicoop/mobicoop-api/issues"
  },
  "homepage": "https://gitlab.com/mobicoop/mobicoop-api#README"
}<|MERGE_RESOLUTION|>--- conflicted
+++ resolved
@@ -7,13 +7,9 @@
     "test": "echo \" no test specified\" && exit 0",
     "start": "php bin/console server:run 0.0.0.0:8080",
     "update-db": "php bin/console doctrine:migrations:migrate -n",
-<<<<<<< HEAD
-    "test-fix-and-coverage": "php vendor/bin/php-cs-fixer.phar fix --using-cache=false src && ./vendor/bin/kahlan --cc=true --coverage=4 --no-colors=true --reporter=verbose"
-=======
     "create-database-ci" : "php bin/console doctrine:database:create --if-not-exists -n", 
     "test-fix-and-coverage": "php vendor/bin/php-cs-fixer.phar fix --using-cache=false src && ./vendor/bin/kahlan --cc=true --coverage=4 --no-colors=true --reporter=verbose",
     "install": "composer install --quiet"
->>>>>>> e656dda0
   },
   "repository": {
     "type": "git",
