--- conflicted
+++ resolved
@@ -75,13 +75,8 @@
             <table style="width:100%;" cellpadding="2" cellspacing="2" summary="" border="0" >
                 <tr>
                     <td align="left">
-<<<<<<< HEAD
                         <p style="font-size:13px; text-align:justify;">Cette personne étant inscrite sur une autre plateforme de covoiturage, vous ne pouvez pas lui répondre via Mobicoop</p>
                         <p style="font-size:13px; text-align:justify;">En revanche, vous pouvez utiliser les coordonnées qu'elle vous a, en principe, transmises dans son message pour la contacter directement.</p>
-=======
-                        <p style="font-size:11px; text-align:justify;">Cette personne étant inscrite sur une autre plateforme de covoiturage, vous ne pouvez pas lui répondre via Mobicoop</p>
-                        <p style="font-size:11px; text-align:justify;">En revanche, vous pouvez utiliser les coordonnées qu'elle vous a, en principe, transmises dans son message pour la contacter directement.</p>
->>>>>>> 4857319b
                     </td>
                 </tr>
             </table>
@@ -92,16 +87,8 @@
             <table style="width:100%;" cellpadding="2" cellspacing="2" summary="" border="0" >
                 <tr>
                     <td align="left">
-<<<<<<< HEAD
                         <p style="font-size:13px; margin-bottom:16px; text-align: justify;">"A bientôt sur <a style="color:{{api_env('EMAILS_COLOR_SECONDARY')}}" href="{{api_env('EMAILS_PLATFORM_URL')}}">Mobicoop</a></p>
-=======
-                        <p style="font-size:11px; margin-bottom:16px; text-align: justify;">"A bientôt sur <a style="color:{{api_env('EMAILS_COLOR_SECONDARY')}}" href="{{api_env('EMAILS_PLATFORM_URL')}}">Mobicoop</a></p>
->>>>>>> 4857319b
-                    </td>
                 </tr>
-            </table>
-        </td>
-    </tr>
     <tr>
         <td style="height:15px">
             <p> </p>
