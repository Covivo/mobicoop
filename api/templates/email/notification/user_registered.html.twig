{% extends '/email/notification/base.html.twig' %}
{% block body %}
<table style="width:100%;font-family:{{api_env('EMAILS_FONT')}}, sans-serif;">
    <tr>
        <td>
            <table>
                <tr>
                    <td>
                        <p style="color:{{api_env('EMAILS_COLOR_SECONDARY')}};font-size:30" ><b>{{ "inscriptionAt"|trans }}</b></p>
                        <hr>
                    </td>
                </tr>
            </table>
        </td>
    </tr>
    <tr>
        <td>
            <table style="width:100%;">
                <tr>
                    <td style="width:70%">
                        <p>{{ "hello"|trans }}<b style="color:{{api_env('EMAILS_COLOR_PRIMARY')}}"> {{context.user.givenName|capitalize}} {{context.user.shortFamilyName|capitalize}}</b></p>
<<<<<<< HEAD
                        <p>{{ "yourInscriptionAt" |trans }}  <b style="color:{{api_env('EMAILS_COLOR_PRIMARY')}}" > {{api_env('EMAILS_PLATFORM_NAME')}}</b>  {{ "wellTakenIntoAccount" |trans }}.</p>                        
                        {% if context.user.mobileRegistration is not null %}
                            <p>{{ "clickHereToConfirm" |trans}} : <a style="color:{{api_env('EMAILS_COLOR_SECONDARY')}}" href="{{ api_env('EMAILS_MOBILE_PLATFORM_URL') }}{{  "urlMobileEmailValidation" |trans }}{{ context.user.email }}?token={{ context.user.emailToken }}" title="">{{ api_env('EMAILS_MOBILE_PLATFORM_URL') }}{{ "urlMobileEmailValidation" |trans }}{{ context.user.email }}?token={{ context.user.emailToken }}</a>.</p>
=======
                        <p>{{ "yourInscriptionAt" |trans }}  <b style="color:{{api_env('EMAILS_COLOR_PRIMARY')}}" > {{api_env('EMAILS_PLATFORM_NAME')}}</b>  {{ "wellTakenIntoAccount" |trans }}.</p>
                        {% if context.user.registerFromMobile == true %}
                            <p>{{ "clickHereToConfirm" |trans}} : <a style="color:{{api_env('EMAILS_COLOR_SECONDARY')}}" href="{{ api_env('EMAILS_MOBILE_PLATFORM_URL') }}{{  "urlMobileEmailValidation" |trans }}{{ context.user.email }}?token={{ context.user.emailToken }}" title="">{{ api_env('EMAILS_MOBILE_PLATFORM_URL') }}{{ "urlMobileEmailValidation" |trans }}{{ context.user.email }}?token={{ context.user.emailToken }}</a></p>
>>>>>>> 20ad457b
                            <p>{{"orUseTheValidationCode" |trans }} : <b style="color:{{api_env('EMAILS_COLOR_SECONDARY')}}" >{{ context.user.emailToken }}</b></p>
                        {% else %}
                            <p>{{ "clickHereToConfirm" |trans}} : <a style="color:{{api_env('EMAILS_COLOR_SECONDARY')}}" href="{{ api_env('EMAILS_PLATFORM_URL') }}{{  "urlEmailValidation" |trans }}{{ context.user.email }}/{{ context.user.emailToken }}" title="">{{ api_env('EMAILS_PLATFORM_URL') }}{{ "urlEmailValidation" |trans }}{{ context.user.email }}/{{ context.user.emailToken }}</a>.</p>
                            <p>{{"orUseTheValidationCode" |trans }} : <b style="color:{{api_env('EMAILS_COLOR_SECONDARY')}}" >{{ context.user.emailToken }}</b></p>
                        {% endif %}
                    </td>
                </tr>
            </table>
        </td>
    </tr>
     <tr>
        <td>
            <table  style="width:100%;">
                <tr style="text-align:left">
                    <td>
                        <p>{{"signature"|trans}} <a style="color:{{api_env('EMAILS_COLOR_PRIMARY')}}" href="{{api_env('EMAILS_PLATFORM_URL')}}">{{api_env('EMAILS_PLATFORM_NAME')}}</a>
                    </td>
                </tr>
                <hr>
            </table>
        </td>
    </tr>
</table>
{% endblock %}<|MERGE_RESOLUTION|>--- conflicted
+++ resolved
@@ -19,15 +19,9 @@
                 <tr>
                     <td style="width:70%">
                         <p>{{ "hello"|trans }}<b style="color:{{api_env('EMAILS_COLOR_PRIMARY')}}"> {{context.user.givenName|capitalize}} {{context.user.shortFamilyName|capitalize}}</b></p>
-<<<<<<< HEAD
-                        <p>{{ "yourInscriptionAt" |trans }}  <b style="color:{{api_env('EMAILS_COLOR_PRIMARY')}}" > {{api_env('EMAILS_PLATFORM_NAME')}}</b>  {{ "wellTakenIntoAccount" |trans }}.</p>                        
-                        {% if context.user.mobileRegistration is not null %}
-                            <p>{{ "clickHereToConfirm" |trans}} : <a style="color:{{api_env('EMAILS_COLOR_SECONDARY')}}" href="{{ api_env('EMAILS_MOBILE_PLATFORM_URL') }}{{  "urlMobileEmailValidation" |trans }}{{ context.user.email }}?token={{ context.user.emailToken }}" title="">{{ api_env('EMAILS_MOBILE_PLATFORM_URL') }}{{ "urlMobileEmailValidation" |trans }}{{ context.user.email }}?token={{ context.user.emailToken }}</a>.</p>
-=======
                         <p>{{ "yourInscriptionAt" |trans }}  <b style="color:{{api_env('EMAILS_COLOR_PRIMARY')}}" > {{api_env('EMAILS_PLATFORM_NAME')}}</b>  {{ "wellTakenIntoAccount" |trans }}.</p>
                         {% if context.user.registerFromMobile == true %}
                             <p>{{ "clickHereToConfirm" |trans}} : <a style="color:{{api_env('EMAILS_COLOR_SECONDARY')}}" href="{{ api_env('EMAILS_MOBILE_PLATFORM_URL') }}{{  "urlMobileEmailValidation" |trans }}{{ context.user.email }}?token={{ context.user.emailToken }}" title="">{{ api_env('EMAILS_MOBILE_PLATFORM_URL') }}{{ "urlMobileEmailValidation" |trans }}{{ context.user.email }}?token={{ context.user.emailToken }}</a></p>
->>>>>>> 20ad457b
                             <p>{{"orUseTheValidationCode" |trans }} : <b style="color:{{api_env('EMAILS_COLOR_SECONDARY')}}" >{{ context.user.emailToken }}</b></p>
                         {% else %}
                             <p>{{ "clickHereToConfirm" |trans}} : <a style="color:{{api_env('EMAILS_COLOR_SECONDARY')}}" href="{{ api_env('EMAILS_PLATFORM_URL') }}{{  "urlEmailValidation" |trans }}{{ context.user.email }}/{{ context.user.emailToken }}" title="">{{ api_env('EMAILS_PLATFORM_URL') }}{{ "urlEmailValidation" |trans }}{{ context.user.email }}/{{ context.user.emailToken }}</a>.</p>
