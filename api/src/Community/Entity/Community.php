<?php

/**
 * Copyright (c) 2020, MOBICOOP. All rights reserved.
 * This project is dual licensed under AGPL and proprietary licence.
 ***************************
 *    This program is free software: you can redistribute it and/or modify
 *    it under the terms of the GNU Affero General Public License as
 *    published by the Free Software Foundation, either version 3 of the
 *    License, or (at your option) any later version.
 *
 *    This program is distributed in the hope that it will be useful,
 *    but WITHOUT ANY WARRANTY; without even the implied warranty of
 *    MERCHANTABILITY or FITNESS FOR A PARTICULAR PURPOSE.  See the
 *    GNU Affero General Public License for more details.
 *
 *    You should have received a copy of the GNU Affero General Public License
 *    along with this program.  If not, see <gnu.org/licenses>.
 ***************************
 *    Licence MOBICOOP described in the file
 *    LICENSE
 **************************/

namespace App\Community\Entity;

use Doctrine\ORM\Mapping as ORM;
use Doctrine\Common\Collections\ArrayCollection;
use ApiPlatform\Core\Annotation\ApiResource;
use ApiPlatform\Core\Annotation\ApiSubresource;
use ApiPlatform\Core\Annotation\ApiProperty;
use ApiPlatform\Core\Annotation\ApiFilter;
use ApiPlatform\Core\Bridge\Doctrine\Orm\Filter\NumericFilter;
use ApiPlatform\Core\Bridge\Doctrine\Orm\Filter\OrderFilter;
use ApiPlatform\Core\Bridge\Doctrine\Orm\Filter\SearchFilter;
use App\Image\Entity\Image;
use App\User\Entity\User;
use App\Geography\Entity\Address;
use Symfony\Component\Serializer\Annotation\Groups;
use Symfony\Component\Serializer\Annotation\MaxDepth;
use Symfony\Component\Validator\Constraints as Assert;
use Symfony\Bridge\Doctrine\Validator\Constraints\UniqueEntity;
use App\Carpool\Entity\Proposal;
use App\Community\Controller\JoinAction;
use App\RelayPoint\Entity\RelayPoint;
use App\Community\Filter\TerritoryFilter;
use App\Match\Entity\Mass;

/**
 * A community : a group of users sharing common interests.
 *
 * @ORM\Entity()
 * @UniqueEntity("name")
 * @ORM\HasLifecycleCallbacks
 * @ApiResource(
 *      attributes={
 *          "force_eager"=false,
 *          "normalization_context"={"groups"={"readCommunity"}, "enable_max_depth"="true"},
 *          "denormalization_context"={"groups"={"write"}},
 *          "pagination_client_items_per_page"=true
 *      },
 *      collectionOperations={
 *          "get"={
 *              "swagger_context" = {
 *                  "parameters" = {
 *                      {
 *                          "name" = "userId",
 *                          "in" = "query",
 *                          "type" = "number",
 *                          "format" = "integer",
 *                          "description" = "Check if this userId is already an accepted member"
 *                      }
 *                  }
 *              },
 *              "normalization_context"={"groups"={"communities"}},
 *              "security_post_denormalize"="is_granted('community_list',object)"
 *          },
 *          "post"={
 *              "security_post_denormalize"="is_granted('community_create',object)"
 *          },
 *          "available"={
 *              "method"="GET",
 *              "path"="/communities/available",
 *              "normalization_context"={"groups"={"read"}},
 *              "swagger_context" = {
 *                  "parameters" = {
 *                      {
 *                          "name" = "userId",
 *                          "in" = "query",
 *                          "type" = "number",
 *                          "format" = "integer",
 *                          "description" = "The id of the user for which we want the communities"
 *                      }
 *                  }
 *              },
 *              "security_post_denormalize"="is_granted('community_list',object)"
 *          },
 *          "exists"={
 *              "method"="GET",
 *              "path"="/communities/exists",
 *              "normalization_context"={"groups"={"existsCommunity"}},
 *              "swagger_context" = {
 *                  "parameters" = {
 *                      {
 *                          "name" = "name",
 *                          "in" = "query",
 *                          "type" = "string",
 *                          "required" = "true",
 *                          "description" = "The name of the community"
 *                      }
 *                  }
 *              },
 *              "security_post_denormalize"="is_granted('community_list',object)"
 *          },
 *          "owned"={
 *              "method"="GET",
 *              "path"="/communities/owned",
 *              "normalization_context"={"groups"={"readCommunity"}},
 *              "security_post_denormalize"="is_granted('community_list',object)"
 *          },
 *          "ismember"={
 *              "method"="GET",
 *              "path"="/communities/ismember",
 *              "normalization_context"={"groups"={"readCommunity"}},
 *              "security_post_denormalize"="is_granted('community_list',object)"
 *          },
 *          "accessAdmin"={
 *              "normalization_context"={"groups"={"readCommunity","readCommunityAdmin"}},
 *              "method"="GET",
 *              "path"="/communities/accesFromAdminReact",
 *          }
 *      },
 *      itemOperations={
 *          "get"={
 *              "security"="is_granted('community_read',object)"
 *          },
 *          "public"={
 *              "method"="GET",
 *              "path"="/communities/{id}/public",
 *              "normalization_context"={"groups"={"readCommunityPublic"}},
 *          },
 *          "put"={
 *              "security"="is_granted('community_update',object)"
 *          },
 *          "delete"={
 *              "security"="is_granted('community_delete',object)"
 *          }
 *      }
 * )
 * @ApiFilter(OrderFilter::class, properties={"id", "name", "description", "createdDate"}, arguments={"orderParameterName"="order"})
 * @ApiFilter(SearchFilter::class, properties={"name":"partial"})
 * @ApiFilter(NumericFilter::class, properties={"communityUsers.user.id"})
 * @ApiFilter(TerritoryFilter::class, properties={"territory"})
 */
class Community
{
    const AUTO_VALIDATION = 0;
    const MANUAL_VALIDATION = 1;
    const DOMAIN_VALIDATION = 2;

    /**
     * @var int The id of this community.
     *
     * @ORM\Id
     * @ORM\GeneratedValue
     * @ORM\Column(type="integer")
     * @Groups({"readCommunity","readCommunityUser","results","existsCommunity","communities","readUserAdmin"})
     * @ApiProperty(identifier=true)
     */
    private $id;

    /**
     * @var string The name of the community.
     *
     * @Assert\NotBlank
     * @ORM\Column(type="string", length=255)
     * @Groups({"readCommunity","readCommunityUser","write","results","existsCommunity","communities","readCommunityPublic","readUserAdmin","readUser"})
     */
    private $name;

    /**
     * @var int Community status.
     *
     * @ORM\Column(type="smallint", nullable=true)
     * @Groups({"readCommunity","write","readUserAdmin"})
     */
    private $status;

    /**
     * @var boolean|null Members are only visible by the members of the community.
     *
     * @ORM\Column(type="boolean", nullable=true)
     * @Groups({"readCommunity","write","communities"})
     */
    private $membersHidden;

    /**
     * @var boolean|null Proposals are only visible by the members of the community.
     *
     * @ORM\Column(type="boolean", nullable=true)
     * @Groups({"readCommunity","write","communities"})
     */
    private $proposalsHidden;

    /**
     * @var int|null The type of validation (automatic/manual/domain).
     *
     * @ORM\Column(type="smallint")
     * @Groups({"readCommunity","write", "communities"})
     */
    private $validationType;

    /**
     * @var string|null The domain of the community.
     *
     * @ORM\Column(type="string", length=255, nullable=true)
     * @Groups({"readCommunity","write"})
     */
    private $domain;

    /**
     * @var string The short description of the community.
     *
     * @Assert\NotBlank
     * @ORM\Column(type="string", length=255)
     * @Groups({"readCommunity","write","communities"})
     */
    private $description;

    /**
     * @var string The full description of the community.
     *
     * @Assert\NotBlank
     * @ORM\Column(type="text")
     * @Groups({"readCommunity","write","communities"})
     */
    private $fullDescription;

    /**
    * @var \DateTimeInterface Creation date of the community.
    *
    * @ORM\Column(type="datetime")
    * @Groups({"readCommunity"})
    */
    private $createdDate;

    /**
     * @var \DateTimeInterface Updated date of the community.
     *
     * @ORM\Column(type="datetime", nullable=true)
     * @Groups({"readCommunity","communities"})
     */
    private $updatedDate;

    /**
     * @var User The creator of the community.
     *
     * @ApiProperty(push=true)
     * @Assert\NotBlank
     * @ORM\ManyToOne(targetEntity="App\User\Entity\User")
     * @ORM\JoinColumn(nullable=false)
     * @Groups({"readCommunity","readCommunityUser","write","results","existsCommunity","communities"})
     */
    private $user;

    /**
     * @var Address The address of the community.
     *
     * @ApiProperty(push=true)
     * @Assert\NotBlank
     * @ORM\OneToOne(targetEntity="\App\Geography\Entity\Address", cascade={"persist","remove"}, orphanRemoval=true)
     * @ORM\JoinColumn(onDelete="CASCADE")
     * @Groups({"readCommunity","write"})
     * @MaxDepth(1)
     */
    private $address;

    /**
     * @var ArrayCollection|null The images of the community.
     *
     * @ApiProperty(push=true)
     * @ORM\OneToMany(targetEntity="\App\Image\Entity\Image", mappedBy="community", cascade={"persist","remove"}, orphanRemoval=true)
     * @ORM\OrderBy({"position" = "ASC"})
     * @Groups({"readCommunity","readCommunityUser","write","communities"})
     * @MaxDepth(1)
     * @ApiSubresource(maxDepth=1)
     */
    private $images;

    /**
     * @var ArrayCollection|null The proposals in this community.
     *
     * @ORM\ManyToMany(targetEntity="\App\Carpool\Entity\Proposal", mappedBy="communities")
     * @MaxDepth(1)
     * @ApiSubresource(maxDepth=1)
     */
    private $proposals;

    /**
     * @var ArrayCollection|null The members of the community.
     *
     * @ApiProperty(push=true)
     * @ORM\OneToMany(targetEntity="\App\Community\Entity\CommunityUser", mappedBy="community", cascade={"persist","remove"}, orphanRemoval=true)
     * @Groups({"readCommunity","readCommunityUser","write","results","existsCommunity","communities","readCommunityPublic"})
     * @MaxDepth(1)
     * @ApiSubresource(maxDepth=1)
     */
    private $communityUsers;

    /**
     * @var ArrayCollection|null The security files of the community.
     *
     * @ORM\OneToMany(targetEntity="\App\Community\Entity\CommunitySecurity", mappedBy="community", cascade={"persist","remove"}, orphanRemoval=true)
     * @Groups({"readCommunity","write","communities"})
     * @MaxDepth(1)
     * @ApiSubresource(maxDepth=1)
     */
    private $communitySecurities;

    /**
     * @var ArrayCollection|null The relay points related to the community.
     *
     * @ORM\OneToMany(targetEntity="\App\RelayPoint\Entity\RelayPoint", mappedBy="community", cascade={"persist","remove"}, orphanRemoval=true)
     * @Groups({"readCommunity","write"})
     * @MaxDepth(1)
     * @ApiSubresource(maxDepth=1)
     */
    private $relayPoints;

    /**
     * @var boolean|null If the current user asking is member of the community
     * @Groups({"readCommunity","communities"})
     */
    private $member;

    /**
     * @var array|null Store the ads of the community
     * @Groups({"readCommunity","readCommunityUser","write","results","existsCommunity","communities","readCommunityPublic"})
     */
    private $ads;

<<<<<<< HEAD
    /**
     * @var Mass|null The mass related to the community.
     *
     * @ORM\OneToOne(targetEntity="\App\Match\Entity\Mass", mappedBy="community")
     * @Groups({"readCommunity","write"})
     * @MaxDepth(1)
     */
    private $mass;

=======
>>>>>>> 9bc55791
    public function __construct($id=null)
    {
        $this->id = $id;
        $this->images = new ArrayCollection();
        $this->proposals = new ArrayCollection();
        $this->communityUsers = new ArrayCollection();
        $this->communitySecurities = new ArrayCollection();
        $this->relayPoints = new ArrayCollection();
    }

    public function getId(): ?int
    {
        return $this->id;
    }

    public function setId($id)
    {
        $this->id = $id;
    }

    public function getName(): string
    {
        return $this->name;
    }

    public function setName(string $name)
    {
        $this->name = $name;
    }

    public function getStatus(): ?int
    {
        return $this->status;
    }

    public function setStatus(?int $status): self
    {
        $this->status = $status;

        return $this;
    }

    public function isMembersHidden(): ?bool
    {
        return $this->membersHidden;
    }

    public function setMembersHidden(?bool $isMembersHidden): self
    {
        $this->membersHidden = $isMembersHidden;

        return $this;
    }

    public function isProposalsHidden(): ?bool
    {
        return $this->proposalsHidden;
    }

    public function setProposalsHidden(?bool $isProposalsHidden): self
    {
        $this->proposalsHidden = boolval($isProposalsHidden);

        return $this;
    }

    public function getValidationType(): ?int
    {
        return $this->validationType;
    }

    public function setValidationType(?int $validationType)
    {
        $this->validationType = $validationType;
    }

    public function getDomain(): ?string
    {
        return $this->domain;
    }

    public function setDomain(?string $domain)
    {
        $this->domain = $domain;
    }

    public function getDescription(): string
    {
        return $this->description;
    }

    public function setDescription(string $description)
    {
        $this->description = $description;
    }

    public function getFullDescription(): string
    {
        return $this->fullDescription;
    }

    public function setFullDescription(string $fullDescription)
    {
        $this->fullDescription = $fullDescription;
    }

    public function getCreatedDate(): ?\DateTimeInterface
    {
        return $this->createdDate;
    }

    public function setCreatedDate(\DateTimeInterface $createdDate): self
    {
        $this->createdDate = $createdDate;

        return $this;
    }

    public function getUpdatedDate(): ?\DateTimeInterface
    {
        return $this->updatedDate;
    }

    public function setUpdatedDate(\DateTimeInterface $updatedDate): self
    {
        $this->updatedDate = $updatedDate;

        return $this;
    }

    public function getUser(): User
    {
        return $this->user;
    }

    public function setUser(User $user): self
    {
        $this->user = $user;

        return $this;
    }

    public function getAddress(): ?Address
    {
        return $this->address;
    }

    public function setAddress(?Address $address): self
    {
        $this->address = $address;
        $address->setCommunity($this);

        return $this;
    }

    public function getImages()
    {
        return $this->images->getValues();
    }

    public function addImage(Image $image): self
    {
        if (!$this->images->contains($image)) {
            $this->images[] = $image;
            $image->setCommunity($this);
        }

        return $this;
    }

    public function removeImage(Image $image): self
    {
        if ($this->images->contains($image)) {
            $this->images->removeElement($image);
            // set the owning side to null (unless already changed)
            if ($image->getCommunity() === $this) {
                $image->setCommunity(null);
            }
        }

        return $this;
    }

    public function getProposals()
    {
        return $this->proposals->getValues();
    }

    public function addProposal(Proposal $proposal): self
    {
        if (!$this->proposals->contains($proposal)) {
            $this->proposals[] = $proposal;
        }

        return $this;
    }

    public function removeProposal(Proposal $proposal): self
    {
        if ($this->proposals->contains($proposal)) {
            $this->proposals->removeElement($proposal);
        }

        return $this;
    }

    public function getCommunityUsers()
    {
        return $this->communityUsers->getValues();
    }

    public function addCommunityUser(CommunityUser $communityUser): self
    {
        if (!$this->communityUsers->contains($communityUser)) {
            $this->communityUsers[] = $communityUser;
            $communityUser->setCommunity($this);
        }

        return $this;
    }

    public function removeCommunityUser(CommunityUser $communityUser): self
    {
        if ($this->communityUsers->contains($communityUser)) {
            $this->communityUsers->removeElement($communityUser);
            // set the owning side to null (unless already changed)
            if ($communityUser->getCommunity() === $this) {
                $communityUser->setCommunity(null);
            }
        }

        return $this;
    }

    public function getCommunitySecurities()
    {
        return $this->communitySecurities->getValues();
    }

    public function addCommunitySecurity(CommunitySecurity $communitySecurity): self
    {
        if (!$this->communitySecurities->contains($communitySecurity)) {
            $this->communitySecurities[] = $communitySecurity;
            $communitySecurity->setCommunity($this);
        }

        return $this;
    }

    public function removeCommunitySecurity(CommunityUser $communitySecurity): self
    {
        if ($this->communitySecurities->contains($communitySecurity)) {
            $this->communitySecurities->removeElement($communitySecurity);
            // set the owning side to null (unless already changed)
            if ($communitySecurity->getCommunity() === $this) {
                $communitySecurity->setCommunity(null);
            }
        }

        return $this;
    }

    public function getRelayPoints()
    {
        return $this->relayPoints->getValues();
    }

    public function addRelayPoint(RelayPoint $relayPoint): self
    {
        if (!$this->relayPoints->contains($relayPoint)) {
            $this->relayPoint[] = $relayPoint;
            $relayPoint->setCommunity($this);
        }

        return $this;
    }

    public function removeRelayPoint(RelayPoint $relayPoint): self
    {
        if ($this->relayPoint->contains($relayPoint)) {
            $this->relayPoint->removeElement($relayPoint);
            // set the owning side to null (unless already changed)
            if ($relayPoint->getCommunity() === $this) {
                $relayPoint->setCommunity(null);
            }
        }

        return $this;
    }

    public function isMember(): ?bool
    {
        return $this->member;
    }

    public function setMember(?bool $member): self
    {
        $this->member = $member;

        return $this;
    }

    public function getAds()
    {
        return $this->ads;
    }

    public function setAds(?array $ads): self
    {
        $this->ads = $ads;
<<<<<<< HEAD
        return $this;
    }

    public function getMass()
    {
        return $this->mass;
    }

    public function setMass(?Mass $mass): self
    {
        $this->mass = $mass;
=======
>>>>>>> 9bc55791

        return $this;
    }

    // DOCTRINE EVENTS

    /**
     * Creation date.
     *
     * @ORM\PrePersist
     */
    public function setAutoCreatedDate()
    {
        $this->setCreatedDate(new \Datetime());
    }


    /**
     * Validation type.
     *
     * @ORM\PrePersist
     */
    public function setAutoValidationType()
    {
        if ($this->getDomain()) {
            $this->setValidationType(SELF::DOMAIN_VALIDATION);
        } else {
            $this->setValidationType(SELF::AUTO_VALIDATION);
        }
    }

    /**
     * Update date.
     *
     * @ORM\PreUpdate
     */
    public function setAutoUpdatedDate()
    {
        $this->setUpdatedDate(new \Datetime());
    }
}<|MERGE_RESOLUTION|>--- conflicted
+++ resolved
@@ -338,18 +338,6 @@
      */
     private $ads;
 
-<<<<<<< HEAD
-    /**
-     * @var Mass|null The mass related to the community.
-     *
-     * @ORM\OneToOne(targetEntity="\App\Match\Entity\Mass", mappedBy="community")
-     * @Groups({"readCommunity","write"})
-     * @MaxDepth(1)
-     */
-    private $mass;
-
-=======
->>>>>>> 9bc55791
     public function __construct($id=null)
     {
         $this->id = $id;
@@ -660,20 +648,6 @@
     public function setAds(?array $ads): self
     {
         $this->ads = $ads;
-<<<<<<< HEAD
-        return $this;
-    }
-
-    public function getMass()
-    {
-        return $this->mass;
-    }
-
-    public function setMass(?Mass $mass): self
-    {
-        $this->mass = $mass;
-=======
->>>>>>> 9bc55791
 
         return $this;
     }
