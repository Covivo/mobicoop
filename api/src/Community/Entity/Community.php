<?php

/**
 * Copyright (c) 2020, MOBICOOP. All rights reserved.
 * This project is dual licensed under AGPL and proprietary licence.
 ***************************
 *    This program is free software: you can redistribute it and/or modify
 *    it under the terms of the GNU Affero General Public License as
 *    published by the Free Software Foundation, either version 3 of the
 *    License, or (at your option) any later version.
 *
 *    This program is distributed in the hope that it will be useful,
 *    but WITHOUT ANY WARRANTY; without even the implied warranty of
 *    MERCHANTABILITY or FITNESS FOR A PARTICULAR PURPOSE.  See the
 *    GNU Affero General Public License for more details.
 *
 *    You should have received a copy of the GNU Affero General Public License
 *    along with this program.  If not, see <gnu.org/licenses>.
 ***************************
 *    Licence MOBICOOP described in the file
 *    LICENSE
 **************************/

namespace App\Community\Entity;

use Doctrine\ORM\Mapping as ORM;
use Doctrine\Common\Collections\ArrayCollection;
use ApiPlatform\Core\Annotation\ApiResource;
use ApiPlatform\Core\Annotation\ApiSubresource;
use ApiPlatform\Core\Annotation\ApiProperty;
use ApiPlatform\Core\Annotation\ApiFilter;
use ApiPlatform\Core\Bridge\Doctrine\Orm\Filter\NumericFilter;
use ApiPlatform\Core\Bridge\Doctrine\Orm\Filter\OrderFilter;
use ApiPlatform\Core\Bridge\Doctrine\Orm\Filter\SearchFilter;
use App\Image\Entity\Image;
use App\User\Entity\User;
use App\Geography\Entity\Address;
use Symfony\Component\Serializer\Annotation\Groups;
use Symfony\Component\Serializer\Annotation\MaxDepth;
use Symfony\Component\Validator\Constraints as Assert;
use Symfony\Bridge\Doctrine\Validator\Constraints\UniqueEntity;
use App\Carpool\Entity\Proposal;
use App\Community\Controller\JoinAction;
use App\RelayPoint\Entity\RelayPoint;
use App\Community\Filter\TerritoryFilter;
use App\Match\Entity\Mass;

/**
 * A community : a group of users sharing common interests.
 *
 * @ORM\Entity()
 * @UniqueEntity("name")
 * @ORM\HasLifecycleCallbacks
 * @ApiResource(
 *      attributes={
 *          "force_eager"=false,
 *          "normalization_context"={"groups"={"readCommunity"}, "enable_max_depth"="true"},
 *          "denormalization_context"={"groups"={"write"}},
 *          "pagination_client_items_per_page"=true
 *      },
 *      collectionOperations={
 *          "get"={
 *              "swagger_context" = {
 *                  "parameters" = {
 *                      {
 *                          "name" = "userId",
 *                          "in" = "query",
 *                          "type" = "number",
 *                          "format" = "integer",
 *                          "description" = "Check if this userId is already an accepted member"
 *                      }
 *                  }
 *              },
 *              "normalization_context"={"groups"={"communities"}},
 *              "security_post_denormalize"="is_granted('community_list',object)"
 *          },
 *          "post"={
 *              "security_post_denormalize"="is_granted('community_create',object)"
 *          },
 *          "available"={
 *              "method"="GET",
 *              "path"="/communities/available",
 *              "normalization_context"={"groups"={"read"}},
 *              "swagger_context" = {
 *                  "parameters" = {
 *                      {
 *                          "name" = "userId",
 *                          "in" = "query",
 *                          "type" = "number",
 *                          "format" = "integer",
 *                          "description" = "The id of the user for which we want the communities"
 *                      }
 *                  }
 *              },
 *              "security_post_denormalize"="is_granted('community_list',object)"
 *          },
 *          "exists"={
 *              "method"="GET",
 *              "path"="/communities/exists",
 *              "normalization_context"={"groups"={"existsCommunity"}},
 *              "swagger_context" = {
 *                  "parameters" = {
 *                      {
 *                          "name" = "name",
 *                          "in" = "query",
 *                          "type" = "string",
 *                          "required" = "true",
 *                          "description" = "The name of the community"
 *                      }
 *                  }
 *              },
 *              "security_post_denormalize"="is_granted('community_list',object)"
 *          },
 *          "owned"={
 *              "method"="GET",
 *              "path"="/communities/owned",
 *              "normalization_context"={"groups"={"readCommunity"}},
 *              "security_post_denormalize"="is_granted('community_list',object)"
 *          },
 *          "ismember"={
 *              "method"="GET",
 *              "path"="/communities/ismember",
 *              "normalization_context"={"groups"={"readCommunity"}},
 *              "security_post_denormalize"="is_granted('community_list',object)"
 *          },
 *          "accessAdmin"={
 *              "normalization_context"={"groups"={"readCommunity","readCommunityAdmin"}},
 *              "method"="GET",
 *              "path"="/communities/accesFromAdminReact",
 *          }
 *      },
 *      itemOperations={
 *          "get"={
 *              "security"="is_granted('community_read',object)"
 *          },
 *          "public"={
 *              "method"="GET",
 *              "path"="/communities/{id}/public",
 *              "normalization_context"={"groups"={"readCommunityPublic"}},
 *          },
 *          "put"={
 *              "security"="is_granted('community_update',object)"
 *          },
 *          "delete"={
 *              "security"="is_granted('community_delete',object)"
 *          }
 *      }
 * )
 * @ApiFilter(OrderFilter::class, properties={"id", "name", "description", "createdDate"}, arguments={"orderParameterName"="order"})
 * @ApiFilter(SearchFilter::class, properties={"name":"partial"})
 * @ApiFilter(NumericFilter::class, properties={"communityUsers.user.id"})
 * @ApiFilter(TerritoryFilter::class, properties={"territory"})
 */
class Community
{
    const AUTO_VALIDATION = 0;
    const MANUAL_VALIDATION = 1;
    const DOMAIN_VALIDATION = 2;

    /**
     * @var int The id of this community.
     *
     * @ORM\Id
     * @ORM\GeneratedValue
     * @ORM\Column(type="integer")
     * @Groups({"readCommunity","readCommunityUser","results","existsCommunity","communities","readUserAdmin"})
     * @ApiProperty(identifier=true)
     */
    private $id;

    /**
     * @var string The name of the community.
     *
     * @Assert\NotBlank
     * @ORM\Column(type="string", length=255)
     * @Groups({"readCommunity","readCommunityUser","write","results","existsCommunity","communities","readCommunityPublic","readUserAdmin","readUser"})
     */
    private $name;

    /**
     * @var int Community status.
     *
     * @ORM\Column(type="smallint", nullable=true)
     * @Groups({"readCommunity","write","readUserAdmin"})
     */
    private $status;

    /**
     * @var boolean|null Members are only visible by the members of the community.
     *
     * @ORM\Column(type="boolean", nullable=true)
     * @Groups({"readCommunity","write","communities"})
     */
    private $membersHidden;

    /**
     * @var boolean|null Proposals are only visible by the members of the community.
     *
     * @ORM\Column(type="boolean", nullable=true)
     * @Groups({"readCommunity","write","communities"})
     */
    private $proposalsHidden;

    /**
     * @var int|null The type of validation (automatic/manual/domain).
     *
     * @ORM\Column(type="smallint")
     * @Groups({"readCommunity","write", "communities"})
     */
    private $validationType;

    /**
     * @var string|null The domain of the community.
     *
     * @ORM\Column(type="string", length=255, nullable=true)
     * @Groups({"readCommunity","write"})
     */
    private $domain;

    /**
     * @var string The short description of the community.
     *
     * @Assert\NotBlank
     * @ORM\Column(type="string", length=255)
     * @Groups({"readCommunity","write","communities"})
     */
    private $description;

    /**
     * @var string The full description of the community.
     *
     * @Assert\NotBlank
     * @ORM\Column(type="text")
     * @Groups({"readCommunity","write","communities"})
     */
    private $fullDescription;

    /**
    * @var \DateTimeInterface Creation date of the community.
    *
    * @ORM\Column(type="datetime")
    * @Groups({"readCommunity"})
    */
    private $createdDate;

    /**
     * @var \DateTimeInterface Updated date of the community.
     *
     * @ORM\Column(type="datetime", nullable=true)
     * @Groups({"readCommunity","communities"})
     */
    private $updatedDate;

    /**
     * @var User The creator of the community.
     *
     * @ApiProperty(push=true)
     * @Assert\NotBlank
     * @ORM\ManyToOne(targetEntity="App\User\Entity\User")
     * @ORM\JoinColumn(nullable=false)
     * @Groups({"readCommunity","readCommunityUser","write","results","existsCommunity","communities"})
     */
    private $user;

    /**
     * @var Address The address of the community.
     *
     * @ApiProperty(push=true)
     * @Assert\NotBlank
     * @ORM\OneToOne(targetEntity="\App\Geography\Entity\Address", cascade={"persist","remove"}, orphanRemoval=true)
     * @ORM\JoinColumn(onDelete="CASCADE")
     * @Groups({"readCommunity","write"})
     * @MaxDepth(1)
     */
    private $address;

    /**
     * @var ArrayCollection|null The images of the community.
     *
     * @ApiProperty(push=true)
     * @ORM\OneToMany(targetEntity="\App\Image\Entity\Image", mappedBy="community", cascade={"persist","remove"}, orphanRemoval=true)
     * @ORM\OrderBy({"position" = "ASC"})
     * @Groups({"readCommunity","readCommunityUser","write","communities"})
     * @MaxDepth(1)
     * @ApiSubresource(maxDepth=1)
     */
    private $images;

    /**
     * @var ArrayCollection|null The proposals in this community.
     *
     * @ORM\ManyToMany(targetEntity="\App\Carpool\Entity\Proposal", mappedBy="communities")
     * @MaxDepth(1)
     * @ApiSubresource(maxDepth=1)
     */
    private $proposals;

    /**
     * @var ArrayCollection|null The members of the community.
     *
     * @ApiProperty(push=true)
     * @ORM\OneToMany(targetEntity="\App\Community\Entity\CommunityUser", mappedBy="community", cascade={"persist","remove"}, orphanRemoval=true)
     * @Groups({"readCommunity","readCommunityUser","write","results","existsCommunity","communities","readCommunityPublic"})
     * @MaxDepth(1)
     * @ApiSubresource(maxDepth=1)
     */
    private $communityUsers;

    /**
     * @var ArrayCollection|null The security files of the community.
     *
     * @ORM\OneToMany(targetEntity="\App\Community\Entity\CommunitySecurity", mappedBy="community", cascade={"persist","remove"}, orphanRemoval=true)
     * @Groups({"readCommunity","write","communities"})
     * @MaxDepth(1)
     * @ApiSubresource(maxDepth=1)
     */
    private $communitySecurities;

    /**
     * @var ArrayCollection|null The relay points related to the community.
     *
     * @ORM\OneToMany(targetEntity="\App\RelayPoint\Entity\RelayPoint", mappedBy="community", cascade={"persist","remove"}, orphanRemoval=true)
     * @Groups({"readCommunity","write"})
     * @MaxDepth(1)
     * @ApiSubresource(maxDepth=1)
     */
    private $relayPoints;

    /**
     * @var boolean|null If the current user asking is member of the community
     * @Groups({"readCommunity","communities"})
     */
    private $member;

    /**
<<<<<<< HEAD
     * @var array|null Store the ads of the community
     * @Groups({"readCommunity","readCommunityUser","write","results","existsCommunity","communities","readCommunityPublic"})
     */
    private $ads;
=======
     * @var Mass|null The mass related to the community.
     *
     * @ORM\OneToMany(targetEntity="\App\Match\Entity\Mass", mappedBy="community")
     * @Groups({"readCommunity","write"})
     * @MaxDepth(1)
     */
    private $mass;
>>>>>>> 54671c98

    public function __construct($id=null)
    {
        $this->id = $id;
        $this->images = new ArrayCollection();
        $this->proposals = new ArrayCollection();
        $this->communityUsers = new ArrayCollection();
        $this->communitySecurities = new ArrayCollection();
        $this->relayPoints = new ArrayCollection();
    }

    public function getId(): ?int
    {
        return $this->id;
    }

    public function setId($id)
    {
        $this->id = $id;
    }

    public function getName(): string
    {
        return $this->name;
    }

    public function setName(string $name)
    {
        $this->name = $name;
    }

    public function getStatus(): ?int
    {
        return $this->status;
    }

    public function setStatus(?int $status): self
    {
        $this->status = $status;

        return $this;
    }

    public function isMembersHidden(): ?bool
    {
        return $this->membersHidden;
    }

    public function setMembersHidden(?bool $isMembersHidden): self
    {
        $this->membersHidden = $isMembersHidden;

        return $this;
    }

    public function isProposalsHidden(): ?bool
    {
        return $this->proposalsHidden;
    }

    public function setProposalsHidden(?bool $isProposalsHidden): self
    {
        $this->proposalsHidden = boolval($isProposalsHidden);

        return $this;
    }

    public function getValidationType(): ?int
    {
        return $this->validationType;
    }

    public function setValidationType(?int $validationType)
    {
        $this->validationType = $validationType;
    }

    public function getDomain(): ?string
    {
        return $this->domain;
    }

    public function setDomain(?string $domain)
    {
        $this->domain = $domain;
    }

    public function getDescription(): string
    {
        return $this->description;
    }

    public function setDescription(string $description)
    {
        $this->description = $description;
    }

    public function getFullDescription(): string
    {
        return $this->fullDescription;
    }

    public function setFullDescription(string $fullDescription)
    {
        $this->fullDescription = $fullDescription;
    }

    public function getCreatedDate(): ?\DateTimeInterface
    {
        return $this->createdDate;
    }

    public function setCreatedDate(\DateTimeInterface $createdDate): self
    {
        $this->createdDate = $createdDate;

        return $this;
    }

    public function getUpdatedDate(): ?\DateTimeInterface
    {
        return $this->updatedDate;
    }

    public function setUpdatedDate(\DateTimeInterface $updatedDate): self
    {
        $this->updatedDate = $updatedDate;

        return $this;
    }

    public function getUser(): User
    {
        return $this->user;
    }

    public function setUser(User $user): self
    {
        $this->user = $user;

        return $this;
    }

    public function getAddress(): ?Address
    {
        return $this->address;
    }

    public function setAddress(?Address $address): self
    {
        $this->address = $address;
        $address->setCommunity($this);

        return $this;
    }

    public function getImages()
    {
        return $this->images->getValues();
    }

    public function addImage(Image $image): self
    {
        if (!$this->images->contains($image)) {
            $this->images[] = $image;
            $image->setCommunity($this);
        }

        return $this;
    }

    public function removeImage(Image $image): self
    {
        if ($this->images->contains($image)) {
            $this->images->removeElement($image);
            // set the owning side to null (unless already changed)
            if ($image->getCommunity() === $this) {
                $image->setCommunity(null);
            }
        }

        return $this;
    }

    public function getProposals()
    {
        return $this->proposals->getValues();
    }

    public function addProposal(Proposal $proposal): self
    {
        if (!$this->proposals->contains($proposal)) {
            $this->proposals[] = $proposal;
        }

        return $this;
    }

    public function removeProposal(Proposal $proposal): self
    {
        if ($this->proposals->contains($proposal)) {
            $this->proposals->removeElement($proposal);
        }

        return $this;
    }

    public function getCommunityUsers()
    {
        return $this->communityUsers->getValues();
    }

    public function addCommunityUser(CommunityUser $communityUser): self
    {
        if (!$this->communityUsers->contains($communityUser)) {
            $this->communityUsers[] = $communityUser;
            $communityUser->setCommunity($this);
        }

        return $this;
    }

    public function removeCommunityUser(CommunityUser $communityUser): self
    {
        if ($this->communityUsers->contains($communityUser)) {
            $this->communityUsers->removeElement($communityUser);
            // set the owning side to null (unless already changed)
            if ($communityUser->getCommunity() === $this) {
                $communityUser->setCommunity(null);
            }
        }

        return $this;
    }

    public function getCommunitySecurities()
    {
        return $this->communitySecurities->getValues();
    }

    public function addCommunitySecurity(CommunitySecurity $communitySecurity): self
    {
        if (!$this->communitySecurities->contains($communitySecurity)) {
            $this->communitySecurities[] = $communitySecurity;
            $communitySecurity->setCommunity($this);
        }

        return $this;
    }

    public function removeCommunitySecurity(CommunityUser $communitySecurity): self
    {
        if ($this->communitySecurities->contains($communitySecurity)) {
            $this->communitySecurities->removeElement($communitySecurity);
            // set the owning side to null (unless already changed)
            if ($communitySecurity->getCommunity() === $this) {
                $communitySecurity->setCommunity(null);
            }
        }

        return $this;
    }

    public function getRelayPoints()
    {
        return $this->relayPoints->getValues();
    }

    public function addRelayPoint(RelayPoint $relayPoint): self
    {
        if (!$this->relayPoints->contains($relayPoint)) {
            $this->relayPoint[] = $relayPoint;
            $relayPoint->setCommunity($this);
        }

        return $this;
    }

    public function removeRelayPoint(RelayPoint $relayPoint): self
    {
        if ($this->relayPoint->contains($relayPoint)) {
            $this->relayPoint->removeElement($relayPoint);
            // set the owning side to null (unless already changed)
            if ($relayPoint->getCommunity() === $this) {
                $relayPoint->setCommunity(null);
            }
        }

        return $this;
    }

    public function isMember(): ?bool
    {
        return $this->member;
    }

    public function setMember(?bool $member): self
    {
        $this->member = $member;

        return $this;
    }

<<<<<<< HEAD
    public function getAds()
    {
        return $this->ads;
    }


    public function setAds(?array $ads): self
    {
        $this->ads = $ads;
=======
    public function getMass(): ?Mass
    {
        return $this->mass;
    }

    public function setMass(?Mass $mass): self
    {
        $this->mass = $mass;
>>>>>>> 54671c98

        return $this;
    }

    // DOCTRINE EVENTS

    /**
     * Creation date.
     *
     * @ORM\PrePersist
     */
    public function setAutoCreatedDate()
    {
        $this->setCreatedDate(new \Datetime());
    }


    /**
     * Validation type.
     *
     * @ORM\PrePersist
     */
    public function setAutoValidationType()
    {
        if ($this->getDomain()) {
            $this->setValidationType(SELF::DOMAIN_VALIDATION);
        } else {
            $this->setValidationType(SELF::AUTO_VALIDATION);
        }
    }

    /**
     * Update date.
     *
     * @ORM\PreUpdate
     */
    public function setAutoUpdatedDate()
    {
        $this->setUpdatedDate(new \Datetime());
    }
}<|MERGE_RESOLUTION|>--- conflicted
+++ resolved
@@ -333,12 +333,12 @@
     private $member;
 
     /**
-<<<<<<< HEAD
      * @var array|null Store the ads of the community
      * @Groups({"readCommunity","readCommunityUser","write","results","existsCommunity","communities","readCommunityPublic"})
      */
     private $ads;
-=======
+
+    /**
      * @var Mass|null The mass related to the community.
      *
      * @ORM\OneToMany(targetEntity="\App\Match\Entity\Mass", mappedBy="community")
@@ -346,7 +346,6 @@
      * @MaxDepth(1)
      */
     private $mass;
->>>>>>> 54671c98
 
     public function __construct($id=null)
     {
@@ -650,17 +649,16 @@
         return $this;
     }
 
-<<<<<<< HEAD
     public function getAds()
     {
         return $this->ads;
     }
 
-
     public function setAds(?array $ads): self
     {
         $this->ads = $ads;
-=======
+    }
+
     public function getMass(): ?Mass
     {
         return $this->mass;
@@ -669,7 +667,6 @@
     public function setMass(?Mass $mass): self
     {
         $this->mass = $mass;
->>>>>>> 54671c98
 
         return $this;
     }
