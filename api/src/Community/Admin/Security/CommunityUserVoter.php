--- conflicted
+++ resolved
@@ -33,10 +33,7 @@
 {
     // for now, update a member membership uses the community update right
     public const ADMIN_COMMUNITY_MEMBER_UPDATE = 'admin_community_member_update';
-<<<<<<< HEAD
-=======
     public const ADMIN_COMMUNITY_MEMBER_DELETE = 'admin_community_member_delete';
->>>>>>> 5d0a659e
     public const COMMUNITY_UPDATE = 'community_update';
 
     private $authManager;
@@ -51,10 +48,7 @@
         // if the attribute isn't one we support, return false
         if (!in_array($attribute, [
             self::ADMIN_COMMUNITY_MEMBER_UPDATE,
-<<<<<<< HEAD
-=======
             self::ADMIN_COMMUNITY_MEMBER_DELETE,
->>>>>>> 5d0a659e
         ])) {
             return false;
         }
@@ -63,10 +57,7 @@
         // only for items actions
         if (!in_array($attribute, [
             self::ADMIN_COMMUNITY_MEMBER_UPDATE,
-<<<<<<< HEAD
-=======
             self::ADMIN_COMMUNITY_MEMBER_DELETE,
->>>>>>> 5d0a659e
         ]) && !($subject instanceof Paginator) && !($subject instanceof CommunityUser)) {
             return false;
         }
@@ -78,10 +69,7 @@
     {
         switch ($attribute) {
             case self::ADMIN_COMMUNITY_MEMBER_UPDATE:
-<<<<<<< HEAD
-=======
             case self::ADMIN_COMMUNITY_MEMBER_DELETE:
->>>>>>> 5d0a659e
                 // @var CommunityUser $subject
                 return $this->canUpdateMember($subject->getCommunity());
         }
