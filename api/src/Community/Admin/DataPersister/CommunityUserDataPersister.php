<?php
/**
 * Copyright (c) 2020, MOBICOOP. All rights reserved.
 * This project is dual licensed under AGPL and proprietary licence.
 ***************************
 *    This program is free software: you can redistribute it and/or modify
 *    it under the terms of the GNU Affero General Public License as
 *    published by the Free Software Foundation, either version 3 of the
 *    License, or (at your option) any later version.
 *
 *    This program is distributed in the hope that it will be useful,
 *    but WITHOUT ANY WARRANTY; without even the implied warranty of
 *    MERCHANTABILITY or FITNESS FOR A PARTICULAR PURPOSE.  See the
 *    GNU Affero General Public License for more details.
 *
 *    You should have received a copy of the GNU Affero General Public License
 *    along with this program.  If not, see <gnu.org/licenses>.
 ***************************
 *    Licence MOBICOOP described in the file
 *    LICENSE
 */

namespace App\Community\Admin\DataPersister;

use ApiPlatform\Core\DataPersister\ContextAwareDataPersisterInterface;
use App\Community\Admin\Service\CommunityManager;
use App\Community\Entity\CommunityUser;
use Symfony\Component\HttpFoundation\RequestStack;

/**
 * Data persister for Community users in administration context.
 */
final class CommunityUserDataPersister implements ContextAwareDataPersisterInterface
{
    private $request;
    private $communityManager;

    public function __construct(RequestStack $requestStack, CommunityManager $communityManager)
    {
        $this->request = $requestStack->getCurrentRequest();
        $this->communityManager = $communityManager;
    }

    public function supports($data, array $context = []): bool
    {
        if ($data instanceof CommunityUser) {
            switch ($context) {
                case isset($context['collection_operation_name']):
                    return 'ADMIN_post' == $context['collection_operation_name'];

                    break;

                case isset($context['item_operation_name']):
                    return 'ADMIN_patch' == $context['item_operation_name'] || 'ADMIN_delete' == $context['item_operation_name'];

                    break;

                default:
                    return false;

                    break;
            }
        } else {
            return false;
        }
    }

    public function persist($data, array $context = [])
    {
        if (isset($context['collection_operation_name']) && 'ADMIN_post' == $context['collection_operation_name']) {
            $data = $this->communityManager->addCommunityUser($data);
        } elseif (isset($context['item_operation_name']) && 'ADMIN_patch' == $context['item_operation_name']) {
            // for a patch operation, we update only some fields, we pass them to the method for further checkings
            $data = $this->communityManager->patchCommunityUser($data, json_decode($this->request->getContent(), true));
        }

        return $data;
    }

    public function remove($data, array $context = [])
    {
        // no delete item yet !
        if (isset($context['item_operation_name']) && 'ADMIN_delete' == $context['item_operation_name']) {
<<<<<<< HEAD
            return $data;
=======
            $this->communityManager->deleteCommunityUser($data);
>>>>>>> 5d0a659e
        }
    }
}<|MERGE_RESOLUTION|>--- conflicted
+++ resolved
@@ -81,11 +81,7 @@
     {
         // no delete item yet !
         if (isset($context['item_operation_name']) && 'ADMIN_delete' == $context['item_operation_name']) {
-<<<<<<< HEAD
-            return $data;
-=======
             $this->communityManager->deleteCommunityUser($data);
->>>>>>> 5d0a659e
         }
     }
 }