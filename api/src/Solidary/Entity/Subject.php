--- conflicted
+++ resolved
@@ -47,13 +47,8 @@
  *      collectionOperations={"get","post"},
  *      itemOperations={"get","put","delete"}
  * )
-<<<<<<< HEAD
  * @ApiFilter(OrderFilter::class, properties={"id", "label"}, arguments={"orderParameterName"="order"})
  * @ApiFilter(SearchFilter::class, properties={"label":"partial"})
-=======
- * ApiFilter(OrderFilter::class, properties={"id", "name"}, arguments={"orderParameterName"="order"})
- * ApiFilter(SearchFilter::class, properties={"name":"partial"})
->>>>>>> 8a4e2464
  */
 class Subject
 {
@@ -187,7 +182,7 @@
     {
         if (!$this->solidaries->contains($solidary)) {
             $this->solidaries->add($solidary);
-            $solidary->setStructure($this);
+            $solidary->setSubject($this);
         }
 
         return $this;
@@ -198,8 +193,8 @@
         if ($this->solidaries->contains($solidary)) {
             $this->solidaries->removeElement($solidary);
             // set the owning side to null (unless already changed)
-            if ($solidary->getStructure() === $this) {
-                $solidary->setStructure(null);
+            if ($solidary->getSubject() === $this) {
+                $solidary->setSubject(null);
             }
         }
 
