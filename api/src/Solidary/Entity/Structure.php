--- conflicted
+++ resolved
@@ -33,11 +33,7 @@
 use ApiPlatform\Core\Annotation\ApiFilter;
 use ApiPlatform\Core\Bridge\Doctrine\Orm\Filter\OrderFilter;
 use ApiPlatform\Core\Bridge\Doctrine\Orm\Filter\SearchFilter;
-<<<<<<< HEAD
-=======
-use App\Geography\Entity\Address;
 use App\Geography\Entity\Territory;
->>>>>>> 4ef62657
 use App\RelayPoint\Entity\RelayPoint;
 use App\User\Entity\User;
 use Doctrine\Common\Collections\ArrayCollection;
@@ -464,8 +460,6 @@
      */
     private $operates;
 
-<<<<<<< HEAD
-=======
     /**
      * @var ArrayCollection|null The Territories linked to this Structure
      *
@@ -475,7 +469,6 @@
      */
     private $territories;
 
->>>>>>> 4ef62657
     public function __construct()
     {
         $this->solidaries = new ArrayCollection();
@@ -1120,10 +1113,6 @@
         return $this;
     }
 
-<<<<<<< HEAD
-
-=======
->>>>>>> 4ef62657
     /**
     * @return ArrayCollection|Operate[]
     */
