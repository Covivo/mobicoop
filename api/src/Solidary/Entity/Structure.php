--- conflicted
+++ resolved
@@ -66,8 +66,10 @@
  *              "method"="GET",
  *              "path"="/structures/geolocation",
  *              "normalization_context"={"groups"={"readSolidary"}},
-<<<<<<< HEAD
- *              "security"="is_granted('structure_list',object)"
+ *              "security"="is_granted('structure_list',object)",
+ *              "swagger_context" = {
+ *                  "tags"={"Solidary"}
+ *              }
  *          },
  *          "ADMIN_get"={
  *              "path"="/admin/structures",
@@ -84,14 +86,7 @@
  *              "normalization_context"={"groups"={"aRead"}},
  *              "denormalization_context"={"groups"={"aWrite"}},
  *              "security"="is_granted('admin_structure_create',object)"
- *          },
-=======
- *              "security"="is_granted('structure_list',object)",
- *              "swagger_context" = {
- *                  "tags"={"Solidary"}
- *              }
  *          }
->>>>>>> 925b543e
  *      },
  *      itemOperations={
  *          "get"={
@@ -107,8 +102,10 @@
  *              }
  *          },
  *          "delete"={
-<<<<<<< HEAD
- *             "security"="is_granted('structure_delete',object)"
+ *             "security"="is_granted('structure_delete',object)",
+ *             "swagger_context" = {
+ *                  "tags"={"Solidary"}
+ *              }
  *          },
  *          "ADMIN_get"={
  *              "path"="/admin/structures/{id}",
@@ -129,14 +126,7 @@
  *              "normalization_context"={"groups"={"aRead"}},
  *              "denormalization_context"={"groups"={"aWrite"}},
  *              "security"="is_granted('admin_structure_delete',object)"
- *          },
-=======
- *             "security"="is_granted('structure_delete',object)",
- *              "swagger_context" = {
- *                  "tags"={"Solidary"}
- *              }
  *          }
->>>>>>> 925b543e
  *      }
  * )
  * @ApiFilter(OrderFilter::class, properties={"id", "name"}, arguments={"orderParameterName"="order"})
