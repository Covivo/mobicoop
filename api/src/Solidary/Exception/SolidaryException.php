--- conflicted
+++ resolved
@@ -48,11 +48,7 @@
     const NO_RETURN_TIMES = "The is no return times";
     const DAY_CHECK_BUT_NO_OUTWARD_TIME = "You selected a day in Days array but there no outward time";
     const DAY_CHECK_BUT_NO_RETURN_TIME = "You selected a day in Days array but there no return time";
-<<<<<<< HEAD
-        
-=======
     
->>>>>>> 9c76563d
     // SolidarySolution
     const IS_NOT_VOLUNTEER = "The SolidaryUser is not a volunteer";
     const CANT_HAVE_BOTH = "A SolidarySolution can't have both a Matching and a SolidaryUser";
