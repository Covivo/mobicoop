<?php

/**
 * Copyright (c) 2020, MOBICOOP. All rights reserved.
 * This project is dual licensed under AGPL and proprietary licence.
 ***************************
 *    This program is free software: you can redistribute it and/or modify
 *    it under the terms of the GNU Affero General Public License as
 *    published by the Free Software Foundation, either version 3 of the
 *    License, or (at your option) any later version.
 *
 *    This program is distributed in the hope that it will be useful,
 *    but WITHOUT ANY WARRANTY; without even the implied warranty of
 *    MERCHANTABILITY or FITNESS FOR A PARTICULAR PURPOSE.  See the
 *    GNU Affero General Public License for more details.
 *
 *    You should have received a copy of the GNU Affero General Public License
 *    along with this program.  If not, see <gnu.org/licenses>.
 ***************************
 *    Licence MOBICOOP described in the file
 *    LICENSE
 **************************/

namespace App\Solidary\Security;

use App\Auth\Service\AuthManager;
use Symfony\Component\Security\Core\Authorization\Voter\Voter;
use ApiPlatform\Core\Bridge\Doctrine\Orm\Paginator;
use App\Solidary\Entity\Solidary;
<<<<<<< HEAD
use App\Solidary\Entity\SolidaryAnimation;
=======
>>>>>>> 3ed8d9fc
use App\Solidary\Entity\SolidaryContact;
use App\Solidary\Entity\SolidarySearch;
use App\Solidary\Entity\SolidarySolution;
use Symfony\Component\Security\Core\Authentication\Token\TokenInterface;

/**
 * @author Maxime Bardot <maxime.bardot@mobicoop.org>
 */
class SolidaryVoter extends Voter
{
    const SOLIDARY_CREATE = 'solidary_create';
    const SOLIDARY_READ = 'solidary_read';
    const SOLIDARY_UPDATE = 'solidary_update';
    const SOLIDARY_DELETE = 'solidary_delete';
    const SOLIDARY_LIST = 'solidary_list';
    const SOLIDARY_CONTACT = 'solidary_contact';
    
    private $authManager;

    public function __construct(AuthManager $authManager)
    {
        $this->authManager = $authManager;
    }

    protected function supports($attribute, $subject)
    {
        // if the attribute isn't one we support, return false
        if (!in_array($attribute, [
            self::SOLIDARY_CREATE,
            self::SOLIDARY_READ,
            self::SOLIDARY_UPDATE,
            self::SOLIDARY_DELETE,
            self::SOLIDARY_LIST,
            self::SOLIDARY_CONTACT
            ])) {
            return false;
        }
      
        // only vote on User objects inside this voter
        if (!in_array($attribute, [
            self::SOLIDARY_CREATE,
            self::SOLIDARY_READ,
            self::SOLIDARY_UPDATE,
            self::SOLIDARY_DELETE,
            self::SOLIDARY_LIST,
            ]) && !($subject instanceof Paginator) &&
                !($subject instanceof Solidary) &&
<<<<<<< HEAD
                !($subject instanceof SolidaryAnimation) &&
=======
>>>>>>> 3ed8d9fc
                !($subject instanceof SolidarySolution) &&
                !($subject instanceof SolidarySearch) &&
                !($subject instanceof SolidaryContact)
            ) {
            return false;
        }
        return true;
    }

    protected function voteOnAttribute($attribute, $subject, TokenInterface $token)
    {
        switch ($attribute) {
            case self::SOLIDARY_CREATE:
                return $this->canCreateSolidary();
            case self::SOLIDARY_READ:
                return $this->canReadSolidary($subject);
            case self::SOLIDARY_UPDATE:
                ($subject instanceof Solidary) ? $solidary = $subject : $solidary = $subject->getSolidary();
                return $this->canUpdateSolidary($solidary);
            case self::SOLIDARY_DELETE:
                return $this->canDeleteSolidary($subject);
            case self::SOLIDARY_LIST:
                return $this->canListSolidary();
            case self::SOLIDARY_CONTACT:
                return $this->canUpdateSolidary($subject->getSolidarySolution()->getSolidary());
        }

        throw new \LogicException('This code should not be reached!');
    }

    private function canCreateSolidary()
    {
        return $this->authManager->isAuthorized(self::SOLIDARY_CREATE);
    }

    private function canReadSolidary(Solidary $solidary)
    {
        return $this->authManager->isAuthorized(self::SOLIDARY_READ, ['solidary'=>$solidary]);
    }

    private function canUpdateSolidary(Solidary $solidary)
    {
        return $this->authManager->isAuthorized(self::SOLIDARY_UPDATE, ['solidary'=>$solidary]);
    }
    
    private function canDeleteSolidary(Solidary $solidary)
    {
        return $this->authManager->isAuthorized(self::SOLIDARY_DELETE, ['solidary'=>$solidary]);
    }
    
    private function canListSolidary()
    {
        return $this->authManager->isAuthorized(self::SOLIDARY_LIST);
    }
}<|MERGE_RESOLUTION|>--- conflicted
+++ resolved
@@ -27,10 +27,6 @@
 use Symfony\Component\Security\Core\Authorization\Voter\Voter;
 use ApiPlatform\Core\Bridge\Doctrine\Orm\Paginator;
 use App\Solidary\Entity\Solidary;
-<<<<<<< HEAD
-use App\Solidary\Entity\SolidaryAnimation;
-=======
->>>>>>> 3ed8d9fc
 use App\Solidary\Entity\SolidaryContact;
 use App\Solidary\Entity\SolidarySearch;
 use App\Solidary\Entity\SolidarySolution;
@@ -78,10 +74,6 @@
             self::SOLIDARY_LIST,
             ]) && !($subject instanceof Paginator) &&
                 !($subject instanceof Solidary) &&
-<<<<<<< HEAD
-                !($subject instanceof SolidaryAnimation) &&
-=======
->>>>>>> 3ed8d9fc
                 !($subject instanceof SolidarySolution) &&
                 !($subject instanceof SolidarySearch) &&
                 !($subject instanceof SolidaryContact)
