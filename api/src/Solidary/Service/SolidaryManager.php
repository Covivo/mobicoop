<?php
/**
 * Copyright (c) 2020, MOBICOOP. All rights reserved.
 * This project is dual licensed under AGPL and proprietary licence.
 ***************************
 *    This program is free software: you can redistribute it and/or modify
 *    it under the terms of the GNU Affero General Public License as
 *    published by the Free Software Foundation, either version 3 of the
 *    License, or (at your option) any later version.
 *
 *    This program is distributed in the hope that it will be useful,
 *    but WITHOUT ANY WARRANTY; without even the implied warranty of
 *    MERCHANTABILITY or FITNESS FOR A PARTICULAR PURPOSE.  See the
 *    GNU Affero General Public License for more details.
 *
 *    You should have received a copy of the GNU Affero General Public License
 *    along with this program.  If not, see <gnu.org/licenses>.
 ***************************
 *    Licence MOBICOOP described in the file
 *    LICENSE
 **************************/

namespace App\Solidary\Service;

use App\Action\Entity\Action;
use App\Auth\Entity\AuthItem;
use App\Auth\Entity\UserAuthAssignment;
use App\Auth\Repository\AuthItemRepository;
use App\Carpool\Entity\Ad;
use App\Carpool\Entity\Criteria;
use App\Carpool\Repository\ProposalRepository;
use App\Carpool\Service\AdManager;
use App\Geography\Entity\Address;
use App\Geography\Repository\AddressRepository;
use App\Solidary\Entity\Need;
use App\Solidary\Entity\Proof;
use App\Solidary\Entity\Solidary;
use App\Solidary\Entity\SolidaryAsksListItem;
use App\Solidary\Entity\SolidarySearch;
use App\Solidary\Event\SolidaryCreatedEvent;
use Doctrine\ORM\EntityManagerInterface;
use Symfony\Component\EventDispatcher\EventDispatcherInterface;
use App\Solidary\Event\SolidaryUpdatedEvent;
use App\Solidary\Exception\SolidaryException;
use App\Solidary\Repository\SolidaryAskRepository;
use App\Solidary\Repository\SolidaryRepository;
use App\Solidary\Repository\SolidaryUserRepository;
use Symfony\Component\Security\Core\Security;
use App\Solidary\Entity\SolidaryAsk;
use App\Solidary\Entity\SolidarySolution;
use App\Solidary\Entity\SolidaryUser;
use App\Solidary\Entity\SolidaryUserStructure;
use App\Solidary\Entity\Structure;
use App\Solidary\Repository\SolidaryUserStructureRepository;
use App\Solidary\Repository\StructureProofRepository;
use App\Solidary\Repository\StructureRepository;
use App\User\Entity\User;
use App\User\Service\UserManager;
use App\User\Repository\UserRepository;
use DateTime;
use App\Solidary\Entity\SolidaryVolunteerPlanning\SolidaryVolunteerPlanning;
use App\Solidary\Entity\SolidaryVolunteerPlanning\SolidaryVolunteerPlanningItem;
use Negotiation\Accept;

/**
 * @author Maxime Bardot <maxime.bardot@mobicoop.org>
 * @author Remi Wortemann <remi.wortemann@mobicoop.org>
 */
class SolidaryManager
{
    private $entityManager;
    private $eventDispatcher;
    private $security;
    private $solidaryRepository;
    private $solidaryAskRepository;
    private $solidaryUserRepository;
    private $adManager;
    private $solidaryMatcher;
    private $addressRepository;
    private $proposalRepository;
    private $solidaryUserStructureRepository;
    private $userManager;
    private $userRepository;
    private $structureProofRepository;
    private $structureRepository;
    private $authItemRepository;

    public function __construct(EntityManagerInterface $entityManager, EventDispatcherInterface $eventDispatcher, Security $security, SolidaryRepository $solidaryRepository, SolidaryUserRepository $solidaryUserRepository, AdManager $adManager, SolidaryMatcher $solidaryMatcher, SolidaryAskRepository $solidaryAskRepository, AddressRepository $addressRepository, ProposalRepository $proposalRepository, SolidaryUserStructureRepository $solidaryUserStructureRepository, UserManager $userManager, UserRepository $userRepository, StructureProofRepository $structureProofRepository, StructureRepository $structureRepository, AuthItemRepository $authItemRepository)
    {
        $this->entityManager = $entityManager;
        $this->eventDispatcher = $eventDispatcher;
        $this->security = $security;
        $this->solidaryRepository = $solidaryRepository;
        $this->solidaryUserRepository = $solidaryUserRepository;
        $this->adManager = $adManager;
        $this->solidaryMatcher = $solidaryMatcher;
        $this->solidaryAskRepository = $solidaryAskRepository;
        $this->addressRepository = $addressRepository;
        $this->proposalRepository = $proposalRepository;
        $this->solidaryUserStructureRepository = $solidaryUserStructureRepository;
        $this->userManager = $userManager;
        $this->userRepository = $userRepository;
        $this->structureProofRepository = $structureProofRepository;
        $this->structureRepository = $structureRepository;
        $this->authItemRepository = $authItemRepository;
    }

    public function getSolidary($id): ?Solidary
    {
        $solidary = $this->solidaryRepository->find($id);
        if (empty($solidary)) {
            throw new SolidaryException(SolidaryException::UNKNOWN_SOLIDARY);
        }

        // we get the origin and destination associated to the demand
        $solidary->setOrigin(json_decode(json_encode($solidary->getProposal()->getWaypoints()[0]->getAddress()), true));
        $solidary->setDestination(json_decode(json_encode($solidary->getProposal()->getWaypoints()[1]->getAddress()), true));
        
        // we get the solidaryuser associated to the demand
        $solidary->setSolidaryUser($solidary->getSolidaryUserStructure()->getSolidaryUser());
        
        // we get the date and time associated to the demand
        $outwardDatetime = $solidary->getProposal()->getCriteria()->getFromDate();
        $outwardDealineDatetime = null;
        $returnDatetime = null;
        $returnDealineDatetime = null;
        $outwardHours = null;
        $outwardMinutes = null;
        $outwardTimes = ['mon'=>null,'tue'=>null,'wed'=>null,'thu'=>null,"fri"=>null,"sat"=>null,"sun"=>null];
        // we set time if it's a regular proposal
        if ($solidary->getProposal()->getCriteria()->getFrequency() == Criteria::FREQUENCY_REGULAR) {
            if ($solidary->getProposal()->getCriteria()->isMonCheck()) {
                $outwardHours = $solidary->getProposal()->getCriteria()->getMonTime()->format('H');
                $outwardMinutes = $solidary->getProposal()->getCriteria()->getMonTime()->format('i');
                $outwardTimes['mon'] = $solidary->getProposal()->getCriteria()->getMonTime()->format('H:i');
            }
            if ($solidary->getProposal()->getCriteria()->isTueCheck()) {
                $outwardHours = $solidary->getProposal()->getCriteria()->getTueTime()->format('H');
                $outwardMinutes = $solidary->getProposal()->getCriteria()->getTueTime()->format('i');
                $outwardTimes['tue'] = $solidary->getProposal()->getCriteria()->getTueTime()->format('H:i');
            }
            if ($solidary->getProposal()->getCriteria()->isWedCheck()) {
                $outwardHours = $solidary->getProposal()->getCriteria()->getWedTime()->format('H');
                $outwardMinutes = $solidary->getProposal()->getCriteria()->getWedTime()->format('i');
                $outwardTimes['wed'] = $solidary->getProposal()->getCriteria()->getWedTime()->format('H:i');
            }
            if ($solidary->getProposal()->getCriteria()->isThuCheck()) {
                $outwardHours = $solidary->getProposal()->getCriteria()->getThuTime()->format('H');
                $outwardMinutes = $solidary->getProposal()->getCriteria()->getThuTime()->format('i');
                $outwardTimes['thu'] = $solidary->getProposal()->getCriteria()->getThuTime()->format('H:i');
            }
            if ($solidary->getProposal()->getCriteria()->isFriCheck()) {
                $outwardHours = $solidary->getProposal()->getCriteria()->getFriTime()->format('H');
                $outwardMinutes = $solidary->getProposal()->getCriteria()->getFriTime()->format('i');
                $outwardTimes['fri'] = $solidary->getProposal()->getCriteria()->getFriTime()->format('H:i');
            }
            if ($solidary->getProposal()->getCriteria()->isSatCheck()) {
                $outwardHours = $solidary->getProposal()->getCriteria()->getSatTime()->format('H');
                $outwardMinutes = $solidary->getProposal()->getCriteria()->getSatTime()->format('i');
                $outwardTimes['sat'] = $solidary->getProposal()->getCriteria()->getSatTime()->format('H:i');
            }
            if ($solidary->getProposal()->getCriteria()->isSunCheck()) {
                $outwardHours = $solidary->getProposal()->getCriteria()->getSunTime()->format('H');
                $outwardMinutes = $solidary->getProposal()->getCriteria()->getSunTime()->format('i');
                $outwardTimes['sun'] = $solidary->getProposal()->getCriteria()->getSunTime()->format('H:i');
            }
            // we set the limit date and time of the regular
            $outwardDealineDatetime = $solidary->getProposal()->getCriteria()->getToDate();
            date_time_set($outwardDealineDatetime, $outwardHours, $outwardMinutes);
            $solidary->setOutwardDeadlineDatetime($outwardDealineDatetime);
            $solidary->setOutwardTimes($outwardTimes);
        } else {
            $outwardHours = $solidary->getProposal()->getCriteria()->getFromTime()->format('H');
            $outwardMinutes = $solidary->getProposal()->getCriteria()->getFromTime()->format('i');
        }
        
        date_time_set($outwardDatetime, $outwardHours, $outwardMinutes);
        $solidary->setOutwardDatetime($outwardDatetime);
        // we set the margin duration
        $solidary->setMarginDuration($solidary->getProposal()->getCriteria()->getMarginDuration());
        // we do the same if we have a return
        $returnTimes = ['mon'=>null,'tue'=>null,'wed'=>null,'thu'=>null,"fri"=>null,"sat"=>null,"sun"=>null];
        if ($solidary->getProposal()->getProposalLinked() !== null) {
            $returnDatetime = $solidary->getProposal()->getProposalLinked()->getCriteria()->getFromDate();
            $returnHours = null;
            $returnMinutes = null;
            if ($solidary->getProposal()->getProposalLinked()->getCriteria()->getFrequency() == Criteria::FREQUENCY_REGULAR) {
                if ($solidary->getProposal()->getProposalLinked()->getCriteria()->isMonCheck()) {
                    $returnHours = $solidary->getProposal()->getProposalLinked()->getCriteria()->getMonTime()->format('H');
                    $returnMinutes = $solidary->getProposal()->getProposalLinked()->getCriteria()->getMonTime()->format('i');
                    $returnTimes['mon'] = $solidary->getProposal()->getProposalLinked()->getCriteria()->getMonTime()->format('H:i');
                }
                if ($solidary->getProposal()->getProposalLinked()->getCriteria()->isTueCheck()) {
                    $returnHours = $solidary->getProposal()->getProposalLinked()->getCriteria()->getTueTime()->format('H');
                    $returnMinutes = $solidary->getProposal()->getProposalLinked()->getCriteria()->getTueTime()->format('i');
                    $returnTimes['tue'] = $solidary->getProposal()->getProposalLinked()->getCriteria()->getTueTime()->format('H:i');
                }
                if ($solidary->getProposal()->getProposalLinked()->getCriteria()->isWedCheck()) {
                    $returnHours = $solidary->getProposal()->getProposalLinked()->getCriteria()->getWedTime()->format('H');
                    $returnMinutes = $solidary->getProposal()->getProposalLinked()->getCriteria()->getWedTime()->format('i');
                    $returnTimes['wed'] = $solidary->getProposal()->getProposalLinked()->getCriteria()->getWedTime()->format('H:i');
                }
                if ($solidary->getProposal()->getProposalLinked()->getCriteria()->isThuCheck()) {
                    $returnHours = $solidary->getProposal()->getProposalLinked()->getCriteria()->getThuTime()->format('H');
                    $returnMinutes = $solidary->getProposal()->getProposalLinked()->getCriteria()->getThuTime()->format('i');
                    $returnTimes['thu'] = $solidary->getProposal()->getProposalLinked()->getCriteria()->getThuTime()->format('H:i');
                }
                if ($solidary->getProposal()->getProposalLinked()->getCriteria()->isFriCheck()) {
                    $returnHours = $solidary->getProposal()->getProposalLinked()->getCriteria()->getFriTime()->format('H');
                    $returnMinutes = $solidary->getProposal()->getProposalLinked()->getCriteria()->getFriTime()->format('i');
                    $returnTimes['fri'] = $solidary->getProposal()->getProposalLinked()->getCriteria()->getFriTime()->format('H:i');
                }
                if ($solidary->getProposal()->getProposalLinked()->getCriteria()->isSatCheck()) {
                    $returnHours = $solidary->getProposal()->getProposalLinked()->getCriteria()->getSatTime()->format('H');
                    $returnMinutes = $solidary->getProposal()->getProposalLinked()->getCriteria()->getSatTime()->format('i');
                    $returnTimes['sat'] = $solidary->getProposal()->getProposalLinked()->getCriteria()->getSatTime()->format('H:i');
                }
                if ($solidary->getProposal()->getProposalLinked()->getCriteria()->isSunCheck()) {
                    $returnHours = $solidary->getProposal()->getProposalLinked()->getCriteria()->getSunTime()->format('H');
                    $returnMinutes = $solidary->getProposal()->getProposalLinked()->getCriteria()->getSunTime()->format('i');
                    $returnTimes['sun'] = $solidary->getProposal()->getProposalLinked()->getCriteria()->getSunTime()->format('H:i');
                }
                // we set the limit date and time of the regular
                $returnDealineDatetime = $solidary->getProposal()->getProposalLinked()->getCriteria()->getToDate();
                date_time_set($returnDealineDatetime, $returnHours, $returnMinutes);
                // we get the return deadline date and time
                $solidary->setReturnDeadlineDatetime($returnDealineDatetime);
                $solidary->setReturnTimes($returnTimes);
            } else {
                $returnHours = $solidary->getProposal()->getProposalLinked()->getCriteria()->getFromTime()->format('H');
                $returnMinutes = $solidary->getProposal()->getProposalLinked()->getCriteria()->getFromTime()->format('i');
            }
            date_time_set($returnDatetime, $returnHours, $returnMinutes);
            // we get the return date and time
            $solidary->setReturnDatetime($returnDatetime);
        } else {
            // We juste set the returnTime array at null if there is no return
            $solidary->setReturnTimes($returnTimes);
        }

        $days = ['mon' => false, 'tue' => false,'wed' => false,'thu' => false,'fri' => false, 'sat' => false, 'sun' => false];
        $criteria = $solidary->getProposal()->getCriteria();
        if ($solidary->getProposal()->getCriteria()->getFrequency() == Criteria::FREQUENCY_REGULAR) {
            if ($criteria->isMonCheck()) {
                $days['mon'] = true;
            }
            if ($criteria->isTueCheck()) {
                $days['tue'] = true;
            }
            if ($criteria->isWedCheck()) {
                $days['wed'] = true;
            }
            if ($criteria->isThuCheck()) {
                $days['thu'] = true;
            }
            if ($criteria->isFriCheck()) {
                $days['fri'] = true;
            }
            if ($criteria->isSatCheck()) {
                $days['sat'] = true;
            }
            if ($criteria->isSunCheck()) {
                $days['sun'] = true;
            }
            $solidary->setDays($days);
        }
        $solidary->setFrequency($solidary->getProposal()->getCriteria()->getFrequency());
       
        // we check the solidary is a demand or a volunteer proposal
        $solidary->setPassenger($solidary->getProposal()->getCriteria()->isPassenger() ? true : false);
        $solidary->setDriver($solidary->getProposal()->getCriteria()->isDriver() ? true : false);
       
        $solidary->setAsksList($this->getAsksList($solidary->getId()));
        // the display label of the solidary 'subject : origin -> destination'
        if ($solidary->getOrigin() && $solidary->getDestination()) {
            $solidary->setDisplayLabel($solidary->getSubject()->getLabel().": ".$solidary->getOrigin()['addressLocality']."->".$solidary->getDestination()['addressLocality']);
        }
        $solidary->setDisplayLabel($solidary->getSubject()->getLabel());
        // We find the last entry of diary for this solidary to get the progression and the author of the last update
        $solidary->setProgression(0);
        $solidary->setOperator(null);
        // we get all diaries order by DESC so the first one is the most recent
        $diariesEntries = $this->solidaryRepository->getDiaries($solidary);
        if (count($diariesEntries)>0) {
            $solidary->setProgression($diariesEntries[0]->getProgression());
            $solidary->setLastAction($diariesEntries[0]->getAction()->getName());
            foreach ($diariesEntries as $diary) {
                if ($diary->getAction()->getId() === Action::SOLIDARY_CREATE && $diary->getAuthor()->getId() !== $diary->getUser()->getId()) {
                    $solidary->setOperator($diary->getAuthor());
                }
            }
        }

        // we display solutions associated to the solidary.
        $solutions = [];
        $solidarySolutions = $solidary->getSolidarySolutions();
        foreach ($solidarySolutions as $solidarySolution) {
            $solution = [];
            if ($solidarySolution->getSolidaryMatching()->getSolidaryUser()) {
                $solution['id'] = $solidarySolution->getId();
                $solution['Type'] = SolidarySolution::TRANSPORTER;
                $solution['FamilyName'] = $solidarySolution->getSolidaryMatching()->getSolidaryUser()->getUser()->getFamilyName();
                $solution['GivenName'] = $solidarySolution->getSolidaryMatching()->getSolidaryUser()->getUser()->getGivenName();
                $solution['Telephone'] = $solidarySolution->getSolidaryMatching()->getSolidaryUser()->getUser()->getTelephone();
                $solution['UserId'] = $solidarySolution->getSolidaryMatching()->getSolidaryUser()->getUser()->getId();
            } elseif ($solidarySolution->getSolidaryMatching()->getMatching()) {
                $solution['id'] = $solidarySolution->getId();
                $solution['Type'] = SolidarySolution::CARPOOLER;
                $solution['FamilyName'] = $solidarySolution->getSolidaryMatching()->getMatching()->getProposalOffer()->getUser()->getFamilyName();
                $solution['GivenName'] = $solidarySolution->getSolidaryMatching()->getMatching()->getProposalOffer()->getUser()->getGivenName();
                $solution['Telephone'] = $solidarySolution->getSolidaryMatching()->getMatching()->getProposalOffer()->getUser()->getTelephone();
                $solution['UserId'] = $solidarySolution->getSolidaryMatching()->getMatching()->getProposalOffer()->getUser()->getId();
            }
            $solutions[]=$solution;
        }
        $solidary->setSolutions($solutions);

        return $solidary;
    }

    /**
     * Get solidaries of a user
     *
     * @param User $user
     * @return void
     */
    public function getMySolidaries(User $user)
    {
        $fullSolidaries = [];
        if (is_null($user->getSolidaryUser())) {
            throw new SolidaryException(SolidaryException:: NO_SOLIDARY_USER);
        }
        $solidaries = $user->getSolidaryUser()->getSolidaryUserStructures()[0]->getSolidaries();
        
        foreach ($solidaries as $solidary) {
            $fullSolidaries[] = $this->getSolidary($solidary->getId());
        }

        return $fullSolidaries;
    }

    /**
    *  Get solidaries of a structure and can be filtered by solidaryUser and/or progression
    *
    * @param Structure $structure
    * @param Int $solidaryUserId id of the solidaryUser
    * @param Int $progression level of progression
    * @return void
    */
    public function getSolidaries(Structure $structure, Int $solidaryUserId=null, Int $progression=null)
    {
        $solidaries = null;
        $fullSolidaries = [];
        $solidaryUserStructures = $structure->getSolidaryUserStructures();
        foreach ($solidaryUserStructures as $solidaryUserStructure) {
            // we check if we indicate a specific solidaryUser if yes we get only his solidaries
            if (!is_null($solidaryUserId)) {
                if ($solidaryUserStructure->getSolidaryUser()->getId() == $solidaryUserId) {
                    $solidaries = $solidaryUserStructure->getSolidaries();
                    if (!empty($solidaries)) {
                        foreach ($solidaries as $solidary) {
                            // we check if we indicate a progression if yes we get only solidaries with that progression
                            if (!is_null($progression)) {
                                if ($this->getSolidary($solidary->getId())->getProgression() == $progression) {
                                    $fullSolidaries[] = $this->getSolidary($solidary->getId());
                                }
                                // case without progression
                            } else {
                                $fullSolidaries[] = $this->getSolidary($solidary->getId());
                            }
                        }
                    }
                }
                // case without solidaryUser
            } else {
                $solidaries = $solidaryUserStructure->getSolidaries();
                if (!empty($solidaries)) {
                    foreach ($solidaries as $solidary) {
                        // we check if we indicate a progression if yes we get only solidaries with that progression
                        if (!is_null($progression)) {
                            if ($this->getSolidary($solidary->getId())->getProgression() == $progression) {
                                $fullSolidaries[] = $this->getSolidary($solidary->getId());
                            }
                            // case without progression
                        } else {
                            $fullSolidaries[] = $this->getSolidary($solidary->getId());
                        }
                    }
                }
            }
        }
        return $fullSolidaries;
    }

    /**
     * Create a solidary
     *
     * @param Solidary $solidary
     * @return Solidary
     */
    public function createSolidary(Solidary $solidary)
    {
        // set default role
        if (is_null($solidary->isPassenger()) && is_null($solidary->isDriver())) {
            $solidary->setPassenger(true);
        }
        
        // We create a new user if necessary if it's a demand from the front
        $userId = null;
        $user = null;

        // first we need to check if the associated structure as an email :
        // - if so the user needs an email OR phone number
        // - otherwise the email is mandatory
        $solidaryStructureId = $solidary->getStructure() ? substr($solidary->getStructure(), strrpos($solidary->getStructure(), '/') + 1) : $this->security->getUser()->getSolidaryStructures()[0]->getId();
        $structure = $this->structureRepository->find($solidaryStructureId);
        
        if (is_null($solidary->getEmail()) && is_null($solidary->getUser()) && is_null($solidary->getTelephone())) {
            throw new SolidaryException(SolidaryException::MANDATORY_EMAIL_OR_PHONE);
        }
        if (is_null($solidary->getEmail()) && is_null($structure->getEmail())) {
            throw new SolidaryException(SolidaryException::MANDATORY_EMAIL);
        }
        if ($solidary->getEmail() || ($structure->getEmail() && is_null($solidary->getEmail())) || $solidary->getUser()) {
            $user = $this->solidaryCreateUser($solidary, $structure);
            $userId = $user->getId();
        }
        
        // Create an ad and get the associated proposal
        $ad = $this->createJourneyFromSolidary($solidary, $userId);
        $proposal = $this->proposalRepository->find($ad->getId());

        // we get solidaryUserStructure
        $solidaryUserId = $solidary->getSolidaryUser() ? $solidary->getSolidaryUser()->getId() : $user->getSolidaryUser()->getId();
        $solidaryUserStructure = $this->solidaryUserStructureRepository->findByStructureAndSolidaryUser($solidaryStructureId, $solidaryUserId);

        // we check if we have a deadline if yes we update solidary
        if ($solidary->getOutwardDeadlineDatetime()) {
            $solidary->setDeadlineDate($solidary->getOutwardDeadlineDatetime());
        }

        // we update solidary
        $solidary->setProposal($proposal);
        $solidary->setSolidaryUserStructure($solidaryUserStructure[0]);

        $this->entityManager->persist($solidary);
        $this->entityManager->flush();

        // We trigger the event
        $event = new SolidaryCreatedEvent($user ? $user : $solidary->getSolidaryUserStructure()->getSolidaryUser()->getUser(), $this->security->getUser(), $solidary);
        $this->eventDispatcher->dispatch(SolidaryCreatedEvent::NAME, $event);

        return $solidary;
    }

    public function updateSolidary(Solidary $solidary)
    {
        // We trigger the event
        $event = new SolidaryUpdatedEvent($solidary);
        $this->eventDispatcher->dispatch(SolidaryUpdatedEvent::NAME, $event);

        $this->entityManager->persist($solidary);
        $this->entityManager->flush();
    }

    /**
     * Get the results for a Solidary Transport Search
     *
     * @param SolidarySearch $solidarySearch
     * @return SolidarySearch
     */
    public function getSolidaryTransportSearchResults(SolidarySearch $solidarySearch): SolidarySearch
    {
        $solidarySearch->setResults($this->solidaryUserRepository->findForASolidaryTransportSearch($solidarySearch));
        
        return $solidarySearch;
    }

    /**
     * Get the results for a Solidary Carpool Search
     *
     * @param SolidarySearch $solidarySearch
     * @return SolidarySearch
     */
    public function getSolidaryCarpoolSearchSearchResults(SolidarySearch $solidarySearch): SolidarySearch
    {

        // We make an Ad from the proposal linked to the solidary (if it's on the return, we take the ProposalLinked)
        // I'll have the results directly in the Ad
        
        if ($solidarySearch->getWay()=="outward") {
            $proposal = $solidarySearch->getSolidary()->getProposal();
        } else {
            if (!is_null($solidarySearch->getSolidary()->getProposal()->getProposalLinked())) {
                $proposal = $solidarySearch->getSolidary()->getProposal()->getProposalLinked();
            }
            throw new SolidaryException(SolidaryException::NO_RETURN_PROPOSAL);
        }

        // If the proposal doesn't have any destination, we duplicate the origin waypoint
        $waypoints = $proposal->getWaypoints();
        $withDestination = false;
        foreach ($waypoints as $waypoint) {
            if ($waypoint->isDestination()) {
                $withDestination=true;
            }
        }
        if (!$withDestination) {
            // We clone the first waypoint and we use it as destination
            $newDestination = clone $waypoints[0];
            $newDestination->setDestination(true);
            $proposal->addWaypoint(clone $newDestination);
        }

        $ad = $this->adManager->makeAd($proposal, $proposal->getUser()->getId());
        // echo count($ad->getResults());die;
        // We need to build and persist all the new results as SolidaryMatching.
        $solidaryMatchings = $this->solidaryMatcher->buildSolidaryMatchingsForCarpool($solidarySearch->getSolidary(), $ad->getResults());

        // We make Solidary Results out of the Ad's results
        $results = [];
        foreach ($solidaryMatchings as $solidaryMatching) {
            $results[] = $this->solidaryMatcher->buildSolidaryResultCarpool($solidaryMatching);
        }
        $solidarySearch->setResults($results);

        return $solidarySearch;
    }

    /**
     * Get the solidary solutions of a solidary
     *
     * @param int $solidaryId Id of the Solidary
     * @return array|null
     */
    public function getSolidarySolutions(int $solidaryId): array
    {
        return $this->solidaryRepository->findSolidarySolutions($solidaryId);
    }

    /**
     * Get the list of all the Asks (Solidary or not) linked to a Solidary
     *
     * @param integer $solidaryId
     * @return Solidary
     */
    public function getAsksList(int $solidaryId): array
    {
        $asksList = [];

        $solidaryAsks = $this->solidaryAskRepository->findSolidaryAsks($solidaryId);

        foreach ($solidaryAsks as $solidaryAsk) {

            /**
             * @var SolidaryAsk $solidaryAsk
             */

            $solidaryAsksItem = new SolidaryAsksListItem();

            $askCriteria = $askCriteriaReturn = null;
            if (!is_null($solidaryAsk->getSolidarySolution()->getSolidaryMatching()->getMatching())) {
                // Carpool
                $user = $solidaryAsk->getSolidarySolution()->getSolidaryMatching()->getMatching()->getProposalOffer()->getUser();
                $askCriteria = $solidaryAsk->getCriteria();
                if (!is_null($solidaryAsk->getSolidarySolution()->getSolidaryMatching()->getMatching()->getMatchingLinked())) {
                    $askCriteriaReturn = $solidaryAsk->getSolidarySolution()->getSolidaryMatching()->getMatching()->getMatchingLinked()->getCriteria();
                }

                $solidaryAsksItem->setDriverType(SolidaryAsksListItem::DRIVER_TYPE_CARPOOLER);
            } else {
                // Solidary Transport
                $user = $solidaryAsk->getSolidarySolution()->getSolidaryMatching()->getSolidaryUser()->getUser();
                $askCriteria = $solidaryAsk->getCriteria();

                $solidaryAsksItem->setDriverType(SolidaryAsksListItem::DRIVER_TYPE_VOLUNTEER);
            }

            // Messages
            $messages = [];
            foreach ($solidaryAsk->getSolidaryAskHistories() as $solidaryAskHistory) {
                if ($solidaryAskHistory->getMessage() !== null) {
                    $userDelegate = $solidaryAskHistory->getMessage()->getUserDelegate();

                    $messages[] = [
                        "userDelegateId" => $userDelegate ? $userDelegate->getId() : null,
                        "userDelegateFamilyName" => $userDelegate ? $userDelegate->getFamilyName() : null,
                        "userDelegateGivenName" => $userDelegate ? $userDelegate->getGivenName() : null,
                        "userId" => $solidaryAskHistory->getMessage()->getUser()->getId(),
                        "userFamilyName" => $solidaryAskHistory->getMessage()->getUser()->getFamilyName(),
                        "userGivenName" => $solidaryAskHistory->getMessage()->getUser()->getGivenName(),
                        "text" => $solidaryAskHistory->getMessage()->getText(),
                        "createdDate" => $solidaryAskHistory->getMessage()->getCreatedDate()];
                }
            }
            $solidaryAsksItem->setMessages($messages);
            // Frequency
            $solidaryAsksItem->setFrequency($askCriteria->getFrequency());
            
            // Status
            $solidaryAsksItem->setStatus($solidaryAsk->getStatus());

            // FromDate, to date
            $solidaryAsksItem->setFromDate($askCriteria->getFromDate());
            $days = ["mon","tue","wed","thu","fri","sat","sun"];

            $schedule = [];
            if ($askCriteria->getFrequency()==Criteria::FREQUENCY_REGULAR) {
                // Regular journey
                $solidaryAsksItem->setToDate($askCriteria->getToDate());
                
                $schedule = $this->adManager->getScheduleFromCriteria($askCriteria, $askCriteriaReturn);
            } else {
                // Punctual journey
                $schedule[0]['outwardTime'] = $askCriteria->getFromTime()->format("H:i");
                if (!is_null($askCriteriaReturn)) {
                    $schedule[0]['returnTime'] = $askCriteriaReturn->getFromTime()->format("H:i");
                }
                // init days
                foreach ($days as $day) {
                    $schedule[0][$day] = false;
                }
                if ($askCriteria->isMonCheck()) {
                    $schedule[0]["mon"]=true;
                }
                if ($askCriteria->isTueCheck()) {
                    $schedule[0]["tue"]=true;
                }
                if ($askCriteria->isWedCheck()) {
                    $schedule[0]["wed"]=true;
                }
                if ($askCriteria->isThuCheck()) {
                    $schedule[0]["thu"]=true;
                }
                if ($askCriteria->isFriCheck()) {
                    $schedule[0]["fri"]=true;
                }
                if ($askCriteria->isSatCheck()) {
                    $schedule[0]["sat"]=true;
                }
                if ($askCriteria->isSunCheck()) {
                    $schedule[0]["sun"]=true;
                }
            }

            $solidaryAsksItem->setSchedule($schedule);

            // The driver
            $solidaryAsksItem->setDriver($user->getGivenName()." ".$user->getFamilyName());
            $solidaryAsksItem->setTelephone($user->getTelephone());

            // SolidarySolutionId (usefull for a SolidaryContact)
            $solidaryAsksItem->setSolidarySolutionId($solidaryAsk->getSolidarySolution()->getId());

            $asksList[] = $solidaryAsksItem;
        }

        return $asksList;
    }

    /**
     * We create the ad associated to the solidary
     *
     * @param Solidary $solidary
     * @return Ad
     */
    private function createJourneyFromSolidary(Solidary $solidary, int $userId = null): Ad
    {
        $ad = new Ad();
        // we get and set the origin and destination of the demand
        $origin = new Address();
        $destination = null;
        
        $origin->setHouseNumber($solidary->getOrigin()['houseNumber']);
        $origin->setStreet($solidary->getOrigin()['street']);
        $origin->setStreetAddress($solidary->getOrigin()['streetAddress']);
        $origin->setPostalCode($solidary->getOrigin()['postalCode']);
        $origin->setSubLocality($solidary->getOrigin()['subLocality']);
        $origin->setAddressLocality($solidary->getOrigin()['addressLocality']);
        $origin->setLocalAdmin($solidary->getOrigin()['localAdmin']);
        $origin->setCounty($solidary->getOrigin()['county']);
        $origin->setMacroCounty($solidary->getOrigin()['macroCounty']);
        $origin->setRegion($solidary->getOrigin()['region']);
        $origin->setMacroRegion($solidary->getOrigin()['macroRegion']);
        $origin->setAddressCountry($solidary->getOrigin()['addressCountry']);
        $origin->setCountryCode($solidary->getOrigin()['countryCode']);
        $origin->setLatitude($solidary->getOrigin()['latitude']);
        $origin->setLongitude($solidary->getOrigin()['longitude']);
        
        if ($solidary->getDestination()) {
            $destination = new Address();
            $destination->setHouseNumber($solidary->getDestination()['houseNumber']);
            $destination->setStreet($solidary->getDestination()['street']);
            $destination->setStreetAddress($solidary->getDestination()['streetAddress']);
            $destination->setPostalCode($solidary->getDestination()['postalCode']);
            $destination->setSubLocality($solidary->getDestination()['subLocality']);
            $destination->setAddressLocality($solidary->getDestination()['addressLocality']);
            $destination->setLocalAdmin($solidary->getDestination()['localAdmin']);
            $destination->setCounty($solidary->getDestination()['county']);
            $destination->setMacroCounty($solidary->getDestination()['macroCounty']);
            $destination->setRegion($solidary->getDestination()['region']);
            $destination->setMacroRegion($solidary->getDestination()['macroRegion']);
            $destination->setAddressCountry($solidary->getDestination()['addressCountry']);
            $destination->setCountryCode($solidary->getDestination()['countryCode']);
            $destination->setLatitude($solidary->getDestination()['latitude']);
            $destination->setLongitude($solidary->getDestination()['longitude']);
        }
        
        // Set role of the ad
        if ($solidary->isPassenger() && $solidary->isDriver()) {
            $ad->setRole(Ad::ROLE_DRIVER_OR_PASSENGER);
        } elseif ($solidary->isDriver()) {
            $ad->setRole(Ad::ROLE_DRIVER);
        } else {
            $ad->setRole(Ad::ROLE_PASSENGER);
        }

        // round-trip
        $ad->setOneWay(true);
        if ($solidary->getReturnDatetime()) {
            $ad->setOneWay(false);
        }

        // we set the ad as a solidary ad
        $ad->setSolidary(true);
<<<<<<< HEAD
        
=======

>>>>>>> 8c561e2d
        // Frequency
        $ad->setFrequency(Criteria::FREQUENCY_PUNCTUAL);
        // We set the date and time of the demand
        $ad->setOutwardDate($solidary->getOutwardDatetime());
        $ad->setReturnDate($solidary->getReturnDatetime() ? $solidary->getReturnDatetime() : null);
        $ad->setOutwardTime($solidary->getOutwardDatetime()->format("H:i"));
        $ad->setReturnTime($solidary->getReturnDatetime() ? $solidary->getReturnDatetime()->format("H:i") : null);
        if ($solidary->getFrequency() === criteria::FREQUENCY_REGULAR) {
            $ad->setFrequency(Criteria::FREQUENCY_REGULAR);

            // we set the schedule and the limit date of the regular demand
            $ad->setOutwardLimitDate($solidary->getOutwardDeadlineDatetime());
            $ad->setReturnLimitDate($solidary->getReturnDeadlineDatetime() ? $solidary->getReturnDeadlineDatetime() : null);

            // We build the schedule
            $buildedSchedules = $this->buildSchedulesForAd($solidary->getDays(), $solidary->getOutwardTimes(), $solidary->getReturnTimes());

            $ad->setSchedule($buildedSchedules);
        }
        // we set the margin time of the demand
        $ad->setMarginDuration($solidary->getMarginDuration() ? $solidary->getMarginDuration() : null);

        // If the destination is not specified we use the origin
        if ($destination == null) {
            $destination = $origin;
        }
        // Outward waypoint
        $outwardWaypoints = [
            clone $origin,
            clone $destination
        ];

        $ad->setOutwardWaypoints($outwardWaypoints);

        // return waypoint
        $returnWaypoints = [
            clone $destination,
            clone $origin
        ];

        $ad->setReturnWaypoints($returnWaypoints);
        
        // The User
        $ad->setUserId($userId ? $userId : $solidary->getSolidaryUser()->getUser()->getId());

        // The subject
        $ad->setSubjectId($solidary->getSubject()->getId());

        return $this->adManager->createAd($ad);
    }

    
    /**
     * Build a schedule for an Ad from the Solidary $days and $outwardTimes/$returnTimes
     *
     * @param array $days   Solidary days
     * @param array $outwardTimes  Solidary $outwardTimes
     * @param array $returnTimes  Solidary $returnTimesTimes
     * @return array The builded schedules
     */
    private function buildSchedulesForAd(array $days, array $outwardTimes, ?array $returnTimes): array
    {
        $returnSchedules = [];
        
        foreach ($days as $day => $value) {
            $alreadySet = false;
            // Check if the day is checked
            if ($value == 1) {
                // Check if the current time has been already set in a sub schedule
                foreach ($returnSchedules as $key => $outwardSchedule) {
                    if ($outwardSchedule['outwardTime']==$outwardTimes[$day]) {
                        $alreadySet = true;
                        break;
                    }
                }

                if ($alreadySet) {
                    // Already set the time, we just keep the current day
                    $returnSchedules[$key][$day] = true;
                } else {
                    // Not set already, we create a new sub schedule
                    $returnSchedules[] = [
                        "outwardTime" => (isset($outwardTimes[$day])) ? $outwardTimes[$day] : null,
                        "returnTime" => (isset($returnTimes) && $returnTimes[$day]) ? $returnTimes[$day] : null,
                        $day => true
                    ];
                }
            }
        }
        
        return $returnSchedules;
    }
    
    /**
     * We create the user associate to the solidary demand if the user is not already created
     * We also create the solidaryUser associated if necessary
     *
     * @param Solidary $solidary    The solidary
     * @param Structure $structure  The structure (used for email generation if needed)
     * @return User
     */
    private function solidaryCreateUser(Solidary $solidary, Structure $structure): User
    {
        // We check if the user exist
        $user = $solidary->getUser();
        if (is_null($solidary->getUser())) {
            // no user provided
            if (!is_null($solidary->getEmail())) {
                // email provided
                $user = $this->userRepository->findOneBy(['email'=>$solidary->getEmail()]);
                $solidary->setUser($user);
            } elseif (!is_null($structure->getEmail())) {
                // no email provided => we try the structure email
                $solidary->setEmail($this->userManager->generateSubEmail($structure->getEmail()));
            }
        }
           
        // we set the home address
        $homeAddress = null;
        if ($solidary->getHomeAddress()) {
            $homeAddress = new Address();
            $homeAddress->setHouseNumber($solidary->getHomeAddress()['houseNumber']);
            $homeAddress->setStreet($solidary->getHomeAddress()['street']);
            $homeAddress->setStreetAddress($solidary->getHomeAddress()['streetAddress']);
            $homeAddress->setPostalCode($solidary->getHomeAddress()['postalCode']);
            $homeAddress->setSubLocality($solidary->getHomeAddress()['subLocality']);
            $homeAddress->setAddressLocality($solidary->getHomeAddress()['addressLocality']);
            $homeAddress->setLocalAdmin($solidary->getHomeAddress()['localAdmin']);
            $homeAddress->setCounty($solidary->getHomeAddress()['county']);
            $homeAddress->setMacroCounty($solidary->getHomeAddress()['macroCounty']);
            $homeAddress->setRegion($solidary->getHomeAddress()['region']);
            $homeAddress->setMacroRegion($solidary->getHomeAddress()['macroRegion']);
            $homeAddress->setAddressCountry($solidary->getHomeAddress()['addressCountry']);
            $homeAddress->setCountryCode($solidary->getHomeAddress()['countryCode']);
            $homeAddress->setLatitude($solidary->getHomeAddress()['latitude']);
            $homeAddress->setLongitude($solidary->getHomeAddress()['longitude']);
        } elseif (!is_null($solidary->getUser()) && !is_null($solidary->getUser()->getAddresses())) {
            foreach ($solidary->getUser()->getAddresses() as $address) {
                if ($address->isHome()) {
                    $homeAddress = $address;
                    break;
                }
            }
        }
        if (is_null($homeAddress)) {
            throw new SolidaryException(SolidaryException::NO_HOME_ADDRESS);
        }
     
        if ($user == null) {
            // We create a new user
            $user = new User();
            $user->setEmail($solidary->getEmail());
            $user->setPassword($solidary->getPassword());
            $user->setGivenName($solidary->getGivenName());
            $user->setFamilyName($solidary->getFamilyName());
            $user->setBirthDate($solidary->getBirthDate());
            $user->setTelephone($solidary->getTelephone());
            $user->setGender($solidary->getGender());
            $user->setNewsSubscription(true);
            
            $homeAddress->setHome(true);
            $user->addAddress($homeAddress);

            $user = $this->userManager->registerUser($user);
        }
        // We also create the solidaryUser associated to the demand
        if (is_null($user->getSolidaryUser())) {
            $solidaryUser = new SolidaryUser();
            if ($solidary->isDriver()) {
                $solidaryUser->setVolunteer(true);
                // we add the userAuthItemAssignment associated
                $authItem = $this->authItemRepository->find(AuthItem::ROLE_SOLIDARY_VOLUNTEER_CANDIDATE);
                $userAuthAssignment = new UserAuthAssignment();
                $userAuthAssignment->setAuthItem($authItem);
                $user->addUserAuthAssignment($userAuthAssignment);
            }
            if ($solidary->isPassenger()) {
                $solidaryUser->setBeneficiary(true);
                // we add the userAuthItemAssignment associated
                $authItem = $this->authItemRepository->find(AuthItem::ROLE_SOLIDARY_BENEFICIARY_CANDIDATE);
                $userAuthAssignment = new UserAuthAssignment();
                $userAuthAssignment->setAuthItem($authItem);
                $user->addUserAuthAssignment($userAuthAssignment);
            }
            $solidaryUser->setAddress($homeAddress);
            $user->setSolidaryUser($solidaryUser);
        } else {
            $solidaryUser = $user->getSolidaryUser();
        }

        // We create the solidaryUserStructure associated to the demand
        $solidaryUserStructure = new SolidaryUserStructure();
        $structure = null;

        if ($solidary->getStructure()) {
            $structure = $this->structureRepository->find(substr($solidary->getStructure(), strrpos($solidary->getStructure(), '/') + 1));
        } else {
            if (!is_null($this->security->getUser()->getSolidaryStructures()) && count($this->security->getUser()->getSolidaryStructures()) > 0) {
                $structure = $this->security->getUser()->getSolidaryStructures()[0];
            } elseif (!is_null($this->security->getUser()->getSolidaryUser()->getSolidaryUserStructures())
                        && count($this->security->getUser()->getSolidaryUser()->getSolidaryUserStructures()) > 0
                        && !is_null($this->security->getUser()->getSolidaryUser()->getSolidaryUserStructures()[0]->getStructure())) {
                $structure = $this->security->getUser()->getSolidaryUser()->getSolidaryUserStructures()[0]->getStructure();
            } else {
                throw new SolidaryException(SolidaryException::NO_STRUCTURE);
            }
        }
        $solidaryUserStructure->setStructure($structure);
        $solidaryUserStructure->setSolidaryUser($solidaryUser);

        // We add the proofs associated to the demand
        foreach ($solidary->getProofs() as $givenProof) {
            // We get the structure proof and we create a proof to persist
            $structureProofId = null;
            if (strrpos($givenProof['id'], '/')) {
                $structureProofId = substr($givenProof['id'], strrpos($givenProof['id'], '/') + 1);
            }
                
            $structureProof = $this->structureProofRepository->find($structureProofId);
            if (!is_null($structureProof) && isset($givenProof['value']) && !is_null($givenProof['value'])) {
                $proof = new Proof();
                $proof->setStructureProof($structureProof);
                $proof->setValue($givenProof['value']);
                $solidaryUserStructure->addProof($proof);
            }
        }
        $solidaryUser->addSolidaryUserStructure($solidaryUserStructure);

        $this->entityManager->persist($user);
        $this->entityManager->flush();

        return $user;
    }

    /**
     * Build a volunteer's planning between two dates.
     *
     * @param \DateTimeInterface $startDate
     * @param \DateTimeInterface $endDate
     * @param integer $solidaryVolunteerId
     * @return array
     */
    public function buildSolidaryVolunteerPlanning(\DateTimeInterface $startDate, \DateTimeInterface  $endDate, int $solidaryVolunteerId): array
    {
        // We get the Volunteer and we check if it's really a volunteer
        $solidaryVolunteer = $this->solidaryUserRepository->find($solidaryVolunteerId);
        
        if (!$solidaryVolunteer->isVolunteer()) {
            throw new SolidaryException(SolidaryException::NO_SOLIDARY_VOLUNTEER);
        }
        
        $solidaryAsks = $this->solidaryAskRepository->findBetweenTwoDates($startDate, $endDate, $solidaryVolunteer);

        $fullPlanning = [];
        $currentDate = $startDate;
        // We make the schedule. Day by day.
        while ($currentDate<=$endDate) {
            $solidaryVolunteerPlanning = new SolidaryVolunteerPlanning();
            $solidaryVolunteerPlanning->setDate($currentDate);
            
            // We check if we found a solidaryAsk for this day
            foreach ($solidaryAsks as $solidaryAsk) {
                /**
                 * @var SolidaryAsk $solidaryAsk
                 */
                if (
                   ($solidaryAsk->getCriteria()->getFrequency()==Criteria::FREQUENCY_PUNCTUAL && $solidaryAsk->getCriteria()->getFromDate()->format("d/m/Y")==$currentDate->format("d/m/Y")) ||
                   ($solidaryAsk->getCriteria()->getFrequency()==Criteria::FREQUENCY_REGULAR && $solidaryAsk->getCriteria()->getFromDate()->format("d/m/Y")<=$currentDate->format("d/m/Y") && $solidaryAsk->getCriteria()->getToDate()->format("d/m/Y")>=$currentDate->format("d/m/Y"))
                ) {

                    // Determine the hour slot
                    $structure = $solidaryAsk->getSolidarySolution()->getSolidary()->getSolidaryUserStructure()->getStructure();
                    $slot = $this->solidaryMatcher->getHourSlot($solidaryAsk->getCriteria()->getFromTime(), $solidaryAsk->getCriteria()->getFromTime(), $structure);

                    $solidaryVolunteerPlanningItem = new SolidaryVolunteerPlanningItem();

                    // The beneficiary
                    $beneficiary = $solidaryAsk->getSolidarySolution()->getSolidary()->getSolidaryUserStructure()->getSolidaryUser()->getUser();
                    $solidaryVolunteerPlanningItem->setBeneficiary($beneficiary->getGivenName()." ".$beneficiary->getFamilyName());


                    // different usefull ids
                    $solidaryVolunteerPlanningItem->setSolidaryId($solidaryAsk->getSolidarySolution()->getSolidary()->getId());
                    $solidaryVolunteerPlanningItem->setSolidarySolutionId($solidaryAsk->getSolidarySolution()->getId());

                    // status
                    $solidaryVolunteerPlanningItem->setStatus($solidaryAsk->getStatus());

                    switch ($slot) {
                        case 'm': $solidaryVolunteerPlanning->setMorningSlot($solidaryVolunteerPlanningItem);break;
                        case 'a': $solidaryVolunteerPlanning->setAfternoonSlot($solidaryVolunteerPlanningItem);break;
                        case 'e': $solidaryVolunteerPlanning->setEveningSlot($solidaryVolunteerPlanningItem);break;
                    }
                }
            }

            $fullPlanning[] = $solidaryVolunteerPlanning;
            
            $currentDate = clone $currentDate;
            $currentDate->modify('+1 day');
        }

        return $fullPlanning;
    }
}<|MERGE_RESOLUTION|>--- conflicted
+++ resolved
@@ -723,11 +723,6 @@
 
         // we set the ad as a solidary ad
         $ad->setSolidary(true);
-<<<<<<< HEAD
-        
-=======
-
->>>>>>> 8c561e2d
         // Frequency
         $ad->setFrequency(Criteria::FREQUENCY_PUNCTUAL);
         // We set the date and time of the demand
