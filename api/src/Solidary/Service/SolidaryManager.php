--- conflicted
+++ resolved
@@ -655,13 +655,6 @@
     }
 
     /**
-<<<<<<< HEAD
-      * We create the ad associated to the solidary
-      *
-      * @param Solidary $solidary
-      * @return Ad
-      */
-=======
      * Build a volunteer's planning between two dates.
      */
     public function buildSolidaryVolunteerPlanning(\DateTimeInterface $startDate, \DateTimeInterface $endDate, int $solidaryVolunteerId): array
@@ -736,7 +729,6 @@
     /**
      * We create the ad associated to the solidary.
      */
->>>>>>> 43b894df
     private function createJourneyFromSolidary(Solidary $solidary, int $userId = null): Ad
     {
         $ad = new Ad();
@@ -884,10 +876,6 @@
         return $this->adManager->createAd($ad);
     }
 
-<<<<<<< HEAD
-
-=======
->>>>>>> 43b894df
     /**
      * Build a schedule for an Ad from the Solidary $days and $outwardTimes/$returnTimes.
      *
@@ -1027,7 +1015,7 @@
         } else {
             $solidaryUser = $user->getSolidaryUser();
         }
-        
+
         // We create the solidaryUserStructure associated to the demand
         $structure = null;
 
