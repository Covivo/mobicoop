--- conflicted
+++ resolved
@@ -364,11 +364,7 @@
         $this->entityManager->flush();
 
         // We trigger the event
-<<<<<<< HEAD
-        $event = new SolidaryCreatedEvent($solidary->getSolidaryUserStructure()->getSolidaryUser()->getUser(), $this->security->getUser(), $solidary);
-=======
-        $event = new SolidaryCreatedEvent($user ? $user : $solidary->getSolidaryUserStructure()->getSolidaryUser()->getUser(), $user, $this->security->getUser());
->>>>>>> 102d07bb
+        $event = new SolidaryCreatedEvent($user ? $user : $solidary->getSolidaryUserStructure()->getSolidaryUser()->getUser(), $this->security->getUser(), $solidary);
         $this->eventDispatcher->dispatch(SolidaryCreatedEvent::NAME, $event);
 
         return $solidary;
