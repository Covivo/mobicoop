--- conflicted
+++ resolved
@@ -759,8 +759,6 @@
                     throw new SolidaryException(SolidaryException::NO_RETURN_TIMES);
                 }
 
-<<<<<<< HEAD
-=======
             $days = $solidary->getDays();
             // Check if there is a outward time for each given day
             $outwardTimes = $solidary->getOutwardTimes();
@@ -782,7 +780,6 @@
                     throw new SolidaryException(SolidaryException::NO_RETURN_TIMES);
                 }
 
->>>>>>> af9dc55a
                 // Check if there is a return time for each given day
                 foreach ($days as $returnDay => $returnDayChecked) {
                     if (
@@ -794,10 +791,6 @@
                 }
                 $ad->setOneWay(false);
             }
-<<<<<<< HEAD
-=======
-
->>>>>>> af9dc55a
             // We build the schedule
             $buildedSchedules = $this->buildSchedulesForAd($solidary->getDays(), $solidary->getOutwardTimes(), $solidary->getReturnTimes());
 
