<?php
/**
 * Copyright (c) 2020, MOBICOOP. All rights reserved.
 * This project is dual licensed under AGPL and proprietary licence.
 ***************************
 *    This program is free software: you can redistribute it and/or modify
 *    it under the terms of the GNU Affero General Public License as
 *    published by the Free Software Foundation, either version 3 of the
 *    License, or (at your option) any later version.
 *
 *    This program is distributed in the hope that it will be useful,
 *    but WITHOUT ANY WARRANTY; without even the implied warranty of
 *    MERCHANTABILITY or FITNESS FOR A PARTICULAR PURPOSE.  See the
 *    GNU Affero General Public License for more details.
 *
 *    You should have received a copy of the GNU Affero General Public License
 *    along with this program.  If not, see <gnu.org/licenses>.
 ***************************
 *    Licence MOBICOOP described in the file
 *    LICENSE
 **************************/

namespace App\Solidary\Service;

use App\Solidary\Entity\SolidaryBeneficiary;
use App\Solidary\Entity\SolidaryUser;
use Doctrine\ORM\EntityManagerInterface;
use Symfony\Component\EventDispatcher\EventDispatcherInterface;
use App\Solidary\Event\SolidaryUserUpdatedEvent;
use App\Solidary\Exception\SolidaryException;
use App\Solidary\Repository\SolidaryUserRepository;
use App\Solidary\Repository\StructureRepository;
use App\User\Repository\UserRepository;
use Symfony\Component\Security\Core\Security;
use App\Solidary\Entity\SolidaryUserStructure;
use App\Action\Repository\DiaryRepository;
use App\Auth\Entity\AuthItem;
use App\Auth\Entity\UserAuthAssignment;
use App\Auth\Repository\AuthItemRepository;
use App\Geography\Entity\Address;
use App\I18n\Entity\Language;
use App\Solidary\Entity\Proof;
use App\Solidary\Entity\SolidaryDiaryEntry;
use App\Solidary\Entity\SolidaryVolunteer;
use App\Solidary\Entity\Structure;
use App\Solidary\Event\SolidaryUserCreatedEvent;
use App\Solidary\Event\SolidaryUserStructureAcceptedEvent;
use App\Solidary\Event\SolidaryUserStructureRefusedEvent;
use App\Solidary\Repository\SolidaryRepository;
use App\User\Entity\User;
use Symfony\Component\Security\Core\Encoder\UserPasswordEncoderInterface;
use App\Solidary\Repository\StructureProofRepository;
use App\User\Service\UserManager;
use App\Solidary\Repository\NeedRepository;
use App\I18n\Repository\LanguageRepository;

/**
 * @author Maxime Bardot <maxime.bardot@mobicoop.org>
 */
class SolidaryUserManager
{
    private $entityManager;
    private $eventDispatcher;
    private $solidaryUserRepository;
    private $userRepository;
    private $security;
    private $structureRepository;
    private $diaryRepository;
    private $solidaryRepository;
    private $authItemRepository;
    private $structureProofRepository;
    private $params;
    private $encoder;
    private $userManager;
    private $needRepository;
    private $languageRepository;

    public function __construct(
        EntityManagerInterface $entityManager,
        EventDispatcherInterface $eventDispatcher,
        SolidaryUserRepository $solidaryUserRepository,
        UserRepository $userRepository,
        Security $security,
        StructureRepository $structureRepository,
        DiaryRepository $diaryRepository,
        SolidaryRepository $solidaryRepository,
        AuthItemRepository $authItemRepository,
        UserPasswordEncoderInterface $encoder,
        StructureProofRepository $structureProofRepository,
        UserManager $userManager,
        NeedRepository $needRepository,
        LanguageRepository $languageRepository,
        array $params
    ) {
        $this->entityManager = $entityManager;
        $this->eventDispatcher = $eventDispatcher;
        $this->userRepository = $userRepository;
        $this->solidaryUserRepository = $solidaryUserRepository;
        $this->security = $security;
        $this->structureRepository = $structureRepository;
        $this->diaryRepository = $diaryRepository;
        $this->solidaryRepository = $solidaryRepository;
        $this->authItemRepository = $authItemRepository;
        $this->structureProofRepository = $structureProofRepository;
        $this->params = $params;
        $this->encoder = $encoder;
        $this->userManager = $userManager;
        $this->needRepository = $needRepository;
        $this->languageRepository = $languageRepository;
    }

    // Probably obsolete... to do check !
    public function updateSolidaryUser(SolidaryUser $solidaryUser)
    {
        // We trigger the event
        $event = new SolidaryUserUpdatedEvent($solidaryUser);
        $this->eventDispatcher->dispatch(SolidaryUserUpdatedEvent::NAME, $event);
    }

    /**
     * Get a SolidaryBeneficiary from a User id
     *
     * @param int $id SolidaryUser id
     * @return SolidaryBeneficiary
     */
    public function getSolidaryBeneficiary(int $id): SolidaryBeneficiary
    {
        // Get the structure of the Admin
        $structureAdmin = null;
        if ($this->security->getUser() instanceof User) {
            $structures = $this->security->getUser()->getSolidaryStructures();
            if (is_array($structures) && isset($structures[0])) {
                $structureAdmin = $structures[0];
            }
        }

        // Get the Solidary User
        $solidaryUser = $this->solidaryUserRepository->find($id);
        $user = $solidaryUser->getUser();

        // If user is null, we try to get the user via the repository. It appends after a post of SolidaryBeneficiary during the return. Why ? I don't know, feel free to check ;)
        if (is_null($user)) {
            $user = $this->userRepository->findOneBy(["solidaryUser"=>$solidaryUser]);
        }

        // Get the SolidaryUser
        if (is_null($user->getSolidaryUser())) {
            throw new SolidaryException(SolidaryException::NO_SOLIDARY_USER);
        }

        // We check if the SolidaryUser is a Beneficiary
        if (!$solidaryUser->isBeneficiary()) {
            throw new SolidaryException(SolidaryException::NO_SOLIDARY_BENEFICIARY);
        }


        $solidaryBeneficiary = new SolidaryBeneficiary();
        $solidaryBeneficiary->setId($solidaryUser->getId());
        $solidaryBeneficiary->setEmail($user->getEmail());
        $solidaryBeneficiary->setGivenName($user->getGivenName());
        $solidaryBeneficiary->setFamilyName($user->getFamilyName());
        $solidaryBeneficiary->setNewsSubscription($user->hasNewsSubscription());
        $solidaryBeneficiary->setTelephone($user->getTelephone());
        $solidaryBeneficiary->setBirthDate($user->getBirthDate());
        $solidaryBeneficiary->setGender($user->getGender());
        $solidaryBeneficiary->setComment($solidaryUser->getComment());
        $solidaryBeneficiary->setUser($user);

        // Home address
        foreach ($user->getAddresses() as $address) {
            if ($address->isHome()) {
                $homeAddress = [];
                $homeAddress['streetAddress'] = $address->getStreetAddress();
                $homeAddress['addressLocality'] = $address->getAddressLocality();
                $homeAddress['localAdmin'] = $address->getLocalAdmin();
                $homeAddress['county'] = $address->getCounty();
                $homeAddress['macroCounty'] = $address->getMacroCounty();
                $homeAddress['region'] = $address->getRegion();
                $homeAddress['macroRegion'] = $address->getMacroRegion();
                $homeAddress['addressCountry'] = $address->getAddressCountry();
                $homeAddress['countryCode'] = $address->getCountryCode();
                $homeAddress['latitude'] = $address->getLatitude();
                $homeAddress['longitude'] = $address->getLongitude();
                $solidaryBeneficiary->setHomeAddress($homeAddress);
            }
        }

        // Proofs
        $proofs = [];

        // We take the first solidaryUser structure.
        $solidaryUserStructure = $solidaryUser->getSolidaryUserStructures()[0];
        // If the admin has an identified structure, we take the one that matches on of the SolidaryBeneficiary structure
        if (!is_null($structureAdmin)) {
            foreach ($solidaryUser->getSolidaryUserStructures() as $currentSolidaryUserStructure) {
                if ($currentSolidaryUserStructure->getId() == $structureAdmin->getId()) {
                    $solidaryUserStructure = $currentSolidaryUserStructure;
                    break;
                }
            }
        }

        /**
         * @var SolidaryUserStructure $solidaryUserStructure
         */
        foreach ($solidaryUserStructure->getProofs() as $proof) {
            $proofs[] = $proof;
        }
        $solidaryBeneficiary->setProofs($proofs);

        // Is he validated ?
        $solidaryBeneficiary->setValidatedCandidate(null);
        if (!is_null($solidaryUserStructure->getRefusedDate())) {
            $solidaryBeneficiary->setValidatedCandidate(false);
        } elseif (!is_null($solidaryUserStructure->getAcceptedDate())) {
            $solidaryBeneficiary->setValidatedCandidate(true);
        }

        $solidaryBeneficiary->setCreatedDate($solidaryUser->getCreatedDate());
        $solidaryBeneficiary->setUpdatedDate($solidaryUser->getUpdatedDate());

        // Get the structure of the solidary User
        $userStructures = [];
        foreach ($solidaryUser->getSolidaryUserStructures() as $userStructure) {
            $userStructures[] = $userStructure->getStructure();
        }
        $solidaryBeneficiary->setStructures($userStructures);

        // Diary
        $diaries = $this->diaryRepository->findBy(['user'=>$user]);
        $diaryEntries = [];
        foreach ($diaries as $diary) {
            $diaryEntry = new SolidaryDiaryEntry();
            $diaryEntry->setDiary($diary);
            $diaryEntry->setAction($diary->getAction()->getName());
            $diaryEntry->setAuthor($diary->getAuthor());
            $diaryEntry->setUser($diary->getUser());
            $diaryEntry->setDate($diary->getCreatedDate());
            $diaryEntries[] = $diaryEntry;
        }
        $solidaryBeneficiary->setDiaries($diaryEntries);
        
        // Solidaries
        $solidaries = $this->solidaryRepository->findByUser($user);
        $solidaryBeneficiary->setSolidaries($solidaries);

        return $solidaryBeneficiary;
    }

    /**
     * Get a SolidaryVolunteer from a User id
     *
     * @param int $id SolidaryVolunteer id
     * @return SolidaryVolunteer
     */
    public function getSolidaryVolunteer(int $id): SolidaryVolunteer
    {
        // Get the Solidary User
        $solidaryUser = $this->solidaryUserRepository->find($id);
        $user = $solidaryUser->getUser();

        // If user is null, we try to get the user via the repository. It appends after a post of SolidaryBeneficiary during the return. Why ? I don't know, feel free to check ;)
        if (is_null($user)) {
            $user = $this->userRepository->findOneBy(["solidaryUser"=>$solidaryUser]);
        }

        // Get the SolidaryUser
        if (is_null($user->getSolidaryUser())) {
            throw new SolidaryException(SolidaryException::NO_SOLIDARY_USER);
        }

        // We check if the SolidaryUser is a Beneficiary
        if (!$solidaryUser->isVolunteer()) {
            throw new SolidaryException(SolidaryException::NO_SOLIDARY_VOLUNTEER);
        }

        $solidaryVolunteer = new SolidaryVolunteer();
        $solidaryVolunteer->setId($solidaryUser->getId());
        $solidaryVolunteer->setUser($user);
        $solidaryVolunteer->setEmail($user->getEmail());
        $solidaryVolunteer->setGivenName($user->getGivenName());
        $solidaryVolunteer->setFamilyName($user->getFamilyName());
        $solidaryVolunteer->setNewsSubscription($user->hasNewsSubscription());
        $solidaryVolunteer->setTelephone($user->getTelephone());
        $solidaryVolunteer->setBirthDate($user->getBirthDate());
        $solidaryVolunteer->setGender($user->getGender());
        $solidaryVolunteer->setComment($solidaryUser->getComment());
        $solidaryVolunteer->setNeeds($solidaryUser->getNeeds());
        $solidaryVolunteer->setVehicle($solidaryUser->hasVehicle());
        $solidaryVolunteer->setMaxDistance($solidaryUser->getMaxDistance());

        // Home address
        foreach ($user->getAddresses() as $address) {
            if ($address->isHome()) {
                $homeAddress = [];
                $homeAddress['streetAddress'] = $address->getStreetAddress();
                $homeAddress['addressLocality'] = $address->getAddressLocality();
                $homeAddress['localAdmin'] = $address->getLocalAdmin();
                $homeAddress['county'] = $address->getCounty();
                $homeAddress['macroCounty'] = $address->getMacroCounty();
                $homeAddress['region'] = $address->getRegion();
                $homeAddress['macroRegion'] = $address->getMacroRegion();
                $homeAddress['addressCountry'] = $address->getAddressCountry();
                $homeAddress['countryCode'] = $address->getCountryCode();
                $homeAddress['latitude'] = $address->getLatitude();
                $homeAddress['longitude'] = $address->getLongitude();
                $solidaryVolunteer->setHomeAddress($homeAddress);
            }
        }

        // We take the first solidaryUser structure.
        $solidaryUserStructure = $solidaryUser->getSolidaryUserStructures()[0];

        // Get the structure of the Admin
        if (($this->security->getUser() instanceof User) && !empty($this->security->getUser()->getSolidaryStructures())) {
            $structures = $this->security->getUser()->getSolidaryStructures();
            $structureAdmin = null;
            if (!is_null($structures) || count($structures)>0) {
                $structureAdmin = $structures[0];
            }
            // If the admin has an identified structure, we take the one that matches on of the SolidaryBeneficiary structure
            if (!is_null($structureAdmin)) {
                foreach ($solidaryUser->getSolidaryUserStructures() as $currentSolidaryUserStructure) {
                    if ($currentSolidaryUserStructure->getId() == $structureAdmin->getId()) {
                        $solidaryUserStructure = $currentSolidaryUserStructure;
                        break;
                    }
                }
            }
        }

        // Is he validated ?
        $solidaryVolunteer->setValidatedCandidate(null);
        if (!is_null($solidaryUserStructure->getRefusedDate())) {
            $solidaryVolunteer->setValidatedCandidate(false);
        } elseif (!is_null($solidaryUserStructure->getAcceptedDate())) {
            $solidaryVolunteer->setValidatedCandidate(true);
        }

        // Diary
        $diaries = $this->diaryRepository->findBy(['user'=>$user]);
        $diaryEntries = [];
        foreach ($diaries as $diary) {
            $diaryEntry = new SolidaryDiaryEntry();
            $diaryEntry->setDiary($diary);
            $diaryEntry->setAction($diary->getAction()->getName());
            $diaryEntry->setAuthor($diary->getAuthor());
            $diaryEntry->setUser($diary->getUser());
            $diaryEntry->setDate($diary->getCreatedDate());
            $diaryEntries[] = $diaryEntry;
        }
        $solidaryVolunteer->setDiaries($diaryEntries);

        // Solidaries
        $solidaries = $this->solidaryRepository->findBySolidaryUserMatching($solidaryUser);
        $solidaryVolunteer->setSolidaries($solidaries);

        // Availabilities
        $solidaryVolunteer->setMMinTime($solidaryUser->getMMinTime());
        $solidaryVolunteer->setMMaxTime($solidaryUser->getMMaxTime());
        $solidaryVolunteer->setAMinTime($solidaryUser->getAMinTime());
        $solidaryVolunteer->setAMaxTime($solidaryUser->getAMaxTime());
        $solidaryVolunteer->setEMinTime($solidaryUser->getEMinTime());
        $solidaryVolunteer->setEMaxTime($solidaryUser->getEMaxTime());
        
        $solidaryVolunteer->setMMon($solidaryUser->hasMMon());
        $solidaryVolunteer->setMTue($solidaryUser->hasMTue());
        $solidaryVolunteer->setMWed($solidaryUser->hasMWed());
        $solidaryVolunteer->setMThu($solidaryUser->hasMThu());
        $solidaryVolunteer->setMFri($solidaryUser->hasMFri());
        $solidaryVolunteer->setMSat($solidaryUser->hasMSat());
        $solidaryVolunteer->setMSun($solidaryUser->hasMSun());
        $solidaryVolunteer->setAMon($solidaryUser->hasAMon());
        $solidaryVolunteer->setATue($solidaryUser->hasATue());
        $solidaryVolunteer->setAWed($solidaryUser->hasAWed());
        $solidaryVolunteer->setAThu($solidaryUser->hasAThu());
        $solidaryVolunteer->setAFri($solidaryUser->hasAFri());
        $solidaryVolunteer->setASat($solidaryUser->hasASat());
        $solidaryVolunteer->setASun($solidaryUser->hasASun());
        $solidaryVolunteer->setEMon($solidaryUser->hasEMon());
        $solidaryVolunteer->setETue($solidaryUser->hasETue());
        $solidaryVolunteer->setEWed($solidaryUser->hasEWed());
        $solidaryVolunteer->setEThu($solidaryUser->hasEThu());
        $solidaryVolunteer->setEFri($solidaryUser->hasEFri());
        $solidaryVolunteer->setESat($solidaryUser->hasESat());
        $solidaryVolunteer->setESun($solidaryUser->hasESun());

        // Dates
        $solidaryVolunteer->setCreatedDate($solidaryUser->getCreatedDate());
        $solidaryVolunteer->setUpdatedDate($solidaryUser->getUpdatedDate());

        return $solidaryVolunteer;
    }

    /**
     * Get all the SolidaryBeneficiaries
     * @var array $filters optionnal filters
     * @param bool $validatedCandidate only the validated candidates or refused candidates (true, false)
     * @param boolean $returnAllBeneficiaries return all beneficiaries (true, false)
     * @return array
     */
    public function getSolidaryBeneficiaries(array $filters=null, bool $validatedCandidate=null, $returnAllBeneficiaries=false): array
    {
        $beneficiaries = [];

        $structureAdmin =  null;
        if ($returnAllBeneficiaries == false) {
            $structures = $this->security->getUser()->getSolidaryStructures();
            if (!is_null($structures) || count($structures)>0) {
                $structureAdmin = $structures[0];
            }
        }


        // First, we get all user with Beneficiary types of SolidaryUser
        $users = $this->userRepository->findUsersBySolidaryUserType(SolidaryBeneficiary::TYPE, $filters, $structureAdmin);
        foreach ($users as $user) {
            // Maybe To do : If it's too slow, we can use the User instead of the Id. But we need to rewrite the ItemDataProvider
            $beneficiarie = $this->getSolidaryBeneficiary($user->getSolidaryUser()->getId());

            // Special filter : validatedCandidate
            if (!is_null($validatedCandidate)) {
                // We need to also test if isValidatedCandidate() return null to ignore the pending acceptations.
                if (
                    ($validatedCandidate && $beneficiarie->isValidatedCandidate() && $beneficiarie->isValidatedCandidate()!==null) ||
                    (!$validatedCandidate && !$beneficiarie->isValidatedCandidate() && $beneficiarie->isValidatedCandidate()!==null)
                ) {
                    $beneficiaries[] = $beneficiarie;
                }

                continue;
            }
            
            $beneficiaries[] = $beneficiarie;
        }


        return $beneficiaries;
    }



    /**
     * Get all the SolidaryVolunteers
     * @param array $filters optionnal filters
     * @param bool $validatedCandidate only the validated candidates or refused candidates (true, false)
     * @param boolean $returnAllVolonteers return all volunteers (true, false)
     * @return array
     */
    public function getSolidaryVolunteers(array $filters=null, bool $validatedCandidate=null, $returnAllVolonteers=false): array
    {
        $volunteers = [];

        $structureAdmin =  null;
        if ($returnAllVolonteers == false) {
            $structures = $this->security->getUser()->getSolidaryStructures();
            if (!is_null($structures) || count($structures)>0) {
                $structureAdmin = $structures[0];
            }
        }

        // First, we get all user with Beneficiary types of SolidaryUser
        $users = $this->userRepository->findUsersBySolidaryUserType(SolidaryVolunteer::TYPE, $filters, $structureAdmin);
        foreach ($users as $user) {

            // Maybe To do : If it's too slow, we can use the User instead of the Id. But we need to rewrite the ItemDataProvider
            $volunteer = $this->getSolidaryVolunteer($user->getSolidaryUser()->getId());

            // Special filter : validatedCandidate
            if (!is_null($validatedCandidate)) {
                // We need to also test if isValidatedCandidate() return null to ignore the pending acceptations.
                if (
                    ($validatedCandidate && $volunteer->isValidatedCandidate() && $volunteer->isValidatedCandidate()!==null) ||
                    (!$validatedCandidate && !$volunteer->isValidatedCandidate() && $volunteer->isValidatedCandidate()!==null)
                ) {
                    $volunteers[] = $volunteer;
                }

                continue;
            }
            
            $volunteers[] = $volunteer;
        }


        return $volunteers;
    }

    /**
     * Create a SolidaryUser and its User if necessary from a SolidaryBeneficiary
     *
     * @param SolidaryBeneficiary $solidaryBeneficiary
     * @return SolidaryBeneficiary|null
     */
    public function createSolidaryBeneficiary(SolidaryBeneficiary $solidaryBeneficiary): ?SolidaryBeneficiary
    {
        /**
         * @var User requester
         */
        $requester = $this->security->getUser();

        // If there is no User, we need to create it first
        $user = $solidaryBeneficiary->getUser();
        if (is_null($user)) {

            // If there is basic information given, we recheck if there is an existing user.
            // If it exists, we use it, else, we create a new one

            // first we need to check if the associated structure as an email :
            // - if so the user needs an email OR phone number
            // - otherwise the email is mandatory

            // If there a Structure given, we use it. Otherwise we use the first admin structure
            $solidaryBeneficiaryStructure = $solidaryBeneficiary->getStructure();
            if (is_null($solidaryBeneficiaryStructure) && $requester instanceof User) {
                // We get the Structures of the requester to set the SolidaryUserStructure
                $structures = $requester->getSolidaryStructures();
                if (!is_null($structures) || count($structures)>0) {
                    $solidaryBeneficiaryStructure = $structures[0];
                }
            }

            if (is_null($solidaryBeneficiaryStructure)) {
                throw new SolidaryException(SolidaryException::NO_STRUCTURE);
            }
            
            if (!is_null($solidaryBeneficiaryStructure->getEmail())) {
                // the structure has an email, the user needs to have an email OR a phone number
                if (empty($solidaryBeneficiary->getEmail()) && empty($solidaryBeneficiary->getTelephone())) {
                    throw new SolidaryException(SolidaryException::MANDATORY_EMAIL_OR_PHONE);
                }
            } elseif (!is_null($solidaryBeneficiary->getEmail())) {
                // an email is provided
                $user = $this->userRepository->findOneBy(['email'=>$solidaryBeneficiary->getEmail()]);
            }
            
            if (empty($solidaryBeneficiary->getEmail())) {
                // no email has been provided, we generate a sub email
                $solidaryBeneficiary->setEmail($this->userManager->generateSubEmail($solidaryBeneficiaryStructure->getEmail()));
            }

            if (is_null($user)) {
                $user = new User();
                $user->setEmail($solidaryBeneficiary->getEmail());
                $user->setGivenName($solidaryBeneficiary->getGivenName());
                $user->setFamilyName($solidaryBeneficiary->getFamilyName());
                $user->setNewsSubscription($solidaryBeneficiary->hasNewsSubscription());
                $user->setTelephone($solidaryBeneficiary->getTelephone());
                $user->setBirthDate($solidaryBeneficiary->getBirthDate());
                $user->setGender($solidaryBeneficiary->getGender());

                $user->setPhoneDisplay(1);
                $user->setSmoke($this->params['smoke']);
                $user->setMusic($this->params['music']);
                $user->setChat($this->params['chat']);
                // To do : Dynamic Language
                $language = $this->languageRepository->findOneBy(['code'=>'fr']);
                $user->setLanguage($language);

                // Set an encrypted password
                $password = $this->userManager->randomString();
                $user->setPassword($this->encoder->encodePassword($user, $password));
                $user->setClearPassword($password); // Used to be send by email (not persisted)

                // auto valid the registration
                $user->setValidatedDate(new \DateTime());

                // we treat the user to add right authItem and notifiactions
                $this->userManager->treatUser($user);
            }
        }

        // We check if this User doesn't already have a Solidary User
        if (!is_null($user->getSolidaryUser())) {
            throw new SolidaryException(SolidaryException::ALREADY_SOLIDARY_USER);
        }

        $authItem = $this->authItemRepository->find(AuthItem::ROLE_SOLIDARY_BENEFICIARY_CANDIDATE);
        $userAuthAssignment = new UserAuthAssignment();
        $userAuthAssignment->setAuthItem($authItem);
        $user->addUserAuthAssignment($userAuthAssignment);

        // We create the SolidaryUser
        $solidaryUser = new SolidaryUser();
        $solidaryUser->setBeneficiary(true);
        $homeAddress = $solidaryBeneficiary->getHomeAddress();
        $address = new Address();
        $address->setStreetAddress($homeAddress['streetAddress']);
        $address->setAddressLocality($homeAddress['addressLocality']);
        $address->setLocalAdmin($homeAddress['localAdmin']);
        $address->setCounty($homeAddress['county']);
        $address->setMacroCounty($homeAddress['macroCounty']);
        $address->setRegion($homeAddress['region']);
        $address->setMacroRegion($homeAddress['macroRegion']);
        $address->setAddressCountry($homeAddress['addressCountry']);
        $address->setCountryCode($homeAddress['countryCode']);
        $address->setLatitude($homeAddress['latitude']);
        $address->setLongitude($homeAddress['longitude']);
        $address->setName($homeAddress['name']);
        $address->setHome(true);
        $address->setUser($user);
        $solidaryUser->setAddress($address);

        $solidaryUser->setComment($solidaryBeneficiary->getComment());
        $solidaryUser->setVehicle($solidaryBeneficiary->hasVehicule());

        // We set the link between User and SolidaryUser
        $user->setSolidaryUser($solidaryUser);

        $solidaryUserStructure = new SolidaryUserStructure();
        $solidaryUserStructure->setStructure($solidaryBeneficiaryStructure);
        $solidaryUserStructure->setSolidaryUser($solidaryUser);

        //we check if the structure need proofs before validation if not we validate automaticaly the candidate
        if (count($solidaryUserStructure->getStructure()->getStructureProofs()) == 0) {
            $solidaryBeneficiary->setValidatedCandidate(true);
        }

        if ($solidaryBeneficiary->isValidatedCandidate()) {
            // Already accepted. We set the date a give the appropriate role to the user
            $solidaryUserStructure->setAcceptedDate(new \Datetime());
            // We add the role to the user
            $authItem = $this->authItemRepository->find(AuthItem::ROLE_SOLIDARY_BENEFICIARY);
            $userAuthAssignment = new UserAuthAssignment();
            $userAuthAssignment->setAuthItem($authItem);
            $user->addUserAuthAssignment($userAuthAssignment);
        }

        // Proofs
        foreach ($solidaryBeneficiary->getProofs() as $givenProof) {
            // We get the structure proof and we create a proof to persist
            $structureProofId = null;
            if (strrpos($givenProof['id'], '/')) {
                $structureProofId = substr($givenProof['id'], strrpos($givenProof['id'], '/') + 1);
            }
                
            $structureProof = $this->structureProofRepository->find($structureProofId);
            if (!is_null($structureProof) && isset($givenProof['value']) && !is_null($givenProof['value'])) {
                $proof = new Proof();
                $proof->setStructureProof($structureProof);
                $proof->setValue($givenProof['value']);
                $solidaryUserStructure->addProof($proof);
            }
        }

        $solidaryUser->addSolidaryUserStructure($solidaryUserStructure);

        $this->entityManager->persist($user);
        $this->entityManager->flush();
        
        // dispatch SolidaryUser event
        $event = new SolidaryUserCreatedEvent($user, $this->security->getUser());
        $this->eventDispatcher->dispatch(SolidaryUserCreatedEvent::NAME, $event);
        return $this->getSolidaryBeneficiary($user->getSolidaryUser()->getId());
    }


    /**
     * Update a SolidaryBeneficiary
     * For now, only accept/refuse and add a proof. Other fields are ignored.
     *
     * @param SolidaryBeneficiary $solidaryBeneficiary
     * @return SolidaryBeneficiary
     */
    public function updateSolidaryBeneficiary(SolidaryBeneficiary $solidaryBeneficiary): SolidaryBeneficiary
    {
        // We get the SolidaryUser and the User
        $solidaryUser = $this->solidaryUserRepository->find($solidaryBeneficiary->getId());
        $user = $solidaryUser->getUser();

        if (is_null($user)) {
            throw new SolidaryException(SolidaryException::UNKNOWN_USER);
        }

        // Accepted/Refused
        if (is_null($solidaryBeneficiary->isValidatedCandidate())) {
            // Don't do anything, it's not an acceptation or refulsal action
        } elseif (!$solidaryBeneficiary->isValidatedCandidate()) {
            // We change the status of the SolidaryUserStructure
            $this->acceptOrRefuseCandidate($solidaryUser, false, true, $solidaryBeneficiary->getStructure());
        } elseif ($solidaryBeneficiary->isValidatedCandidate()) {
            // We change the status of the SolidaryUserStructure
            $this->acceptOrRefuseCandidate($solidaryUser, true, false, $solidaryBeneficiary->getStructure());
        }
        
        // Proofs
        $this->addProofToSolidaryUser($solidaryUser, $solidaryBeneficiary->getProofs());

        $this->entityManager->persist($user);
        $this->entityManager->flush();

        return $this->getSolidaryBeneficiary($solidaryUser->getId());
    }

    /**
     * Create a SolidaryUser and its User if necessary from a SolidaryVolunteer
     *
     * @param SolidaryVolunteer $solidaryVolunteer
     * @return SolidaryVolunteer|null
     */
    public function createSolidaryVolunteer(SolidaryVolunteer $solidaryVolunteer): ?SolidaryVolunteer
    {
        // If there is no User, we need to create it first
        $user = $solidaryVolunteer->getUser();
        if (is_null($user)) {

            // If there is basic information given, we recheck if there is an existing user.
            // If it exists, we use it, else, we create a new one
            
            if (empty($solidaryVolunteer->getEmail())) {
                throw new SolidaryException(SolidaryException::MANDATORY_EMAIL);
            }
            
            $user = $this->userRepository->findOneBy(['email'=>$solidaryVolunteer->getEmail()]);
            if (is_null($user)) {
                $user = new User();
                $user->setEmail($solidaryVolunteer->getEmail());
                $user->setGivenName($solidaryVolunteer->getGivenName());
                $user->setFamilyName($solidaryVolunteer->getFamilyName());
                $user->setNewsSubscription($solidaryVolunteer->hasNewsSubscription());
                $user->setTelephone($solidaryVolunteer->getTelephone());
                $user->setBirthDate($solidaryVolunteer->getBirthDate());
                $user->setGender($solidaryVolunteer->getGender());

                $user->setPhoneDisplay(1);
                $user->setSmoke($this->params['smoke']);
                $user->setMusic($this->params['music']);
                $user->setChat($this->params['chat']);
                // To do : Dynamic Language
                $language = $this->languageRepository->findOneBy(['code'=>'fr']);
                $user->setLanguage($language);

                // Set password
                $user->setPassword($solidaryVolunteer->getPassword());

                // we treat the user to add right authItem and notifiactions
                $this->userManager->registerUser($user);
            }
        }
        if (!is_null($user->getSolidaryUser())) {
            $solidaryUser = $user->getSolidaryUser();
            // We check if this User doesn't already have a Solidary User
            if (!is_null($user->getSolidaryUser())) {
                throw new SolidaryException(SolidaryException::ALREADY_SOLIDARY_USER);
            }
        } else {
            $solidaryUser = new SolidaryUser();
            // We set the link between User and SolidaryUser
            $user->setSolidaryUser($solidaryUser);
            // we add the home address to the solidary user
            $homeAddress = $solidaryVolunteer->getHomeAddress();
            $address = new Address();
            $address->setStreetAddress($homeAddress['streetAddress']);
            $address->setAddressLocality($homeAddress['addressLocality']);
            $address->setLocalAdmin($homeAddress['localAdmin']);
            $address->setCounty($homeAddress['county']);
            $address->setMacroCounty($homeAddress['macroCounty']);
            $address->setRegion($homeAddress['region']);
            $address->setMacroRegion($homeAddress['macroRegion']);
            $address->setAddressCountry($homeAddress['addressCountry']);
            $address->setCountryCode($homeAddress['countryCode']);
            $address->setLatitude($homeAddress['latitude']);
            $address->setLongitude($homeAddress['longitude']);
            $address->setName($homeAddress['name']);
            $address->setHome(true);
            $address->setUser($user);
            $solidaryUser->setAddress($address);
        }
        
        $authItem = $this->authItemRepository->find(AuthItem::ROLE_SOLIDARY_VOLUNTEER_CANDIDATE);
        $userAuthAssignment = new UserAuthAssignment();
        $userAuthAssignment->setAuthItem($authItem);
        $user->addUserAuthAssignment($userAuthAssignment);

        // We create the SolidaryUser
        $solidaryUser->setVolunteer(true);
        $solidaryUser->setComment($solidaryVolunteer->getComment());
        $solidaryUser->setVehicle($solidaryVolunteer->hasVehicle());
        $solidaryUser->setMaxDistance($solidaryVolunteer->getMaxDistance());

        //we create the needs associated to the solidary user
        if ($solidaryVolunteer->getNeeds()) {
            foreach ($solidaryVolunteer->getNeeds() as $need) {
                $needId = (substr($need, strrpos($need, '/') + 1));
                $solidaryUser->addNeed($this->needRepository->find($needId));
            }
        }
        // If there a Structure given, we use it. Otherwise we use the first admin structure
        $solidaryVolunteerStructure = $solidaryVolunteer->getStructure();
        if (is_null($solidaryVolunteerStructure) && ($this->security->getUser() instanceof User)) {
            // We get the Structure of the Admin to set the SolidaryUserStructure
            $structures = $this->structureRepository->findByUser($this->security->getUser());
           
            if (!is_null($structures) || count($structures)>0) {
                $solidaryVolunteerStructure = $structures[0];
            }
        }
        if (is_null($solidaryVolunteerStructure)) {
            throw new SolidaryException(SolidaryException::NO_STRUCTURE);
        }

        $solidaryUserStructure = new SolidaryUserStructure();
        $solidaryUserStructure->setStructure($solidaryVolunteerStructure);
        $solidaryUserStructure->setSolidaryUser($solidaryUser);

        //we check if the structure need proofs before validation if not we validate automaticaly the candidate
        if (count($solidaryUserStructure->getStructure()->getStructureProofs()) == 0) {
            $solidaryVolunteer->setValidatedCandidate(true);
        }
<<<<<<< HEAD

=======
        
>>>>>>> c0f73990
        if ($solidaryVolunteer->isValidatedCandidate()) {
            // Already accepted. We set the date a give the appropriate role to the user
            $solidaryUserStructure->setAcceptedDate(new \Datetime());
            // We add the role to the user
            $authItem = $this->authItemRepository->find(AuthItem::ROLE_SOLIDARY_VOLUNTEER);
            $userAuthAssignment = new UserAuthAssignment();
            $userAuthAssignment->setAuthItem($authItem);
            $user->addUserAuthAssignment($userAuthAssignment);
        }

        // Proofs
        if ($solidaryVolunteer->getProofs()) {
            foreach ($solidaryVolunteer->getProofs() as $givenProof) {
                // We get the structure proof and we create a proof to persist
                $structureProofId = null;
                if (strrpos($givenProof['id'], '/')) {
                    $structureProofId = substr($givenProof['id'], strrpos($givenProof['id'], '/') + 1);
                }
                    
                $structureProof = $this->structureProofRepository->find($structureProofId);
                if (!is_null($structureProof) && isset($givenProof['value']) && !is_null($givenProof['value'])) {
                    $proof = new Proof();
                    $proof->setStructureProof($structureProof);
                    $proof->setValue($givenProof['value']);
                    $solidaryUserStructure->addProof($proof);
                }
            }
        }

        $solidaryUser->addSolidaryUserStructure($solidaryUserStructure);

        // Availabilities : First we set those given, next we fill the blanks with the structure default
        
        if (!is_null($solidaryVolunteer->getMMinTime())) {
            $solidaryUser->setMMinTime($solidaryVolunteer->getMMinTime());
        }
        if (!is_null($solidaryVolunteer->getMMaxTime())) {
            $solidaryUser->setMMaxTime($solidaryVolunteer->getMMaxTime());
        }
        if (!is_null($solidaryVolunteer->getAMinTime())) {
            $solidaryUser->setAMinTime($solidaryVolunteer->getAMinTime());
        }
        if (!is_null($solidaryVolunteer->getAMaxTime())) {
            $solidaryUser->setAMaxTime($solidaryVolunteer->getAMaxTime());
        }
        if (!is_null($solidaryVolunteer->getEMinTime())) {
            $solidaryUser->setEMinTime($solidaryVolunteer->getEMinTime());
        }
        if (!is_null($solidaryVolunteer->getEMaxTime())) {
            $solidaryUser->setEMaxTime($solidaryVolunteer->getEMaxTime());
        }
        
        if (!is_null($solidaryVolunteer->hasMMon())) {
            $solidaryUser->setMMon($solidaryVolunteer->hasMMon());
        }
        if (!is_null($solidaryVolunteer->hasMTue())) {
            $solidaryUser->setMTue($solidaryVolunteer->hasMTue());
        }
        if (!is_null($solidaryVolunteer->hasMWed())) {
            $solidaryUser->setMWed($solidaryVolunteer->hasMWed());
        }
        if (!is_null($solidaryVolunteer->hasMThu())) {
            $solidaryUser->setMThu($solidaryVolunteer->hasMThu());
        }
        if (!is_null($solidaryVolunteer->hasMFri())) {
            $solidaryUser->setMFri($solidaryVolunteer->hasMFri());
        }
        if (!is_null($solidaryVolunteer->hasMSat())) {
            $solidaryUser->setMSat($solidaryVolunteer->hasMSat());
        }
        if (!is_null($solidaryVolunteer->hasMSun())) {
            $solidaryUser->setMSun($solidaryVolunteer->hasMSun());
        }
        if (!is_null($solidaryVolunteer->hasAMon())) {
            $solidaryUser->setAMon($solidaryVolunteer->hasAMon());
        }
        if (!is_null($solidaryVolunteer->hasATue())) {
            $solidaryUser->setATue($solidaryVolunteer->hasATue());
        }
        if (!is_null($solidaryVolunteer->hasAWed())) {
            $solidaryUser->setAWed($solidaryVolunteer->hasAWed());
        }
        if (!is_null($solidaryVolunteer->hasAThu())) {
            $solidaryUser->setAThu($solidaryVolunteer->hasAThu());
        }
        if (!is_null($solidaryVolunteer->hasAFri())) {
            $solidaryUser->setAFri($solidaryVolunteer->hasAFri());
        }
        if (!is_null($solidaryVolunteer->hasASat())) {
            $solidaryUser->setASat($solidaryVolunteer->hasASat());
        }
        if (!is_null($solidaryVolunteer->hasASun())) {
            $solidaryUser->setASun($solidaryVolunteer->hasASun());
        }
        if (!is_null($solidaryVolunteer->hasEMon())) {
            $solidaryUser->setEMon($solidaryVolunteer->hasEMon());
        }
        if (!is_null($solidaryVolunteer->hasETue())) {
            $solidaryUser->setETue($solidaryVolunteer->hasETue());
        }
        if (!is_null($solidaryVolunteer->hasEWed())) {
            $solidaryUser->setEWed($solidaryVolunteer->hasEWed());
        }
        if (!is_null($solidaryVolunteer->hasEThu())) {
            $solidaryUser->setEThu($solidaryVolunteer->hasEThu());
        }
        if (!is_null($solidaryVolunteer->hasEFri())) {
            $solidaryUser->setEFri($solidaryVolunteer->hasEFri());
        }
        if (!is_null($solidaryVolunteer->hasESat())) {
            $solidaryUser->setESat($solidaryVolunteer->hasESat());
        }
        if (!is_null($solidaryVolunteer->hasESun())) {
            $solidaryUser->setESun($solidaryVolunteer->hasESun());
        }

        // Default values
        $this->userManager->setDefaultSolidaryUserAvailabilities($solidaryUser, $solidaryVolunteerStructure);

        $this->entityManager->persist($user);
        $this->entityManager->flush();
        
        // // dispatch SolidaryUser event
        $event = new SolidaryUserCreatedEvent($user, $this->security->getUser());
        $this->eventDispatcher->dispatch(SolidaryUserCreatedEvent::NAME, $event);
        
        return $this->getSolidaryVolunteer($user->getSolidaryUser()->getId());
    }

    /**
     * Update a SolidaryVolunteer
     * For now, only accept/refuse and update the availabilities. Other fields are ignored.
     *
     * @param SolidaryVolunteer $solidaryVolunteer
     * @return SolidaryVolunteer
     */
    public function updateSolidaryVolunteer(SolidaryVolunteer $solidaryVolunteer): SolidaryVolunteer
    {
        
        // We get the SolidaryUser and the User
        $solidaryUser = $this->solidaryUserRepository->find($solidaryVolunteer->getId());
        $user = $solidaryUser->getUser();

        if (is_null($user)) {
            throw new SolidaryException(SolidaryException::UNKNOWN_USER);
        }

        $solidaryUser = $user->getSolidaryUser();

        // Accepted/Refused
        if (is_null($solidaryVolunteer->isValidatedCandidate())) {
            // Don't do anything, it's not an acceptation or refulsal action
        } elseif (!$solidaryVolunteer->isValidatedCandidate()) {
            // We change the status of the SolidaryUserStructure
            $this->acceptOrRefuseCandidate($solidaryUser, false, true, $solidaryUser->getSolidaryUserStructures()[0]->getStructure());
        } elseif ($solidaryVolunteer->isValidatedCandidate()) {
            // We change the status of the SolidaryUserStructure
            $this->acceptOrRefuseCandidate($solidaryUser, true, false, $solidaryUser->getSolidaryUserStructures()[0]->getStructure());
        }
        if (!is_null($solidaryVolunteer->getMMinTime())) {
            $solidaryUser->setMMinTime($solidaryVolunteer->getMMinTime());
        }
        if (!is_null($solidaryVolunteer->getMMaxTime())) {
            $solidaryUser->setMMaxTime($solidaryVolunteer->getMMaxTime());
        }
        if (!is_null($solidaryVolunteer->getAMinTime())) {
            $solidaryUser->setAMinTime($solidaryVolunteer->getAMinTime());
        }
        if (!is_null($solidaryVolunteer->getAMaxTime())) {
            $solidaryUser->setAMaxTime($solidaryVolunteer->getAMaxTime());
        }
        if (!is_null($solidaryVolunteer->getEMinTime())) {
            $solidaryUser->setEMinTime($solidaryVolunteer->getEMinTime());
        }
        if (!is_null($solidaryVolunteer->getEMaxTime())) {
            $solidaryUser->setEMaxTime($solidaryVolunteer->getEMaxTime());
        }
        
        if (!is_null($solidaryVolunteer->hasMMon())) {
            $solidaryUser->setMMon($solidaryVolunteer->hasMMon());
        }
        if (!is_null($solidaryVolunteer->hasMTue())) {
            $solidaryUser->setMTue($solidaryVolunteer->hasMTue());
        }
        if (!is_null($solidaryVolunteer->hasMWed())) {
            $solidaryUser->setMWed($solidaryVolunteer->hasMWed());
        }
        if (!is_null($solidaryVolunteer->hasMThu())) {
            $solidaryUser->setMThu($solidaryVolunteer->hasMThu());
        }
        if (!is_null($solidaryVolunteer->hasMFri())) {
            $solidaryUser->setMFri($solidaryVolunteer->hasMFri());
        }
        if (!is_null($solidaryVolunteer->hasMSat())) {
            $solidaryUser->setMSat($solidaryVolunteer->hasMSat());
        }
        if (!is_null($solidaryVolunteer->hasMSun())) {
            $solidaryUser->setMSun($solidaryVolunteer->hasMSun());
        }
        if (!is_null($solidaryVolunteer->hasAMon())) {
            $solidaryUser->setAMon($solidaryVolunteer->hasAMon());
        }
        if (!is_null($solidaryVolunteer->hasATue())) {
            $solidaryUser->setATue($solidaryVolunteer->hasATue());
        }
        if (!is_null($solidaryVolunteer->hasAWed())) {
            $solidaryUser->setAWed($solidaryVolunteer->hasAWed());
        }
        if (!is_null($solidaryVolunteer->hasAThu())) {
            $solidaryUser->setAThu($solidaryVolunteer->hasAThu());
        }
        if (!is_null($solidaryVolunteer->hasAFri())) {
            $solidaryUser->setAFri($solidaryVolunteer->hasAFri());
        }
        if (!is_null($solidaryVolunteer->hasASat())) {
            $solidaryUser->setASat($solidaryVolunteer->hasASat());
        }
        if (!is_null($solidaryVolunteer->hasASun())) {
            $solidaryUser->setASun($solidaryVolunteer->hasASun());
        }
        if (!is_null($solidaryVolunteer->hasEMon())) {
            $solidaryUser->setEMon($solidaryVolunteer->hasEMon());
        }
        if (!is_null($solidaryVolunteer->hasETue())) {
            $solidaryUser->setETue($solidaryVolunteer->hasETue());
        }
        if (!is_null($solidaryVolunteer->hasEWed())) {
            $solidaryUser->setEWed($solidaryVolunteer->hasEWed());
        }
        if (!is_null($solidaryVolunteer->hasEThu())) {
            $solidaryUser->setEThu($solidaryVolunteer->hasEThu());
        }
        if (!is_null($solidaryVolunteer->hasEFri())) {
            $solidaryUser->setEFri($solidaryVolunteer->hasEFri());
        }
        if (!is_null($solidaryVolunteer->hasESat())) {
            $solidaryUser->setESat($solidaryVolunteer->hasESat());
        }
        if (!is_null($solidaryVolunteer->hasESun())) {
            $solidaryUser->setESun($solidaryVolunteer->hasESun());
        }

        $this->entityManager->persist($user);
        $this->entityManager->flush();

        return $this->getSolidaryVolunteer($solidaryUser->getId());
    }

    /**
     * Accept or refuse a SolidaryUser for a Structure (given or the admin's)
     *
     * @param SolidaryUser $solidaryUser   The SolidaryUser
     * @param boolean $acceptCandidate     Accept this SolidaryUser for a Structure to be determined
     * @param boolean $refuseCandidate     Refuse this SolidaryUser for a Structure to be determined
     * @param Structure $structure         The structure (if there is no structure we use the admin one)
     * @return void
     */
    public function acceptOrRefuseCandidate(SolidaryUser $solidaryUser, bool $acceptCandidate = false, bool $refuseCandidate = false, Structure $structure = null)
    {
        // Handle the status of the candidate
        $solidaryUserStructures = $solidaryUser->getSolidaryUserStructures();

        // If there a Structure given, we use it. Otherwise we use the first admin structure
        if (is_null($structure)) {
            // We get the Structure of the Admin to set the SolidaryUserStructure
            $structures = $this->security->getUser()->getSolidaryStructures();
            if (!is_null($structures) || count($structures)>0) {
                $structure = $structures[0];
            }
        }
      
        // We search the right solidaryUserStructure to update
        $solidaryUserStructureToUpdate = null;
        foreach ($solidaryUserStructures as $solidaryUserStructure) {
            if ($solidaryUserStructure->getStructure()->getId() == $structure->getId()) {
                $solidaryUserStructureToUpdate = $solidaryUserStructure;
                break;
            }
        }

        // We check if this candidate has already been accepted or refused
        if (!is_null($solidaryUserStructureToUpdate->getAcceptedDate())) {
            throw new SolidaryException(SolidaryException::ALREADY_ACCEPTED);
        }
        if (!is_null($solidaryUserStructureToUpdate->getRefusedDate())) {
            throw new SolidaryException(SolidaryException::ALREADY_REFUSED);
        }

        if ($acceptCandidate && $solidaryUserStructureToUpdate->getAcceptedDate()=="" && $solidaryUserStructureToUpdate->getRefusedDate()=="") {
            $solidaryUserStructureToUpdate->setAcceptedDate(new \DateTime());
            $solidaryUserStructureToUpdate->setStatus(SolidaryUserStructure::STATUS_ACCEPTED);
            // We add the role to the user
            if ($solidaryUser->isVolunteer()) {
                $authItem = $this->authItemRepository->find(AuthItem::ROLE_SOLIDARY_VOLUNTEER);
            } elseif ($solidaryUser->isBeneficiary()) {
                $authItem = $this->authItemRepository->find(AuthItem::ROLE_SOLIDARY_BENEFICIARY);
            } else {
                throw new SolidaryException(SolidaryException::NO_ROLE);
            }
            $userAuthAssignment = new UserAuthAssignment();
            $userAuthAssignment->setAuthItem($authItem);
            $user = $solidaryUser->getUser();
            $user->addUserAuthAssignment($userAuthAssignment);

            // We dispatch the event
            $event = new SolidaryUserStructureAcceptedEvent($solidaryUserStructureToUpdate, $this->security->getUser());
            $this->eventDispatcher->dispatch(SolidaryUserStructureAcceptedEvent::NAME, $event);
        } elseif ($refuseCandidate && $solidaryUserStructureToUpdate->getAcceptedDate()=="" && $solidaryUserStructureToUpdate->getRefusedDate()=="") {
            $solidaryUserStructureToUpdate->setRefusedDate(new \DateTime());
            $solidaryUserStructureToUpdate->setStatus(SolidaryUserStructure::STATUS_REFUSED);
            // We dispatch the event
            $event = new SolidaryUserStructureRefusedEvent($solidaryUserStructureToUpdate, $this->security->getUser());
            $this->eventDispatcher->dispatch(SolidaryUserStructureRefusedEvent::NAME, $event);
        }
    }
    
    /**
     * Add Proofs to an existing SolidaryUserStructure of a SolidaryUser (for a given Structure or not)
     *
     * @param SolidaryUser $solidaryUser    The SolidaryUser
     * @param array $proofs                 The proofs to add
     * @param Structure $structure          The Structure  (if there is no structure we use the admin one)
     * @return void
     */
    public function addProofToSolidaryUser(SolidaryUser $solidaryUser, array $proofs, Structure $structure=null)
    {
        $solidaryUserStructures = $solidaryUser->getSolidaryUserStructures();

        // If there a Structure given, we use it. Otherwise we use the first admin structure
        if (is_null($structure)) {
            // We get the Structure of the Admin to set the SolidaryUserStructure
            $structures = $this->security->getUser()->getSolidaryStructures();
            if (!is_null($structures) || count($structures)>0) {
                $structure = $structures[0];
            }
        }
        
        // We search the right solidaryUserStructure to update
        $solidaryUserStructureToUpdate = null;
        foreach ($solidaryUserStructures as $solidaryUserStructure) {
            if ($solidaryUserStructure->getStructure()->getId() == $structure->getId()) {
                $solidaryUserStructureToUpdate = $solidaryUserStructure;
                break;
            }
        }

        // We get the existing proofs of this SolidaryUserStructure to check if we don't try add an already existing proof
        $existingProofs = $solidaryUserStructureToUpdate->getProofs();

        // We add the new proofs to the SolidaryUserStructure
        foreach ($proofs as $givenProof) {
            // We get the structure proof and we create a proof to persist
            $structureProofId = null;
            if (strrpos($givenProof['id'], '/')) {
                $structureProofId = substr($givenProof['id'], strrpos($givenProof['id'], '/') + 1);
            }
                
            $structureProof = $this->structureProofRepository->find($structureProofId);

            if (!is_null($structureProof) && isset($givenProof['value']) && !is_null($givenProof['value'])) {

                // We check if there is already a similar proof
                $alreadyExistingProof = null;
                foreach ($existingProofs as $existingProof) {
                    if ($existingProof->getStructureProof()->getId() == $structureProofId) {
                        $alreadyExistingProof = $existingProof;
                    }
                }

                // New Proof, we create it
                if (is_null($alreadyExistingProof)) {
                    $proof = new Proof();
                    $proof->setStructureProof($structureProof);
                    $proof->setValue($givenProof['value']);
                    $solidaryUserStructureToUpdate->addProof($proof);
                } else {
                    // Existing proof, we update the value
                    $existingProof->setValue($givenProof['value']);
                }
            }
        }
    }

    /**
     * Get all solidary users
     * @param array $filters optionnal Filters on SolidaryUser
     * @return SolidaryUser[]
     */
    public function getSolidaryUsers(array $filters=null)
    {
        return $this->solidaryUserRepository->findSolidaryUsers($filters);
    }
}<|MERGE_RESOLUTION|>--- conflicted
+++ resolved
@@ -807,11 +807,7 @@
         if (count($solidaryUserStructure->getStructure()->getStructureProofs()) == 0) {
             $solidaryVolunteer->setValidatedCandidate(true);
         }
-<<<<<<< HEAD
-
-=======
         
->>>>>>> c0f73990
         if ($solidaryVolunteer->isValidatedCandidate()) {
             // Already accepted. We set the date a give the appropriate role to the user
             $solidaryUserStructure->setAcceptedDate(new \Datetime());
