<?php
/**
 * Copyright (c) 2020, MOBICOOP. All rights reserved.
 * This project is dual licensed under AGPL and proprietary licence.
 ***************************
 *    This program is free software: you can redistribute it and/or modify
 *    it under the terms of the GNU Affero General Public License as
 *    published by the Free Software Foundation, either version 3 of the
 *    License, or (at your option) any later version.
 *
 *    This program is distributed in the hope that it will be useful,
 *    but WITHOUT ANY WARRANTY; without even the implied warranty of
 *    MERCHANTABILITY or FITNESS FOR A PARTICULAR PURPOSE.  See the
 *    GNU Affero General Public License for more details.
 *
 *    You should have received a copy of the GNU Affero General Public License
 *    along with this program.  If not, see <gnu.org/licenses>.
 ***************************
 *    Licence MOBICOOP described in the file
 *    LICENSE
 **************************/

namespace App\Solidary\Service;

use App\Solidary\Entity\SolidaryBeneficiary;
use App\Solidary\Entity\SolidaryUser;
use Doctrine\ORM\EntityManagerInterface;
use Symfony\Component\EventDispatcher\EventDispatcherInterface;
use App\Solidary\Event\SolidaryUserUpdatedEvent;
use App\Solidary\Exception\SolidaryException;
use App\Solidary\Repository\SolidaryUserRepository;
use App\Solidary\Repository\StructureRepository;
use App\User\Repository\UserRepository;
use Symfony\Component\Security\Core\Security;
use App\Solidary\Entity\SolidaryUserStructure;
use App\Action\Repository\DiaryRepository;
use App\Auth\Entity\AuthItem;
use App\Auth\Entity\UserAuthAssignment;
use App\Auth\Repository\AuthItemRepository;
use App\Geography\Entity\Address;
use App\Solidary\Entity\Proof;
use App\Solidary\Entity\SolidaryDiaryEntry;
use App\Solidary\Entity\SolidaryVolunteer;
use App\Solidary\Entity\Structure;
use App\Solidary\Event\SolidaryCreatedEvent;
use App\Solidary\Event\SolidaryUserCreatedEvent;
use App\Solidary\Event\SolidaryUserStructureAcceptedEvent;
use App\Solidary\Event\SolidaryUserStructureRefusedEvent;
use App\Solidary\Repository\SolidaryRepository;
use App\User\Entity\User;
use Symfony\Component\Security\Core\Encoder\UserPasswordEncoderInterface;
use App\Solidary\Repository\StructureProofRepository;
use App\User\Service\UserManager;
use App\Solidary\Repository\NeedRepository;

/**
 * @author Maxime Bardot <maxime.bardot@mobicoop.org>
 */
class SolidaryUserManager
{
    private $entityManager;
    private $eventDispatcher;
    private $solidaryUserRepository;
    private $userRepository;
    private $security;
    private $structureRepository;
    private $diaryRepository;
    private $solidaryRepository;
    private $authItemRepository;
    private $structureProofRepository;
    private $params;
    private $encoder;
    private $userManager;
    private $needRepository;

    public function __construct(
        EntityManagerInterface $entityManager,
        EventDispatcherInterface $eventDispatcher,
        SolidaryUserRepository $solidaryUserRepository,
        UserRepository $userRepository,
        Security $security,
        StructureRepository $structureRepository,
        DiaryRepository $diaryRepository,
        SolidaryRepository $solidaryRepository,
        AuthItemRepository $authItemRepository,
        UserPasswordEncoderInterface $encoder,
        StructureProofRepository $structureProofRepository,
        UserManager $userManager,
        NeedRepository $needRepository,
        array $params
    ) {
        $this->entityManager = $entityManager;
        $this->eventDispatcher = $eventDispatcher;
        $this->userRepository = $userRepository;
        $this->solidaryUserRepository = $solidaryUserRepository;
        $this->security = $security;
        $this->structureRepository = $structureRepository;
        $this->diaryRepository = $diaryRepository;
        $this->solidaryRepository = $solidaryRepository;
        $this->authItemRepository = $authItemRepository;
        $this->structureProofRepository = $structureProofRepository;
        $this->params = $params;
        $this->encoder = $encoder;
        $this->userManager = $userManager;
        $this->needRepository = $needRepository;
    }

    // Probably obsolete... to do check !
    public function updateSolidaryUser(SolidaryUser $solidaryUser)
    {
        // We trigger the event
        $event = new SolidaryUserUpdatedEvent($solidaryUser);
        $this->eventDispatcher->dispatch(SolidaryUserUpdatedEvent::NAME, $event);
    }

    /**
     * Get a SolidaryBeneficiary from a User id
     *
     * @param int $id SolidaryUser id
     * @return SolidaryBeneficiary
     */
    public function getSolidaryBeneficiary(int $id): SolidaryBeneficiary
    {
        // Get the structure of the Admin
        $structureAdmin = null;
        if ($this->security->getUser() instanceof User) {
            $structures = $this->security->getUser()->getSolidaryStructures();
            if (is_array($structures) && isset($structures[0])) {
                $structureAdmin = $structures[0];
            }
        }

        // Get the Solidary User
        $solidaryUser = $this->solidaryUserRepository->find($id);
        $user = $solidaryUser->getUser();

        // If user is null, we try to get the user via the repository. It appends after a post of SolidaryBeneficiary during the return. Why ? I don't know, feel free to check ;)
        if (is_null($user)) {
            $user = $this->userRepository->findOneBy(["solidaryUser"=>$solidaryUser]);
        }

        // Get the SolidaryUser
        if (is_null($user->getSolidaryUser())) {
            throw new SolidaryException(SolidaryException::NO_SOLIDARY_USER);
        }

        // We check if the SolidaryUser is a Beneficiary
        if (!$solidaryUser->isBeneficiary()) {
            throw new SolidaryException(SolidaryException::NO_SOLIDARY_BENEFICIARY);
        }


        $solidaryBeneficiary = new SolidaryBeneficiary();
        $solidaryBeneficiary->setId($solidaryUser->getId());
        $solidaryBeneficiary->setEmail($user->getEmail());
        $solidaryBeneficiary->setGivenName($user->getGivenName());
        $solidaryBeneficiary->setFamilyName($user->getFamilyName());
        $solidaryBeneficiary->setNewsSubscription($user->hasNewsSubscription());
        $solidaryBeneficiary->setTelephone($user->getTelephone());
        $solidaryBeneficiary->setBirthDate($user->getBirthDate());
        $solidaryBeneficiary->setGender($user->getGender());
        $solidaryBeneficiary->setComment($solidaryUser->getComment());
        $solidaryBeneficiary->setUser($user);

        // Home address
        foreach ($user->getAddresses() as $address) {
            if ($address->isHome()) {
                $homeAddress = [];
                $homeAddress['streetAddress'] = $address->getStreetAddress();
                $homeAddress['addressLocality'] = $address->getAddressLocality();
                $homeAddress['localAdmin'] = $address->getLocalAdmin();
                $homeAddress['county'] = $address->getCounty();
                $homeAddress['macroCounty'] = $address->getMacroCounty();
                $homeAddress['region'] = $address->getRegion();
                $homeAddress['macroRegion'] = $address->getMacroRegion();
                $homeAddress['addressCountry'] = $address->getAddressCountry();
                $homeAddress['countryCode'] = $address->getCountryCode();
                $homeAddress['latitude'] = $address->getLatitude();
                $homeAddress['longitude'] = $address->getLongitude();
                $solidaryBeneficiary->setHomeAddress($homeAddress);
            }
        }

        // Proofs
        $proofs = [];

        // We take the first solidaryUser structure.
        $solidaryUserStructure = $solidaryUser->getSolidaryUserStructures()[0];
        // If the admin has an identified structure, we take the one that matches on of the SolidaryBeneficiary structure
        if (!is_null($structureAdmin)) {
            foreach ($solidaryUser->getSolidaryUserStructures() as $currentSolidaryUserStructure) {
                if ($currentSolidaryUserStructure->getId() == $structureAdmin->getId()) {
                    $solidaryUserStructure = $currentSolidaryUserStructure;
                    break;
                }
            }
        }

        /**
         * @var SolidaryUserStructure $solidaryUserStructure
         */
        foreach ($solidaryUserStructure->getProofs() as $proof) {
            $proofs[] = $proof;
        }
        $solidaryBeneficiary->setProofs($proofs);

        // Is he validated ?
        $solidaryBeneficiary->setValidatedCandidate(null);
        if (!is_null($solidaryUserStructure->getRefusedDate())) {
            $solidaryBeneficiary->setValidatedCandidate(false);
        } elseif (!is_null($solidaryUserStructure->getAcceptedDate())) {
            $solidaryBeneficiary->setValidatedCandidate(true);
        }

        $solidaryBeneficiary->setCreatedDate($solidaryUser->getCreatedDate());
        $solidaryBeneficiary->setUpdatedDate($solidaryUser->getUpdatedDate());

        // Get the structure of the solidary User
        $userStructures = [];
        foreach ($solidaryUser->getSolidaryUserStructures() as $userStructure) {
            $userStructures[] = $userStructure->getStructure();
        }
        $solidaryBeneficiary->setStructures($userStructures);

        // Diary
        $diaries = $this->diaryRepository->findBy(['user'=>$user]);
        $diaryEntries = [];
        foreach ($diaries as $diary) {
            $diaryEntry = new SolidaryDiaryEntry();
            $diaryEntry->setDiary($diary);
            $diaryEntry->setAction($diary->getAction()->getName());
            $diaryEntry->setAuthor($diary->getAuthor());
            $diaryEntry->setUser($diary->getUser());
            $diaryEntry->setDate($diary->getCreatedDate());
            $diaryEntries[] = $diaryEntry;
        }
        $solidaryBeneficiary->setDiaries($diaryEntries);
        
        // Solidaries
        $solidaries = $this->solidaryRepository->findByUser($user);
        $solidaryBeneficiary->setSolidaries($solidaries);

        return $solidaryBeneficiary;
    }

    /**
     * Get a SolidaryVolunteer from a User id
     *
     * @param int $id SolidaryVolunteer id
     * @return SolidaryVolunteer
     */
    public function getSolidaryVolunteer(int $id): SolidaryVolunteer
    {
        // Get the Solidary User
        $solidaryUser = $this->solidaryUserRepository->find($id);
        $user = $solidaryUser->getUser();

        // If user is null, we try to get the user via the repository. It appends after a post of SolidaryBeneficiary during the return. Why ? I don't know, feel free to check ;)
        if (is_null($user)) {
            $user = $this->userRepository->findOneBy(["solidaryUser"=>$solidaryUser]);
        }

        // Get the SolidaryUser
        if (is_null($user->getSolidaryUser())) {
            throw new SolidaryException(SolidaryException::NO_SOLIDARY_USER);
        }

        // We check if the SolidaryUser is a Beneficiary
        if (!$solidaryUser->isVolunteer()) {
            throw new SolidaryException(SolidaryException::NO_SOLIDARY_VOLUNTEER);
        }

        $solidaryVolunteer = new SolidaryVolunteer();
        $solidaryVolunteer->setId($solidaryUser->getId());
        $solidaryVolunteer->setUser($user);
        $solidaryVolunteer->setEmail($user->getEmail());
        $solidaryVolunteer->setGivenName($user->getGivenName());
        $solidaryVolunteer->setFamilyName($user->getFamilyName());
        $solidaryVolunteer->setNewsSubscription($user->hasNewsSubscription());
        $solidaryVolunteer->setTelephone($user->getTelephone());
        $solidaryVolunteer->setBirthDate($user->getBirthDate());
        $solidaryVolunteer->setGender($user->getGender());
        $solidaryVolunteer->setComment($solidaryUser->getComment());
        $solidaryVolunteer->setNeeds($solidaryUser->getNeeds());
        $solidaryVolunteer->setVehicle($solidaryUser->hasVehicle());
        $solidaryVolunteer->setMaxDistance($solidaryUser->getMaxDistance());

        // Home address
        foreach ($user->getAddresses() as $address) {
            if ($address->isHome()) {
                $homeAddress = [];
                $homeAddress['streetAddress'] = $address->getStreetAddress();
                $homeAddress['addressLocality'] = $address->getAddressLocality();
                $homeAddress['localAdmin'] = $address->getLocalAdmin();
                $homeAddress['county'] = $address->getCounty();
                $homeAddress['macroCounty'] = $address->getMacroCounty();
                $homeAddress['region'] = $address->getRegion();
                $homeAddress['macroRegion'] = $address->getMacroRegion();
                $homeAddress['addressCountry'] = $address->getAddressCountry();
                $homeAddress['countryCode'] = $address->getCountryCode();
                $homeAddress['latitude'] = $address->getLatitude();
                $homeAddress['longitude'] = $address->getLongitude();
                $solidaryVolunteer->setHomeAddress($homeAddress);
            }
        }

        // We take the first solidaryUser structure.
        $solidaryUserStructure = $solidaryUser->getSolidaryUserStructures()[0];

        // Get the structure of the Admin
        if (($this->security->getUser() instanceof User) && !empty($this->security->getUser()->getSolidaryStructures())) {
            $structures = $this->security->getUser()->getSolidaryStructures();
            $structureAdmin = null;
            if (!is_null($structures) || count($structures)>0) {
                $structureAdmin = $structures[0];
            }
            // If the admin has an identified structure, we take the one that matches on of the SolidaryBeneficiary structure
            if (!is_null($structureAdmin)) {
                foreach ($solidaryUser->getSolidaryUserStructures() as $currentSolidaryUserStructure) {
                    if ($currentSolidaryUserStructure->getId() == $structureAdmin->getId()) {
                        $solidaryUserStructure = $currentSolidaryUserStructure;
                        break;
                    }
                }
            }
        }

        // Is he validated ?
        $solidaryVolunteer->setValidatedCandidate(null);
        if (!is_null($solidaryUserStructure->getRefusedDate())) {
            $solidaryVolunteer->setValidatedCandidate(false);
        } elseif (!is_null($solidaryUserStructure->getAcceptedDate())) {
            $solidaryVolunteer->setValidatedCandidate(true);
        }

        // Diary
        $diaries = $this->diaryRepository->findBy(['user'=>$user]);
        $diaryEntries = [];
        foreach ($diaries as $diary) {
            $diaryEntry = new SolidaryDiaryEntry();
            $diaryEntry->setDiary($diary);
            $diaryEntry->setAction($diary->getAction()->getName());
            $diaryEntry->setAuthor($diary->getAuthor());
            $diaryEntry->setUser($diary->getUser());
            $diaryEntry->setDate($diary->getCreatedDate());
            $diaryEntries[] = $diaryEntry;
        }
        $solidaryVolunteer->setDiaries($diaryEntries);

        // Solidaries
        $solidaries = $this->solidaryRepository->findBySolidaryUserMatching($solidaryUser);
        $solidaryVolunteer->setSolidaries($solidaries);

        // Availabilities
        $solidaryVolunteer->setMMinTime($solidaryUser->getMMinTime());
        $solidaryVolunteer->setMMaxTime($solidaryUser->getMMaxTime());
        $solidaryVolunteer->setAMinTime($solidaryUser->getAMinTime());
        $solidaryVolunteer->setAMaxTime($solidaryUser->getAMaxTime());
        $solidaryVolunteer->setEMinTime($solidaryUser->getEMinTime());
        $solidaryVolunteer->setEMaxTime($solidaryUser->getEMaxTime());
        
        $solidaryVolunteer->setMMon($solidaryUser->hasMMon());
        $solidaryVolunteer->setMTue($solidaryUser->hasMTue());
        $solidaryVolunteer->setMWed($solidaryUser->hasMWed());
        $solidaryVolunteer->setMThu($solidaryUser->hasMThu());
        $solidaryVolunteer->setMFri($solidaryUser->hasMFri());
        $solidaryVolunteer->setMSat($solidaryUser->hasMSat());
        $solidaryVolunteer->setMSun($solidaryUser->hasMSun());
        $solidaryVolunteer->setAMon($solidaryUser->hasAMon());
        $solidaryVolunteer->setATue($solidaryUser->hasATue());
        $solidaryVolunteer->setAWed($solidaryUser->hasAWed());
        $solidaryVolunteer->setAThu($solidaryUser->hasAThu());
        $solidaryVolunteer->setAFri($solidaryUser->hasAFri());
        $solidaryVolunteer->setASat($solidaryUser->hasASat());
        $solidaryVolunteer->setASun($solidaryUser->hasASun());
        $solidaryVolunteer->setEMon($solidaryUser->hasEMon());
        $solidaryVolunteer->setETue($solidaryUser->hasETue());
        $solidaryVolunteer->setEWed($solidaryUser->hasEWed());
        $solidaryVolunteer->setEThu($solidaryUser->hasEThu());
        $solidaryVolunteer->setEFri($solidaryUser->hasEFri());
        $solidaryVolunteer->setESat($solidaryUser->hasESat());
        $solidaryVolunteer->setESun($solidaryUser->hasESun());

        // Dates
        $solidaryVolunteer->setCreatedDate($solidaryUser->getCreatedDate());
        $solidaryVolunteer->setUpdatedDate($solidaryUser->getUpdatedDate());

        return $solidaryVolunteer;
    }

    /**
     * Get all the SolidaryBeneficiaries
     * @var array $filters optionnal filters
     * @param bool $validatedCandidate only the validated candidates or refused candidates (true, false)
     * @param boolean $returnAllBeneficiaries return all beneficiaries (true, false)
     * @return array
     */
    public function getSolidaryBeneficiaries(array $filters=null, bool $validatedCandidate=null, $returnAllBeneficiaries=false): array
    {
        $beneficiaries = [];

        $structureAdmin =  null;
        if ($returnAllBeneficiaries == false) {
            $structures = $this->security->getUser()->getSolidaryStructures();
            if (!is_null($structures) || count($structures)>0) {
                $structureAdmin = $structures[0];
            }
        }


        // First, we get all user with Beneficiary types of SolidaryUser
        $users = $this->userRepository->findUsersBySolidaryUserType(SolidaryBeneficiary::TYPE, $filters, $structureAdmin);
        foreach ($users as $user) {
            // Maybe To do : If it's too slow, we can use the User instead of the Id. But we need to rewrite the ItemDataProvider
            $beneficiarie = $this->getSolidaryBeneficiary($user->getSolidaryUser()->getId());

            // Special filter : validatedCandidate
            if (!is_null($validatedCandidate)) {
                // We need to also test if isValidatedCandidate() return null to ignore the pending acceptations.
                if (
                    ($validatedCandidate && $beneficiarie->isValidatedCandidate() && $beneficiarie->isValidatedCandidate()!==null) ||
                    (!$validatedCandidate && !$beneficiarie->isValidatedCandidate() && $beneficiarie->isValidatedCandidate()!==null)
                ) {
                    $beneficiaries[] = $beneficiarie;
                }

                continue;
            }
            
            $beneficiaries[] = $beneficiarie;
        }


        return $beneficiaries;
    }



    /**
     * Get all the SolidaryVolunteers
     * @param array $filters optionnal filters
     * @param bool $validatedCandidate only the validated candidates or refused candidates (true, false)
     * @param boolean $returnAllVolonteers return all volunteers (true, false)
     * @return array
     */
    public function getSolidaryVolunteers(array $filters=null, bool $validatedCandidate=null, $returnAllVolonteers=false): array
    {
        $volunteers = [];

        $structureAdmin =  null;
        if ($returnAllVolonteers == false) {
            $structures = $this->security->getUser()->getSolidaryStructures();
            if (!is_null($structures) || count($structures)>0) {
                $structureAdmin = $structures[0];
            }
        }

        // First, we get all user with Beneficiary types of SolidaryUser
        $users = $this->userRepository->findUsersBySolidaryUserType(SolidaryVolunteer::TYPE, $filters, $structureAdmin);
        foreach ($users as $user) {

            // Maybe To do : If it's too slow, we can use the User instead of the Id. But we need to rewrite the ItemDataProvider
            $volunteer = $this->getSolidaryVolunteer($user->getSolidaryUser()->getId());

            // Special filter : validatedCandidate
            if (!is_null($validatedCandidate)) {
                // We need to also test if isValidatedCandidate() return null to ignore the pending acceptations.
                if (
                    ($validatedCandidate && $volunteer->isValidatedCandidate() && $volunteer->isValidatedCandidate()!==null) ||
                    (!$validatedCandidate && !$volunteer->isValidatedCandidate() && $volunteer->isValidatedCandidate()!==null)
                ) {
                    $volunteers[] = $volunteer;
                }

                continue;
            }
            
            $volunteers[] = $volunteer;
        }


        return $volunteers;
    }

    /**
     * Create a SolidaryUser and its User if necessary from a SolidaryBeneficiary
     *
     * @param SolidaryBeneficiary $solidaryBeneficiary
     * @return SolidaryBeneficiary|null
     */
    public function createSolidaryBeneficiary(SolidaryBeneficiary $solidaryBeneficiary): ?SolidaryBeneficiary
    {
        /**
         * @var User requester
         */
        $requester = $this->security->getUser();

        // If there is no User, we need to create it first
        $user = $solidaryBeneficiary->getUser();
        if (is_null($user)) {

            // If there is basic information given, we recheck if there is an existing user.
            // If it exists, we use it, else, we create a new one

            // first we need to check if the associated structure as an email :
            // - if so the user needs an email OR phone number
            // - otherwise the email is mandatory

            // If there a Structure given, we use it. Otherwise we use the first admin structure
            $solidaryBeneficiaryStructure = $solidaryBeneficiary->getStructure();
            if (is_null($solidaryBeneficiaryStructure) && $requester instanceof User) {
                // We get the Structures of the requester to set the SolidaryUserStructure
                $structures = $requester->getSolidaryStructures();
                if (!is_null($structures) || count($structures)>0) {
                    $solidaryBeneficiaryStructure = $structures[0];
                }
            }

            if (is_null($solidaryBeneficiaryStructure)) {
                throw new SolidaryException(SolidaryException::NO_STRUCTURE);
            }
            
            if (!is_null($solidaryBeneficiaryStructure->getEmail())) {
                // the structure has an email, the user needs to have an email OR a phone number
                if (empty($solidaryBeneficiary->getEmail()) && empty($solidaryBeneficiary->getTelephone())) {
                    throw new SolidaryException(SolidaryException::MANDATORY_EMAIL_OR_PHONE);
                }
            } elseif (!is_null($solidaryBeneficiary->getEmail())) {
                // an email is provided
                $user = $this->userRepository->findOneBy(['email'=>$solidaryBeneficiary->getEmail()]);
            }
            
            if (empty($solidaryBeneficiary->getEmail())) {
                // no email has been provided, we generate a sub email
                $solidaryBeneficiary->setEmail($this->userManager->generateSubEmail($solidaryBeneficiaryStructure->getEmail()));
            }

            if (is_null($user)) {
                $user = new User();
                $user->setEmail($solidaryBeneficiary->getEmail());
                $user->setGivenName($solidaryBeneficiary->getGivenName());
                $user->setFamilyName($solidaryBeneficiary->getFamilyName());
                $user->setNewsSubscription($solidaryBeneficiary->hasNewsSubscription());
                $user->setTelephone($solidaryBeneficiary->getTelephone());
                $user->setBirthDate($solidaryBeneficiary->getBirthDate());
                $user->setGender($solidaryBeneficiary->getGender());

                $user->setPhoneDisplay(1);
                $user->setSmoke($this->params['smoke']);
                $user->setMusic($this->params['music']);
                $user->setChat($this->params['chat']);
                // To do : Dynamic Language
                $user->setLanguage('fr_FR');

                // Set an encrypted password
                $password = $this->userManager->randomString();
                $user->setPassword($this->encoder->encodePassword($user, $password));
                $user->setClearPassword($password); // Used to be send by email (not persisted)

                // auto valid the registration
                $user->setValidatedDate(new \DateTime());
<<<<<<< HEAD

=======
                                
>>>>>>> af9dc55a
                // we treat the user to add right authItem and notifiactions
                $this->userManager->treatUser($user);
            }
        }

        // We check if this User doesn't already have a Solidary User
        if (!is_null($user->getSolidaryUser())) {
            throw new SolidaryException(SolidaryException::ALREADY_SOLIDARY_USER);
        }

        $authItem = $this->authItemRepository->find(AuthItem::ROLE_SOLIDARY_BENEFICIARY_CANDIDATE);
        $userAuthAssignment = new UserAuthAssignment();
        $userAuthAssignment->setAuthItem($authItem);
        $user->addUserAuthAssignment($userAuthAssignment);

        // We create the SolidaryUser
        $solidaryUser = new SolidaryUser();
        $solidaryUser->setBeneficiary(true);
        $homeAddress = $solidaryBeneficiary->getHomeAddress();
        $address = new Address();
        $address->setStreetAddress($homeAddress['streetAddress']);
        $address->setAddressLocality($homeAddress['addressLocality']);
        $address->setLocalAdmin($homeAddress['localAdmin']);
        $address->setCounty($homeAddress['county']);
        $address->setMacroCounty($homeAddress['macroCounty']);
        $address->setRegion($homeAddress['region']);
        $address->setMacroRegion($homeAddress['macroRegion']);
        $address->setAddressCountry($homeAddress['addressCountry']);
        $address->setCountryCode($homeAddress['countryCode']);
        $address->setLatitude($homeAddress['latitude']);
        $address->setLongitude($homeAddress['longitude']);
        $address->setName($homeAddress['name']);
        $address->setHome(true);
        $address->setUser($user);
        $solidaryUser->setAddress($address);

        $solidaryUser->setComment($solidaryBeneficiary->getComment());
        $solidaryUser->setVehicle($solidaryBeneficiary->hasVehicule());

        // We set the link between User and SolidaryUser
        $user->setSolidaryUser($solidaryUser);

        $solidaryUserStructure = new SolidaryUserStructure();
        $solidaryUserStructure->setStructure($solidaryBeneficiaryStructure);
        $solidaryUserStructure->setSolidaryUser($solidaryUser);

        if ($solidaryBeneficiary->isValidatedCandidate()) {
            // Already accepted. We set the date a give the appropriate role to the user
            $solidaryUserStructure->setAcceptedDate(new \Datetime());
            // We add the role to the user
            $authItem = $this->authItemRepository->find(AuthItem::ROLE_SOLIDARY_BENEFICIARY);
            $userAuthAssignment = new UserAuthAssignment();
            $userAuthAssignment->setAuthItem($authItem);
            $user->addUserAuthAssignment($userAuthAssignment);
        }

        // Proofs
        foreach ($solidaryBeneficiary->getProofs() as $givenProof) {
            // We get the structure proof and we create a proof to persist
            $structureProofId = null;
            if (strrpos($givenProof['id'], '/')) {
                $structureProofId = substr($givenProof['id'], strrpos($givenProof['id'], '/') + 1);
            }
                
            $structureProof = $this->structureProofRepository->find($structureProofId);
            if (!is_null($structureProof) && isset($givenProof['value']) && !is_null($givenProof['value'])) {
                $proof = new Proof();
                $proof->setStructureProof($structureProof);
                $proof->setValue($givenProof['value']);
                $solidaryUserStructure->addProof($proof);
            }
        }

        $solidaryUser->addSolidaryUserStructure($solidaryUserStructure);

        $this->entityManager->persist($user);
        $this->entityManager->flush();
        
        // dispatch SolidaryUser event
        $event = new SolidaryUserCreatedEvent($user, $this->security->getUser());
        $this->eventDispatcher->dispatch(SolidaryUserCreatedEvent::NAME, $event);
        return $this->getSolidaryBeneficiary($user->getSolidaryUser()->getId());
    }


    /**
     * Update a SolidaryBeneficiary
     * For now, only accept/refuse and add a proof. Other fields are ignored.
     *
     * @param SolidaryBeneficiary $solidaryBeneficiary
     * @return SolidaryBeneficiary
     */
    public function updateSolidaryBeneficiary(SolidaryBeneficiary $solidaryBeneficiary): SolidaryBeneficiary
    {
        // We get the SolidaryUser and the User
        $solidaryUser = $this->solidaryUserRepository->find($solidaryBeneficiary->getId());
        $user = $solidaryUser->getUser();

        if (is_null($user)) {
            throw new SolidaryException(SolidaryException::UNKNOWN_USER);
        }

        // Accepted/Refused
        if (is_null($solidaryBeneficiary->isValidatedCandidate())) {
            // Don't do anything, it's not an acceptation or refulsal action
        } elseif (!$solidaryBeneficiary->isValidatedCandidate()) {
            // We change the status of the SolidaryUserStructure
            $this->acceptOrRefuseCandidate($solidaryUser, false, true, $solidaryBeneficiary->getStructure());
        } elseif ($solidaryBeneficiary->isValidatedCandidate()) {
            // We change the status of the SolidaryUserStructure
            $this->acceptOrRefuseCandidate($solidaryUser, true, false, $solidaryBeneficiary->getStructure());
        }
        
        // Proofs
        $this->addProofToSolidaryUser($solidaryUser, $solidaryBeneficiary->getProofs());

        $this->entityManager->persist($user);
        $this->entityManager->flush();

        return $this->getSolidaryBeneficiary($solidaryUser->getId());
    }

    /**
     * Create a SolidaryUser and its User if necessary from a SolidaryVolunteer
     *
     * @param SolidaryVolunteer $solidaryVolunteer
     * @return SolidaryVolunteer|null
     */
    public function createSolidaryVolunteer(SolidaryVolunteer $solidaryVolunteer): ?SolidaryVolunteer
    {
        // If there is no User, we need to create it first
        $user = $solidaryVolunteer->getUser();
        if (is_null($user)) {

            // If there is basic information given, we recheck if there is an existing user.
            // If it exists, we use it, else, we create a new one
            
            if (empty($solidaryVolunteer->getEmail())) {
                throw new SolidaryException(SolidaryException::MANDATORY_EMAIL);
            }
            
            $user = $this->userRepository->findOneBy(['email'=>$solidaryVolunteer->getEmail()]);
            if (is_null($user)) {
                $user = new User();
                $user->setEmail($solidaryVolunteer->getEmail());
                $user->setGivenName($solidaryVolunteer->getGivenName());
                $user->setFamilyName($solidaryVolunteer->getFamilyName());
                $user->setNewsSubscription($solidaryVolunteer->hasNewsSubscription());
                $user->setTelephone($solidaryVolunteer->getTelephone());
                $user->setBirthDate($solidaryVolunteer->getBirthDate());
                $user->setGender($solidaryVolunteer->getGender());

                $user->setPhoneDisplay(1);
                $user->setSmoke($this->params['smoke']);
                $user->setMusic($this->params['music']);
                $user->setChat($this->params['chat']);
                // To do : Dynamic Language
                $user->setLanguage('fr_FR');

                // Set password
                $user->setPassword($solidaryVolunteer->getPassword());

                // we treat the user to add right authItem and notifiactions
                $this->userManager->registerUser($user);
            }
        }
        if (!is_null($user->getSolidaryUser())) {
            $solidaryUser = $user->getSolidaryUser();
            // We check if this User doesn't already have a Solidary User
            if (!is_null($user->getSolidaryUser())) {
                throw new SolidaryException(SolidaryException::ALREADY_SOLIDARY_USER);
            }
        } else {
            $solidaryUser = new SolidaryUser();
            // We set the link between User and SolidaryUser
            $user->setSolidaryUser($solidaryUser);
            // we add the home address to the solidary user
            $homeAddress = $solidaryVolunteer->getHomeAddress();
            $address = new Address();
            $address->setStreetAddress($homeAddress['streetAddress']);
            $address->setAddressLocality($homeAddress['addressLocality']);
            $address->setLocalAdmin($homeAddress['localAdmin']);
            $address->setCounty($homeAddress['county']);
            $address->setMacroCounty($homeAddress['macroCounty']);
            $address->setRegion($homeAddress['region']);
            $address->setMacroRegion($homeAddress['macroRegion']);
            $address->setAddressCountry($homeAddress['addressCountry']);
            $address->setCountryCode($homeAddress['countryCode']);
            $address->setLatitude($homeAddress['latitude']);
            $address->setLongitude($homeAddress['longitude']);
            $address->setName($homeAddress['name']);
            $address->setHome(true);
            $address->setUser($user);
            $solidaryUser->setAddress($address);
        }
        
        $authItem = $this->authItemRepository->find(AuthItem::ROLE_SOLIDARY_VOLUNTEER_CANDIDATE);
        $userAuthAssignment = new UserAuthAssignment();
        $userAuthAssignment->setAuthItem($authItem);
        $user->addUserAuthAssignment($userAuthAssignment);

        // We create the SolidaryUser
        $solidaryUser->setVolunteer(true);
        $solidaryUser->setComment($solidaryVolunteer->getComment());
        $solidaryUser->setVehicle($solidaryVolunteer->hasVehicle());
        $solidaryUser->setMaxDistance($solidaryVolunteer->getMaxDistance());
       
        //we create the needs associated to the solidary user
        if ($solidaryVolunteer->getNeeds()) {
            foreach ($solidaryVolunteer->getNeeds() as $need) {
                $needId = (substr($need, strrpos($need, '/') + 1));
                $solidaryUser->addNeed($this->needRepository->find($needId));
            }
        }
       
        // If there a Structure given, we use it. Otherwise we use the first admin structure
        $solidaryVolunteerStructure = $solidaryVolunteer->getStructure();
        if (is_null($solidaryVolunteerStructure) && ($this->security->getUser() instanceof User)) {
            // We get the Structure of the Admin to set the SolidaryUserStructure
            $structures = $this->structureRepository->findByUser($this->security->getUser());
           
            if (!is_null($structures) || count($structures)>0) {
                $solidaryVolunteerStructure = $structures[0];
            }
        }
        
        if (is_null($solidaryVolunteerStructure)) {
            throw new SolidaryException(SolidaryException::NO_STRUCTURE);
        }

        $solidaryUserStructure = new SolidaryUserStructure();
        $solidaryUserStructure->setStructure($solidaryVolunteerStructure);
        $solidaryUserStructure->setSolidaryUser($solidaryUser);

        if ($solidaryVolunteer->isValidatedCandidate()) {
            // Already accepted. We set the date a give the appropriate role to the user
            $solidaryUserStructure->setAcceptedDate(new \Datetime());
            // We add the role to the user
            $authItem = $this->authItemRepository->find(AuthItem::ROLE_SOLIDARY_VOLUNTEER);
            $userAuthAssignment = new UserAuthAssignment();
            $userAuthAssignment->setAuthItem($authItem);
            $user->addUserAuthAssignment($userAuthAssignment);
        }

        $solidaryUser->addSolidaryUserStructure($solidaryUserStructure);

        // Availabilities : First we set those given, next we fill the blanks with the structure default
        
        if (!is_null($solidaryVolunteer->getMMinTime())) {
            $solidaryUser->setMMinTime($solidaryVolunteer->getMMinTime());
        }
        if (!is_null($solidaryVolunteer->getMMaxTime())) {
            $solidaryUser->setMMaxTime($solidaryVolunteer->getMMaxTime());
        }
        if (!is_null($solidaryVolunteer->getAMinTime())) {
            $solidaryUser->setAMinTime($solidaryVolunteer->getAMinTime());
        }
        if (!is_null($solidaryVolunteer->getAMaxTime())) {
            $solidaryUser->setAMaxTime($solidaryVolunteer->getAMaxTime());
        }
        if (!is_null($solidaryVolunteer->getEMinTime())) {
            $solidaryUser->setEMinTime($solidaryVolunteer->getEMinTime());
        }
        if (!is_null($solidaryVolunteer->getEMaxTime())) {
            $solidaryUser->setEMaxTime($solidaryVolunteer->getEMaxTime());
        }
        
        if (!is_null($solidaryVolunteer->hasMMon())) {
            $solidaryUser->setMMon($solidaryVolunteer->hasMMon());
        }
        if (!is_null($solidaryVolunteer->hasMTue())) {
            $solidaryUser->setMTue($solidaryVolunteer->hasMTue());
        }
        if (!is_null($solidaryVolunteer->hasMWed())) {
            $solidaryUser->setMWed($solidaryVolunteer->hasMWed());
        }
        if (!is_null($solidaryVolunteer->hasMThu())) {
            $solidaryUser->setMThu($solidaryVolunteer->hasMThu());
        }
        if (!is_null($solidaryVolunteer->hasMFri())) {
            $solidaryUser->setMFri($solidaryVolunteer->hasMFri());
        }
        if (!is_null($solidaryVolunteer->hasMSat())) {
            $solidaryUser->setMSat($solidaryVolunteer->hasMSat());
        }
        if (!is_null($solidaryVolunteer->hasMSun())) {
            $solidaryUser->setMSun($solidaryVolunteer->hasMSun());
        }
        if (!is_null($solidaryVolunteer->hasAMon())) {
            $solidaryUser->setAMon($solidaryVolunteer->hasAMon());
        }
        if (!is_null($solidaryVolunteer->hasATue())) {
            $solidaryUser->setATue($solidaryVolunteer->hasATue());
        }
        if (!is_null($solidaryVolunteer->hasAWed())) {
            $solidaryUser->setAWed($solidaryVolunteer->hasAWed());
        }
        if (!is_null($solidaryVolunteer->hasAThu())) {
            $solidaryUser->setAThu($solidaryVolunteer->hasAThu());
        }
        if (!is_null($solidaryVolunteer->hasAFri())) {
            $solidaryUser->setAFri($solidaryVolunteer->hasAFri());
        }
        if (!is_null($solidaryVolunteer->hasASat())) {
            $solidaryUser->setASat($solidaryVolunteer->hasASat());
        }
        if (!is_null($solidaryVolunteer->hasASun())) {
            $solidaryUser->setASun($solidaryVolunteer->hasASun());
        }
        if (!is_null($solidaryVolunteer->hasEMon())) {
            $solidaryUser->setEMon($solidaryVolunteer->hasEMon());
        }
        if (!is_null($solidaryVolunteer->hasETue())) {
            $solidaryUser->setETue($solidaryVolunteer->hasETue());
        }
        if (!is_null($solidaryVolunteer->hasEWed())) {
            $solidaryUser->setEWed($solidaryVolunteer->hasEWed());
        }
        if (!is_null($solidaryVolunteer->hasEThu())) {
            $solidaryUser->setEThu($solidaryVolunteer->hasEThu());
        }
        if (!is_null($solidaryVolunteer->hasEFri())) {
            $solidaryUser->setEFri($solidaryVolunteer->hasEFri());
        }
        if (!is_null($solidaryVolunteer->hasESat())) {
            $solidaryUser->setESat($solidaryVolunteer->hasESat());
        }
        if (!is_null($solidaryVolunteer->hasESun())) {
            $solidaryUser->setESun($solidaryVolunteer->hasESun());
        }

        // Default values
        $this->userManager->setDefaultSolidaryUserAvailabilities($solidaryUser, $solidaryVolunteerStructure);

        $this->entityManager->persist($user);
        $this->entityManager->flush();
        
        // // dispatch SolidaryUser event
        $event = new SolidaryUserCreatedEvent($user, $this->security->getUser());
        $this->eventDispatcher->dispatch(SolidaryUserCreatedEvent::NAME, $event);
        
        return $this->getSolidaryVolunteer($user->getSolidaryUser()->getId());
    }

    /**
     * Update a SolidaryVolunteer
     * For now, only accept/refuse and update the availabilities. Other fields are ignored.
     *
     * @param SolidaryVolunteer $solidaryVolunteer
     * @return SolidaryVolunteer
     */
    public function updateSolidaryVolunteer(SolidaryVolunteer $solidaryVolunteer): SolidaryVolunteer
    {
        
        // We get the SolidaryUser and the User
        $solidaryUser = $this->solidaryUserRepository->find($solidaryVolunteer->getId());
        $user = $solidaryUser->getUser();

        if (is_null($user)) {
            throw new SolidaryException(SolidaryException::UNKNOWN_USER);
        }

        $solidaryUser = $user->getSolidaryUser();

        // Accepted/Refused
        if (is_null($solidaryVolunteer->isValidatedCandidate())) {
            // Don't do anything, it's not an acceptation or refulsal action
        } elseif (!$solidaryVolunteer->isValidatedCandidate()) {
            // We change the status of the SolidaryUserStructure
            $this->acceptOrRefuseCandidate($solidaryUser, false, true, $solidaryUser->getSolidaryUserStructures()[0]->getStructure());
        } elseif ($solidaryVolunteer->isValidatedCandidate()) {
            // We change the status of the SolidaryUserStructure
            $this->acceptOrRefuseCandidate($solidaryUser, true, false, $solidaryUser->getSolidaryUserStructures()[0]->getStructure());
        }
        if (!is_null($solidaryVolunteer->getMMinTime())) {
            $solidaryUser->setMMinTime($solidaryVolunteer->getMMinTime());
        }
        if (!is_null($solidaryVolunteer->getMMaxTime())) {
            $solidaryUser->setMMaxTime($solidaryVolunteer->getMMaxTime());
        }
        if (!is_null($solidaryVolunteer->getAMinTime())) {
            $solidaryUser->setAMinTime($solidaryVolunteer->getAMinTime());
        }
        if (!is_null($solidaryVolunteer->getAMaxTime())) {
            $solidaryUser->setAMaxTime($solidaryVolunteer->getAMaxTime());
        }
        if (!is_null($solidaryVolunteer->getEMinTime())) {
            $solidaryUser->setEMinTime($solidaryVolunteer->getEMinTime());
        }
        if (!is_null($solidaryVolunteer->getEMaxTime())) {
            $solidaryUser->setEMaxTime($solidaryVolunteer->getEMaxTime());
        }
        
        if (!is_null($solidaryVolunteer->hasMMon())) {
            $solidaryUser->setMMon($solidaryVolunteer->hasMMon());
        }
        if (!is_null($solidaryVolunteer->hasMTue())) {
            $solidaryUser->setMTue($solidaryVolunteer->hasMTue());
        }
        if (!is_null($solidaryVolunteer->hasMWed())) {
            $solidaryUser->setMWed($solidaryVolunteer->hasMWed());
        }
        if (!is_null($solidaryVolunteer->hasMThu())) {
            $solidaryUser->setMThu($solidaryVolunteer->hasMThu());
        }
        if (!is_null($solidaryVolunteer->hasMFri())) {
            $solidaryUser->setMFri($solidaryVolunteer->hasMFri());
        }
        if (!is_null($solidaryVolunteer->hasMSat())) {
            $solidaryUser->setMSat($solidaryVolunteer->hasMSat());
        }
        if (!is_null($solidaryVolunteer->hasMSun())) {
            $solidaryUser->setMSun($solidaryVolunteer->hasMSun());
        }
        if (!is_null($solidaryVolunteer->hasAMon())) {
            $solidaryUser->setAMon($solidaryVolunteer->hasAMon());
        }
        if (!is_null($solidaryVolunteer->hasATue())) {
            $solidaryUser->setATue($solidaryVolunteer->hasATue());
        }
        if (!is_null($solidaryVolunteer->hasAWed())) {
            $solidaryUser->setAWed($solidaryVolunteer->hasAWed());
        }
        if (!is_null($solidaryVolunteer->hasAThu())) {
            $solidaryUser->setAThu($solidaryVolunteer->hasAThu());
        }
        if (!is_null($solidaryVolunteer->hasAFri())) {
            $solidaryUser->setAFri($solidaryVolunteer->hasAFri());
        }
        if (!is_null($solidaryVolunteer->hasASat())) {
            $solidaryUser->setASat($solidaryVolunteer->hasASat());
        }
        if (!is_null($solidaryVolunteer->hasASun())) {
            $solidaryUser->setASun($solidaryVolunteer->hasASun());
        }
        if (!is_null($solidaryVolunteer->hasEMon())) {
            $solidaryUser->setEMon($solidaryVolunteer->hasEMon());
        }
        if (!is_null($solidaryVolunteer->hasETue())) {
            $solidaryUser->setETue($solidaryVolunteer->hasETue());
        }
        if (!is_null($solidaryVolunteer->hasEWed())) {
            $solidaryUser->setEWed($solidaryVolunteer->hasEWed());
        }
        if (!is_null($solidaryVolunteer->hasEThu())) {
            $solidaryUser->setEThu($solidaryVolunteer->hasEThu());
        }
        if (!is_null($solidaryVolunteer->hasEFri())) {
            $solidaryUser->setEFri($solidaryVolunteer->hasEFri());
        }
        if (!is_null($solidaryVolunteer->hasESat())) {
            $solidaryUser->setESat($solidaryVolunteer->hasESat());
        }
        if (!is_null($solidaryVolunteer->hasESun())) {
            $solidaryUser->setESun($solidaryVolunteer->hasESun());
        }

        $this->entityManager->persist($user);
        $this->entityManager->flush();

        return $this->getSolidaryVolunteer($solidaryUser->getId());
    }

    /**
     * Accept or refuse a SolidaryUser for a Structure (given or the admin's)
     *
     * @param SolidaryUser $solidaryUser   The SolidaryUser
     * @param boolean $acceptCandidate     Accept this SolidaryUser for a Structure to be determined
     * @param boolean $refuseCandidate     Refuse this SolidaryUser for a Structure to be determined
     * @param Structure $structure         The structure (if there is no structure we use the admin one)
     * @return void
     */
    public function acceptOrRefuseCandidate(SolidaryUser $solidaryUser, bool $acceptCandidate = false, bool $refuseCandidate = false, Structure $structure = null)
    {
        // Handle the status of the candidate
        $solidaryUserStructures = $solidaryUser->getSolidaryUserStructures();

        // If there a Structure given, we use it. Otherwise we use the first admin structure
        if (is_null($structure)) {
            // We get the Structure of the Admin to set the SolidaryUserStructure
            $structures = $this->security->getUser()->getSolidaryStructures();
            if (!is_null($structures) || count($structures)>0) {
                $structure = $structures[0];
            }
        }
      
        // We search the right solidaryUserStructure to update
        $solidaryUserStructureToUpdate = null;
        foreach ($solidaryUserStructures as $solidaryUserStructure) {
            if ($solidaryUserStructure->getStructure()->getId() == $structure->getId()) {
                $solidaryUserStructureToUpdate = $solidaryUserStructure;
                break;
            }
        }

        // We check if this candidate has already been accepted or refused
        if (!is_null($solidaryUserStructureToUpdate->getAcceptedDate())) {
            throw new SolidaryException(SolidaryException::ALREADY_ACCEPTED);
        }
        if (!is_null($solidaryUserStructureToUpdate->getRefusedDate())) {
            throw new SolidaryException(SolidaryException::ALREADY_REFUSED);
        }

        if ($acceptCandidate && $solidaryUserStructureToUpdate->getAcceptedDate()=="" && $solidaryUserStructureToUpdate->getRefusedDate()=="") {
            $solidaryUserStructureToUpdate->setAcceptedDate(new \DateTime());
            $solidaryUserStructureToUpdate->setStatus(SolidaryUserStructure::STATUS_ACCEPTED);
            // We add the role to the user
            if ($solidaryUser->isVolunteer()) {
                $authItem = $this->authItemRepository->find(AuthItem::ROLE_SOLIDARY_VOLUNTEER);
            } elseif ($solidaryUser->isBeneficiary()) {
                $authItem = $this->authItemRepository->find(AuthItem::ROLE_SOLIDARY_BENEFICIARY);
            } else {
                throw new SolidaryException(SolidaryException::NO_ROLE);
            }
            $userAuthAssignment = new UserAuthAssignment();
            $userAuthAssignment->setAuthItem($authItem);
            $user = $solidaryUser->getUser();
            $user->addUserAuthAssignment($userAuthAssignment);

            // We dispatch the event
            $event = new SolidaryUserStructureAcceptedEvent($solidaryUserStructureToUpdate, $this->security->getUser());
            $this->eventDispatcher->dispatch(SolidaryUserStructureAcceptedEvent::NAME, $event);
        } elseif ($refuseCandidate && $solidaryUserStructureToUpdate->getAcceptedDate()=="" && $solidaryUserStructureToUpdate->getRefusedDate()=="") {
            $solidaryUserStructureToUpdate->setRefusedDate(new \DateTime());
            $solidaryUserStructureToUpdate->setStatus(SolidaryUserStructure::STATUS_REFUSED);
            // We dispatch the event
            $event = new SolidaryUserStructureRefusedEvent($solidaryUserStructureToUpdate, $this->security->getUser());
            $this->eventDispatcher->dispatch(SolidaryUserStructureRefusedEvent::NAME, $event);
        }
    }
    
    /**
     * Add Proofs to an existing SolidaryUserStructure of a SolidaryUser (for a given Structure or not)
     *
     * @param SolidaryUser $solidaryUser    The SolidaryUser
     * @param array $proofs                 The proofs to add
     * @param Structure $structure          The Structure  (if there is no structure we use the admin one)
     * @return void
     */
    public function addProofToSolidaryUser(SolidaryUser $solidaryUser, array $proofs, Structure $structure=null)
    {
        $solidaryUserStructures = $solidaryUser->getSolidaryUserStructures();

        // If there a Structure given, we use it. Otherwise we use the first admin structure
        if (is_null($structure)) {
            // We get the Structure of the Admin to set the SolidaryUserStructure
            $structures = $this->security->getUser()->getSolidaryStructures();
            if (!is_null($structures) || count($structures)>0) {
                $structure = $structures[0];
            }
        }
        
        // We search the right solidaryUserStructure to update
        $solidaryUserStructureToUpdate = null;
        foreach ($solidaryUserStructures as $solidaryUserStructure) {
            if ($solidaryUserStructure->getStructure()->getId() == $structure->getId()) {
                $solidaryUserStructureToUpdate = $solidaryUserStructure;
                break;
            }
        }

        // We get the existing proofs of this SolidaryUserStructure to check if we don't try add an already existing proof
        $existingProofs = $solidaryUserStructureToUpdate->getProofs();

        // We add the new proofs to the SolidaryUserStructure
        foreach ($proofs as $givenProof) {
            // We get the structure proof and we create a proof to persist
            $structureProofId = null;
            if (strrpos($givenProof['id'], '/')) {
                $structureProofId = substr($givenProof['id'], strrpos($givenProof['id'], '/') + 1);
            }
                
            $structureProof = $this->structureProofRepository->find($structureProofId);

            if (!is_null($structureProof) && isset($givenProof['value']) && !is_null($givenProof['value'])) {

                // We check if there is already a similar proof
                $alreadyExistingProof = null;
                foreach ($existingProofs as $existingProof) {
                    if ($existingProof->getStructureProof()->getId() == $structureProofId) {
                        $alreadyExistingProof = $existingProof;
                    }
                }

                // New Proof, we create it
                if (is_null($alreadyExistingProof)) {
                    $proof = new Proof();
                    $proof->setStructureProof($structureProof);
                    $proof->setValue($givenProof['value']);
                    $solidaryUserStructureToUpdate->addProof($proof);
                } else {
                    // Existing proof, we update the value
                    $existingProof->setValue($givenProof['value']);
                }
            }
        }
    }

    /**
     * Get all solidary users
     * @param array $filters optionnal Filters on SolidaryUser
     * @return SolidaryUser[]
     */
    public function getSolidaryUsers(array $filters=null)
    {
        return $this->solidaryUserRepository->findSolidaryUsers($filters);
    }
}<|MERGE_RESOLUTION|>--- conflicted
+++ resolved
@@ -559,11 +559,7 @@
 
                 // auto valid the registration
                 $user->setValidatedDate(new \DateTime());
-<<<<<<< HEAD
-
-=======
-                                
->>>>>>> af9dc55a
+
                 // we treat the user to add right authItem and notifiactions
                 $this->userManager->treatUser($user);
             }
