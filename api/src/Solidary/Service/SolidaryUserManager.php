--- conflicted
+++ resolved
@@ -27,8 +27,6 @@
 use Doctrine\ORM\EntityManagerInterface;
 use Symfony\Component\EventDispatcher\EventDispatcherInterface;
 use App\Solidary\Event\SolidaryUserUpdatedEvent;
-<<<<<<< HEAD
-=======
 use App\Solidary\Exception\SolidaryException;
 use App\Solidary\Repository\SolidaryUserRepository;
 use App\Solidary\Repository\StructureRepository;
@@ -53,7 +51,6 @@
 use Symfony\Component\Security\Core\Encoder\UserPasswordEncoderInterface;
 use App\Solidary\Repository\StructureProofRepository;
 use App\User\Service\UserManager;
->>>>>>> 3ed8d9fc
 
 /**
  * @author Maxime Bardot <maxime.bardot@mobicoop.org>
@@ -110,8 +107,6 @@
         // We trigger the event
         $event = new SolidaryUserUpdatedEvent($solidaryUser);
         $this->eventDispatcher->dispatch(SolidaryUserUpdatedEvent::NAME, $event);
-<<<<<<< HEAD
-=======
     }
 
     /**
@@ -1067,6 +1062,5 @@
             $pass[] = $alphabet[$n];
         }
         return implode($pass); //turn the array into a string
->>>>>>> 3ed8d9fc
     }
 }