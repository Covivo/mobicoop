--- conflicted
+++ resolved
@@ -45,8 +45,13 @@
  *          "denormalization_context"={"groups"={"write"}}
  *      },
  *      collectionOperations={
-<<<<<<< HEAD
  *          "get"={
+ *              "security_post_denormalize"="is_granted('articles_read',object)"
+ *          },
+ *          "externalArticles"={
+ *              "method"="GET",
+ *              "path"="/articles/external",
+ *              "controller"=ExternalArticlesAction::class,
  *              "security_post_denormalize"="is_granted('articles_read',object)"
  *          },
  *          "post"={
@@ -63,18 +68,8 @@
  *          "delete"={
  *              "security"="is_granted('article_delete',object)"
  *          },
- *      }
-=======
- *          "get",
- *          "externalArticles"={
- *              "method"="GET",
- *              "path"="/articles/external",
- *              "controller"=ExternalArticlesAction::class,
- *          },
- *          "post"
  *      },
  *      itemOperations={"get","put","delete"}
->>>>>>> 4e0c2c82
  * )
  * @ApiFilter(OrderFilter::class, properties={"id", "title"}, arguments={"orderParameterName"="order"})
  * @ApiFilter(SearchFilter::class, properties={"title":"partial"})
