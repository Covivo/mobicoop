<?php

/**
 * Copyright (c) 2019, MOBICOOP. All rights reserved.
 * This project is dual licensed under AGPL and proprietary licence.
 ***************************
 *    This program is free software: you can redistribute it and/or modify
 *    it under the terms of the GNU Affero General Public License as
 *    published by the Free Software Foundation, either version 3 of the
 *    License, or (at your option) any later version.
 *
 *    This program is distributed in the hope that it will be useful,
 *    but WITHOUT ANY WARRANTY; without even the implied warranty of
 *    MERCHANTABILITY or FITNESS FOR A PARTICULAR PURPOSE.  See the
 *    GNU Affero General Public License for more details.
 *
 *    You should have received a copy of the GNU Affero General Public License
 *    along with this program.  If not, see <gnu.org/licenses>.
 ***************************
 *    Licence MOBICOOP described in the file
 *    LICENSE
 **************************/

namespace App\Geography\Entity;

use Doctrine\ORM\Mapping as ORM;
use ApiPlatform\Core\Annotation\ApiResource;
use Symfony\Component\Serializer\Annotation\Groups;
use Symfony\Component\Serializer\Annotation\MaxDepth;
use App\Geography\Controller\TerritoryPost;
use ApiPlatform\Core\Annotation\ApiFilter;
use ApiPlatform\Core\Bridge\Doctrine\Orm\Filter\SearchFilter;
use ApiPlatform\Core\Bridge\Doctrine\Orm\Filter\OrderFilter;
use App\Solidary\Entity\Structure;
use Doctrine\Common\Collections\ArrayCollection;

/**
 * A geographical territory, represented by a geojson multipolygon.
 *
 * @ORM\Entity
 * @ORM\HasLifecycleCallbacks
 * @ApiResource(
 *      attributes={
 *          "force_eager"=false,
 *          "normalization_context"={"groups"={"read"}, "enable_max_depth"="true"},
 *          "denormalization_context"={"groups"={"write"}}
 *      },
 *      collectionOperations={
 *          "get"={
 *              "security"="is_granted('territory_list',object)",
 *              "swagger_context" = {
 *                  "tags"={"Geography"}
 *              }
 *          },
 *          "territoriesPoint"={
 *              "method"="GET",
 *              "path"="/territories/point",
 *              "security"="is_granted('territory_list',object)",
 *              "swagger_context" = {
 *                  "tags"={"Geography"},
 *                  "parameters" = {
 *                      {
 *                          "name" = "latitude",
 *                          "type" = "float",
 *                          "required" = true,
 *                          "description" = "the point's latitude"
 *                      },
 *                      {
 *                          "name" = "longitude",
 *                          "type" = "float",
 *                          "required" = true,
 *                          "description" = "the point's longitude"
 *                      }
 *                  }
 *              }
 *           },
 *          "link"={
 *              "method"="GET",
 *              "path"="/territories/link",
 *              "security"="is_granted('territory_link',object)",
 *              "swagger_context" = {
 *                  "tags"={"Geography"}
 *              }
 *          },
 *          "post"={
 *              "method"="POST",
 *              "path"="/territories",
 *              "security_post_denormalize"="is_granted('territory_create',object)",
 *              "swagger_context" = {
 *                  "tags"={"Geography"}
 *              }
 *          },
 *          "ADMIN_get"={
 *              "path"="/admin/territories",
 *              "method"="GET",
 *              "normalization_context"={
 *                  "groups"={"aRead"},
 *                  "skip_null_values"=false
 *              },
 *              "security"="is_granted('territory_list',object)"
 *          },
 *      },
 *      itemOperations={
 *          "get"={
 *              "security"="is_granted('territory_read',object)",
 *              "swagger_context" = {
 *                  "tags"={"Geography"}
 *              }
 *          },
 *          "put"={
 *              "security"="is_granted('territory_update',object)",
 *              "swagger_context" = {
 *                  "tags"={"Geography"}
 *              }
 *          },
 *          "delete"={
<<<<<<< HEAD
 *              "security"="is_granted('territory_delete',object)"
 *          },
 *          "ADMIN_get"={
 *              "path"="/admin/territories/{id}",
 *              "method"="GET",
 *              "normalization_context"={"groups"={"aRead"}},
 *              "security"="is_granted('territory_read',object)"
 *          },
=======
 *              "security"="is_granted('territory_delete',object)",
 *              "swagger_context" = {
 *                  "tags"={"Geography"}
 *              }
 *          }
>>>>>>> 925b543e
 *      }
 * )
 * @ApiFilter(SearchFilter::class, properties={"id":"exact","name": "partial"})
 * @ApiFilter(OrderFilter::class, properties={"id", "name"}, arguments={"orderParameterName"="order"})
 */
class Territory
{

    /**
     * @var int The id of this territory.
     *
     * @ORM\Id
     * @ORM\GeneratedValue
     * @ORM\Column(type="integer")
     * @Groups({"aRead","read"})
     */
    private $id;

    /**
     * @var string The name of the territory.
     *
     * @ORM\Column(type="string", length=100)
     * @Groups({"aRead","read","write"})
     */
    private $name;

    /**
     * @var string The geoJson details of the territory.
     * /!\ ORM is disabled for performance reasons but TerritoryEventListener avoid the field to be removed on further migrations !
     *
     * ORM\Column(type="multipolygon")
     * @Groups({"read","write"})
     */
    private $geoJsonDetail;

    /**
     * @var \DateTimeInterface Creation date.
     *
     * @ORM\Column(type="datetime", nullable=true)
     * @Groups({"read"})
     */
    private $createdDate;

    /**
     * @var \DateTimeInterface Updated date.
     *
     * @ORM\Column(type="datetime", nullable=true)
     * @Groups({"read"})
     */
    private $updatedDate;

    public function getId(): ?int
    {
        return $this->id;
    }

    public function setId(?int $id): self
    {
        $this->id = $id;

        return $this;
    }

    public function getName(): ?string
    {
        return $this->name;
    }

    public function setName(?string $name): self
    {
        $this->name = $name;

        return $this;
    }

    public function getGeoJsonDetail()
    {
        return $this->geoJsonDetail;
    }

    public function setGeoJsonDetail($geoJsonDetail): self
    {
        $this->geoJsonDetail = $geoJsonDetail;

        return $this;
    }

    public function getCreatedDate(): ?\DateTimeInterface
    {
        return $this->createdDate;
    }

    public function setCreatedDate(\DateTimeInterface $createdDate): self
    {
        $this->createdDate = $createdDate;

        return $this;
    }

    public function getUpdatedDate(): ?\DateTimeInterface
    {
        return $this->updatedDate;
    }

    public function setUpdatedDate(\DateTimeInterface $updatedDate): self
    {
        $this->updatedDate = $updatedDate;

        return $this;
    }

    // DOCTRINE EVENTS

    /**
     * Creation date.
     *
     * @ORM\PrePersist
     */
    public function setAutoCreatedDate()
    {
        $this->setCreatedDate(new \Datetime());
    }

    /**
     * Update date.
     *
     * @ORM\PreUpdate
     */
    public function setAutoUpdatedDate()
    {
        $this->setUpdatedDate(new \Datetime());
    }
}<|MERGE_RESOLUTION|>--- conflicted
+++ resolved
@@ -114,22 +114,17 @@
  *              }
  *          },
  *          "delete"={
-<<<<<<< HEAD
- *              "security"="is_granted('territory_delete',object)"
+ *              "security"="is_granted('territory_delete',object)",
+ *              "swagger_context" = {
+ *                  "tags"={"Geography"}
+ *              }
  *          },
  *          "ADMIN_get"={
  *              "path"="/admin/territories/{id}",
  *              "method"="GET",
  *              "normalization_context"={"groups"={"aRead"}},
  *              "security"="is_granted('territory_read',object)"
- *          },
-=======
- *              "security"="is_granted('territory_delete',object)",
- *              "swagger_context" = {
- *                  "tags"={"Geography"}
- *              }
  *          }
->>>>>>> 925b543e
  *      }
  * )
  * @ApiFilter(SearchFilter::class, properties={"id":"exact","name": "partial"})
