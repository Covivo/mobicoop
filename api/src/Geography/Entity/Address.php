--- conflicted
+++ resolved
@@ -225,11 +225,7 @@
 
     /**
      * @var string The geoJson point of the address.
-<<<<<<< HEAD
-     * @ORM\Column(type="point", nullable=true) // Remove @ to counter Doctrine Spacial extension bug. TO DO : Upgrade extension when fixed and put back the @
-=======
      * @ORM\Column(type="point", nullable=true)
->>>>>>> c95c1d6f
      * @Groups({"read","write"})
      */
     private $geoJson;
