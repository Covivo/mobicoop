<?php

/**
 * Copyright (c) 2018, MOBICOOP. All rights reserved.
 * This project is dual licensed under AGPL and proprietary licence.
 ***************************
 *    This program is free software: you can redistribute it and/or modify
 *    it under the terms of the GNU Affero General Public License as
 *    published by the Free Software Foundation, either version 3 of the
 *    License, or (at your option) any later version.
 *
 *    This program is distributed in the hope that it will be useful,
 *    but WITHOUT ANY WARRANTY; without even the implied warranty of
 *    MERCHANTABILITY or FITNESS FOR A PARTICULAR PURPOSE.  See the
 *    GNU Affero General Public License for more details.
 *
 *    You should have received a copy of the GNU Affero General Public License
 *    along with this program.  If not, see <gnu.org/licenses>.
 ***************************
 *    Licence MOBICOOP described in the file
 *    LICENSE
 **************************/

namespace App\Geography\Entity;

use App\Community\Entity\Community;
use App\Event\Entity\Event;
use Doctrine\ORM\Mapping as ORM;
use ApiPlatform\Core\Annotation\ApiResource;
use ApiPlatform\Core\Annotation\ApiProperty;
use Symfony\Component\Serializer\Annotation\Groups;
use Symfony\Component\Serializer\Annotation\MaxDepth;
use Symfony\Component\Validator\Constraints as Assert;
use ApiPlatform\Core\Annotation\ApiFilter;
use ApiPlatform\Core\Bridge\Doctrine\Orm\Filter\OrderFilter;
use App\Carpool\Entity\Waypoint;
use App\User\Entity\User;
use App\Image\Entity\Icon;
use CrEOF\Spatial\PHP\Types\Geometry\Point;
use App\Geography\Controller\AddressSearch;
use App\RelayPoint\Entity\RelayPoint;
use App\Solidary\Entity\Structure;
use Doctrine\Common\Collections\ArrayCollection;

/**
 * A postal address (including textual informations and / or geometric coordinates).
 *
 * @ORM\Entity
 * @ORM\HasLifecycleCallbacks
 * @ApiResource(
 *      attributes={
 *          "force_eager"=false,
 *          "normalization_context"={"groups"={"read","pt","mass","search","readRelayPoint"}, "enable_max_depth"="true"},
 *          "denormalization_context"={"groups"={"write", "writeSolidary"}}
 *      },
 *      collectionOperations={
 *          "search"={
 *              "method"="GET",
 *              "path"="/addresses/search",
 *              "swagger_context"={
 *                  "parameters"={
 *                     {
 *                         "name" = "q",
 *                         "in" = "query",
 *                         "required" = "true",
 *                         "type" = "string",
 *                         "description" = "The query"
 *                     },
 *                     {
 *                         "name" = "token",
 *                         "in" = "query",
 *                         "type" = "string",
 *                         "description" = "The geographic token authorization"
 *                     }
 *                  }
 *              }
 *          },
 *          "reverse"={
 *              "method"="GET",
 *              "path"="/addresses/reverse",
 *              "swagger_context"={
 *                  "parameters"={
 *                     {
 *                         "name" = "latitude",
 *                         "in" = "query",
 *                         "required" = "true",
 *                         "type" = "string",
 *                         "description" = "Latitude of the point"
 *                     },
 *                     {
 *                         "name" = "longitude",
 *                         "in" = "query",
 *                         "type" = "string",
 *                         "description" = "Longitude of the point"
 *                     }
 *                   }
 *              }
 *          },
 *          "completion"={
 *              "method"="GET",
 *              "path"="/addresses/completion",
 *              "security"="is_granted('import_create',object)"
 *          },
 *      },
 *      itemOperations={
 *          "get",
 *          "put"
 *      }
 * )
 * @ApiFilter(OrderFilter::class, properties={"id", "streetAddress", "postalCode", "addressLocality", "addressCountry"}, arguments={"orderParameterName"="order"})
 */

class Address implements \JsonSerializable
{
    const DEFAULT_ID = 999999999999;
    const HOME_ADDRESS = "homeAddress";

    const LAYER_LOCALITY = 1;
    const LAYER_ADDRESS = 2;

    /**
     * @var int The id of this address.
     *
     * @ORM\Id
     * @ORM\GeneratedValue
     * @ORM\Column(type="integer")
     * @Groups({"read", "readUser", "readEvent", "readRelayPoint"})
     * @ApiProperty(identifier=true)
     */
    private $id;

    /**
     * @var int|null The layer identified for the address.
     *
     * @ORM\Column(type="integer", nullable=true)
     * @Groups({"read","readUser","results","write","writeRelayPoint","pt","mass","massCompute"})
     */
    private $layer;

    /**
     * @var string The house number.
     *
     * @ORM\Column(type="string", length=45, nullable=true)
<<<<<<< HEAD
     * @Groups({"read","readUser","results","write","pt","mass","massCompute","threads","thread","readRelayPoint", "writeSolidary"})
=======
     * @Groups({"read","readUser","results","write","writeRelayPoint","pt","mass","massCompute","threads","thread","readRelayPoint"})
>>>>>>> c2f7135c
     */
    private $houseNumber;

    /**
     * @var string The street.
     *
     * @ORM\Column(type="string", length=255, nullable=true)
<<<<<<< HEAD
     * @Groups({"read","readUser","results","write","pt","mass","massCompute","readRelayPoint", "writeSolidary"})
=======
     * @Groups({"read","readUser","results","write","writeRelayPoint","pt","mass","massCompute","readRelayPoint"})
>>>>>>> c2f7135c
     * @Assert\NotBlank(groups={"mass","massCompute","threads","thread"})
     */
    private $street;

    /**
     * @var string The full street address.
     *
     * @ORM\Column(type="string", length=255, nullable=true)
<<<<<<< HEAD
     * @Groups({"read","readUser","results","write","pt","mass","massCompute","threads","thread","externalJourney","readRelayPoint", "writeSolidary"})
=======
     * @Groups({"read","readUser","results","write","writeRelayPoint","pt","mass","massCompute","threads","thread","externalJourney","readRelayPoint"})
>>>>>>> c2f7135c
     */
    private $streetAddress;

    /**
     * @var string|null The postal code of the address.
     *
     * @ORM\Column(type="string", length=15, nullable=true)
<<<<<<< HEAD
     * @Groups({"read","readUser","results","write","pt","mass","massCompute","externalJourney","readRelayPoint", "writeSolidary"})
=======
     * @Groups({"read","readUser","results","write","writeRelayPoint","pt","mass","massCompute","externalJourney","readRelayPoint"})
>>>>>>> c2f7135c
     * @Assert\NotBlank(groups={"mass","massCompute","threads","thread"})
     */
    private $postalCode;

    /**
     * @var string|null The sublocality of the address.
     *
     * @ORM\Column(type="string", length=100, nullable=true)
<<<<<<< HEAD
     * @Groups({"read","readUser","results","write","pt","mass","massCompute","threads","thread","readRelayPoint", "writeSolidary"})
=======
     * @Groups({"read","readUser","results","write","writeRelayPoint","pt","mass","massCompute","threads","thread","readRelayPoint"})
>>>>>>> c2f7135c
     */
    private $subLocality;

    /**
     * @var string|null The locality of the address.
     *
     * @ORM\Column(type="string", length=100, nullable=true)
<<<<<<< HEAD
     * @Groups({"read","readUser","readEvent","results","write","pt","mass","massCompute","threads","thread","externalJourney","readCommunity","readRelayPoint", "writeSolidary"})
=======
     * @Groups({"read","readUser","readEvent","results","write","writeRelayPoint","pt","mass","massCompute","threads","thread","externalJourney","readCommunity","readRelayPoint"})
>>>>>>> c2f7135c
     * @Assert\NotBlank(groups={"mass","massCompute","threads","thread"})
     */
    private $addressLocality;

    /**
     * @var string|null The locality admin of the address.
     *
     * @ORM\Column(type="string", length=100, nullable=true)
<<<<<<< HEAD
     * @Groups({"read","readUser","results","write","pt","mass","massCompute","threads","thread","readRelayPoint", "writeSolidary"})
=======
     * @Groups({"read","readUser","results","write","writeRelayPoint","pt","mass","massCompute","threads","thread","readRelayPoint"})
>>>>>>> c2f7135c
     */
    private $localAdmin;

    /**
     * @var string|null The county of the address.
     *
     * @ORM\Column(type="string", length=100, nullable=true)
<<<<<<< HEAD
     * @Groups({"read","readUser","results","write","pt","mass","massCompute","threads","thread","readRelayPoint", "writeSolidary"})
=======
     * @Groups({"read","readUser","results","write","writeRelayPoint","pt","mass","massCompute","threads","thread","readRelayPoint"})
>>>>>>> c2f7135c
     */
    private $county;

    /**
     * @var string|null The macro county of the address.
     *
     * @ORM\Column(type="string", length=100, nullable=true)
<<<<<<< HEAD
     * @Groups({"read","readUser","results","write","pt","mass","massCompute","threads","thread","readRelayPoint", "writeSolidary"})
=======
     * @Groups({"read","readUser","results","write","writeRelayPoint","pt","mass","massCompute","threads","thread","readRelayPoint"})
>>>>>>> c2f7135c
     */
    private $macroCounty;

    /**
     * @var string|null The region of the address.
     *
     * @ORM\Column(type="string", length=100, nullable=true)
<<<<<<< HEAD
     * @Groups({"read","readUser","results","write","pt","mass","massCompute","threads","thread","readRelayPoint", "writeSolidary"})
=======
     * @Groups({"read","readUser","results","write","writeRelayPoint","pt","mass","massCompute","threads","thread","readRelayPoint"})
>>>>>>> c2f7135c
     */
    private $region;

    /**
     * @var string|null The macro region of the address.
     *
     * @ORM\Column(type="string", length=100, nullable=true)
<<<<<<< HEAD
     * @Groups({"read","readUser","results","write","pt","mass","massCompute","threads","thread","readRelayPoint", "writeSolidary"})
=======
     * @Groups({"read","readUser","results","write","writeRelayPoint","pt","mass","massCompute","threads","thread","readRelayPoint"})
>>>>>>> c2f7135c
     */
    private $macroRegion;

    /**
     * @var string|null The country of the address.
     *
     * @ORM\Column(type="string", length=100, nullable=true)
<<<<<<< HEAD
     * @Groups({"read","readUser","results","write","pt","mass","massCompute","threads","thread","externalJourney","readRelayPoint", "writeSolidary"})
=======
     * @Groups({"read","readUser","results","write","writeRelayPoint","pt","mass","massCompute","threads","thread","externalJourney","readRelayPoint"})
>>>>>>> c2f7135c
     */
    private $addressCountry;

    /**
     * @var string|null The country code of the address.
     *
     * @ORM\Column(type="string", length=10, nullable=true)
<<<<<<< HEAD
     * @Groups({"read","readUser","results","write","pt","mass","massCompute","threads","thread","readRelayPoint", "writeSolidary"})
=======
     * @Groups({"read","readUser","results","write","writeRelayPoint","pt","mass","massCompute","threads","thread","readRelayPoint"})
>>>>>>> c2f7135c
     */
    private $countryCode;

    /**
     * @var float|null The latitude of the address.
     *
     * @ORM\Column(type="decimal", precision=10, scale=6, nullable=true)
<<<<<<< HEAD
     * @Groups({"read","readUser","readCommunity","readEvent","results","write","pt","mass","massCompute","threads","thread","externalJourney","readRelayPoint", "writeSolidary"})
=======
     * @Groups({"read","readUser","readCommunity","readEvent","results","write","writeRelayPoint","pt","mass","massCompute","threads","thread","externalJourney","readRelayPoint"})
>>>>>>> c2f7135c
     */
    private $latitude;

    /**
     * @var float|null The longitude of the address.
     *
     * @ORM\Column(type="decimal", precision=10, scale=6, nullable=true)
<<<<<<< HEAD
     * @Groups({"read","readUser","readCommunity","readEvent","results","write","pt","mass","massCompute","threads","thread","externalJourney","readRelayPoint", "writeSolidary"})
=======
     * @Groups({"read","readUser","readCommunity","readEvent","results","write","writeRelayPoint","pt","mass","massCompute","threads","thread","externalJourney","readRelayPoint"})
>>>>>>> c2f7135c
     */
    private $longitude;

    /**
     * @var int|null The elevation of the address in metres.
     *
     * @ORM\Column(type="integer", nullable=true)
     * @Groups({"read","results","write","writeRelayPoint","pt","mass","massCompute","readRelayPoint"})
     */
    private $elevation;

    /**
     * @var string The geoJson point of the address.
     * @ORM\Column(type="point", nullable=true)
     * @Groups({"read","write","writeRelayPoint","readEvent"})
     */
    private $geoJson;

    /**
     * @var string|null The name of this address.
     *
     * @ORM\Column(type="string", length=45, nullable=true)
     * @Groups({"read","readUser","results","write","writeRelayPoint"})
     */
    private $name;

    /**
     * @var string|null The venue name of this address.
     *
     * @ORM\Column(type="string", length=255, nullable=true)
     * @Groups({"read","readUser","results","write","writeRelayPoint","readRelayPoint"})
     */
    private $venue;

    /**
     * @var User|null The owner of the address.
     *
     * @ORM\ManyToOne(targetEntity="App\User\Entity\User", inversedBy="addresses")
     */
    private $user;

    /**
     * @var boolean The address is a home address.
     *
     * @ORM\Column(type="boolean", nullable=true)
     * @Groups({"read","readUser","results","write","writeRelayPoint"})
     */
    private $home;

    /**
     * @var array|null Label for display
     *
     * @Groups({"read","readUser","readCommunity","readEvent","results","pt","readRelayPoint"})
     */
    private $displayLabel;

    /**
     * @var RelayPoint|null The relaypoint related to the address.
     *
     * @ORM\OneToOne(targetEntity="App\RelayPoint\Entity\RelayPoint", mappedBy="address")
     * @Groups({"read","pt"})
     * @MaxDepth(1)
     */
    private $relayPoint;

    /**
     * @var Event|null The event of the address.
     *
     * @ORM\OneToOne(targetEntity="App\Event\Entity\Event", mappedBy="address")
     * @Groups({"read","pt","readEvent","write","writeRelayPoint"})
     */
    private $event;

    /**
     * @var Community|null The community of the address.
     *
     * @ORM\OneToOne(targetEntity="App\Community\Entity\Community", mappedBy="address")
     * @Groups({"read"})
     */
    private $community;

    /**
     * @var Structure|null If the address is a Structure address
     * @ORM\OneToOne(targetEntity="\App\Solidary\Entity\Structure", mappedBy="address")
     * @MaxDepth(1)
     */
    private $structure;

    /**
     * @var Waypoint|null The waypoint of the address.
     *
     * @ORM\OneToOne(targetEntity="App\Carpool\Entity\Waypoint", mappedBy="address")
     */
    private $waypoint;

    /**
     * @var \DateTimeInterface Creation date.
     *
     * @ORM\Column(type="datetime", nullable=true)
     * @Groups({"read"})
     */
    private $createdDate;

    /**
     * @var \DateTimeInterface Updated date.
     *
     * @ORM\Column(type="datetime", nullable=true)
     * @Groups({"read"})
     */
    private $updatedDate;

    /**
     * @var ArrayCollection|null The territories of this address.
     *
     * @ORM\ManyToMany(targetEntity="\App\Geography\Entity\Territory")
     */
    private $territories;

    /**
     * @var string|null Icon fileName.
     *
     * @Groups({"read","readRelayPoint"})
     */
    private $icon;

    /**
     * @var array|null The provider of the address.
     *
     * @Groups({"read"})
     */
    private $providedBy;

    /**
     * @var array|null The distance to the focus point if relevant.
     *
     * @Groups({"read"})
     */
    private $distance;

    public function __construct($id = null)
    {
        $this->id = self::DEFAULT_ID;
        if ($id) {
            $this->id = $id;
        }
        $this->displayLabel = new ArrayCollection();
        $this->territories = new ArrayCollection();
    }

    public function __clone()
    {
        // when we clone an Address we exclude the id
        $this->id = null;
        $this->setHome(null);
        $this->territories = new ArrayCollection();
    }

    public function getId(): ?int
    {
        return $this->id;
    }

    public function setId($id)
    {
        $this->id = $id;
    }

    public function getLayer(): ?int
    {
        return $this->layer;
    }

    public function setLayer($layer)
    {
        $this->layer = $layer;
    }

    public function getHouseNumber(): ?string
    {
        return $this->houseNumber;
    }

    public function setHouseNumber(?string $houseNumber)
    {
        $this->houseNumber = $houseNumber;
    }

    public function getStreet(): ?string
    {
        return $this->street;
    }

    public function setStreet(?string $street)
    {
        $this->street = $street;
    }

    public function getStreetAddress(): ?string
    {
        return $this->streetAddress;
    }

    public function setStreetAddress(?string $streetAddress)
    {
        $this->streetAddress = $streetAddress;
    }

    public function getPostalCode(): ?string
    {
        return $this->postalCode;
    }

    public function setPostalCode(?string $postalCode)
    {
        $this->postalCode = $postalCode;
    }

    public function getSubLocality(): ?string
    {
        return $this->subLocality;
    }

    public function setSubLocality(?string $subLocality)
    {
        $this->subLocality = $subLocality;
    }

    public function getAddressLocality(): ?string
    {
        return $this->addressLocality;
    }

    public function setAddressLocality(?string $addressLocality)
    {
        $this->addressLocality = $addressLocality;
    }

    public function getLocalAdmin(): ?string
    {
        return $this->localAdmin;
    }

    public function setLocalAdmin(?string $localAdmin)
    {
        $this->localAdmin = $localAdmin;
    }

    public function getCounty(): ?string
    {
        return $this->county;
    }

    public function setCounty(?string $county)
    {
        $this->county = $county;
    }

    public function getMacroCounty(): ?string
    {
        return $this->macroCounty;
    }

    public function setMacroCounty(?string $macroCounty)
    {
        $this->macroCounty = $macroCounty;
    }

    public function getRegion(): ?string
    {
        return $this->region;
    }

    public function setRegion(?string $region)
    {
        $this->region = $region;
    }

    public function getMacroRegion(): ?string
    {
        return $this->macroRegion;
    }

    public function setMacroRegion(?string $macroRegion)
    {
        $this->macroRegion = $macroRegion;
    }

    public function getAddressCountry(): ?string
    {
        return $this->addressCountry;
    }

    public function setAddressCountry(?string $addressCountry)
    {
        $this->addressCountry = $addressCountry;
    }

    public function getCountryCode(): ?string
    {
        return $this->countryCode;
    }

    public function setCountryCode(?string $countryCode)
    {
        $this->countryCode = $countryCode;
    }

    public function getLatitude()
    {
        return $this->latitude;
    }

    public function setLatitude($latitude)
    {
        $this->latitude = $latitude;
    }

    public function getLongitude()
    {
        return $this->longitude;
    }

    public function setLongitude($longitude)
    {
        $this->longitude = $longitude;
    }

    public function getElevation(): ?int
    {
        return $this->elevation;
    }

    public function setElevation(?int $elevation)
    {
        $this->elevation = $elevation;
    }

    public function getGeoJson()
    {
        return $this->geoJson;
    }

    public function setGeoJson($geoJson): self
    {
        $this->geoJson = $geoJson;

        return $this;
    }

    public function getName(): ?string
    {
        return $this->name;
    }

    public function setName(?string $name)
    {
        $this->name = $name;
    }

    public function getVenue(): ?string
    {
        return $this->venue;
    }

    public function setVenue(?string $venue)
    {
        $this->venue = $venue;
    }

    public function getUser(): ?User
    {
        return $this->user;
    }

    public function setUser(?User $user)
    {
        $this->user = $user;
    }

    public function isHome(): ?bool
    {
        return $this->home;
    }

    public function setHome(?bool $isHome): self
    {
        $this->home = $isHome;

        return $this;
    }

    public function getDisplayLabel()
    {
        return $this->displayLabel;
    }

    public function setDisplayLabel(?array $displayLabel)
    {
        $this->displayLabel = $displayLabel;
    }

    public function getRelayPoint(): ?RelayPoint
    {
        return $this->relayPoint;
    }

    public function setRelayPoint(?RelayPoint $relayPoint)
    {
        $this->relayPoint = $relayPoint;
    }

    public function getCreatedDate(): ?\DateTimeInterface
    {
        return $this->createdDate;
    }

    public function setCreatedDate(\DateTimeInterface $createdDate): self
    {
        $this->createdDate = $createdDate;

        return $this;
    }

    public function getUpdatedDate(): ?\DateTimeInterface
    {
        return $this->updatedDate;
    }

    public function setUpdatedDate(\DateTimeInterface $updatedDate): self
    {
        $this->updatedDate = $updatedDate;

        return $this;
    }

    public function getIcon(): ?string
    {
        return $this->icon;
    }

    public function setIcon(?string $icon)
    {
        $this->icon = $icon;

        return $this;
    }

    public function getProvidedBy(): ?string
    {
        return $this->providedBy;
    }

    public function setProvidedBy(?string $providedBy)
    {
        $this->providedBy = $providedBy;

        return $this;
    }

    public function getDistance(): ?float
    {
        return $this->distance;
    }

    public function setDistance(?float $distance)
    {
        $this->distance = $distance;

        return $this;
    }

    public function getEvent(): ?Event
    {
        return $this->event;
    }

    public function setEvent(?Event $event): self
    {
        $this->event = $event;

        return $this;
    }

    public function getCommunity(): ?Community
    {
        return $this->community;
    }

    public function setCommunity(?Community $community): self
    {
        $this->community = $community;

        return $this;
    }

    public function getStructure(): ?Structure
    {
        return $this->structure;
    }

    public function setStructure(?Structure $structure): self
    {
        $this->structure = $structure;

        return $this;
    }

    public function getWaypoint(): ?Waypoint
    {
        return $this->waypoint;
    }

    public function setWaypoint(?Waypoint $waypoint): self
    {
        $this->waypoint = $waypoint;

        return $this;
    }

    public function getTerritories()
    {
        return $this->territories->getValues();
    }

    public function addTerritory(Territory $territory): self
    {
        if (!$this->territories->contains($territory)) {
            $this->territories[] = $territory;
        }
        
        return $this;
    }
    
    public function removeTerritory(Territory $territory): self
    {
        if ($this->territories->contains($territory)) {
            $this->territories->removeElement($territory);
        }
        return $this;
    }

    public function removeTerritories(): self
    {
        $this->territories->clear();
        return $this;
    }


    // DOCTRINE EVENTS

    /**
     * Creation date.
     *
     * @ORM\PrePersist
     */
    public function setAutoCreatedDate()
    {
        $this->setCreatedDate(new \Datetime());
    }

    /**
     * Update date.
     *
     * @ORM\PreUpdate
     */
    public function setAutoUpdatedDate()
    {
        $this->setUpdatedDate(new \Datetime());
    }

    /**
     * GeoJson representation.
     *
     * @ORM\PrePersist
     * @ORM\PreUpdate
     */
    public function setAutoGeoJson()
    {
        if (!is_null($this->getLatitude()) && !is_null($this->getLongitude())) {
            $this->setGeoJson(new Point($this->getLongitude(), $this->getLatitude()));
        }
    }

    
    public function jsonSerialize()
    {
        return
            [
                'id'                   => $this->getId(),
                'houseNumber'          => $this->getHouseNumber(),
                'street'               => $this->getStreet(),
                'streetAddress'        => $this->getStreetAddress(),
                'postalCode'           => $this->getPostalCode(),
                'addressLocality'      => $this->getAddressLocality(),
                'name'                 => $this->getName(),
                'addressCountry'       => $this->getAddressCountry(),
                'countryCode'          => $this->getCountryCode(),
                'county'               => $this->getCounty(),
                'latitude'             => $this->getLatitude(),
                'localAdmin'           => $this->getLocalAdmin(),
                'longitude'            => $this->getLongitude(),
                'macroCounty'          => $this->getMacroCounty(),
                'macroRegion'          => $this->getMacroRegion(),
                'region'               => $this->getRegion(),
                'subLocality'          => $this->getSubLocality(),
                'displayLabel'         => $this->getDisplayLabel(),
                'home'                 => $this->isHome(),
                'icon'                 => $this->getIcon(),
                'venue'                => $this->getVenue(),
                'event'                => $this->getEvent(),
                'layer'                => $this->getLayer()
            ];
    }
}<|MERGE_RESOLUTION|>--- conflicted
+++ resolved
@@ -141,11 +141,7 @@
      * @var string The house number.
      *
      * @ORM\Column(type="string", length=45, nullable=true)
-<<<<<<< HEAD
-     * @Groups({"read","readUser","results","write","pt","mass","massCompute","threads","thread","readRelayPoint", "writeSolidary"})
-=======
-     * @Groups({"read","readUser","results","write","writeRelayPoint","pt","mass","massCompute","threads","thread","readRelayPoint"})
->>>>>>> c2f7135c
+     * @Groups({"read","readUser","results","write","writeRelayPoint","pt","mass","massCompute","threads","thread","readRelayPoint", "writeSolidary"})
      */
     private $houseNumber;
 
@@ -153,11 +149,7 @@
      * @var string The street.
      *
      * @ORM\Column(type="string", length=255, nullable=true)
-<<<<<<< HEAD
-     * @Groups({"read","readUser","results","write","pt","mass","massCompute","readRelayPoint", "writeSolidary"})
-=======
-     * @Groups({"read","readUser","results","write","writeRelayPoint","pt","mass","massCompute","readRelayPoint"})
->>>>>>> c2f7135c
+     * @Groups({"read","readUser","results","write","writeRelayPoint","pt","mass","massCompute","readRelayPoint", "writeSolidary"})
      * @Assert\NotBlank(groups={"mass","massCompute","threads","thread"})
      */
     private $street;
@@ -166,11 +158,7 @@
      * @var string The full street address.
      *
      * @ORM\Column(type="string", length=255, nullable=true)
-<<<<<<< HEAD
-     * @Groups({"read","readUser","results","write","pt","mass","massCompute","threads","thread","externalJourney","readRelayPoint", "writeSolidary"})
-=======
-     * @Groups({"read","readUser","results","write","writeRelayPoint","pt","mass","massCompute","threads","thread","externalJourney","readRelayPoint"})
->>>>>>> c2f7135c
+     * @Groups({"read","readUser","results","write","writeRelayPoint","pt","mass","massCompute","threads","thread","externalJourney","readRelayPoint", "writeSolidary"})
      */
     private $streetAddress;
 
@@ -178,11 +166,7 @@
      * @var string|null The postal code of the address.
      *
      * @ORM\Column(type="string", length=15, nullable=true)
-<<<<<<< HEAD
-     * @Groups({"read","readUser","results","write","pt","mass","massCompute","externalJourney","readRelayPoint", "writeSolidary"})
-=======
-     * @Groups({"read","readUser","results","write","writeRelayPoint","pt","mass","massCompute","externalJourney","readRelayPoint"})
->>>>>>> c2f7135c
+     * @Groups({"read","readUser","results","write","writeRelayPoint","pt","mass","massCompute","externalJourney","readRelayPoint", "writeSolidary"})
      * @Assert\NotBlank(groups={"mass","massCompute","threads","thread"})
      */
     private $postalCode;
@@ -191,11 +175,7 @@
      * @var string|null The sublocality of the address.
      *
      * @ORM\Column(type="string", length=100, nullable=true)
-<<<<<<< HEAD
-     * @Groups({"read","readUser","results","write","pt","mass","massCompute","threads","thread","readRelayPoint", "writeSolidary"})
-=======
-     * @Groups({"read","readUser","results","write","writeRelayPoint","pt","mass","massCompute","threads","thread","readRelayPoint"})
->>>>>>> c2f7135c
+     * @Groups({"read","readUser","results","write","writeRelayPoint","pt","mass","massCompute","threads","thread","readRelayPoint", "writeSolidary"})
      */
     private $subLocality;
 
@@ -203,11 +183,7 @@
      * @var string|null The locality of the address.
      *
      * @ORM\Column(type="string", length=100, nullable=true)
-<<<<<<< HEAD
-     * @Groups({"read","readUser","readEvent","results","write","pt","mass","massCompute","threads","thread","externalJourney","readCommunity","readRelayPoint", "writeSolidary"})
-=======
-     * @Groups({"read","readUser","readEvent","results","write","writeRelayPoint","pt","mass","massCompute","threads","thread","externalJourney","readCommunity","readRelayPoint"})
->>>>>>> c2f7135c
+     * @Groups({"read","readUser","readEvent","results","write","writeRelayPoint","pt","mass","massCompute","threads","thread","externalJourney","readCommunity","readRelayPoint", "writeSolidary"})
      * @Assert\NotBlank(groups={"mass","massCompute","threads","thread"})
      */
     private $addressLocality;
@@ -216,11 +192,7 @@
      * @var string|null The locality admin of the address.
      *
      * @ORM\Column(type="string", length=100, nullable=true)
-<<<<<<< HEAD
-     * @Groups({"read","readUser","results","write","pt","mass","massCompute","threads","thread","readRelayPoint", "writeSolidary"})
-=======
-     * @Groups({"read","readUser","results","write","writeRelayPoint","pt","mass","massCompute","threads","thread","readRelayPoint"})
->>>>>>> c2f7135c
+     * @Groups({"read","readUser","results","write","writeRelayPoint","pt","mass","massCompute","threads","thread","readRelayPoint", "writeSolidary"})
      */
     private $localAdmin;
 
@@ -228,11 +200,7 @@
      * @var string|null The county of the address.
      *
      * @ORM\Column(type="string", length=100, nullable=true)
-<<<<<<< HEAD
-     * @Groups({"read","readUser","results","write","pt","mass","massCompute","threads","thread","readRelayPoint", "writeSolidary"})
-=======
-     * @Groups({"read","readUser","results","write","writeRelayPoint","pt","mass","massCompute","threads","thread","readRelayPoint"})
->>>>>>> c2f7135c
+     * @Groups({"read","readUser","results","write","writeRelayPoint","pt","mass","massCompute","threads","thread","readRelayPoint", "writeSolidary"})
      */
     private $county;
 
@@ -240,11 +208,7 @@
      * @var string|null The macro county of the address.
      *
      * @ORM\Column(type="string", length=100, nullable=true)
-<<<<<<< HEAD
-     * @Groups({"read","readUser","results","write","pt","mass","massCompute","threads","thread","readRelayPoint", "writeSolidary"})
-=======
-     * @Groups({"read","readUser","results","write","writeRelayPoint","pt","mass","massCompute","threads","thread","readRelayPoint"})
->>>>>>> c2f7135c
+     * @Groups({"read","readUser","results","write","writeRelayPoint","pt","mass","massCompute","threads","thread","readRelayPoint", "writeSolidary"})
      */
     private $macroCounty;
 
@@ -252,11 +216,7 @@
      * @var string|null The region of the address.
      *
      * @ORM\Column(type="string", length=100, nullable=true)
-<<<<<<< HEAD
-     * @Groups({"read","readUser","results","write","pt","mass","massCompute","threads","thread","readRelayPoint", "writeSolidary"})
-=======
-     * @Groups({"read","readUser","results","write","writeRelayPoint","pt","mass","massCompute","threads","thread","readRelayPoint"})
->>>>>>> c2f7135c
+     * @Groups({"read","readUser","results","write","writeRelayPoint","pt","mass","massCompute","threads","thread","readRelayPoint", "writeSolidary"})
      */
     private $region;
 
@@ -264,11 +224,7 @@
      * @var string|null The macro region of the address.
      *
      * @ORM\Column(type="string", length=100, nullable=true)
-<<<<<<< HEAD
-     * @Groups({"read","readUser","results","write","pt","mass","massCompute","threads","thread","readRelayPoint", "writeSolidary"})
-=======
-     * @Groups({"read","readUser","results","write","writeRelayPoint","pt","mass","massCompute","threads","thread","readRelayPoint"})
->>>>>>> c2f7135c
+     * @Groups({"read","readUser","results","write","writeRelayPoint","pt","mass","massCompute","threads","thread","readRelayPoint", "writeSolidary"})
      */
     private $macroRegion;
 
@@ -276,11 +232,7 @@
      * @var string|null The country of the address.
      *
      * @ORM\Column(type="string", length=100, nullable=true)
-<<<<<<< HEAD
-     * @Groups({"read","readUser","results","write","pt","mass","massCompute","threads","thread","externalJourney","readRelayPoint", "writeSolidary"})
-=======
-     * @Groups({"read","readUser","results","write","writeRelayPoint","pt","mass","massCompute","threads","thread","externalJourney","readRelayPoint"})
->>>>>>> c2f7135c
+     * @Groups({"read","readUser","results","write","writeRelayPoint","pt","mass","massCompute","threads","thread","externalJourney","readRelayPoint", "writeSolidary"})
      */
     private $addressCountry;
 
@@ -288,11 +240,7 @@
      * @var string|null The country code of the address.
      *
      * @ORM\Column(type="string", length=10, nullable=true)
-<<<<<<< HEAD
-     * @Groups({"read","readUser","results","write","pt","mass","massCompute","threads","thread","readRelayPoint", "writeSolidary"})
-=======
-     * @Groups({"read","readUser","results","write","writeRelayPoint","pt","mass","massCompute","threads","thread","readRelayPoint"})
->>>>>>> c2f7135c
+     * @Groups({"read","readUser","results","write","writeRelayPoint","pt","mass","massCompute","threads","thread","readRelayPoint", "writeSolidary"})
      */
     private $countryCode;
 
@@ -300,11 +248,7 @@
      * @var float|null The latitude of the address.
      *
      * @ORM\Column(type="decimal", precision=10, scale=6, nullable=true)
-<<<<<<< HEAD
-     * @Groups({"read","readUser","readCommunity","readEvent","results","write","pt","mass","massCompute","threads","thread","externalJourney","readRelayPoint", "writeSolidary"})
-=======
-     * @Groups({"read","readUser","readCommunity","readEvent","results","write","writeRelayPoint","pt","mass","massCompute","threads","thread","externalJourney","readRelayPoint"})
->>>>>>> c2f7135c
+     * @Groups({"read","readUser","readCommunity","readEvent","results","write","writeRelayPoint","pt","mass","massCompute","threads","thread","externalJourney","readRelayPoint", "writeSolidary"})
      */
     private $latitude;
 
@@ -312,11 +256,7 @@
      * @var float|null The longitude of the address.
      *
      * @ORM\Column(type="decimal", precision=10, scale=6, nullable=true)
-<<<<<<< HEAD
-     * @Groups({"read","readUser","readCommunity","readEvent","results","write","pt","mass","massCompute","threads","thread","externalJourney","readRelayPoint", "writeSolidary"})
-=======
-     * @Groups({"read","readUser","readCommunity","readEvent","results","write","writeRelayPoint","pt","mass","massCompute","threads","thread","externalJourney","readRelayPoint"})
->>>>>>> c2f7135c
+     * @Groups({"read","readUser","readCommunity","readEvent","results","write","writeRelayPoint","pt","mass","massCompute","threads","thread","externalJourney","readRelayPoint", "writeSolidary"})
      */
     private $longitude;
 
