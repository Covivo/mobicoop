--- conflicted
+++ resolved
@@ -19,25 +19,25 @@
  ***************************
  *    Licence MOBICOOP described in the file
  *    LICENSE
- **************************/
+ */
 
 namespace App\Geography\Service;
 
+use App\Community\Entity\CommunityUser;
 use App\Event\Entity\Event;
 use App\Event\Repository\EventRepository;
 use App\Geography\Entity\Address;
-use App\Community\Entity\CommunityUser;
+use App\Geography\ProviderFactory\PeliasAddress;
+use App\Geography\Repository\AddressRepository;
+use App\Image\Repository\IconRepository;
+use App\RelayPoint\Entity\RelayPoint;
+use App\RelayPoint\Repository\RelayPointRepository;
+use App\User\Entity\User;
+use App\User\Repository\UserRepository;
+use Geocoder\Model\Bounds;
 use Geocoder\Plugin\PluginProvider;
 use Geocoder\Query\GeocodeQuery;
 use Geocoder\Query\ReverseQuery;
-use App\Geography\Repository\AddressRepository;
-use App\RelayPoint\Repository\RelayPointRepository;
-use App\RelayPoint\Entity\RelayPoint;
-use App\User\Repository\UserRepository;
-use App\Image\Repository\IconRepository;
-use App\Geography\ProviderFactory\PeliasAddress;
-use App\User\Entity\User;
-use Geocoder\Model\Bounds;
 use Symfony\Component\Security\Core\Security;
 use Symfony\Contracts\Translation\TranslatorInterface;
 
@@ -48,11 +48,11 @@
  */
 class GeoSearcher
 {
-    const ICON_ADDRESS_ANY = 1;
-    const ICON_ADDRESS_PERSONAL = 2;
-    const ICON_COMMUNITY = 3;
-    const ICON_EVENT = 4;
-    const ICON_VENUE = 23;
+    public const ICON_ADDRESS_ANY = 1;
+    public const ICON_ADDRESS_PERSONAL = 2;
+    public const ICON_COMMUNITY = 3;
+    public const ICON_EVENT = 4;
+    public const ICON_VENUE = 23;
 
     private $geocoder;
     private $geoTools;
@@ -122,10 +122,11 @@
     }
 
     /**
-     * Returns an array of result addresses (named addresses, relaypoints, sig addresses...)
-     *
-     * @param string $input     The string representing the user input
-     * @return array            The results
+     * Returns an array of result addresses (named addresses, relaypoints, sig addresses...).
+     *
+     * @param string $input The string representing the user input
+     *
+     * @return array The results
      */
     public function geoCode(string $input)
     {
@@ -148,8 +149,9 @@
                 if ($address->isHome()) {
                     $userPrioritize = [
                         'latitude' => $address->getLatitude(),
-                        'longitude' => $address->getLongitude()
+                        'longitude' => $address->getLongitude(),
                     ];
+
                     break;
                 }
             }
@@ -162,9 +164,9 @@
                 $i = 0;
                 foreach ($namedAddresses as $address) {
                     $address->setDisplayLabel($this->geoTools->getDisplayLabel($address, $user));
-                    $address->setIcon($this->dataPath . $this->iconPath . $this->iconRepository->find(self::ICON_ADDRESS_PERSONAL)->getFileName());
+                    $address->setIcon($this->dataPath.$this->iconPath.$this->iconRepository->find(self::ICON_ADDRESS_PERSONAL)->getFileName());
                     $result[] = $address;
-                    $i++;
+                    ++$i;
                     if ($i >= $this->defaultNamedResultNumber) {
                         break;
                     }
@@ -182,10 +184,7 @@
 
         // If there is viewbox in .env SIG_GEOCODER_PRIORITIZE_COORDINATES
         if (
-            isset($this->sigPrioritizeCoordinates['minLatitude']) &&
-            isset($this->sigPrioritizeCoordinates['maxLatitude']) &&
-            isset($this->sigPrioritizeCoordinates['minLongitude']) &&
-            isset($this->sigPrioritizeCoordinates['maxLongitude'])
+            isset($this->sigPrioritizeCoordinates['minLatitude'], $this->sigPrioritizeCoordinates['maxLatitude'], $this->sigPrioritizeCoordinates['minLongitude'], $this->sigPrioritizeCoordinates['maxLongitude'])
         ) {
             $optionBounds = true;
         }
@@ -196,49 +195,52 @@
         }
 
         // Specific region using ccTLD standard (https://en.wikipedia.org/wiki/CcTLD)
-        $optionRegion = $this->sigPrioritizeRegion !== "";
+        $optionRegion = '' !== $this->sigPrioritizeRegion;
 
         // Considering the options, we build the request
 
         if ($optionUserPrioritize && !$optionBounds && !$optionRegion) {
             $query = GeocodeQuery::create($input)
                 ->withLimit($this->defaultSigResultNumber)
-                ->withData('userPrioritize', $userPrioritize);
+                ->withData('userPrioritize', $userPrioritize)
+            ;
         } elseif (!$optionUserPrioritize && $optionBounds && !$optionRegion) {
             $query = GeocodeQuery::create($input)
                 ->withLimit($this->defaultSigResultNumber)
-                ->withBounds(new Bounds($this->sigPrioritizeCoordinates['minLatitude'], $this->sigPrioritizeCoordinates['minLongitude'], $this->sigPrioritizeCoordinates['maxLatitude'], $this->sigPrioritizeCoordinates['maxLongitude']));
+                ->withBounds(new Bounds($this->sigPrioritizeCoordinates['minLatitude'], $this->sigPrioritizeCoordinates['minLongitude'], $this->sigPrioritizeCoordinates['maxLatitude'], $this->sigPrioritizeCoordinates['maxLongitude']))
+            ;
         } elseif (!$optionUserPrioritize && !$optionBounds && $optionRegion) {
             $query = GeocodeQuery::create($input)
                 ->withLimit($this->defaultSigResultNumber)
-                ->withData('region', $this->sigPrioritizeRegion);
+                ->withData('region', $this->sigPrioritizeRegion)
+            ;
         } elseif ($optionUserPrioritize && $optionBounds && !$optionRegion) {
             $query = GeocodeQuery::create($input)
                 ->withLimit($this->defaultSigResultNumber)
                 ->withData('userPrioritize', $userPrioritize)
-                ->withBounds(new Bounds($this->sigPrioritizeCoordinates['minLatitude'], $this->sigPrioritizeCoordinates['minLongitude'], $this->sigPrioritizeCoordinates['maxLatitude'], $this->sigPrioritizeCoordinates['maxLongitude']));
+                ->withBounds(new Bounds($this->sigPrioritizeCoordinates['minLatitude'], $this->sigPrioritizeCoordinates['minLongitude'], $this->sigPrioritizeCoordinates['maxLatitude'], $this->sigPrioritizeCoordinates['maxLongitude']))
+            ;
         } elseif (!$optionUserPrioritize && $optionBounds && $optionRegion) {
             $query = GeocodeQuery::create($input)
                 ->withLimit($this->defaultSigResultNumber)
                 ->withData('region', $this->sigPrioritizeRegion)
-                ->withBounds(new Bounds($this->sigPrioritizeCoordinates['minLatitude'], $this->sigPrioritizeCoordinates['minLongitude'], $this->sigPrioritizeCoordinates['maxLatitude'], $this->sigPrioritizeCoordinates['maxLongitude']));
+                ->withBounds(new Bounds($this->sigPrioritizeCoordinates['minLatitude'], $this->sigPrioritizeCoordinates['minLongitude'], $this->sigPrioritizeCoordinates['maxLatitude'], $this->sigPrioritizeCoordinates['maxLongitude']))
+            ;
         } elseif ($optionUserPrioritize && $optionBounds && $optionRegion) {
             $query = GeocodeQuery::create($input)
                 ->withLimit($this->defaultSigResultNumber)
                 ->withData('userPrioritize', $userPrioritize)
                 ->withData('region', $this->sigPrioritizeRegion)
-                ->withBounds(new Bounds($this->sigPrioritizeCoordinates['minLatitude'], $this->sigPrioritizeCoordinates['minLongitude'], $this->sigPrioritizeCoordinates['maxLatitude'], $this->sigPrioritizeCoordinates['maxLongitude']));
+                ->withBounds(new Bounds($this->sigPrioritizeCoordinates['minLatitude'], $this->sigPrioritizeCoordinates['minLongitude'], $this->sigPrioritizeCoordinates['maxLatitude'], $this->sigPrioritizeCoordinates['maxLongitude']))
+            ;
         } else {
             // Not specific option
             $query = GeocodeQuery::create($input)
-                ->withLimit($this->defaultSigResultNumber);
+                ->withLimit($this->defaultSigResultNumber)
+            ;
         }
 
         $geoResults = $this->geocoder->geocodeQuery($query)->all();
-<<<<<<< HEAD
-
-=======
->>>>>>> a60aef2a
 
         foreach ($geoResults as $geoResult) {
             /**
@@ -248,34 +250,43 @@
             // ?? todo : exclude all results that doesn't include any input word at all
             $address = new Address();
             // set address icon
-            $address->setIcon($this->dataPath . $this->iconPath . $this->iconRepository->find(self::ICON_ADDRESS_ANY)->getFileName());
+            $address->setIcon($this->dataPath.$this->iconPath.$this->iconRepository->find(self::ICON_ADDRESS_ANY)->getFileName());
             if ($geoResult->getCoordinates() && $geoResult->getCoordinates()->getLatitude()) {
-                $address->setLatitude((string)$geoResult->getCoordinates()->getLatitude());
+                $address->setLatitude((string) $geoResult->getCoordinates()->getLatitude());
             }
             if ($geoResult->getCoordinates() && $geoResult->getCoordinates()->getLongitude()) {
-                $address->setLongitude((string)$geoResult->getCoordinates()->getLongitude());
+                $address->setLongitude((string) $geoResult->getCoordinates()->getLongitude());
             }
             $address->setHouseNumber($geoResult->getStreetNumber());
             $address->setStreet($geoResult->getStreetName());
-            $address->setStreetAddress($geoResult->getStreetName() ? trim(($geoResult->getStreetNumber() ? $geoResult->getStreetNumber() : '') . ' ' . $geoResult->getStreetName()) : null);
+            $address->setStreetAddress($geoResult->getStreetName() ? trim(($geoResult->getStreetNumber() ? $geoResult->getStreetNumber() : '').' '.$geoResult->getStreetName()) : null);
             $address->setSubLocality($geoResult->getSubLocality());
             $address->setAddressLocality($geoResult->getLocality());
             foreach ($geoResult->getAdminLevels() as $level) {
                 switch ($level->getLevel()) {
                     case 1:
                         $address->setLocalAdmin($level->getName());
+
                         break;
+
                     case 2:
                         $address->setCounty($level->getName());
+
                         break;
+
                     case 3:
                         $address->setMacroCounty($level->getName());
+
                         break;
+
                     case 4:
                         $address->setRegion($level->getName());
+
                         break;
+
                     case 5:
                         $address->setMacroRegion($level->getName());
+
                         break;
                 }
             }
@@ -294,17 +305,17 @@
             if (method_exists($geoResult, 'getVenue')) {
                 $address->setVenue($geoResult->getVenue());
             }
-            if ((method_exists($geoResult, 'getEstablishment')) && ($geoResult->getEstablishment() != null)) {
+            if ((method_exists($geoResult, 'getEstablishment')) && (null != $geoResult->getEstablishment())) {
                 $address->setVenue($geoResult->getEstablishment());
             }
-            if ((method_exists($geoResult, 'getPointOfInterest')) && ($geoResult->getPointOfInterest() != null)) {
+            if ((method_exists($geoResult, 'getPointOfInterest')) && (null != $geoResult->getPointOfInterest())) {
                 $address->setVenue($geoResult->getPointOfInterest());
             }
 
             $address->setProvidedBy($geoResult->getProvidedBy());
 
             if ($address->getVenue()) {
-                $address->setIcon($this->dataPath . $this->iconPath . $this->iconRepository->find(self::ICON_VENUE)->getFileName());
+                $address->setIcon($this->dataPath.$this->iconPath.$this->iconRepository->find(self::ICON_VENUE)->getFileName());
             }
 
             if (method_exists($geoResult, 'getDistance')) {
@@ -322,18 +333,18 @@
 
             // We set the similarity (algorithm method)
             $address->setSimilarityWithSearch(levenshtein($input, $address->getAddressLocality()));
-
 
             // Before adding a new address we check if there is a similar already in the array
             // If so, we take the tinier layer index
             $addAddress = true;
             foreach ($result as $address_key => $previous_address) {
-                if (count(array_diff($address->getDisplayLabel(), $previous_address->getDisplayLabel())) == 0) {
+                if (0 == count(array_diff($address->getDisplayLabel(), $previous_address->getDisplayLabel()))) {
                     if ($address->getLayer() < $previous_address->getLayer()) {
                         $result[$address_key] = $address;
                     }
 
                     $addAddress = false;
+
                     break;
                 }
             }
@@ -354,7 +365,6 @@
         }
 
         $result = array_slice($result, 0, $this->defaultSigReturnedResultNumber);
-
 
         // 3 - relay points
         $relayPoints = $this->relayPointRepository->findByNameAndStatus($input, RelayPoint::STATUS_ACTIVE);
@@ -369,6 +379,7 @@
                     foreach ($relayPoint->getCommunity()->getCommunityUsers() as $communityUser) {
                         if ($communityUser->getUser()->getId() == $user->getId() && $communityUser->getStatus() == (CommunityUser::STATUS_ACCEPTED_AS_MEMBER or CommunityUser::STATUS_ACCEPTED_AS_MODERATOR)) {
                             $exclude = false;
+
                             break;
                         }
                     }
@@ -386,14 +397,14 @@
 
                 if (!is_null($relayPointType) && !is_null($relayPointType->getIcon())) {
                     if ($relayPointType->getIcon()->getPrivateIconLinked()) {
-                        $address->setIcon($this->dataPath . $this->iconPath . $relayPointType->getIcon()->getPrivateIconLinked()->getFileName());
+                        $address->setIcon($this->dataPath.$this->iconPath.$relayPointType->getIcon()->getPrivateIconLinked()->getFileName());
                     } else {
-                        $address->setIcon($this->dataPath . $this->iconPath . $relayPointType->getIcon()->getFileName());
+                        $address->setIcon($this->dataPath.$this->iconPath.$relayPointType->getIcon()->getFileName());
                     }
                 }
                 $address->setDisplayLabel($this->geoTools->getDisplayLabel($address, $user));
                 $result[] = $address;
-                $i++;
+                ++$i;
                 if ($i >= $this->defaultRelayPointResultNumber) {
                     break;
                 }
@@ -408,9 +419,9 @@
             $address = $event->getAddress();
             $address->setEvent($event);
             $address->setDisplayLabel($this->geoTools->getDisplayLabel($address, $user));
-            $address->setIcon($this->dataPath . $this->iconPath . $this->iconRepository->find(self::ICON_EVENT)->getFileName());
+            $address->setIcon($this->dataPath.$this->iconPath.$this->iconRepository->find(self::ICON_EVENT)->getFileName());
             $result[] = $address;
-            $i++;
+            ++$i;
             if ($i >= $this->defaultEventResultNumber) {
                 break;
             }
@@ -420,11 +431,12 @@
     }
 
     /**
-     * Returns an array of reversed geocoded addresses
-     *
-     * @param float $lat     The latitude
-     * @param float $lon     The longitude
-     * @return array         The array of addresses found
+     * Returns an array of reversed geocoded addresses.
+     *
+     * @param float $lat The latitude
+     * @param float $lon The longitude
+     *
+     * @return array The array of addresses found
      */
     public function reverseGeoCode(float $lat, float $lon)
     {
@@ -432,34 +444,43 @@
         if ($geoResults = $this->geocoder->reverseQuery(ReverseQuery::fromCoordinates($lat, $lon))) {
             foreach ($geoResults as $geoResult) {
                 $address = new Address();
-                $address->setIcon($this->dataPath . $this->iconPath . $this->iconRepository->find(self::ICON_ADDRESS_ANY)->getFileName());
+                $address->setIcon($this->dataPath.$this->iconPath.$this->iconRepository->find(self::ICON_ADDRESS_ANY)->getFileName());
                 if ($geoResult->getCoordinates() && $geoResult->getCoordinates()->getLatitude()) {
-                    $address->setLatitude((string)$geoResult->getCoordinates()->getLatitude());
+                    $address->setLatitude((string) $geoResult->getCoordinates()->getLatitude());
                 }
                 if ($geoResult->getCoordinates() && $geoResult->getCoordinates()->getLongitude()) {
-                    $address->setLongitude((string)$geoResult->getCoordinates()->getLongitude());
+                    $address->setLongitude((string) $geoResult->getCoordinates()->getLongitude());
                 }
                 $address->setHouseNumber($geoResult->getStreetNumber());
                 $address->setStreet($geoResult->getStreetName());
-                $address->setStreetAddress($geoResult->getStreetName() ? trim(($geoResult->getStreetNumber() ? $geoResult->getStreetNumber() : '') . ' ' . $geoResult->getStreetName()) : null);
+                $address->setStreetAddress($geoResult->getStreetName() ? trim(($geoResult->getStreetNumber() ? $geoResult->getStreetNumber() : '').' '.$geoResult->getStreetName()) : null);
                 $address->setSubLocality($geoResult->getSubLocality());
                 $address->setAddressLocality($geoResult->getLocality());
                 foreach ($geoResult->getAdminLevels() as $level) {
                     switch ($level->getLevel()) {
                         case 1:
                             $address->setLocalAdmin($level->getName());
+
                             break;
+
                         case 2:
                             $address->setCounty($level->getName());
+
                             break;
+
                         case 3:
                             $address->setMacroCounty($level->getName());
+
                             break;
+
                         case 4:
                             $address->setRegion($level->getName());
+
                             break;
+
                         case 5:
                             $address->setMacroRegion($level->getName());
+
                             break;
                     }
                 }
@@ -478,15 +499,15 @@
                 if (method_exists($geoResult, 'getVenue')) {
                     $address->setVenue($geoResult->getVenue());
                 }
-                if ((method_exists($geoResult, 'getEstablishment')) && ($geoResult->getEstablishment() != null)) {
+                if ((method_exists($geoResult, 'getEstablishment')) && (null != $geoResult->getEstablishment())) {
                     $address->setVenue($geoResult->getEstablishment());
                 }
 
-                if ((method_exists($geoResult, 'getPointOfInterest')) && ($geoResult->getPointOfInterest() != null)) {
+                if ((method_exists($geoResult, 'getPointOfInterest')) && (null != $geoResult->getPointOfInterest())) {
                     $address->setVenue($geoResult->getPointOfInterest());
                 }
                 if ($address->getVenue()) {
-                    $address->setIcon($this->dataPath . $this->iconPath . $this->iconRepository->find(self::ICON_VENUE)->getFileName());
+                    $address->setIcon($this->dataPath.$this->iconPath.$this->iconRepository->find(self::ICON_VENUE)->getFileName());
                 }
 
                 // add id and fix result if handled by the provider
@@ -498,8 +519,10 @@
 
                 $addresses[] = $address;
             }
+
             return $addresses;
         }
+
         return false;
     }
 
@@ -507,7 +530,8 @@
      * Get an address using an array. The array may contain only some informations like latitude or longitude.
      * The other informations are retrieved from the GeoSearcher.
      *
-     * @param array $point  The point
+     * @param array $point The point
+     *
      * @return Address
      */
     public function getAddressByPartialAddressArray(array $point)
@@ -586,14 +610,16 @@
         if (isset($point['home'])) {
             $address->setHome($point['home']);
         }
+
         return $address;
     }
 
     /**
      * Fix potential wrong addresses.
      *
-     * @param string $id        The id of the source data
-     * @param Address $address  The address to fix
+     * @param string  $id      The id of the source data
+     * @param Address $address The address to fix
+     *
      * @return Address The address fixed
      */
     private function fixAddress(string $id, Address $address)
@@ -601,30 +627,35 @@
         // we search in the fixes if there's one corresponding to the id
         if (array_key_exists($id, $this->geoDataFixes)) {
             foreach ($this->geoDataFixes[$id] as $property => $value) {
-                if (method_exists($address, 'set' . ucfirst($property))) {
-                    $method = 'set' . ucfirst($property);
-                    $address->$method($value);
-                }
-            }
-        }
+                if (method_exists($address, 'set'.ucfirst($property))) {
+                    $method = 'set'.ucfirst($property);
+                    $address->{$method}($value);
+                }
+            }
+        }
+
         return $address;
     }
 
     /**
-     * Get layer id by layer string
+     * Get layer id by layer string.
      *
      * @param string $layer The string layer
-     * @return int|null  The int layer or null
+     *
+     * @return null|int The int layer or null
      */
     private function getLayer(string $layer): ?int
     {
         switch ($layer) {
             case 'address':
                 return Address::LAYER_ADDRESS;
+
             case 'locality':
                 return Address::LAYER_LOCALITY;
+
             case 'localadmin':
                 return Address::LAYER_LOCALADMIN;
+
             default:
                 return null;
         }
