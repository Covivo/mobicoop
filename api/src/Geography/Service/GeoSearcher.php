--- conflicted
+++ resolved
@@ -111,11 +111,8 @@
             if (!$exclude) {
                 $address = $relayPoint->getAddress();
                 $address->setRelayPoint($relayPoint);
-<<<<<<< HEAD
-=======
                 //$address->setDisplayLabel($this->geoTools->getDisplayLabel($address));
                 // To do : better display label for relay point
->>>>>>> 172f9866
                 $address->setDisplayLabel($relayPoint->getName().", ".$address->getAddressLocality());
                 $result[] = $address;
             }
