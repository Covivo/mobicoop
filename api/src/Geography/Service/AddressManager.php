<?php

/**
 * Copyright (c) 2020, MOBICOOP. All rights reserved.
 * This project is dual licensed under AGPL and proprietary licence.
 ***************************
 *    This program is free software: you can redistribute it and/or modify
 *    it under the terms of the GNU Affero General Public License as
 *    published by the Free Software Foundation, either version 3 of the
 *    License, or (at your option) any later version.
 *
 *    This program is distributed in the hope that it will be useful,
 *    but WITHOUT ANY WARRANTY; without even the implied warranty of
 *    MERCHANTABILITY or FITNESS FOR A PARTICULAR PURPOSE.  See the
 *    GNU Affero General Public License for more details.
 *
 *    You should have received a copy of the GNU Affero General Public License
 *    along with this program.  If not, see <gnu.org/licenses>.
 ***************************
 *    Licence MOBICOOP described in the file
 *    LICENSE
 **************************/

namespace App\Geography\Service;

use App\Geography\Entity\Address;
use App\Geography\Repository\AddressRepository;
use App\Geography\Repository\TerritoryRepository;
use Doctrine\ORM\EntityManagerInterface;
use Psr\Log\LoggerInterface;

/**
 * Address management service.
 *
 * @author Sylvain Briat <sylvain.briat@mobicoop.org>
 */
class AddressManager
{
    private $entityManager;
    private $territoryRepository;
    private $addressRepository;
    private $geoSearcher;
    private $logger;
   
    /**
     * Constructor.
     *
     * @param EntityManagerInterface $entityManager
     */
    public function __construct(EntityManagerInterface $entityManager, LoggerInterface $logger, TerritoryRepository $territoryRepository, AddressRepository $addressRepository, GeoSearcher $geoSearcher)
    {
        $this->entityManager = $entityManager;
        $this->territoryRepository = $territoryRepository;
        $this->addressRepository = $addressRepository;
        $this->geoSearcher = $geoSearcher;
        $this->logger = $logger;
    }

    /**
     * Create territories for an Address.
     *
     * @param Address $address  The address
     * @return Address          The address with its territories
     */
    public function createAddressTerritories(Address $address)
    {
<<<<<<< HEAD
        $this->logger->info('Address Manager | Create address territories for Address #' . $address->getId() . ' | ' . (new \DateTime("UTC"))->format("Ymd H:i:s.u"));
=======
        //$this->logger->info('Address Manager | Create address territories for Address #' . $address->getId() . ' | ' . (new \DateTime("UTC"))->format("Ymd H:i:s.u"));
        // first we check that the address is not linked yet to territories
        if (count($address->getTerritories())==0) {
            // we search the territories
            if ($territories = $this->territoryRepository->findAddressTerritories($address)) {
                foreach ($territories as $territory) {
                    $address->addTerritory($territory);
                }
            }
        }
        return $address;
    }

    /**
     * Update territories for an Address.
     *
     * @param Address $address  The address
     * @return Address          The address with its territories
     */
    public function updateAddressTerritories(Address $address)
    {
        //$this->logger->info('Address Manager | Update address territories for Address #' . $address->getId() . ' | ' . (new \DateTime("UTC"))->format("Ymd H:i:s.u"));
>>>>>>> 3ed8d9fc
        // first we remove all territories
        $address->removeTerritories();
        // then we search the territories
        if ($territories = $this->territoryRepository->findAddressTerritories($address)) {
            foreach ($territories as $territory) {
                $address->addTerritory($territory);
            }
        }
        return $address;
    }


    /**
     * Create territories for an Address, only if the address is directly related to 'useful' entities :
     * - user (home)
     * - community
     * - event
     * - relay point
     * - proposal waypoint
     * - todo : add useful entities
     *
     * @param Address $address  The address
     * @return Address          The address (with its territories if needed)
     */
    public function createAddressTerritoriesForUsefulEntity(Address $address)
    {
        $createLink = false;
        if ($address->isHome()) {
            // home address
            $createLink = true;
        } elseif (!is_null($address->getCommunity())) {
            // community
            $createLink = true;
        } elseif (!is_null($address->getEvent())) {
            // event
            $createLink = true;
        } elseif (!is_null($address->getRelayPoint())) {
            // relay point
            $createLink = true;
        } elseif (!is_null($address->getWaypoint())) {
            // proposal waypoint
            if (!is_null($address->getWaypoint()->getProposal())) {
                $createLink = true;
            }
        }
        // todo : add any needed useful entity link
        if ($createLink) {
            return $this->createAddressTerritories($address);
        }
        return $address;
    }

    /**
     * Complete minimal addresses by reverse geocoding.
     *
     * @return void
     */
    public function completeMinimalAddresses()
    {
        // first we search all addresses that have only latitude and longitude filled
        if ($addresses = $this->addressRepository->findMinimalAddresses()) {
            foreach ($addresses as $address) {
                $reversedGeocodeAddress = null;
                if ($foundAddresses = $this->geoSearcher->reverseGeoCode($address->getLatitude(), $address->getLongitude())) {
                    $reversedGeocodeAddress = $foundAddresses[0];
                }
                if (!is_null($reversedGeocodeAddress)) {
                    $address->setStreetAddress($reversedGeocodeAddress->getStreetAddress());
                    $address->setPostalCode($reversedGeocodeAddress->getPostalCode());
                    $address->setAddressLocality($reversedGeocodeAddress->getAddressLocality());
                    $address->setAddressCountry($reversedGeocodeAddress->getAddressCountry());
                    $address->setElevation($reversedGeocodeAddress->getElevation());
                    $address->setHouseNumber($reversedGeocodeAddress->getHouseNumber());
                    $address->setStreet($reversedGeocodeAddress->getStreet());
                    $address->setSubLocality($reversedGeocodeAddress->getSubLocality());
                    $address->setLocalAdmin($reversedGeocodeAddress->getLocalAdmin());
                    $address->setCounty($reversedGeocodeAddress->getCounty());
                    $address->setMacroCounty($reversedGeocodeAddress->getMacroCounty());
                    $address->setRegion($reversedGeocodeAddress->getRegion());
                    $address->setMacroRegion($reversedGeocodeAddress->getMacroRegion());
                    $address->setCountryCode($reversedGeocodeAddress->getCountryCode());
                    $address->setVenue($reversedGeocodeAddress->getVenue());
                    $this->entityManager->persist($address);
                    $this->entityManager->flush();
                }
            }
        }
    }
}<|MERGE_RESOLUTION|>--- conflicted
+++ resolved
@@ -64,9 +64,6 @@
      */
     public function createAddressTerritories(Address $address)
     {
-<<<<<<< HEAD
-        $this->logger->info('Address Manager | Create address territories for Address #' . $address->getId() . ' | ' . (new \DateTime("UTC"))->format("Ymd H:i:s.u"));
-=======
         //$this->logger->info('Address Manager | Create address territories for Address #' . $address->getId() . ' | ' . (new \DateTime("UTC"))->format("Ymd H:i:s.u"));
         // first we check that the address is not linked yet to territories
         if (count($address->getTerritories())==0) {
@@ -89,7 +86,6 @@
     public function updateAddressTerritories(Address $address)
     {
         //$this->logger->info('Address Manager | Update address territories for Address #' . $address->getId() . ' | ' . (new \DateTime("UTC"))->format("Ymd H:i:s.u"));
->>>>>>> 3ed8d9fc
         // first we remove all territories
         $address->removeTerritories();
         // then we search the territories
