--- conflicted
+++ resolved
@@ -283,7 +283,6 @@
         $this->treatDiary($action, $event->getUserDelegated(), $event->getUser());
     }
 
-<<<<<<< HEAD
     /**
      * Check if a diary registration is required and do it
      *
@@ -311,15 +310,6 @@
         }
     }
 
-    /**
-     * TO DO : Check if a log registration is required and do it
-     *
-     * @return void
-     */
-    public function treatLog()
-    {
-        // To Do
-=======
     public function onAction(ActionEvent $actionEvent)
     {
         // if Action needs to be logged
@@ -377,10 +367,5 @@
             $event = new LogEvent($log);
             $this->eventDispatcher->dispatch(LogEvent::NAME, $event);
         }
-        
-
-        //
-        // dsipatch un LogEvent
->>>>>>> b3a27ef0
     }
 }