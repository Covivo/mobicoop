<?php

/**
 * Copyright (c) 2020, MOBICOOP. All rights reserved.
 * This project is dual licensed under AGPL and proprietary licence.
 ***************************
 *    This program is free software: you can redistribute it and/or modify
 *    it under the terms of the GNU Affero General Public License as
 *    published by the Free Software Foundation, either version 3 of the
 *    License, or (at your option) any later version.
 *
 *    This program is distributed in the hope that it will be useful,
 *    but WITHOUT ANY WARRANTY; without even the implied warranty of
 *    MERCHANTABILITY or FITNESS FOR A PARTICULAR PURPOSE.  See the
 *    GNU Affero General Public License for more details.
 *
 *    You should have received a copy of the GNU Affero General Public License
 *    along with this program.  If not, see <gnu.org/licenses>.
 ***************************
 *    Licence MOBICOOP described in the file
 *    LICENSE
 **************************/

namespace App\MassCommunication\Service;

use App\Communication\Entity\Medium;
use App\MassCommunication\Entity\Campaign;
use App\MassCommunication\Exception\CampaignNotFoundException;
use App\MassCommunication\MassEmailProvider\MandrillProvider;
use App\MassCommunication\Repository\CampaignRepository;
use App\User\Entity\User;
use Doctrine\ORM\EntityManagerInterface;
use Twig\Environment;
use Symfony\Contracts\Translation\TranslatorInterface;

/**
 * Campaign manager service.
 */
class CampaignManager
{
    private $templating;
    private $entityManager;
    private $massEmailProvider;
    private $massEmailApi;
    private $massSmsProvider;
    private $mailTemplate;
<<<<<<< HEAD
    private $campaignRepository;
=======
    private $translator;
>>>>>>> 6a207205

    const MAIL_PROVIDER_MANDRILL = 'mandrill';

    /**
     * Constructor.
     */
<<<<<<< HEAD
    public function __construct(Environment $templating, EntityManagerInterface $entityManager, string $mailerProvider, string $mailerApiUrl, string $mailerApiKey, string $smsProvider, string $mailTemplate, CampaignRepository $campaignRepository)
=======
    public function __construct(Environment $templating, EntityManagerInterface $entityManager, string $mailerProvider, string $mailerApiUrl, string $mailerApiKey, string $smsProvider, string $mailTemplate, TranslatorInterface $translator)
>>>>>>> 6a207205
    {
        $this->entityManager = $entityManager;
        $this->mailTemplate = $mailTemplate;
        $this->templating = $templating;
<<<<<<< HEAD
        $this->campaignRepository = $campaignRepository;
=======

        $this->translator = $translator;
>>>>>>> 6a207205
        switch ($mailerProvider) {
            case self::MAIL_PROVIDER_MANDRILL:
                $this->massEmailProvider = new MandrillProvider($mailerApiKey);
                break;
        }
    }

    /**
     * Send messages for a campaign.
     *
     * @param Campaign $campaign    The campaign to send the messages for
     * @return Campaign The campaign modified with the result of the send.
     */
    public function send(Campaign $campaign)
    {
        if ($campaign->getStatus() == Campaign::STATUS_CREATED) {
            switch ($campaign->getMedium()->getId()) {
                case Medium::MEDIUM_EMAIL:
                    return $this->sendMassEmail($campaign);
                    break;
                case Medium::MEDIUM_SMS:
                    return $this->sendMassSms($campaign);
                    break;
                default:
                    break;
            }
        }
        return $campaign;
    }

    /**
     * Send  the test messages for a campaign, to the sender
     *
     * @param Campaign $campaign    The campaign to send the messages for
     * @return Campaign The campaign modified with the result of the send.
     */
    public function sendTest(Campaign $campaign)
    {
        if (in_array($campaign->getStatus(), array( Campaign::STATUS_PENDING, Campaign::STATUS_CREATED))) {
            switch ($campaign->getMedium()->getId()) {
                case Medium::MEDIUM_EMAIL:
                    return $this->sendMassEmailTest($campaign);
                    break;
                case Medium::MEDIUM_SMS:
                    return $this->sendMassSms($campaign);
                    break;
                default:
                    break;
            }
        }
        return $campaign;
    }
    
    /**
     * Send messages for a campaign by email.
     *
     * @param Campaign $campaign    The campaign to send the messages for
     * @return Campaign The campaign modified with the result of the send.
     */
    private function sendMassEmail(Campaign $campaign)
    {
        // call the service
        $this->massEmailProvider->send(
            $campaign->getSubject(),
            $campaign->getFromName(),
            $campaign->getEmail(),
            $campaign->getReplyTo(),
            $this->getFormedEmailBody($campaign->getBody()),
            $this->getRecipientsFromDeliveries($campaign->getDeliveries())
        );
        
        // if the result of the send is returned here
        // foreach ($campaign->getDeliveries() as $delivery) {
        //     $delivery->setStatus(Delivery::STATUS_SENT);
        // }

        // persist the result depending of the status
        $campaign->setStatus(Campaign::STATUS_SENT);
        $this->entityManager->persist($campaign);
        $this->entityManager->flush();
        
        return $campaign;
    }

    /**
     * Send messages test for a campaign by email.
     *
     * @param Campaign $campaign    The campaign to test
     * @return Campaign The campaign modified with the result of the test.
     */
    private function sendMassEmailTest(Campaign $campaign, $lang='fr_FR')
    {
        $this->translator->setLocale($lang);

        // call the service
        $this->massEmailProvider->send(
            $campaign->getSubject(),
            $campaign->getFromName(),
            $campaign->getEmail(),
            $campaign->getReplyTo(),
            $this->getFormedEmailBody($campaign->getBody()),
            $this->setRecipientsIsOwner($campaign->getUser())
        );


        $campaign->setStatus(Campaign::STATUS_CREATED);
        $this->entityManager->persist($campaign);
        $this->entityManager->flush();

        return $campaign;
    }

    /**
     * Send messages for a campaign by sms.
     *
     * @param Campaign $campaign    The campaign to send the messages for
     * @return Campaign The campaign modified with the result of the send.
     */
    private function sendMassSms(Campaign $campaign)
    {
        // call the service
        
        // if the result of the send is returned here
        // foreach ($campaign->getDeliveries() as $delivery) {
        //     $delivery->setStatus(Delivery::STATUS_SENT);
        // }

        // persist the result depending of the status
        $campaign->setStatus(Campaign::STATUS_SENT);
        $this->entityManager->persist($campaign);
        
        return $campaign;
    }

    /**
     * Create a well-formed body for email send.
     * Note : the context variables should be present in the template.
     *
     * @param string $body
     * @return void
     */
    private function getFormedEmailBody(?string $body):string
    {
        $encodedBody = json_decode($body);
        $arrayForTemplate = array();

        foreach ($encodedBody as $parts) {
            foreach ($parts as $type => $content) {
                $arrayForTemplate[] = array('type' => $type , 'content' => $content);
            }
        }

        return $this->templating->render(
            $this->mailTemplate,
            array('arrayForTemplate' => $arrayForTemplate)
        );
    }

    /**
     * Get an array of recipients with its context variables from an array of Delivery objects.
     *
     * @param array $deliveries
     * @return array
     */
    private function getRecipientsFromDeliveries(array $deliveries)
    {
        $recipients = [];
        foreach ($deliveries as $delivery) {
            $recipients[$delivery->getUser()->getEmail()] = [
                // put here the list of needed variables !
                "givenName" => $delivery->getUser()->getGivenName(),
                "familyName" => $delivery->getUser()->getFamilyName(),
                "email" => $delivery->getUser()->getEmail(),
                "unsubscribeToken" => $delivery->getUser()->getUnsubscribeToken(),
            ];
        }
        return $recipients;
    }

    /**
     * Build an array for send email to the sender
     *
     * @param User $user
     * @return array
     */
    private function setRecipientsIsOwner(User $user)
    {
        $recipients[$user->getEmail()] = [
            // put here the list of needed variables !
            "givenName" => $user->getGivenName(),
            "familyName" => $user->getFamilyName(),
            "email" => $user->getEmail(),
            "unsubscribeToken" => $user->getUnsubscribeToken(),
        ];

        return $recipients;
    }

    /**
     * Get the id of the owner of a campaign.
     *
     * @param integer $campaignId               The campaign id
     * @return int|CampaignNotFoundException    The user id
     */
    public function getCampaignOwner(int $campaignId)
    {
        if ($campaign = $this->campaignRepository->find($campaignId)) {
            return $campaign->getUser()->getId();
        }
        return new CampaignNotFoundException('Campaign not found');
    }
}<|MERGE_RESOLUTION|>--- conflicted
+++ resolved
@@ -44,32 +44,21 @@
     private $massEmailApi;
     private $massSmsProvider;
     private $mailTemplate;
-<<<<<<< HEAD
     private $campaignRepository;
-=======
     private $translator;
->>>>>>> 6a207205
 
     const MAIL_PROVIDER_MANDRILL = 'mandrill';
 
     /**
      * Constructor.
      */
-<<<<<<< HEAD
-    public function __construct(Environment $templating, EntityManagerInterface $entityManager, string $mailerProvider, string $mailerApiUrl, string $mailerApiKey, string $smsProvider, string $mailTemplate, CampaignRepository $campaignRepository)
-=======
-    public function __construct(Environment $templating, EntityManagerInterface $entityManager, string $mailerProvider, string $mailerApiUrl, string $mailerApiKey, string $smsProvider, string $mailTemplate, TranslatorInterface $translator)
->>>>>>> 6a207205
+    public function __construct(Environment $templating, EntityManagerInterface $entityManager, string $mailerProvider, string $mailerApiUrl, string $mailerApiKey, string $smsProvider, string $mailTemplate, CampaignRepository $campaignRepository, TranslatorInterface $translator)
     {
         $this->entityManager = $entityManager;
         $this->mailTemplate = $mailTemplate;
         $this->templating = $templating;
-<<<<<<< HEAD
         $this->campaignRepository = $campaignRepository;
-=======
-
         $this->translator = $translator;
->>>>>>> 6a207205
         switch ($mailerProvider) {
             case self::MAIL_PROVIDER_MANDRILL:
                 $this->massEmailProvider = new MandrillProvider($mailerApiKey);
