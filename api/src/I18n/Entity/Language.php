--- conflicted
+++ resolved
@@ -117,11 +117,7 @@
     /**
      * @var ArrayCollection|null A Language can have multiple entry in Translate
      *
-<<<<<<< HEAD
-     * @ORM\OneToMany(targetEntity="\App\I18n\Entity\Translate", mappedBy="language")
-=======
      * @ORM\OneToMany(targetEntity="\App\I18n\Entity\Translate", mappedBy="language", cascade={"persist","remove"})
->>>>>>> 8298f430
      * @MaxDepth(1)
      */
     private $translates;
