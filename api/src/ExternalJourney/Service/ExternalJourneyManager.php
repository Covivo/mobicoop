<?php

/**
 * Copyright (c) 2019, MOBICOOP. All rights reserved.
 * This project is dual licensed under AGPL and proprietary licence.
 ***************************
 *    This program is free software: you can redistribute it and/or modify
 *    it under the terms of the GNU Affero General Public License as
 *    published by the Free Software Foundation, either version 3 of the
 *    License, or (at your option) any later version.
 *
 *    This program is distributed in the hope that it will be useful,
 *    but WITHOUT ANY WARRANTY; without even the implied warranty of
 *    MERCHANTABILITY or FITNESS FOR A PARTICULAR PURPOSE.  See the
 *    GNU Affero General Public License for more details.
 *
 *    You should have received a copy of the GNU Affero General Public License
 *    along with this program.  If not, see <gnu.org/licenses>.
 ***************************
 *    Licence MOBICOOP described in the file
 *    LICENSE
 */

namespace App\ExternalJourney\Service;

use App\Carpool\Entity\Criteria;
use App\Carpool\Entity\Result;
use App\Carpool\Entity\ResultRole;
use App\Geography\Entity\Address;
use App\Service\FormatDataManager;
use App\User\Entity\User;
use Symfony\Component\HttpFoundation\Request;

/**
 * External journey service.
 *
 * @author Sylvain Briat <sylvain.briat@mobicoop.org>
 * @author Maxime Bardot <maxime.bardot@mobicoop.org>
 * @author Remi Wortemann <remi.wortemann@mobicoop.org>
 */
class ExternalJourneyManager
{
    private $operator;
    private $clients;
    private $providers;
    private $params;
    private $journeySearcher;

    /**
     * @var FormatDataManager
     */
    private $_formatDataManager;

    public function __construct(
        FormatDataManager $formatDataManager,
        ?array $operator = [],
        ?array $clients = [],
        ?array $providers = [],
        JourneySearcher $journeySearcher
    ) {
        $this->_formatDataManager = $formatDataManager;
        $this->operator = $operator;
        $this->clients = $clients;
        $this->providers = $providers;
        $this->journeySearcher = $journeySearcher;
    }

    public function getOperator()
    {
        return $this->operator;
    }

    public function getClients()
    {
        return $this->clients;
    }

    public function getProviders()
    {
        return (!is_null($this->providers) && is_array($this->providers)) ? $this->providers : [];
    }

    public function getExternalJourneys(Request $request, array $params): array
    {
        $this->params = $params;
        $rawJson = $request->get('rawJson');

        $results = $this->journeySearcher->search($request);

        $aggregatedResults = [];
        foreach ($results as $nonFormatedResults) {
            foreach ($nonFormatedResults as $protocol => $result) {
                switch ($protocol) {
                    case 'RDEX':
                        if ('' !== $result['journeys']) {
                            if (1 == $rawJson) {
                                // rawJson flag set. We return RDEX format.
                                $aggregatedResults = json_decode($result['journeys'], true);
                            } else {
                                // No rawJson flag set or set to 0. We return array of Carpool -> Result.
                                foreach ($this->createResultFromRDEX($result['journeys'], $result['providerName'], Result::RDEX_PROVIDER) as $currentResult) {
                                    $aggregatedResults[] = $currentResult;
                                }
                            }
                        }

                        break;

                    case 'STANDARD_RDEX':
                        if ('' !== $result['journeys']) {
                            if (1 == $rawJson) {
                                // rawJson flag set. We return RDEX format.
                                $aggregatedResults = json_decode($result['journeys'], true);
                            } else {
                                // No rawJson flag set or set to 0. We return array of Carpool -> Result.
                                foreach ($this->createResultFromRDEX($result['journeys'], $result['providerName'], Result::STANDARD_RDEX_PROVIDER) as $currentResult) {
                                    $aggregatedResults[] = $currentResult;
                                }
                            }
                        }

                        break;

                    default:
                        $aggregatedResults = json_decode($result['journeys'], true);

                        break;
                }
            }
        }

        return $aggregatedResults;
    }

    private function createResultFromRDEX($data, $providerName, $providerType): array
    {
        $results = [];
        $journeys = json_decode($data, true);
        foreach ($journeys as $journey) {
            $currentJourney = $journey['journeys'];
            $result = new Result();

            // The carpooler
            $carpooler = new User();

            if (isset($currentJourney['driver']['uuid'])) {
                $currentJourneyCarpooler = $currentJourney['driver'];
            } else {
                $currentJourneyCarpooler = $currentJourney['passenger'];
            }

            $carpooler->setExternalJourneyUserId($currentJourneyCarpooler['uuid']);
            $carpooler->setGivenName($currentJourneyCarpooler['alias']);
            $carpooler->setGender(User::GENDER_FEMALE);
            if ('male' === $currentJourneyCarpooler['gender']) {
                $carpooler->setGender(User::GENDER_MALE);
            }
            if (is_null($currentJourneyCarpooler['image'])) {
                foreach (json_decode($this->params['avatarSizes']) as $size) {
                    if (in_array($size, User::AUTHORIZED_SIZES_DEFAULT_AVATAR)) {
                        $carpooler->addAvatar($this->params['avatarDefaultFolder'].$size.'.svg');
                    }
                }
            } else {
                $carpooler->addAvatar($currentJourneyCarpooler['image']);
            }
            $result->setCarpooler($carpooler);

            // Days checked
            $result->setMonCheck($currentJourney['days']['monday']);
            $result->setTueCheck($currentJourney['days']['tuesday']);
            $result->setWedCheck($currentJourney['days']['wednesday']);
            $result->setThuCheck($currentJourney['days']['thursday']);
            $result->setFriCheck($currentJourney['days']['friday']);
            $result->setSatCheck($currentJourney['days']['saturday']);
            $result->setSunCheck($currentJourney['days']['sunday']);

            // We check all times and if they are all the same, we set the time of the Result
            $days = ['monday', 'tuesday', 'wednesday', 'thursday', 'friday', 'saturday', 'sunday'];
            $currentTime = '';
            $returnTime = true;
            $time = '';
            foreach ($days as $day) {
                // Only for checked days
                if ($currentJourney['days'][$day]) {
                    $time = $this->middleHour($currentJourney['outward'][$day]['mintime'], $currentJourney['outward'][$day]['maxtime'], $currentJourney['outward']['mindate'], $currentJourney['outward']['mindate']);

                    // Only the first time to init the reference
                    if ('' === $currentTime) {
                        $currentTime = $time;
                    }

                    if ($currentTime !== $time) {
                        $returnTime = false;

                        break;
                    }
                }
            }

            // Regular/Punctual treatment
            if ('regular' === $currentJourney['frequency']) {
                // REGULAR
                $result->setFrequency(Criteria::FREQUENCY_REGULAR);
                $result->setOutwardTime(('' !== $time) ? $time : null);

                // We need to find the first valid date
                $firsValidDay = new \DateTime();
                $cptDay = 0;
                while ($cptDay < 6 && !$currentJourney['days'][lcfirst($firsValidDay->format('l'))]) {
                    ++$cptDay;
                    $firsValidDay = new \DateTime('now +'.$cptDay.' days');
                }
                $result->setDate($firsValidDay);
            } else {
                // PUNCTUAL
                $result->setFrequency(Criteria::FREQUENCY_PUNCTUAL);
                $result->setDate(new \DateTime($currentJourney['outward']['mindate']));
            }

            // Origin
            $origin = new Address();
            $origin->setLatitude($currentJourney['from']['latitude']);
            $origin->setLongitude($currentJourney['from']['longitude']);
            $origin->setStreetAddress($currentJourney['from']['address']);
            $origin->setPostalCode(isset($currentJourney['from']['postalcode']) ? $currentJourney['from']['postalcode'] : null);
            $origin->setAddressLocality($currentJourney['from']['city']);
            $origin->setAddressCountry($currentJourney['from']['country']);
            $result->setOrigin($origin);

            // Destination
            $destination = new Address();
            $destination->setLatitude($currentJourney['to']['latitude']);
            $destination->setLongitude($currentJourney['to']['longitude']);
            $destination->setStreetAddress($currentJourney['to']['address']);
            $destination->setPostalCode(isset($currentJourney['to']['postalcode']) ? $currentJourney['to']['postalcode'] : null);
            $destination->setAddressLocality($currentJourney['to']['city']);
            $destination->setAddressCountry($currentJourney['to']['country']);
            $result->setDestination($destination);

            // price - seats - distance - duration
            $result->setTime(('' !== $time) ? $time : null);
            $result->setRoundedPrice($this->_formatDataManager->roundPrice(
                ($currentJourney['distance'] / 1000) * $currentJourney['cost']['variable'],
                $result->getFrequency()
            ));
            $result->setRoundedPrice(round(($currentJourney['distance'] / 1000) * $currentJourney['cost']['variable'], 2));
            $result->setSeats(isset($currentJourney['driver']['seats']) ? $currentJourney['driver']['seats'] : 0);

            // return trip ?
            $result->setReturn(false);
            if ('round-trip' === $currentJourney['type']) {
                $result->setReturn(true);
            }

            // We only set resultPassenger and resultDriver for the roles.
            // We don't need the data.
<<<<<<< HEAD
            if (isset($currentJourney['passenger']) && !is_null($currentJourney['passenger']) && 1 == $currentJourney['passenger']['state']) {
=======
            if (
                isset($currentJourney['driver']) && !is_null($currentJourney['driver'])
                && isset($currentJourney['driver']['state']) && 1 === $currentJourney['driver']['state']
            ) {
                $resultPassenger = new ResultRole();
                $result->setResultPassenger($resultPassenger);
            }
            if (
                isset($currentJourney['passenger']) && !is_null($currentJourney['passenger'])
                && isset($currentJourney['passenger']['state']) && 1 === $currentJourney['passenger']['state']
            ) {
>>>>>>> 8c38946a
                $resultDriver = new ResultRole();
                $result->setResultDriver($resultDriver);
                $result->setResultPassenger(null);
            }
            if (isset($currentJourney['driver']) && !is_null($currentJourney['driver']) && 1 == $currentJourney['driver']['state']) {
                $resultPassenger = new ResultRole();
                $result->setResultPassenger($resultPassenger);
                $result->setResultDriver(null);
            }

            if (!isset($currentJourney['url']) || '' === trim($currentJourney['url'])) {
                $result->setExternalUrl($currentJourney['origin']);
            } else {
                if (false !== strpos($currentJourney['url'], 'http')) {
                    $result->setExternalUrl($currentJourney['url']);
                } else {
                    $result->setExternalUrl('https://'.$currentJourney['url']);
                }
            }

            $result->setExternalOrigin($currentJourney['origin']);
            $result->setExternalOperator($currentJourney['operator']);
            $result->setExternalProvider($providerName);
            $result->setExternalProviderType($providerType);
            $result->setExternalJourneyId($currentJourney['uuid']);
            $results[] = $result;
        }

        return $results;
    }

    private function middleHour($heureMin, $heureMax, $dateMin, $dateMax)
    {
        $min = \DateTime::createFromFormat('Y-m-d H:i:s', $dateMin.' '.$heureMin, new \DateTimeZone('UTC'));
        $mintime = $min->getTimestamp();
        $max = \DateTime::createFromFormat('Y-m-d H:i:s', $dateMax.' '.$heureMax, new \DateTimeZone('UTC'));
        $maxtime = $max->getTimestamp();
        $marge = ($maxtime - $mintime) / 2;
        $middleHour = $mintime + $marge;
        $returnHour = new \DateTime();
        $returnHour->setTimestamp($middleHour);

        return $returnHour;
    }
}<|MERGE_RESOLUTION|>--- conflicted
+++ resolved
@@ -98,7 +98,7 @@
                                 $aggregatedResults = json_decode($result['journeys'], true);
                             } else {
                                 // No rawJson flag set or set to 0. We return array of Carpool -> Result.
-                                foreach ($this->createResultFromRDEX($result['journeys'], $result['providerName'], Result::RDEX_PROVIDER) as $currentResult) {
+                                foreach ($this->createResultFromRDEX($result['journeys'], $result['providerName']) as $currentResult) {
                                     $aggregatedResults[] = $currentResult;
                                 }
                             }
@@ -113,7 +113,7 @@
                                 $aggregatedResults = json_decode($result['journeys'], true);
                             } else {
                                 // No rawJson flag set or set to 0. We return array of Carpool -> Result.
-                                foreach ($this->createResultFromRDEX($result['journeys'], $result['providerName'], Result::STANDARD_RDEX_PROVIDER) as $currentResult) {
+                                foreach ($this->createResultFromRDEX($result['journeys'], $result['providerName']) as $currentResult) {
                                     $aggregatedResults[] = $currentResult;
                                 }
                             }
@@ -132,7 +132,7 @@
         return $aggregatedResults;
     }
 
-    private function createResultFromRDEX($data, $providerName, $providerType): array
+    private function createResultFromRDEX($data, $providerName): array
     {
         $results = [];
         $journeys = json_decode($data, true);
@@ -255,9 +255,6 @@
 
             // We only set resultPassenger and resultDriver for the roles.
             // We don't need the data.
-<<<<<<< HEAD
-            if (isset($currentJourney['passenger']) && !is_null($currentJourney['passenger']) && 1 == $currentJourney['passenger']['state']) {
-=======
             if (
                 isset($currentJourney['driver']) && !is_null($currentJourney['driver'])
                 && isset($currentJourney['driver']['state']) && 1 === $currentJourney['driver']['state']
@@ -269,15 +266,8 @@
                 isset($currentJourney['passenger']) && !is_null($currentJourney['passenger'])
                 && isset($currentJourney['passenger']['state']) && 1 === $currentJourney['passenger']['state']
             ) {
->>>>>>> 8c38946a
                 $resultDriver = new ResultRole();
                 $result->setResultDriver($resultDriver);
-                $result->setResultPassenger(null);
-            }
-            if (isset($currentJourney['driver']) && !is_null($currentJourney['driver']) && 1 == $currentJourney['driver']['state']) {
-                $resultPassenger = new ResultRole();
-                $result->setResultPassenger($resultPassenger);
-                $result->setResultDriver(null);
             }
 
             if (!isset($currentJourney['url']) || '' === trim($currentJourney['url'])) {
@@ -293,7 +283,6 @@
             $result->setExternalOrigin($currentJourney['origin']);
             $result->setExternalOperator($currentJourney['operator']);
             $result->setExternalProvider($providerName);
-            $result->setExternalProviderType($providerType);
             $result->setExternalJourneyId($currentJourney['uuid']);
             $results[] = $result;
         }
