--- conflicted
+++ resolved
@@ -138,15 +138,12 @@
      */
     private $origin;
 
-<<<<<<< HEAD
-=======
     /**
     * @var float The amountOnline to be paid. Not persisted.
     *
     */
     private $amountOnline;
 
->>>>>>> 8c561e2d
     public function __construct()
     {
         $this->carpoolItems = new ArrayCollection();
