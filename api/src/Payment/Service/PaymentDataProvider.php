--- conflicted
+++ resolved
@@ -98,21 +98,6 @@
      */
     public function checkPaymentConfiguration()
     {
-<<<<<<< HEAD
-        if (isset(self::SUPPORTED_PROVIDERS[$this->paymentProvider])) {
-            $providerClass = self::SUPPORTED_PROVIDERS[$this->paymentProvider];
-            $this->providerInstance = new $providerClass(
-                $this->security->getUser(),
-                $this->clientId,
-                $this->apikey,
-                $this->sandBoxMode,
-                $this->defaultCurrency,
-                $this->validationDocsPath,
-                $this->baseUri,
-                $this->baseMobileUri,
-                $this->paymentProfileRepository
-            );
-=======
         if ($this->paymentProvider!=="") {
             if (isset(self::SUPPORTED_PROVIDERS[$this->paymentProvider])) {
                 $providerClass = self::SUPPORTED_PROVIDERS[$this->paymentProvider];
@@ -130,7 +115,6 @@
             }
         } else {
             return;
->>>>>>> 8c561e2d
         }
 
         if (!$this->paymentActive) {
