--- conflicted
+++ resolved
@@ -139,11 +139,6 @@
 
     /**
      * Get the BankAccounts of a PaymentProfile.
-<<<<<<< HEAD
-=======
-     *
-     * @return null|BankAccount
->>>>>>> c9b10749
      */
     public function getPaymentProfileBankAccounts(PaymentProfile $paymentProfile): ?BankAccount
     {
@@ -154,34 +149,20 @@
 
     /**
      * Add a BankAccount.
-<<<<<<< HEAD
      *
      * @param BankAccount $user The BankAccount to create
-=======
+     */
+    public function addBankAccount(BankAccount $bankAccount): ?BankAccount
+    {
+        $this->checkPaymentConfiguration();
+
+        return $this->providerInstance->addBankAccount($bankAccount);
+    }
+
+    /**
+     * Disable a BankAccount.
      *
      * @param BankAccount $user The BankAccount to create
-     *
-     * @return null|BankAccount
->>>>>>> c9b10749
-     */
-    public function addBankAccount(BankAccount $bankAccount): ?BankAccount
-    {
-        $this->checkPaymentConfiguration();
-
-        return $this->providerInstance->addBankAccount($bankAccount);
-    }
-
-    /**
-     * Disable a BankAccount.
-<<<<<<< HEAD
-     *
-     * @param BankAccount $user The BankAccount to create
-=======
-     *
-     * @param BankAccount $user The BankAccount to create
-     *
-     * @return null|BankAccount
->>>>>>> c9b10749
      */
     public function disableBankAccount(BankAccount $bankAccount): ?BankAccount
     {
@@ -198,11 +179,7 @@
      *
      * @return null|PaymentProfile[]
      */
-<<<<<<< HEAD
     public function getPaymentProfiles(User $user, $callExternalProvider = true): ?array
-=======
-    public function getPaymentProfiles(User $user, $callExternalProvider = true)
->>>>>>> c9b10749
     {
         $this->checkPaymentConfiguration();
 
@@ -234,11 +211,7 @@
      *
      * @return string The identifier
      */
-<<<<<<< HEAD
     public function registerUser(User $user, Address $address = null): string
-=======
-    public function registerUser(User $user, Address $address = null)
->>>>>>> c9b10749
     {
         $this->checkPaymentConfiguration();
 
@@ -258,8 +231,6 @@
     }
 
     /**
-<<<<<<< HEAD
-=======
      * Get a User on the payment provider platform.
      */
     public function getUser(int $identifier)
@@ -270,7 +241,6 @@
     }
 
     /**
->>>>>>> c9b10749
      * Create a wallet for a user.
      *
      * @param $identifier Identifier of the User (the one used on the provider's platform)
