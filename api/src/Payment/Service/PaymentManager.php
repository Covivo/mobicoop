--- conflicted
+++ resolved
@@ -78,12 +78,8 @@
         AskRepository $askRepository,
         PaymentDataProvider $paymentProvider,
         PaymentProfileRepository $paymentProfileRepository,
-<<<<<<< HEAD
         UserManager $userManager,
         String $paymentProviderService
-=======
-        string $paymentProviderService
->>>>>>> 67402ca5
     ) {
         $this->entityManager = $entityManager;
         $this->carpoolItemRepository = $carpoolItemRepository;
@@ -459,19 +455,11 @@
     }
     
     /**
-<<<<<<< HEAD
-     * Create a bank account for a User
-     *
-     * @param User $user
-     * @param BankAccount $bankAccount
-     * @return BankAccount
-=======
      * Create a bank account
      *
      * @param User $user                The user for whom we create a bank account
      * @param BankAccount $bankAccount  The bank account
      * @return BankAccount|null         The bank account created
->>>>>>> 67402ca5
      */
     public function createBankAccount(User $user, BankAccount $bankAccount)
     {
