--- conflicted
+++ resolved
@@ -22,29 +22,22 @@
 
 namespace App\Payment\Service;
 
-<<<<<<< HEAD
 use App\Carpool\Entity\Criteria;
 use App\Payment\Entity\CarpoolItem;
 use App\Payment\Ressource\PaymentItem;
 use App\Payment\Ressource\PaymentPayment;
-use App\User\Entity\User;
 use App\Carpool\Entity\Ask;
 use App\Carpool\Entity\Proposal;
 use App\Carpool\Entity\Waypoint;
 use App\Carpool\Repository\AskRepository;
-use App\Payment\Exception\PaymentException;
 use App\Payment\Repository\CarpoolItemRepository;
 use DateTime;
-=======
 use App\Geography\Entity\Address;
 use App\Payment\Entity\PaymentProfile;
 use App\Payment\Exception\PaymentException;
 use App\Payment\Repository\PaymentProfileRepository;
 use App\Payment\Ressource\BankAccount;
-use App\Payment\Ressource\PaymentItem;
-use App\Payment\Ressource\PaymentPayment;
 use App\User\Entity\User;
->>>>>>> 74f64828
 use Doctrine\ORM\EntityManagerInterface;
 
 /**
@@ -54,7 +47,6 @@
  */
 class PaymentManager
 {
-<<<<<<< HEAD
     const MIN_WEEK = 1;
     const MAX_WEEK = 52;
     const MIN_YEAR = 1970;
@@ -63,39 +55,36 @@
     private $entityManager;
     private $carpoolItemRepository;
     private $askRepository;
+    private $provider;
+    private $paymentProvider;
+    private $paymentProfileRepository;
 
     /**
      * Constructor.
      *
-     * @param EntityManagerInterface $entityManager         The entity manager
-     * @param CarpoolItemRepository $carpoolItemRepository  The carpool items repository
-     * @param AskRepository $askRepository                  The ask repository
+     * @param EntityManagerInterface $entityManager                 The entity manager
+     * @param CarpoolItemRepository $carpoolItemRepository          The carpool items repository
+     * @param AskRepository $askRepository                          The ask repository
+     * @param CarpoolItemRepository $carpoolItemRepository          The carpool items repository
+     * @param PaymentDataProvider $paymentProvider                  The payment data provider
+     * @param PaymentProfileRepository $paymentProfileRepository    The payment profile repository
+     * @param string $paymentProviderService                        The payment provider service
      */
     public function __construct(
         EntityManagerInterface $entityManager,
         CarpoolItemRepository $carpoolItemRepository,
-        AskRepository $askRepository
+        AskRepository $askRepository,
+        PaymentDataProvider $paymentProvider,
+        PaymentProfileRepository $paymentProfileRepository,
+        string $paymentProviderService
     ) {
         $this->entityManager = $entityManager;
         $this->carpoolItemRepository = $carpoolItemRepository;
         $this->askRepository = $askRepository;
-=======
-    private $entityManager;
-    private $provider;
-    private $paymentProvider;
-    private $paymentProfileRepository;
-
-    public function __construct(
-        EntityManagerInterface $entityManager,
-        PaymentDataProvider $paymentProvider,
-        PaymentProfileRepository $paymentProfileRepository,
-        String $paymentProviderService
-    ) {
         $this->provider = $paymentProviderService;
         $this->entityManager = $entityManager;
         $this->paymentProvider = $paymentProvider;
         $this->paymentProfileRepository = $paymentProfileRepository;
->>>>>>> 74f64828
     }
 
     /**
@@ -234,7 +223,6 @@
         return $payment;
     }
 
-<<<<<<< HEAD
     /**
      * Create the carpool payment items from the accepted asks.
      *
@@ -370,8 +358,15 @@
         }
 
         return $this->carpoolItemRepository->findForPayments($frequency, $type, $user, $fromDate, $toDate);
-=======
+    }
     
+    /**
+     * Create a bank account
+     *
+     * @param User $user                The user for whom we create a bank account
+     * @param BankAccount $bankAccount  The bank account
+     * @return BankAccount|null         The bank account created
+     */
     public function createBankAccount(User $user, BankAccount $bankAccount)
     {
         // Check if there is a paymentProfile
@@ -419,6 +414,5 @@
         $this->entityManager->flush();
 
         return $paymentProfile;
->>>>>>> 74f64828
     }
 }