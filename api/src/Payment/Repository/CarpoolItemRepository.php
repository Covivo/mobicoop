--- conflicted
+++ resolved
@@ -117,14 +117,9 @@
             $query->andWhere('ci.debtorUser = :user')
             ->andWhere('ci.debtorStatus = :debtorStatusWaiting or ci.debtorStatus = :debtorStatusPendingOnline or ci.debtorStatus = :debtorStatusPendingDirect')
             ->setParameter('user', $user)
-<<<<<<< HEAD
             ->setParameter('debtorStatusWaiting', CarpoolItem::DEBTOR_STATUS_PENDING)
-            ->setParameter('debtorStatusPendingOnline', CarpoolItem::DEBTOR_STATUS_PENDING_ONLINE);
-=======
-            ->setParameter('debtorStatusWaiting', 0)
-            ->setParameter('debtorStatusPendingOnline', 1)
-            ->setParameter('debtorStatusPendingDirect', 2);
->>>>>>> 4f6cbbc0
+            ->setParameter('debtorStatusPendingOnline', CarpoolItem::DEBTOR_STATUS_PENDING_ONLINE)
+            ->setParameter('debtorStatusPendingDirect', CarpoolItem::DEBTOR_STATUS_PENDING_DIRECT);
         } else {
             $query->andWhere('ci.creditorUser = :user')
             ->andWhere('ci.creditorStatus = :creditorStatusWaiting')
