<?php

/**
 * Copyright (c) 2020, MOBICOOP. All rights reserved.
 * This project is dual licensed under AGPL and proprietary licence.
 ***************************
 *    This program is free software: you can redistribute it and/or modify
 *    it under the terms of the GNU Affero General Public License as
 *    published by the Free Software Foundation, either version 3 of the
 *    License, or (at your option) any later version.
 *
 *    This program is distributed in the hope that it will be useful,
 *    but WITHOUT ANY WARRANTY; without even the implied warranty of
 *    MERCHANTABILITY or FITNESS FOR A PARTICULAR PURPOSE.  See the
 *    GNU Affero General Public License for more details.
 *
 *    You should have received a copy of the GNU Affero General Public License
 *    along with this program.  If not, see <gnu.org/licenses>.
 ***************************
 *    Licence MOBICOOP described in the file
 *    LICENSE
 **************************/

namespace App\DataFixtures;

use App\Carpool\Repository\MatchingRepository;
use App\Carpool\Ressource\Ad;
use App\Carpool\Service\ProposalManager;
use App\DataFixtures\Service\BasicFixturesManager;
use App\Geography\Service\TerritoryManager;
use Doctrine\Bundle\FixturesBundle\Fixture;
use Doctrine\Persistence\ObjectManager;
use Doctrine\Bundle\FixturesBundle\FixtureGroupInterface;
use Symfony\Component\Finder\Finder;

class BasicFixtures extends Fixture implements FixtureGroupInterface
{
    const BATCH = 50;                   // batch number for multi treatment

    private $fixturesManager;
    private $proposalManager;
    private $territoryManager;

    private $fixturesEnabled;
    private $fixturesClearBase;
    private $fixturesBasic;
    private $matchingRepository;

    public function __construct(
        BasicFixturesManager $fixturesManager,
        ProposalManager $proposalManager,
<<<<<<< HEAD
        MatchingRepository $matchingRepository,
=======
        TerritoryManager $territoryManager,
>>>>>>> 2ee53124
        bool $fixturesEnabled,
        bool $fixturesClearBase,
        bool $fixturesBasic
    ) {
        $this->fixturesManager = $fixturesManager;
        $this->proposalManager = $proposalManager;
        $this->matchingRepository = $matchingRepository;
        $this->fixturesEnabled = $fixturesEnabled;
        $this->fixturesClearBase = $fixturesClearBase;
        $this->fixturesBasic = $fixturesBasic;
        $this->territoryManager = $territoryManager;
    }

    public function load(ObjectManager $manager)
    {
        if (!$this->fixturesEnabled) {
            echo "Fixtures disabled". PHP_EOL;
            exit;
        }
        
        // clear database
        if ($this->fixturesClearBase) {
            $this->fixturesManager->clearBasicData();
        }

        if ($this->fixturesBasic) {

            // load icons infos from csv file
            $finder = new Finder();
            $finder->in(__DIR__ . '/Csv/Basic/Icons/');
            $finder->name('*.csv');
            $finder->files();
            foreach ($finder as $file) {
                echo "Importing : {$file->getBasename()} " . PHP_EOL;
                if ($file = fopen($file, "r")) {
                    while ($tab = fgetcsv($file, 4096, ';')) {
                        // create the community user
                        $this->fixturesManager->createIcons($tab);
                    }
                }
            }

            // load users info from csv file
            $finder = new Finder();
            $finder->in(__DIR__ . '/Csv/Basic/Users/');
            $finder->name('*.csv');
            $finder->files();
            foreach ($finder as $file) {
                echo "Importing : {$file->getBasename()} " . PHP_EOL;
                if ($file = fopen($file, "r")) {
                    while ($tab = fgetcsv($file, 4096, ';')) {
                        // create the user
                        $this->fixturesManager->createUser($tab);
                    }
                }
            }

            // load ads info from csv file
            $finder = new Finder();
            $finder->in(__DIR__ . '/Csv/Basic/Ads/');
            $finder->name('*.csv');
            $finder->files();
            foreach ($finder as $file) {
                echo "Importing : {$file->getBasename()} " . PHP_EOL;
                if ($file = fopen($file, "r")) {
                    while ($tab = fgetcsv($file, 4096, ';')) {
                        // create the ad
                        if ($ad = $this->fixturesManager->createAd($tab)) {
                            $outwardProposal = $this->proposalManager->prepareProposal($this->proposalManager->get($ad->getId()), false);
                            if (!$ad->isOneWay()) {
                                $returnProposal = $this->proposalManager->prepareProposal($this->proposalManager->get($outwardProposal->getProposalLinked()->getId()), false);
                                $this->matchingRepository->linkRelatedMatchings($outwardProposal->getId());
                            }
                            if ($ad->getRole() == Ad::ROLE_DRIVER_OR_PASSENGER) {
                                // linking for the outward
                                $this->matchingRepository->linkOppositeMatchings($outwardProposal->getId());
                                if (!$ad->isOneWay()) {
                                    // linking for the return
                                    $this->matchingRepository->linkOppositeMatchings($returnProposal->getId());
                                }
                            }
                        }
                    }
                }
            }

            // load events info from csv file
            $finder = new Finder();
            $finder->in(__DIR__ . '/Csv/Basic/Events/');
            $finder->name('*.csv');
            $finder->files();
            foreach ($finder as $file) {
                echo "Importing : {$file->getBasename()} " . PHP_EOL;
                if ($file = fopen($file, "r")) {
                    while ($tab = fgetcsv($file, 4096, ';')) {
                        // create the event
                        $this->fixturesManager->createEvent($tab);
                    }
                }
            }

            // load communities info from csv file
            $finder = new Finder();
            $finder->in(__DIR__ . '/Csv/Basic/Communities/');
            $finder->name('*.csv');
            $finder->files();
            foreach ($finder as $file) {
                echo "Importing : {$file->getBasename()} " . PHP_EOL;
                if ($file = fopen($file, "r")) {
                    while ($tab = fgetcsv($file, 4096, ';')) {
                        // create the community
                        $this->fixturesManager->createCommunity($tab);
                    }
                }
            }

            // load communities users info from csv file
            $finder = new Finder();
            $finder->in(__DIR__ . '/Csv/Basic/CommunityUsers/');
            $finder->name('*.csv');
            $finder->files();
            foreach ($finder as $file) {
                echo "Importing : {$file->getBasename()} " . PHP_EOL;
                if ($file = fopen($file, "r")) {
                    while ($tab = fgetcsv($file, 4096, ';')) {
                        // create the community user
                        $this->fixturesManager->createCommunityUser($tab);
                    }
                }
            }

            // Territories (direct SQL requests in the file because of geographic data)
            $finder = new Finder();
            $finder->in(__DIR__ . '/Csv/Basic/Territories/');
            $finder->name('*.sql');
            $finder->files();
            foreach ($finder as $file) {
                echo "Importing : {$file->getBasename()} " . PHP_EOL;
                if ($file = fopen($file, "r")) {
                    while (!feof($file)) {
                        // create the community user
                        $this->fixturesManager->createTerritories(fgets($file));
                    }
                }
            }

            // load relayPointTypes infos from csv file
            $finder = new Finder();
            $finder->in(__DIR__ . '/Csv/Basic/RelayPointTypes/');
            $finder->name('*.csv');
            $finder->files();
            foreach ($finder as $file) {
                echo "Importing : {$file->getBasename()} " . PHP_EOL;
                if ($file = fopen($file, "r")) {
                    while ($tab = fgetcsv($file, 4096, ';')) {
                        // create the community user
                        $this->fixturesManager->createRelayPointTypes($tab);
                    }
                }
            }
        }
        
        // Link addresses and territories
        $this->territoryManager->updateAddressesAndDirections();

        // // we compute the directions and default values for the generated proposals
        // echo "Creating directions and matchings... ";
        // $this->proposalManager->setDirectionsAndDefaultsForAllCriterias(self::BATCH);

        // // we generate the matchings
        // $this->proposalManager->createMatchingsForAllProposals();
        // echo "Done !" . PHP_EOL;
    }
    
    public static function getGroups(): array
    {
        return ['basic'];
    }
}<|MERGE_RESOLUTION|>--- conflicted
+++ resolved
@@ -49,11 +49,8 @@
     public function __construct(
         BasicFixturesManager $fixturesManager,
         ProposalManager $proposalManager,
-<<<<<<< HEAD
         MatchingRepository $matchingRepository,
-=======
         TerritoryManager $territoryManager,
->>>>>>> 2ee53124
         bool $fixturesEnabled,
         bool $fixturesClearBase,
         bool $fixturesBasic
