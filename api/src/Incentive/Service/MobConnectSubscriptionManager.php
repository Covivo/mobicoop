--- conflicted
+++ resolved
@@ -15,11 +15,8 @@
 use App\Incentive\Entity\MobConnectAuth;
 use App\Incentive\Entity\ShortDistanceJourney;
 use App\Incentive\Entity\ShortDistanceSubscription;
-<<<<<<< HEAD
 use App\Incentive\Repository\LongDistanceJourneyRepository;
 use App\Incentive\Repository\ShortDistanceJourneyRepository;
-=======
->>>>>>> 2188f523
 use App\Incentive\Resource\CeeSubscriptions;
 use App\Payment\Entity\CarpoolItem;
 use App\Payment\Entity\CarpoolPayment;
@@ -230,7 +227,6 @@
 
         $response = $this->_mobConnectApiProvider->verifyUserSubscription($this->__getSubscriptionId());
 
-<<<<<<< HEAD
         if (!in_array($response->getCode(), MobConnectResponse::ERROR_CODES)) {
             $this->_userSubscription->setStatus($response->getStatus());
             $this->_userSubscription->setRejectionReason($response->getRejectReason());
@@ -238,10 +234,6 @@
             $this->_userSubscription->setVerificationDate();
             $this->_userSubscription->setLastTimestamp($response->getTimestamp());
         }
-=======
-        $this->_userSubscription->setStatus($response->getStatus());
-        $this->_userSubscription->setVerificationDate();
->>>>>>> 2188f523
 
         return $response;
     }
@@ -510,18 +502,11 @@
                     return;
                 }
 
-<<<<<<< HEAD
-                /**
-                 * @var ShortDistanceJourney
-                 */
-                $journey = $this->__associateJourneyToSubscription($this->_userSubscription->getShortDistanceJourneys()->toArray(), $carpoolProof);
-=======
                 $journey = $this->__associateJourneyToSubscription(
                     false,
                     $this->_userSubscription->getShortDistanceJourneys()->toArray(),
                     $carpoolProof
                 );
->>>>>>> 2188f523
 
                 break;
 
@@ -533,11 +518,7 @@
 
         $paymentDate = !is_null($carpoolPayment) && !is_null($carpoolPayment->getUpdatedDate()) ? $carpoolPayment->getUpdatedDate() : null;
 
-<<<<<<< HEAD
-        if (isset($journey) && $this->_userSubscription) {
-=======
         if (isset($journey) && !is_null($journey) && $this->_userSubscription) {
->>>>>>> 2188f523
             $this->__setApiProviderParams();
 
             switch (true) {
@@ -606,12 +587,8 @@
 
                         case CeeJourneyService::SHORT_DISTANCE_TRIP_THRESHOLD:
                             $this->_loggerService->log('The journey is the last ('.CeeJourneyService::SHORT_DISTANCE_TRIP_THRESHOLD.')');
-<<<<<<< HEAD
                             $journey->setBonusStatus(CeeJourneyService::BONUS_STATUS_PENDING);
                             $journey->setRank(CeeJourneyService::SHORT_DISTANCE_TRIP_THRESHOLD);
-=======
-                            $journey->setBonusStatus(ShortDistanceJourney::BONUS_STATUS_PENDING);
->>>>>>> 2188f523
 
                             $this->_em->flush();
 
