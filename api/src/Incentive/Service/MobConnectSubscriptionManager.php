--- conflicted
+++ resolved
@@ -483,11 +483,7 @@
 
         $paymentDate = !is_null($carpoolPayment) && !is_null($carpoolPayment->getUpdatedDate()) ? $carpoolPayment->getUpdatedDate() : null;
 
-<<<<<<< HEAD
-        if (isset($journey) && $this->_userSubscription) {
-=======
         if (isset($journey) && !is_null($journey) && $this->_userSubscription) {
->>>>>>> acf545c9
             $this->__setApiProviderParams();
 
             switch (true) {
