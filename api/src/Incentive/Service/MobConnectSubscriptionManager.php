<?php

namespace App\Incentive\Service;

use App\Carpool\Entity\CarpoolProof;
use App\DataProvider\Entity\MobConnect\MobConnectApiProvider;
use App\DataProvider\Entity\MobConnect\Response\MobConnectResponse;
use App\DataProvider\Entity\MobConnect\Response\MobConnectSubscriptionVerifyResponse;
use App\DataProvider\Entity\OpenIdSsoProvider;
use App\DataProvider\Ressource\MobConnectApiParams;
use App\Incentive\Entity\Flat\LongDistanceSubscription as FlatLongDistanceSubscription;
use App\Incentive\Entity\Flat\ShortDistanceSubscription as FlatShortDistanceSubscription;
use App\Incentive\Entity\LongDistanceJourney;
use App\Incentive\Entity\LongDistanceSubscription;
use App\Incentive\Entity\MobConnectAuth;
use App\Incentive\Entity\ShortDistanceJourney;
use App\Incentive\Entity\ShortDistanceSubscription;
<<<<<<< HEAD
use App\Incentive\Repository\LongDistanceJourneyRepository;
use App\Incentive\Repository\ShortDistanceJourneyRepository;
=======
use App\Incentive\Event\ShortDistanceSubscriptionClosedEvent;
>>>>>>> 8b27dbb6
use App\Incentive\Resource\CeeSubscriptions;
use App\Payment\Entity\CarpoolItem;
use App\Payment\Entity\CarpoolPayment;
use App\User\Entity\SsoUser;
use App\User\Entity\User;
use Doctrine\ORM\EntityManagerInterface;
use Psr\Log\LoggerInterface;
use Symfony\Component\EventDispatcher\EventDispatcherInterface;
use Symfony\Component\Security\Core\Security;

/**
 * Subscription Management Manager.
 *
 * @author Olivier Fillol <olivier.fillol@mobicoop.org>
 */
class MobConnectSubscriptionManager
{
    /**
     * @var int
     */
    private $_carpoolProofDeadline;

    /**
     * @var EntityManagerInterface
     */
    private $_em;

    /**
     * @var EventDispatcherInterface
     */
    private $_eventDispatcher;

    /**
     * @var LoggerService
     */
    private $_loggerService;

    /**
     * @var LoggerInterface
     */
    private $_logger;

    /**
     * @var LongDistanceJourneyRepository
     */
    private $_longDistanceJourneyRepository;

    /**
     * @var ShortDistanceJourneyRepository
     */
    private $_shortDistanceJourneyRepository;

    /**
     * @var MobConnectApiProvider
     */
    private $_mobConnectApiProvider;

    /**
     * @var array
     */
    private $_mobConnectParams;

    /**
     * @var array
     */
    private $_ssoServices;

    /**
     * The authenticated user.
     *
     * @var User
     */
    private $_user;

    private $_userSubscription;

    private $_ceeSubscription;
    private $_ceeEligibleProofs;

    public function __construct(
        EntityManagerInterface $em,
        Security $security,
        EventDispatcherInterface $eventDispatcher,
        LoggerService $loggerService,
        LoggerInterface $loggerInterface,
<<<<<<< HEAD
        LongDistanceJourneyRepository $longDistanceJourneyRepository,
        ShortDistanceJourneyRepository $shortDistanceJourneyRepository,
=======
>>>>>>> 8b27dbb6
        array $ssoServices,
        array $mobConnectParams,
        int $proofDeadline
    ) {
        $this->_em = $em;
        $this->_eventDispatcher = $eventDispatcher;
        $this->_loggerService = $loggerService;
        $this->_logger = $loggerInterface;
<<<<<<< HEAD
        $this->_longDistanceJourneyRepository = $longDistanceJourneyRepository;
        $this->_shortDistanceJourneyRepository = $shortDistanceJourneyRepository;
=======
>>>>>>> 8b27dbb6

        $this->_user = $security->getUser();

        $this->_ssoServices = $ssoServices;
        $this->_mobConnectParams = $mobConnectParams;
        $this->_ceeEligibleProofs = [];
        $this->_carpoolProofDeadline = $proofDeadline;
    }

    private function __createAuth(User $user, SsoUser $ssoUser)
    {
        $mobConnectAuth = new MobConnectAuth($user, $ssoUser);

        $this->_user->setMobConnectAuth($mobConnectAuth);

        $this->_em->persist($mobConnectAuth);
        $this->_em->flush();
    }

    private function __updateAuth(SsoUser $ssoUser)
    {
        $mobConnectAuth = $this->_user->getMobConnectAuth();

        $mobConnectAuth->setAccessToken($ssoUser->getAccessToken());
        $mobConnectAuth->setAccessTokenExpiresDate($ssoUser->getAccessTokenExpiresDuration());
        $mobConnectAuth->setRefreshToken($ssoUser->getRefreshToken());
        $mobConnectAuth->setRefreshTokenExpiresDate($ssoUser->getRefreshTokenExpiresDuration());

        $this->_em->flush();
    }

    private function __getCarpoolersNumber(int $askId): int
    {
        $conn = $this->_em->getConnection();

        $sql = 'SELECT DISTINCT ci.debtor_user_id FROM carpool_item ci WHERE ci.ask_id = '.$askId.'';

        $stmt = $conn->prepare($sql);
        $stmt->execute();

        return count($stmt->fetchAll(\PDO::FETCH_COLUMN)) + 1;
    }

    private function __getFlatJourneys($journeys): array
    {
        $subscriptions = [];

        foreach ($journeys as $journey) {
            if ($journey instanceof ShortDistanceJourney) {
                array_push($subscriptions, new FlatShortDistanceSubscription($journey));
            } else {
                array_push($subscriptions, new FlatLongDistanceSubscription($journey));
            }
        }

        return $subscriptions;
    }

    private function __getRpcJourneyId(int $id): string
    {
        return 'Mobicoop_'.$id;
    }

    private function __getSubscriptionId(): string
    {
        return $this->_userSubscription->getSubscriptionId();
    }

    private function __isValidParameters(): bool
    {
        return
                !empty($this->_ssoServices)
                && array_key_exists(MobConnectApiProvider::SERVICE_NAME, $this->_ssoServices)

            && (
                !empty($this->_mobConnectParams)
                && (
                    array_key_exists('api_uri', $this->_mobConnectParams)
                    && !is_null($this->_mobConnectParams['api_uri'])
                    && !empty($this->_mobConnectParams['api_uri'])
                )
                && (
                    array_key_exists('credentials', $this->_mobConnectParams)
                    && is_array($this->_mobConnectParams['credentials'])
                    && !empty($this->_mobConnectParams['credentials'])
                    && array_key_exists('client_id', $this->_mobConnectParams['credentials'])
                    && !empty($this->_mobConnectParams['credentials']['client_id'])
                    && array_key_exists('api_key', $this->_mobConnectParams['credentials'])
                )
                && (
                    array_key_exists('subscription_ids', $this->_mobConnectParams)
                    && is_array($this->_mobConnectParams['subscription_ids'])
                    && !empty($this->_mobConnectParams['subscription_ids'])
                    && array_key_exists('short_distance', $this->_mobConnectParams['subscription_ids'])
                    && !empty($this->_mobConnectParams['subscription_ids']['short_distance'])
                    && array_key_exists('long_distance', $this->_mobConnectParams['subscription_ids'])
                    && !empty($this->_mobConnectParams['subscription_ids']['long_distance'])
                )
            )
        ;
    }

    private function __setApiProviderParams()
    {
        $this->_mobConnectApiProvider = new MobConnectApiProvider($this->_em, new MobConnectApiParams($this->_mobConnectParams), $this->_loggerService, $this->_user, $this->_ssoServices);
    }

    private function __verifySubscription(): MobConnectSubscriptionVerifyResponse
    {
        $this->__setApiProviderParams();

        $response = $this->_mobConnectApiProvider->verifyUserSubscription($this->__getSubscriptionId());

        if (!in_array($response->getCode(), MobConnectResponse::ERROR_CODES)) {
            $this->_userSubscription->setStatus($response->getStatus());
            $this->_userSubscription->setRejectionReason($response->getRejectReason());
            $this->_userSubscription->setComment($response->getComment());
            $this->_userSubscription->setVerificationDate();
            $this->_userSubscription->setLastTimestamp($response->getTimestamp());
        }

        return $response;
    }

    /**
     * Keep only the eligible proofs (for short distance only).
     */
    private function __getCEEEligibleProofsShortDistance(User $user)
    {
        foreach ($user->getCarpoolProofsAsDriver() as $proof) {
            if (!is_null($proof->getAsk()) && $proof->getAsk()->getMatching()->getCommonDistance() >= CeeSubscriptions::LONG_DISTANCE_MINIMUM_IN_METERS) {
                continue;
            }

            if (CarpoolProof::TYPE_HIGH !== $proof->getType() && CarpoolProof::TYPE_UNDETERMINED_DYNAMIC !== $proof->getType()) {
                continue;
            }

            $this->_ceeEligibleProofs[] = $proof;
        }
    }

    private function __computeShortDistance(User $user)
    {
        $this->__getCEEEligibleProofsShortDistance($user);
        foreach ($this->_ceeEligibleProofs as $proof) {
            switch ($proof->getStatus()) {
                case CarpoolProof::STATUS_PENDING:
                case CarpoolProof::STATUS_SENT:$this->_ceeSubscription->setNbPendingProofs($this->_ceeSubscription->getNbPendingProofs() + 1);

                    break;

                case CarpoolProof::STATUS_ERROR:
                case CarpoolProof::STATUS_ACQUISITION_ERROR:
                case CarpoolProof::STATUS_NORMALIZATION_ERROR:
                case CarpoolProof::STATUS_FRAUD_ERROR:$this->_ceeSubscription->setNbRejectedProofs($this->_ceeSubscription->getNbRejectedProofs() + 1);

                    break;

                case CarpoolProof::STATUS_VALIDATED:$this->_ceeSubscription->setNbValidatedProofs($this->_ceeSubscription->getNbValidatedProofs() + 1);

                    break;
            }
        }
    }

    /**
     * Create or update a moBConnect journey.
     */
    private function __associateJourneyToSubscription(array $journeys, CarpoolProof $carpoolProof, CarpoolPayment $carpoolPayment = null)
    {
        $filteredJourneys = array_filter($journeys, function ($journey) use ($carpoolProof) {
            return $journey->getCarpoolProof() === $carpoolProof;
        });

        switch (is_null($carpoolPayment)) {
            case true:
                if (empty($filteredJourneys)) {
                    $journey = new ShortDistanceJourney(
                        $carpoolProof,
                        $this->__getCarpoolersNumber($carpoolProof->getAsk()->getId()),
                        $this->__getRpcJourneyId($carpoolProof->getId()),
                        CeeJourneyService::RPC_NUMBER_STATUS
                    );

                    $this->_userSubscription->addShortDistanceJourney($journey);
                } else {
                    $journey = $filteredJourneys[0];
                    $journey->setCarpoolersNumber($this->__getCarpoolersNumber($carpoolProof->getAsk()->getId()));
                    $journey->setRpcJourneyId($this->__getRpcJourneyId($carpoolProof->getId()));
                    $journey->setRpcNumberStatus(CeeJourneyService::RPC_NUMBER_STATUS);
                }

                break;

            default:
                if (empty($filteredJourneys)) {
                    $journey = new LongDistanceJourney(
                        $carpoolPayment,
                        $carpoolProof,
                        $this->__getCarpoolersNumber($carpoolProof->getAsk()->getId())
                    );

                    $this->_userSubscription->addLongDistanceJourney($journey);
                } else {
                    $journey = $filteredJourneys[0];
                    $journey->setCarpoolersNumber($this->__getCarpoolersNumber($carpoolProof->getAsk()->getId()));
                }

                break;
        }

        return $journey;
    }

    // * PUBLIC FUNCTIONS ---------------------------------------------------------------------------------------------------------------------------

    public function updateAuth(User $user, SsoUser $ssoUser)
    {
        $this->_user = $user;

        if (is_null($this->_user->getMobConnectAuth())) {
            $this->__createAuth($this->_user, $ssoUser);
            $this->_loggerService->log('The mobConnectAuth entity for user '.$user->getId().' has been created');
        } else {
            $this->__updateAuth($ssoUser);
            $this->_loggerService->log('The mobConnectAuth entity for user '.$user->getId().' has been updated');
        }

        $this->_em->flush();
    }

    /**
     * For the authenticated user, if needed, creates the CEE sheets.
     */
    public function createSubscriptions(User $user)
    {
        if (!$this->__isValidParameters()) {
            return;
        }

        $this->_loggerService->log('The creating subscriptions for the user '.$user->getId().' begins');

        $this->_user = $user;

        if (is_null($this->_user->getShortDistanceSubscription())) {
            $shortDistanceSubscription = $this->createShortDistanceSubscription();

            if (!is_null($shortDistanceSubscription)) {
                $this->_em->persist($shortDistanceSubscription);
                $this->_loggerService->log('The short distance subscription has been declared and created');
            } else {
                $this->_loggerService->log('The short distance subscription has not been created');
            }
        }

        if (is_null($this->_user->getLongDistanceSubscription())) {
            $longDistanceSubscription = $this->createLongDistanceSubscription();

            if (!is_null($longDistanceSubscription)) {
                $this->_em->persist($longDistanceSubscription);
                $this->_loggerService->log('The long distance subscription has been declared and created');
            } else {
                $this->_loggerService->log('The long distance subscription has not been created');
            }
        }

        $this->_em->flush();

        $this->_loggerService->log('The process of creating subscriptions for the user '.$user->getId().' is complete');
    }

    public function createShortDistanceSubscription()
    {
        $this->__setApiProviderParams();

        if (is_null($this->_user->getShortDistanceSubscription()) && CeeJourneyService::isUserAccountReadyForShortDistanceSubscription($this->_user, $this->_logger)) {
            $mobConnectShortDistanceSubscription = $this->_mobConnectApiProvider->postSubscriptionForShortDistance();

            return new ShortDistanceSubscription($this->_user, $mobConnectShortDistanceSubscription);
        }

        return null;
    }

    public function createLongDistanceSubscription()
    {
        $this->__setApiProviderParams();

        if (is_null($this->_user->getLongDistanceSubscription()) && CeeJourneyService::isUserAccountReadyForLongDistanceSubscription($this->_user, $this->_logger)) {
            $mobConnectLongDistanceSubscription = $this->_mobConnectApiProvider->postSubscriptionForLongDistance();

            return new LongDistanceSubscription($this->_user, $mobConnectLongDistanceSubscription);
        }

        return null;
    }

    /**
     * Returns flat paths to be used in particular as logs.
     * This service is called by the CeeSubscriptionsCollectionDataProvider.
     */
    public function getUserSubscriptions(User $user)
    {
        $this->_ceeSubscription = new CeeSubscriptions($this->_user->getId());

        if (!is_null($user->getShortDistanceSubscription())) {
            $shortDistanceSubscriptions = $this->__getFlatJourneys($user->getShortDistanceSubscription()->getShortDistanceJourneys());
            $this->_ceeSubscription->setShortDistanceSubscriptions($shortDistanceSubscriptions);
        }

        if (!is_null($user->getLongDistanceSubscription())) {
            $longDistanceSubscriptions = $this->__getFlatJourneys($user->getLongDistanceSubscription()->getLongDistanceJourneys());

            $this->_ceeSubscription->setLongDistanceSubscriptions($longDistanceSubscriptions);
        }

        $this->__computeShortDistance($user);

        return [$this->_ceeSubscription];
    }

    /**
     * Updates subscriptions (long or short distance) based on provided carpoolProof.
     */
    public function updateSubscription(CarpoolProof $carpoolProof, CarpoolPayment $carpoolPayment = null): void
    {
        if (!$this->__isValidParameters()) {
            return;
        }

        $this->_loggerService->log('The proof '.$carpoolProof->getId().' processing process begins');

        $this->_user = $carpoolProof->getDriver();

        switch (true) {
            case CeeJourneyService::isValidLongDistanceJourney($carpoolProof, $this->_logger):
                $this->_loggerService->log('The journey successfully passed the long distance test');
                $this->_userSubscription = $this->_user->getLongDistanceSubscription();

                if (
                    is_null($this->_userSubscription)
                    || CeeJourneyService::LONG_DISTANCE_TRIP_THRESHOLD <= count($this->_userSubscription->getLongDistanceJourneys())
                ) {
                    if (is_null($this->_userSubscription)) {
                        $this->_loggerService->log('The user does not have a subscription for long distance journeys', 'alert');
                    }
                    if (!is_null($this->_userSubscription) && CeeJourneyService::LONG_DISTANCE_TRIP_THRESHOLD <= count($this->_userSubscription->getLongDistanceJourneys())) {
                        $this->_loggerService->log('The number of declared long-distance journeys has already reached its maximum', 'alert');
                    }

                    return;
                }

<<<<<<< HEAD
                /**
                 * @var LongDistanceJourney
                 */
=======
>>>>>>> 8b27dbb6
                $journey = $this->__associateJourneyToSubscription(
                    $this->_userSubscription->getLongDistanceJourneys()->toArray(),
                    $carpoolProof,
                    $carpoolPayment
                );

                break;

            case CeeJourneyService::isValidShortDistanceJourney($carpoolProof, $this->_logger):
                $this->_loggerService->log('The journey successfully passed the short distance test');
                $this->_userSubscription = $this->_user->getShortDistanceSubscription();

                if (
                    is_null($this->_userSubscription)
                    || CeeJourneyService::SHORT_DISTANCE_TRIP_THRESHOLD <= count($this->_userSubscription->getShortDistanceJourneys())
                ) {
                    if (is_null($this->_userSubscription)) {
                        $this->_loggerService->log('The user does not have a subscription for short distance journeys', 'alert');
                    }
                    if (!is_null($this->_userSubscription) && CeeJourneyService::SHORT_DISTANCE_TRIP_THRESHOLD <= count($this->_userSubscription->getShortDistanceJourneys())) {
                        $this->_loggerService->log('The number of declared short-distance journeys has already reached its maximum', 'alert');
                    }

                    return;
                }

<<<<<<< HEAD
                /**
                 * @var ShortDistanceJourney
                 */
                $journey = $this->__associateJourneyToSubscription($this->_userSubscription->getShortDistanceJourneys()->toArray(), $carpoolProof);

                break;

=======
                $journey = $this->__associateJourneyToSubscription($this->_userSubscription->getShortDistanceJourneys()->toArray(), $carpoolProof);

                break;

>>>>>>> 8b27dbb6
            default:
                $this->_loggerService->log('The trip failed the short and long distance tests');

                break;
        }

        $paymentDate = !is_null($carpoolPayment) && !is_null($carpoolPayment->getUpdatedDate()) ? $carpoolPayment->getUpdatedDate() : null;

        if ($this->_userSubscription) {
            $this->__setApiProviderParams();

            switch (true) {
                case $this->_userSubscription instanceof LongDistanceSubscription:
                    $this->_loggerService->log('Action processing for long distance subscriptions');

<<<<<<< HEAD
                    $longDistanceJourneysNumber = count($this->_userSubscription->getLongDistanceJourneys());

                    switch ($longDistanceJourneysNumber) {
=======
                    switch (count($this->_userSubscription->getLongDistanceJourneys())) {
>>>>>>> 8b27dbb6
                        case CeeJourneyService::LOW_THRESHOLD_PROOF:
                            $this->_loggerService->log('The journey is the first');
                            // The journey is added to the EEC sheet
                            if (is_null($paymentDate)) {
                                $this->_loggerService->log(MobConnectMessages::PAYMENT_DATE_MISSING, 'alert');

                                throw new \LogicException(MobConnectMessages::PAYMENT_DATE_MISSING);
                            }

                            $mobConnectResponse = $this->_mobConnectApiProvider->patchUserSubscription($this->__getSubscriptionId(), null, false, $paymentDate);
                            $journey->setHttpRequestStatus($mobConnectResponse->getCode());
                            $journey->setRank(CeeJourneyService::LOW_THRESHOLD_PROOF);

<<<<<<< HEAD
                            $this->_em->flush();

                            break;

                        case CeeJourneyService::LONG_DISTANCE_TRIP_THRESHOLD:
                            $this->_loggerService->log('The journey is the last ('.CeeJourneyService::LONG_DISTANCE_TRIP_THRESHOLD.')');
                            $journey->setRank(CeeJourneyService::LONG_DISTANCE_TRIP_THRESHOLD);
=======
                            $this->__verifySubscription();
>>>>>>> 8b27dbb6

                            $this->_em->flush();

                            break;

<<<<<<< HEAD
                        default:
                            if (CeeJourneyService::LOW_THRESHOLD_PROOF < $longDistanceJourneysNumber && $longDistanceJourneysNumber < CeeJourneyService::LONG_DISTANCE_TRIP_THRESHOLD) {
                                $this->_loggerService->log('Treatment for a number of trips equal to '.$longDistanceJourneysNumber);
                                $journey->setRank($longDistanceJourneysNumber);
=======
                        case CeeJourneyService::LONG_DISTANCE_TRIP_THRESHOLD:
                            $this->_loggerService->log('The journey is the last ('.CeeJourneyService::LONG_DISTANCE_TRIP_THRESHOLD.')');

                            $this->_em->flush();

                            break;

                        default:
                            if (CeeJourneyService::LOW_THRESHOLD_PROOF < count($this->_userSubscription->getShortDistanceJourneys()) && count($this->_userSubscription->getShortDistanceJourneys()) < CeeJourneyService::LONG_DISTANCE_TRIP_THRESHOLD) {
                                $this->_loggerService->log('Treatment for a number of trips equal to '.count($this->_userSubscription->getShortDistanceJourneys()));
>>>>>>> 8b27dbb6
                                $this->_em->flush();
                            } else {
                                $this->_loggerService->log('No treatment-The current number of journeys is greater than the maximum threshold');
                            }

                            break;
                    }

                    break;

                case $this->_userSubscription instanceof ShortDistanceSubscription:
                    $this->_loggerService->log('Action processing for short distance subscriptions');

<<<<<<< HEAD
                    $shortDistanceJourneysNumber = count($this->_userSubscription->getShortDistanceJourneys());

                    switch ($shortDistanceJourneysNumber) {
=======
                    switch (count($this->_userSubscription->getShortDistanceJourneys())) {
>>>>>>> 8b27dbb6
                        case CeeJourneyService::LOW_THRESHOLD_PROOF:
                            $this->_loggerService->log('The journey is the first');

                            // The journey is added to the EEC sheet
                            $mobConnectResponse = $this->_mobConnectApiProvider->patchUserSubscription($this->__getSubscriptionId(), $this->__getRpcJourneyId($carpoolProof->getId()), true);
                            $journey->setHttpRequestStatus($mobConnectResponse->getCode());
                            $journey->setRank(CeeJourneyService::LOW_THRESHOLD_PROOF);

<<<<<<< HEAD
                            $this->_em->flush();

                            $this->_em->flush();

                            break;

                        case CeeJourneyService::SHORT_DISTANCE_TRIP_THRESHOLD:
                            $this->_loggerService->log('The journey is the last ('.CeeJourneyService::SHORT_DISTANCE_TRIP_THRESHOLD.')');
                            $journey->setBonusStatus(CeeJourneyService::BONUS_STATUS_PENDING);
                            $journey->setRank(CeeJourneyService::SHORT_DISTANCE_TRIP_THRESHOLD);

                            $this->_em->flush();
=======
                            $this->__verifySubscription();

                            if (ShortDistanceSubscription::STATUS_VALIDATED === $this->_userSubscription->getStatus()) {
                                $journey->setBonusStatus(ShortDistanceJourney::BONUS_STATUS_PENDING);
                            }
>>>>>>> 8b27dbb6

                            $this->_em->flush();

                            break;

<<<<<<< HEAD
                        default:
                            if (
                                CeeJourneyService::LOW_THRESHOLD_PROOF < $shortDistanceJourneysNumber
                                && $shortDistanceJourneysNumber < CeeJourneyService::SHORT_DISTANCE_TRIP_THRESHOLD
                            ) {
                                $this->_loggerService->log('Treatment for a number of trips equal to '.$shortDistanceJourneysNumber);
                                $journey->setRank($shortDistanceJourneysNumber);
                                $this->_em->flush();
                            } else {
                                $this->_loggerService->log('No treatment-The current number of journeys is greater than the maximum threshold');
                            }

                            $this->_em->flush();

                            break;
=======
                        case CeeJourneyService::SHORT_DISTANCE_TRIP_THRESHOLD:
                            $this->_loggerService->log('The journey is the last ('.CeeJourneyService::SHORT_DISTANCE_TRIP_THRESHOLD.')');
                            $journey->setBonusStatus(ShortDistanceJourney::BONUS_STATUS_PENDING);
>>>>>>> 8b27dbb6

                        default:
                            if (CeeJourneyService::LOW_THRESHOLD_PROOF < count($this->_userSubscription->getShortDistanceJourneys()) && count($this->_userSubscription->getShortDistanceJourneys()) < CeeJourneyService::SHORT_DISTANCE_TRIP_THRESHOLD) {
                                $this->_loggerService->log('Treatment for a number of trips equal to '.count($this->_userSubscription->getShortDistanceJourneys()));
                                $this->_em->flush();
                            } else {
                                $this->_loggerService->log('No treatment-The current number of journeys is greater than the maximum threshold');
                            }

                            $this->_em->flush();

                            break;

                        default:
                            if (CeeJourneyService::LOW_THRESHOLD_PROOF < count($this->_userSubscription->getShortDistanceJourneys()) && count($this->_userSubscription->getShortDistanceJourneys()) < CeeJourneyService::SHORT_DISTANCE_TRIP_THRESHOLD) {
                                $this->_loggerService->log('Treatment for a number of trips equal to '.count($this->_userSubscription->getShortDistanceJourneys()));
                                $this->_em->flush();
                            } else {
                                $this->_loggerService->log('No treatment-The current number of journeys is greater than the maximum threshold');
                            }

                            break;
                    }

                    break;

                default:
                    $this->_loggerService->log('Unknown subscription type', 'alert');

                    break;
            }
        }

        $this->_loggerService->log('The proof '.$carpoolProof->getId().' processing process is complete');
    }

    /**
     * Updates long distance subscription after a payment has been validated.
     */
    public function updateLongDistanceSubscriptionAfterPayment(CarpoolPayment $carpoolPayment): void
    {
        if (!$this->__isValidParameters()) {
            return;
        }

        // Array of carpoolItem where driver is associated with MobConnect
        $filteredCarpoolItems = array_filter($carpoolPayment->getCarpoolItems(), function (CarpoolItem $carpoolItem) {
            $driver = $carpoolItem->getCreditorUser();

            return
                !is_null($driver->getSsoId())
                && !is_null($driver->getSsoProvider())
                && OpenIdSsoProvider::SSO_PROVIDER_MOBCONNECT === $driver->getSsoProvider()
            ;
        });

        foreach ($filteredCarpoolItems as $carpoolItem) {
            $driver = $carpoolItem->getCreditorUser();

            // Array of carpoolProof where driver is the carpoolItem driver
            $filteredCarpoolProofs = array_filter($carpoolItem->getAsk()->getCarpoolProofs(), function (CarpoolProof $carpoolProof) use ($driver) {
                return $carpoolProof->getDriver() === $driver;
            });

            foreach ($filteredCarpoolProofs as $carpool) {
                $this->updateSubscription($carpool, $carpoolPayment);
            }
        }
    }

    /**
     * Undocumented function.
     */
    public function verifyJourneys()
    {
        $this->_loggerService->log('Process processing begins');
        $this->_loggerService->log('Obtaining eligible short-distance journeys');
        $shortDistanceJourneys = $this->_shortDistanceJourneyRepository->getReadyForVerify();

        $this->_loggerService->log('Obtaining eligible long-distance journeys');
        $longDistanceJourneys = $this->_longDistanceJourneyRepository->getReadyForVerify();

        $journeys = array_merge($shortDistanceJourneys, $longDistanceJourneys);

        $this->_loggerService->log('There is '.count($journeys).' journeys to process');

        foreach ($journeys as $key => $journey) {
            switch (true) {
                case $journey instanceof LongDistanceJourney:
                    $this->_loggerService->log('Verification for the long-distance journey with the ID '.$journey->getId());
                    $this->_userSubscription = $journey->getLongDistanceSubscription();

                    break;

                case $journey instanceof ShortDistanceJourney:
                    $this->_loggerService->log('Verification for the short-distance journey with the ID '.$journey->getId());
                    $this->_userSubscription = $journey->getShortDistanceSubscription();

                    break;
            }

            $this->_user = $this->_userSubscription->getUser();

            $response = $this->__verifySubscription();

            if (ShortDistanceSubscription::STATUS_VALIDATED === $this->_userSubscription->getStatus()) {
                $journey->setBonusStatus(CeeJourneyService::BONUS_STATUS_PENDING);
            }

            $journey->setHttpRequestStatus($response->getCode());
            $journey->setVerificationStatus(CeeJourneyService::VERIFICATION_STATUS_ENDED);
        }

        $this->_em->flush();
        $this->_loggerService->log('Process processing is complete');
    }
}<|MERGE_RESOLUTION|>--- conflicted
+++ resolved
@@ -15,12 +15,8 @@
 use App\Incentive\Entity\MobConnectAuth;
 use App\Incentive\Entity\ShortDistanceJourney;
 use App\Incentive\Entity\ShortDistanceSubscription;
-<<<<<<< HEAD
 use App\Incentive\Repository\LongDistanceJourneyRepository;
 use App\Incentive\Repository\ShortDistanceJourneyRepository;
-=======
-use App\Incentive\Event\ShortDistanceSubscriptionClosedEvent;
->>>>>>> 8b27dbb6
 use App\Incentive\Resource\CeeSubscriptions;
 use App\Payment\Entity\CarpoolItem;
 use App\Payment\Entity\CarpoolPayment;
@@ -106,11 +102,8 @@
         EventDispatcherInterface $eventDispatcher,
         LoggerService $loggerService,
         LoggerInterface $loggerInterface,
-<<<<<<< HEAD
         LongDistanceJourneyRepository $longDistanceJourneyRepository,
         ShortDistanceJourneyRepository $shortDistanceJourneyRepository,
-=======
->>>>>>> 8b27dbb6
         array $ssoServices,
         array $mobConnectParams,
         int $proofDeadline
@@ -119,11 +112,8 @@
         $this->_eventDispatcher = $eventDispatcher;
         $this->_loggerService = $loggerService;
         $this->_logger = $loggerInterface;
-<<<<<<< HEAD
         $this->_longDistanceJourneyRepository = $longDistanceJourneyRepository;
         $this->_shortDistanceJourneyRepository = $shortDistanceJourneyRepository;
-=======
->>>>>>> 8b27dbb6
 
         $this->_user = $security->getUser();
 
@@ -478,12 +468,9 @@
                     return;
                 }
 
-<<<<<<< HEAD
                 /**
                  * @var LongDistanceJourney
                  */
-=======
->>>>>>> 8b27dbb6
                 $journey = $this->__associateJourneyToSubscription(
                     $this->_userSubscription->getLongDistanceJourneys()->toArray(),
                     $carpoolProof,
@@ -510,7 +497,6 @@
                     return;
                 }
 
-<<<<<<< HEAD
                 /**
                  * @var ShortDistanceJourney
                  */
@@ -518,12 +504,6 @@
 
                 break;
 
-=======
-                $journey = $this->__associateJourneyToSubscription($this->_userSubscription->getShortDistanceJourneys()->toArray(), $carpoolProof);
-
-                break;
-
->>>>>>> 8b27dbb6
             default:
                 $this->_loggerService->log('The trip failed the short and long distance tests');
 
@@ -539,13 +519,9 @@
                 case $this->_userSubscription instanceof LongDistanceSubscription:
                     $this->_loggerService->log('Action processing for long distance subscriptions');
 
-<<<<<<< HEAD
                     $longDistanceJourneysNumber = count($this->_userSubscription->getLongDistanceJourneys());
 
                     switch ($longDistanceJourneysNumber) {
-=======
-                    switch (count($this->_userSubscription->getLongDistanceJourneys())) {
->>>>>>> 8b27dbb6
                         case CeeJourneyService::LOW_THRESHOLD_PROOF:
                             $this->_loggerService->log('The journey is the first');
                             // The journey is added to the EEC sheet
@@ -559,7 +535,6 @@
                             $journey->setHttpRequestStatus($mobConnectResponse->getCode());
                             $journey->setRank(CeeJourneyService::LOW_THRESHOLD_PROOF);
 
-<<<<<<< HEAD
                             $this->_em->flush();
 
                             break;
@@ -567,31 +542,15 @@
                         case CeeJourneyService::LONG_DISTANCE_TRIP_THRESHOLD:
                             $this->_loggerService->log('The journey is the last ('.CeeJourneyService::LONG_DISTANCE_TRIP_THRESHOLD.')');
                             $journey->setRank(CeeJourneyService::LONG_DISTANCE_TRIP_THRESHOLD);
-=======
-                            $this->__verifySubscription();
->>>>>>> 8b27dbb6
 
                             $this->_em->flush();
 
                             break;
 
-<<<<<<< HEAD
                         default:
                             if (CeeJourneyService::LOW_THRESHOLD_PROOF < $longDistanceJourneysNumber && $longDistanceJourneysNumber < CeeJourneyService::LONG_DISTANCE_TRIP_THRESHOLD) {
                                 $this->_loggerService->log('Treatment for a number of trips equal to '.$longDistanceJourneysNumber);
                                 $journey->setRank($longDistanceJourneysNumber);
-=======
-                        case CeeJourneyService::LONG_DISTANCE_TRIP_THRESHOLD:
-                            $this->_loggerService->log('The journey is the last ('.CeeJourneyService::LONG_DISTANCE_TRIP_THRESHOLD.')');
-
-                            $this->_em->flush();
-
-                            break;
-
-                        default:
-                            if (CeeJourneyService::LOW_THRESHOLD_PROOF < count($this->_userSubscription->getShortDistanceJourneys()) && count($this->_userSubscription->getShortDistanceJourneys()) < CeeJourneyService::LONG_DISTANCE_TRIP_THRESHOLD) {
-                                $this->_loggerService->log('Treatment for a number of trips equal to '.count($this->_userSubscription->getShortDistanceJourneys()));
->>>>>>> 8b27dbb6
                                 $this->_em->flush();
                             } else {
                                 $this->_loggerService->log('No treatment-The current number of journeys is greater than the maximum threshold');
@@ -605,13 +564,9 @@
                 case $this->_userSubscription instanceof ShortDistanceSubscription:
                     $this->_loggerService->log('Action processing for short distance subscriptions');
 
-<<<<<<< HEAD
                     $shortDistanceJourneysNumber = count($this->_userSubscription->getShortDistanceJourneys());
 
                     switch ($shortDistanceJourneysNumber) {
-=======
-                    switch (count($this->_userSubscription->getShortDistanceJourneys())) {
->>>>>>> 8b27dbb6
                         case CeeJourneyService::LOW_THRESHOLD_PROOF:
                             $this->_loggerService->log('The journey is the first');
 
@@ -620,7 +575,6 @@
                             $journey->setHttpRequestStatus($mobConnectResponse->getCode());
                             $journey->setRank(CeeJourneyService::LOW_THRESHOLD_PROOF);
 
-<<<<<<< HEAD
                             $this->_em->flush();
 
                             $this->_em->flush();
@@ -633,19 +587,11 @@
                             $journey->setRank(CeeJourneyService::SHORT_DISTANCE_TRIP_THRESHOLD);
 
                             $this->_em->flush();
-=======
-                            $this->__verifySubscription();
-
-                            if (ShortDistanceSubscription::STATUS_VALIDATED === $this->_userSubscription->getStatus()) {
-                                $journey->setBonusStatus(ShortDistanceJourney::BONUS_STATUS_PENDING);
-                            }
->>>>>>> 8b27dbb6
 
                             $this->_em->flush();
 
                             break;
 
-<<<<<<< HEAD
                         default:
                             if (
                                 CeeJourneyService::LOW_THRESHOLD_PROOF < $shortDistanceJourneysNumber
@@ -661,33 +607,6 @@
                             $this->_em->flush();
 
                             break;
-=======
-                        case CeeJourneyService::SHORT_DISTANCE_TRIP_THRESHOLD:
-                            $this->_loggerService->log('The journey is the last ('.CeeJourneyService::SHORT_DISTANCE_TRIP_THRESHOLD.')');
-                            $journey->setBonusStatus(ShortDistanceJourney::BONUS_STATUS_PENDING);
->>>>>>> 8b27dbb6
-
-                        default:
-                            if (CeeJourneyService::LOW_THRESHOLD_PROOF < count($this->_userSubscription->getShortDistanceJourneys()) && count($this->_userSubscription->getShortDistanceJourneys()) < CeeJourneyService::SHORT_DISTANCE_TRIP_THRESHOLD) {
-                                $this->_loggerService->log('Treatment for a number of trips equal to '.count($this->_userSubscription->getShortDistanceJourneys()));
-                                $this->_em->flush();
-                            } else {
-                                $this->_loggerService->log('No treatment-The current number of journeys is greater than the maximum threshold');
-                            }
-
-                            $this->_em->flush();
-
-                            break;
-
-                        default:
-                            if (CeeJourneyService::LOW_THRESHOLD_PROOF < count($this->_userSubscription->getShortDistanceJourneys()) && count($this->_userSubscription->getShortDistanceJourneys()) < CeeJourneyService::SHORT_DISTANCE_TRIP_THRESHOLD) {
-                                $this->_loggerService->log('Treatment for a number of trips equal to '.count($this->_userSubscription->getShortDistanceJourneys()));
-                                $this->_em->flush();
-                            } else {
-                                $this->_loggerService->log('No treatment-The current number of journeys is greater than the maximum threshold');
-                            }
-
-                            break;
                     }
 
                     break;
