--- conflicted
+++ resolved
@@ -357,7 +357,6 @@
         return $subscription;
     }
 
-<<<<<<< HEAD
     public function updateSubscriptionsAddress(User $user)
     {
         $this->setDriver($user);
@@ -371,7 +370,8 @@
         }
 
         $this->_em->flush();
-=======
+    }
+
     public function getSubscription(string $subscriptionId): MobConnectSubscriptionResponse
     {
         return $this->getMobSubscription($subscriptionId);
@@ -398,7 +398,6 @@
     public function getTimestamps()
     {
         return $this->_timestampTokenManager->getCurrentTimestampTokensResponse();
->>>>>>> 423ba5f9
     }
 
     private function _computeShortDistance()
