--- conflicted
+++ resolved
@@ -110,15 +110,14 @@
     protected $_currentSubscription;
 
     /**
-<<<<<<< HEAD
      * @var InstanceManager
      */
     protected $_instanceManager;
-=======
+
+    /**
      * @var bool
      */
     protected $_pushOnlyMode = false;
->>>>>>> 3e4dd387
 
     /**
      * @var MobConnectApiProvider
