--- conflicted
+++ resolved
@@ -278,16 +278,6 @@
             $carpoolProof->getDriver(),
             [
                 Log::CARPOOL_PROOF_ID => $carpoolProof->getId(),
-<<<<<<< HEAD
-                Log::MATCHING_ID => !is_null(self::$_matching) ? self::$_matching->getId() : 0,
-                Log::IS_LONG_DISTANCE => self::__isLongDistance(self::$_matching->getCommonDistance()),
-                Log::TYPE_C => CarpoolProof::TYPE_HIGH === $carpoolProof->getType(),
-                Log::IS_FROM_FRANCE => self::__isOriginOrDestinationFromReferenceCountry(),
-                Log::IS_PAYMENT_REGULARIZED => self::__hasBeenCarpoolPaymentRegularized($carpoolProof),
-                Log::IS_DATE_IN_PERIOD => self::isDateInPeriod($carpoolProof->getStartDriverDate()),
-            ]
-        );
-=======
                 Log::TYPE_C => CarpoolProof::TYPE_HIGH === $carpoolProof->getType(),
                 Log::MATCHING_ID => !is_null(self::$_matching) ? self::$_matching->getId() : 0,
                 Log::IS_LONG_DISTANCE => !is_null(self::$_matching) ? self::__isLongDistance(self::$_matching->getCommonDistance()) : false,
@@ -299,7 +289,6 @@
         if (is_null($carpoolProof->getDriver())) {
             return false;
         }
->>>>>>> 49654ad5
 
         return
             !is_null(self::$_matching)
@@ -325,13 +314,6 @@
             [
                 Log::TYPE_C => CarpoolProof::TYPE_HIGH === $carpoolProof->getType(),
                 Log::MATCHING_ID => !is_null(self::$_matching) ? self::$_matching->getId() : 0,
-<<<<<<< HEAD
-                Log::IS_SHORT_DISTANCE => self::__isShortDistance(self::$_matching->getCommonDistance()),
-                Log::IS_FROM_FRANCE => self::__isOriginOrDestinationFromReferenceCountry(),
-                Log::IS_DATE_AFTER_REFERENCE_DATE => self::isDateAfterReferenceDate($carpoolProof->getStartDriverDate()),
-            ]
-        );
-=======
                 Log::IS_LONG_DISTANCE => !is_null(self::$_matching) ? self::__isLongDistance(self::$_matching->getCommonDistance()) : false,
                 Log::IS_FROM_FRANCE => self::__isOriginOrDestinationFromReferenceCountry(),
             ]
@@ -340,7 +322,6 @@
         if (is_null($carpoolProof->getDriver())) {
             return false;
         }
->>>>>>> 49654ad5
 
         return
             !is_null(self::$_matching)
