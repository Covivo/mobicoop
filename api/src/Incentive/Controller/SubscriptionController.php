--- conflicted
+++ resolved
@@ -5,13 +5,10 @@
 use App\Incentive\Service\Manager\SubscriptionManager;
 use Sensio\Bundle\FrameworkExtraBundle\Configuration\Security;
 use Symfony\Bundle\FrameworkBundle\Controller\AbstractController;
-<<<<<<< HEAD
+use Symfony\Component\HttpFoundation\JsonResponse;
 use Symfony\Component\HttpFoundation\Request;
 use Symfony\Component\HttpFoundation\RequestStack;
-=======
-use Symfony\Component\HttpFoundation\JsonResponse;
 use Symfony\Component\HttpFoundation\Response;
->>>>>>> 9febcd22
 use Symfony\Component\Routing\Annotation\Route;
 
 /**
@@ -36,18 +33,12 @@
     }
 
     /**
-<<<<<<< HEAD
-     * Verify one or many subscriptions.
-     *
-     * @Route("/verify")
-=======
      * @Route(
      *      "/verify/{subscriptionType}/{subscriptionId}",
      *      requirements={
      *          "subscriptionId":"\d+"
      *      }
      * )
->>>>>>> 9febcd22
      *
      * @Security("is_granted('ROLE_ADMIN')")
      */
