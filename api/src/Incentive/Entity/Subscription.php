<?php

namespace App\Incentive\Entity;

use App\Incentive\Entity\Subscription\Progression;
use App\Incentive\Interfaces\SubscriptionInterface;
use Symfony\Component\CssSelector\Exception\InternalErrorException;
use Symfony\Component\Serializer\Annotation\Groups;

abstract class Subscription implements SubscriptionInterface
{
    public const TYPE_LONG = 'long';
    public const TYPE_SHORT = 'short';

    public const ALLOWED_TYPE = [self::TYPE_LONG, self::TYPE_SHORT];

    public const BONUS_STATUS_PENDING = 0;
    public const BONUS_STATUS_NO = 1;
    public const BONUS_STATUS_OK = 2;

    private const ACTIVE_YEAR_PATTERN = '/^202[3-7]{1}$/';

    protected $createdAt;

    protected $longDistanceJourneys;
    protected $shortDistanceJourneys;

    protected $commitmentProofJourney;
    protected $commitmentProofDate;

    protected $incentiveProofTimestampToken;
    protected $incentiveProofTimestampSigningTime;

    protected $commitmentProofTimestampToken;
    protected $commitmentProofTimestampSigningTime;

    protected $honorCertificateProofTimestampToken;
    protected $honorCertificateProofTimestampSigningTime;

    protected $version;

    /**
     * Journeys which have not been added to the subscription and which could be (compliant with the CEE standard).
     *
     * @var array
     *
     * @Groups({"readAdminSubscription"})
     */
    protected $additionalJourneys = [];

    /**
     * @var int
     */
    protected $maximumJourneysNumber;

    /**
     * @var int
     */
    protected $validityPeriodDuration;

    /**
     * @var bool
     *
     * @Groups({"readSubscription"})
     */
    protected $hasIncentiveToken = false;

    /**
     * @var bool
     *
     * @Groups({"readSubscription"})
     */
    protected $hasCommitToken = false;

    /**
     * @var bool
     *
     * @Groups({"readSubscription"})
     */
    protected $hasHonorCertificateToken = false;

    /**
<<<<<<< HEAD
     * @var Progression
     *
     * @Groups({"readSubscription"})
     */
    protected $progression;
=======
     * @var array
     *
     * @Groups({"readSubscription"}).
     */
    protected $journeys;
>>>>>>> 3e4dd387

    /**
     * The mobConnect Subscription data.
     *
     * @Groups({"readAdminSubscription"})
     */
    private $moBSubscription;

    public static function isTypeAllowed(string $subscriptionType): bool
    {
        return in_array($subscriptionType, self::ALLOWED_TYPE);
    }

    public function getCreatedAt(): \DateTime
    {
        return $this->createdAt;
    }

    public function setCreatedAt(\DateTimeInterface $date): self
    {
        $this->createdAt = $date;

        return $this;
    }

    /**
     * Return all journeys.
     */
    public function getJourneys()
    {
        switch (true) {
            case $this instanceof LongDistanceSubscription: return $this->getLongDistanceJourneys();

            case $this instanceof ShortDistanceSubscription: return $this->getShortDistanceJourneys();

            default: return [];
        }
    }

    public function getLongDistanceJourneys()
    {
        return $this->longDistanceJourneys;
    }

    public function getShortDistanceJourneys()
    {
        return $this->shortDistanceJourneys;
    }

    public function getCommitmentProofJourney()
    {
        return $this->commitmentProofJourney;
    }

    public function getCommitmentProofDate(): ?\DateTime
    {
        return $this->commitmentProofDate;
    }

    /**
     * TODO - Tester la fonction.
     */
    public function isCommitted(): bool
    {
        return !is_null($this->getCommitmentProofJourney());
    }

    /**
     * Get the long distance EEC incentive proof timestamp token.
     */
    public function getIncentiveProofTimestampToken(): ?string
    {
        return $this->incentiveProofTimestampToken;
    }

    /**
     * Get the long distance EEC incentive proof timestamp signing time.
     */
    public function getIncentiveProofTimestampSigningTime(): ?\DateTime
    {
        return $this->incentiveProofTimestampSigningTime;
    }

    /**
     * Get the long distance EEC commitment proof timestamp token.
     */
    public function getCommitmentProofTimestampToken(): ?string
    {
        return $this->commitmentProofTimestampToken;
    }

    /**
     * Get the long distance EEC commitment proof timestamp signing time.
     */
    public function getCommitmentProofTimestampSigningTime(): ?\DateTime
    {
        return $this->commitmentProofTimestampSigningTime;
    }

    /**
     * Get the long distance EEC honor certificate proof timestamp token.
     */
    public function getHonorCertificateProofTimestampToken(): ?string
    {
        return $this->honorCertificateProofTimestampToken;
    }

    /**
     * Get the long distance EEC honor certificate proof timestamp signing time.
     */
    public function getHonorCertificateProofTimestampSigningTime(): ?\DateTime
    {
        return $this->honorCertificateProofTimestampSigningTime;
    }

    public function getHasIncentiveToken(): bool
    {
        return !is_null($this->getIncentiveProofTimestampToken());
    }

    /**
     * Get the value of hasIncentiveToken.
     */
    public function hasIncentiveToken(): bool
    {
        return $this->getHasIncentiveToken();
    }

    /**
     * Get the value of hasCommitToken.
     */
    public function getHasCommitToken(): bool
    {
        return !is_null($this->getCommitmentProofTimestampToken());
    }

    /**
     * Get the value of hasCommitToken.
     */
    public function hasCommitToken(): bool
    {
        return $this->getHasCommitToken();
    }

    /**
     * Get the value of hasHonorCertificateToken.
     */
    public function getHasHonorCertificateToken(): bool
    {
        return !is_null($this->getHonorCertificateProofTimestampToken());
    }

    /**
     * Get the value of hasHonorCertificateToken.
     */
    public function hasHonorCertificateToken(): bool
    {
        return $this->getHasHonorCertificateToken();
    }

    /**
     * Get the subscription version.
     */
    public function getVersion(): ?int
    {
        return $this->version;
    }

    /**
     * Set the long distance EEC incentive proof timestamp token.
     *
     * @param string $incentiveProofTimestampToken the long distance EEC incentive proof timestamp token
     */
    public function setIncentiveProofTimestampToken(?string $incentiveProofTimestampToken): self
    {
        $this->incentiveProofTimestampToken = $incentiveProofTimestampToken;

        return $this;
    }

    /**
     * Set the long distance EEC incentive proof timestamp signing time.
     *
     * @param \DateTimeInterface $incentiveProofTimestampSigningTime the long distance EEC incentive proof timestamp signing time
     */
    public function setIncentiveProofTimestampSigningTime(\DateTimeInterface $incentiveProofTimestampSigningTime): self
    {
        $this->incentiveProofTimestampSigningTime = $incentiveProofTimestampSigningTime;

        return $this;
    }

    /**
     * Set the long distance EEC commitment proof timestamp token.
     *
     * @param string $commitmentProofTimestampToken the long distance EEC commitment proof timestamp token
     */
    public function setCommitmentProofTimestampToken(?string $commitmentProofTimestampToken): self
    {
        $this->commitmentProofTimestampToken = $commitmentProofTimestampToken;

        return $this;
    }

    /**
     * Set the long distance EEC commitment proof timestamp signing time.
     *
     * @param \DateTimeInterface $commitmentProofTimestampSigningTime the long distance EEC commitment proof timestamp signing time
     */
    public function setCommitmentProofTimestampSigningTime(?\DateTimeInterface $commitmentProofTimestampSigningTime): self
    {
        $this->commitmentProofTimestampSigningTime = $commitmentProofTimestampSigningTime;

        return $this;
    }

    /**
     * Set the long distance EEC honor certificate proof timestamp token.
     *
     * @param string $honorCertificateProofTimestampToken the long distance EEC honor certificate proof timestamp token
     */
    public function setHonorCertificateProofTimestampToken(?string $honorCertificateProofTimestampToken): self
    {
        $this->honorCertificateProofTimestampToken = $honorCertificateProofTimestampToken;

        return $this;
    }

    /**
     * Set the long distance EEC honor certificate proof timestamp signing time.
     *
     * @param \DateTimeInterface $honorCertificateProofTimestampSigningTime the long distance EEC honor certificate proof timestamp signing time
     */
    public function setHonorCertificateProofTimestampSigningTime(?\DateTimeInterface $honorCertificateProofTimestampSigningTime): self
    {
        $this->honorCertificateProofTimestampSigningTime = $honorCertificateProofTimestampSigningTime;

        return $this;
    }

    /**
     * Set the subscription version.
     * TODO - Tester la fonction.
     */
    public function setVersion(): self
    {
        if (is_null($this->getVersion()) || SubscriptionVersion::EEC_VERSION_IMPROVED !== $this->getVersion()) {
            $version = new SubscriptionVersion($this);

            $this->version = $version->getVersion();
        }

        return $this;
    }

    /**
     * TODO - Tester la fonction.
     */
    public function getSubscriptionYear(): string
    {
        return $this->getCreatedAt()->format('Y');
    }

    /**
     * TODO - Tester la fonction.
     */
    public function isSubscriptionYearGivenYear(string $year): bool
    {
        $this->checkYearPattern($year);

        return $year === $this->getSubscriptionYear();
    }

    /**
     * TODO - Tester la fonction.
     */
    public function getCommitmentYear(): ?string
    {
        return !is_null($this->getCommitmentproofDate())
            ? $this->getCommitmentProofDate()->format('Y')
            : null;
    }

    /**
     * TODO - Tester la fonction.
     */
    public function isCommittedYearGivenYear(string $year): bool
    {
        $this->checkYearPattern($year);

        return $year === $this->getCommitmentYear();
    }

    /**
     * Get the mobConnect Subscription data.
     */
    public function getMoBSubscription()
    {
        return $this->moBSubscription;
    }

    /**
     * Set the mobConnect Subscription data.
     *
     * @param mixed $moBSubscription
     */
    public function setMoBSubscription($moBSubscription): self
    {
        $this->moBSubscription = $moBSubscription;

        return $this;
    }

    /**
     * Get undocumented variable.
     */
    public function getAdditionalJourneys(): array
    {
        return $this->additionalJourneys;
    }

    /**
     * Set undocumented variable.
     */
    public function setAdditionalJourneys(array $additionalJourneys): self
    {
        $this->additionalJourneys = $additionalJourneys;

        return $this;
    }

    /**
     * Get the value of progression.
     */
    public function getProgression(): Progression
    {
        return new Progression($this);
    }

    public function getMaximumJourneysNumber(): int
    {
        return $this->maximumJourneysNumber;
    }

    public function setMaximumJourneysNumber(int $maximumJourneysNumber): self
    {
        $this->maximumJourneysNumber = $maximumJourneysNumber;

        return $this;
    }

    public function getValidityPeriodDuration(): int
    {
        return $this->validityPeriodDuration;
    }

    public function setValidityPeriodDuration(int $validityPeriodDuration): self
    {
        $this->validityPeriodDuration = $validityPeriodDuration;

        return $this;
    }

    /**
     * TODO - Tester la fonction.
     */
    private function checkYearPattern(string $year): void
    {
        if (!preg_match(self::ACTIVE_YEAR_PATTERN, $year)) {
            throw new InternalErrorException('The year passed as parameter is not valid');
        }
    }
}<|MERGE_RESOLUTION|>--- conflicted
+++ resolved
@@ -80,19 +80,18 @@
     protected $hasHonorCertificateToken = false;
 
     /**
-<<<<<<< HEAD
      * @var Progression
      *
      * @Groups({"readSubscription"})
      */
     protected $progression;
-=======
+
+    /**
      * @var array
      *
-     * @Groups({"readSubscription"}).
+     * @Groups({"readSubscription"})
      */
     protected $journeys;
->>>>>>> 3e4dd387
 
     /**
      * The mobConnect Subscription data.
