<?php

namespace App\Incentive\Entity;

use ApiPlatform\Core\Annotation\ApiResource;
use App\DataProvider\Entity\MobConnect\Response\MobConnectResponse;
use App\DataProvider\Entity\MobConnect\Response\MobConnectResponseInterface;
use App\DataProvider\Entity\MobConnect\Response\MobConnectSubscriptionResponse;
use App\Incentive\Controller\Subscription\SdSubscriptionCommit;
use App\Incentive\Controller\Subscription\SdSubscriptionGet;
use App\Incentive\Controller\Subscription\SdSubscriptionUpdate;
use App\Incentive\Entity\Log\Log;
use App\Incentive\Entity\Log\ShortDistanceSubscriptionLog;
use App\Incentive\Interfaces\SubscriptionDefinitionInterface;
use App\Incentive\Service\Definition\SdImproved;
use App\Incentive\Service\Definition\SdStandard;
use App\Incentive\Service\Manager\SubscriptionManager;
use App\User\Entity\User;
use Doctrine\Common\Collections\ArrayCollection;
use Doctrine\ORM\Mapping as ORM;
use Symfony\Component\Serializer\Annotation\Groups;

/**
 * @ORM\Entity
 *
 * @ORM\Table(name="mobconnect__short_distance_subscription")
 *
 * @ORM\HasLifecycleCallbacks
 *
 * @ApiResource(
 *      attributes={
 *          "force_eager"=false,
 *          "normalization_context"={
 *              "groups"={"readSubscription","readAdminSubscription"},
 *              "enable_max_depth"=true
 *          },
 *      },
 *      itemOperations={
 *          "get"={
 *              "method"="GET",
 *              "path"="/eec/sd-subscriptions/{id}",
 *              "controller": SdSubscriptionGet::class,
 *              "security"="is_granted('admin_eec',object)",
 *              "normalization_context"={"groups"={"readSubscription", "readAdminSubscription"}, "skip_null_values"=false}
 *          },
 *          "commit"={
 *              "method"="PUT",
 *              "path"="/eec/sd-subscriptions/{id}/commit",
 *              "controller"=SdSubscriptionCommit::class,
 *              "security"="is_granted('admin_eec',object)",
 *              "normalization_context"={"groups"={"readSubscription", "readAdminSubscription"}, "skip_null_values"=false}
 *          },
 *          "update"={
 *              "method"="PUT",
 *              "path"="/eec/sd-subscriptions/{id}/update",
 *              "controller"=SdSubscriptionUpdate::class,
 *              "security"="is_granted('admin_eec',object)",
 *              "normalization_context"={"groups"={"readSubscription", "readAdminSubscription"}, "skip_null_values"=false}
 *          }
 *      }
 * )
 */
class ShortDistanceSubscription extends Subscription
{
    public const INITIAL_COMMITMENT_PROOF_PATH = '/api/public/upload/eec-incentives/initial-commitment-proof';
    public const HONOUR_CERTIFICATE_PATH = '/api/public/upload/eec-incentives/short-distance-subscription/honour-certificate/';

    public const SUBSCRIPTION_TYPE = 'short';

    /**
     * @var \DateTimeInterface
     *
     * @ORM\Column(type="datetime", nullable=true, options={"default"="CURRENT_TIMESTAMP"})
     *
     * @Groups({"readSubscription"})
     */
    protected $createdAt;

    /**
     * @var ArrayCollection The short distance log associated with the user
     *
     * @ORM\OneToMany(targetEntity="\App\Incentive\Entity\ShortDistanceJourney", mappedBy="subscription", cascade={"persist"}, orphanRemoval=true)
     */
    protected $shortDistanceJourneys;

    /**
     * @var int
     *
     * @ORM\Column(type="smallint", options={"default": 10})
     */
    protected $maximumJourneysNumber;

    /**
     * @var int
     *
     * @ORM\Column(type="smallint", options={"default": 3})
     */
    protected $validityPeriodDuration;

    /**
     * @var null|ShortDistanceJourney
     *
     * @ORM\OneToOne(targetEntity="\App\Incentive\Entity\ShortDistanceJourney", cascade={"persist"}, orphanRemoval=true)
     *
     * @ORM\JoinColumn(nullable=true)
     *
     * @Groups({"readSubscription"})
     */
    protected $commitmentProofJourney;

    /**
     * The long distance ECC commitment proof date.
     *
     * @var null|\DateTimeInterface
     *
     * @ORM\Column(type="datetime", nullable=true, options={"comment": "The long distance ECC commitment proof date"})
     *
     * @Groups({"readSubscription"})
     */
    protected $commitmentProofDate;

    /**
     * The long distance EEC incentive proof timestamp token.
     *
     * @var string
     *
     * @ORM\Column(type="text", nullable=true, options={"comment": "The long distance EEC incentive proof timestamp"})
     *
     * @Groups({"eec-timestamps"})
     */
    protected $incentiveProofTimestampToken;

    /**
     * The long distance EEC incentive proof timestamp signing time.
     *
     * @var \DateTimeInterface
     *
     * @ORM\Column(type="datetime", nullable=true, options={"comment": "The long distance EEC incentive proof timestamp signing time"})
     *
     * @Groups({"eec-timestamps"})
     */
    protected $incentiveProofTimestampSigningTime;

    /**
     * The long distance EEC commitment proof timestamp token.
     *
     * @var null|string
     *
     * @ORM\Column(type="text", nullable=true, options={"comment": "The long distance ECC commitment proof timestamp"})
     *
     * @Groups({"eec-timestamps"})
     */
    protected $commitmentProofTimestampToken;

    /**
     * The long distance EEC commitment proof timestamp signing time.
     *
     * @var null|\DateTimeInterface
     *
     * @ORM\Column(type="datetime", nullable=true, options={"comment": "The long distance EEC commitment proof timestamp signing time"})
     *
     * @Groups({"eec-timestamps"})
     */
    protected $commitmentProofTimestampSigningTime;

    /**
     * The long distance EEC honor certificate proof timestamp token.
     *
     * @var string
     *
     * @ORM\Column(type="text", nullable=true, options={"comment": "The long distance EEC honor certificate proof timestamp"})
     *
     * @Groups({"eec-timestamps"})
     */
    protected $honorCertificateProofTimestampToken;

    /**
     * The long distance EEC honor certificate proof timestamp signing time.
     *
     * @var \DateTimeInterface
     *
     * @ORM\Column(type="datetime", nullable=true, options={"comment": "The long distance EEC honor certificate proof timestamp signing time"})
     *
     * @Groups({"eec-timestamps"})
     */
    protected $honorCertificateProofTimestampSigningTime;

    /**
     * The subscription version.
     *
     * @var int
     *
     * @ORM\Column(type="smallint")
     *
     * @Groups({"readSubscription"})
     */
    protected $version;

    /**
     * @var int The user subscription ID
     *
     * @ORM\Column(name="id", type="integer")
     *
     * @ORM\Id
     *
     * @ORM\GeneratedValue(strategy="AUTO")
     *
     * @Groups({"readSubscription", "eec-timestamps"})
     */
    private $id;

    /**
     * @var User The user
     *
     * @ORM\OneToOne(targetEntity="\App\User\Entity\User", inversedBy="shortDistanceSubscription")
     *
     * @ORM\JoinColumn(onDelete="SET NULL", unique=true)
     */
    private $user;

    /**
     * @var string the ID of the mobConnect subscription
     *
     * @ORM\Column(type="string", length=255)
     *
     * @Groups({"readSubscription"})
     */
    private $subscriptionId;

    /**
     * @var null|string the subscription status
     *
     * @ORM\Column(type="string", length=10, nullable=true)
     *
     * @Groups({"readSubscription"})
     */
    private $status;

    /**
     * @var null|\DateTimeInterface
     *
     * @ORM\Column(type="datetime", nullable=true)
     *
     * @Groups({"readSubscription"})
     */
    private $verificationDate;

    /**
     * @var \DateTimeInterface
     *
     * @ORM\Column(type="datetime", nullable=true)
     *
     * @Groups({"readSubscription"})
     */
    private $expirationDate;

    /**
     * @var string the mobConnect rejection reason
     *
     * @ORM\Column(type="string", length=255, nullable=true)
     */
    private $rejectReason;

    /**
     * @var string a mobConnect comment for the verify operation
     *
     * @ORM\Column(type="string", length=255, nullable=true)
     */
    private $comment;

    /**
     * @var string the first name of the user
     *
     * @ORM\Column(type="string", length=255)
     */
    private $givenName;

    /**
     * @var string the family name of the user
     *
     * @ORM\Column(type="string", length=255)
     */
    private $familyName;

    /**
     * @var string the driving licence number of the user
     *
     * @ORM\Column(type="string", length=15)
     *
     * @Groups({"readSubscription"})
     */
    private $drivingLicenceNumber;

    /**
     * @var string the full street address of the user
     *
     * @ORM\Column(type="string", length=255, nullable=true)
     */
    private $streetAddress;

    /**
     * @var string the address postal code of the user
     *
     * @ORM\Column(type="string", length=15, nullable=true)
     */
    private $postalCode;

    /**
     * @var string the address locality of the user
     *
     * @ORM\Column(type="string", length=100, nullable=true)
     */
    private $addressLocality;

    /**
     * @var string the telephone number of the user
     *
     * @ORM\Column(type="string", length=255, unique=true)
     *
     * @Groups({"readSubscription"})
     */
    private $telephone;

    /**
     * @var string the email of the user
     *
     * @ORM\Column(type="string", length=255, unique=true)
     *
     * @Groups({"readSubscription"})
     */
    private $email;

    /**
     * @var \DateTimeInterface
     *
     * @ORM\Column(type="datetime", nullable=true, options={"default"="CURRENT_TIMESTAMP"})
     *
     * @Groups({"readSubscription"})
     */
    private $updatedAt;

    /**
     * The autogenerated honour certificate.
     *
     * @var string
     *
     * @ORM\Column(type="string", length=255, nullable=true, options={"comment": "The autogenerated honour certificate"})
     */
    private $honourCertificate;

    /**
     * Bonus Status of the subscription.
     *
     * @var int
     *
     * @ORM\Column(type="smallint", options={"default": 0, "comment":"Bonus Status of the EEC form"})
     *
     * @Groups({"readSubscription"})
     */
    private $bonusStatus = self::BONUS_STATUS_PENDING;

    /**
     * The moBconnet HTTP request log.
     *
     * @var ArrayCollection
     *
     * @ORM\OneToMany(targetEntity=ShortDistanceSubscriptionLog::class, mappedBy="subscription", cascade={"persist"})
     */
    private $logs;

    public function __construct(
        User $user,
        MobConnectSubscriptionResponse $mobConnectSubscriptionResponse,
        SubscriptionDefinitionInterface $subscriptionDefinition
    ) {
        $this->shortDistanceJourneys = new ArrayCollection();
        $this->logs = new ArrayCollection();

        $this->setUser($user);
        $this->setSubscriptionId($mobConnectSubscriptionResponse->getId());

        $this->setGivenName($user->getGivenName());
        $this->setFamilyName($user->getFamilyName());
        $this->setDrivingLicenceNumber($user->getDrivingLicenceNumber());
        $this->setStreetAddress();
        $this->setPostalCode();
        $this->setAddressLocality();
        $this->setTelephone($user->getTelephone());
        $this->setEmail($user->getEmail());

        $this->setVersion($subscriptionDefinition->getVersion());
        $this->setMaximumJourneysNumber($subscriptionDefinition->getMaximumJourneysNumber());
        $this->setValidityPeriodDuration($subscriptionDefinition->getValidityPeriodDuration());
    }

    /**
     * @ORM\PrePersist
     */
    public function prePersist()
    {
        $this->createdAt = new \DateTime('now');
    }

    /**
     * @ORM\PrePersist
     *
     * @ORM\PreUpdate
     */
    public function preUpdate()
    {
        $this->updatedAt = new \DateTime('now');
    }

    /**
     * Get the cee ID.
     *
     * @return int
     */
    public function getId()
    {
        return $this->id;
    }

    /**
     * Get the user.
     */
    public function getUser(): ?User
    {
        return $this->user;
    }

    /**
     * @param User $user The user
     */
    public function setUser(User $user): self
    {
        $this->user = $user;

        return $this;
    }

    public function addShortDistanceJourney(ShortDistanceJourney $shortDistanceJourney): self
    {
        $this->shortDistanceJourneys[] = $shortDistanceJourney;
        $shortDistanceJourney->setSubscription($this);

        return $this;
    }

    public function removeJourney(?ShortDistanceJourney $journey): self
    {
        if (!is_null($journey)) {
            $this->shortDistanceJourneys->removeElement($journey);
        }

        return $this;
    }

    /**
     * Returns EEC compliant journeys.
     */
    public function getCompliantJourneys(): array
    {
        return is_array($this->getJourneys())
            ? array_values(array_filter($this->getJourneys(), function (ShortDistanceJourney $journey) {
                return $journey->isEECCompliant();
            }))
            : array_values(array_filter($this->getJourneys()->toArray(), function (ShortDistanceJourney $journey) {
                return $journey->isEECCompliant();
            }));
    }

    /**
     * Get the ID of the mobConnect subscription.
     */
    public function getSubscriptionId(): string
    {
        return $this->subscriptionId;
    }

    /**
     * Set the ID of the mobConnect subscription.
     *
     * @param string $subscriptionId the ID of the mobConnect subscription
     */
    public function setSubscriptionId(string $subscriptionId): self
    {
        $this->subscriptionId = $subscriptionId;

        return $this;
    }

    /**
     * Get the status of the journey.
     */
    public function getStatus(): ?string
    {
        return $this->status;
    }

    /**
     * Set the status of the journey.
     *
     * @param null|string $status the status of the journey
     */
    public function setStatus(?string $status): self
    {
        $this->status = $status;

        return $this;
    }

    /**
     * Get the first name of the user.
     */
    public function getGivenName(): string
    {
        return $this->givenName;
    }

    /**
     * Set the first name of the user.
     */
    public function setGivenName(string $givenName): self
    {
        $this->givenName = $givenName;

        return $this;
    }

    /**
     * Get the family name of the user.
     */
    public function getFamilyName(): string
    {
        return $this->familyName;
    }

    /**
     * Set the family name of the user.
     */
    public function setFamilyName(string $familyName): self
    {
        $this->familyName = $familyName;

        return $this;
    }

    /**
     * Get the driving licence number of the user.
     */
    public function getDrivingLicenceNumber(): string
    {
        return $this->drivingLicenceNumber;
    }

    /**
     * Set the driving licence number of the user.
     */
    public function setDrivingLicenceNumber(string $drivingLicenceNumber): self
    {
        $this->drivingLicenceNumber = $drivingLicenceNumber;

        return $this;
    }

    /**
     * Get the full street address of the user.
     */
    public function getStreetAddress(): ?string
    {
        return $this->streetAddress;
    }

    /**
     * Set the full street address of the user.
     */
    public function setStreetAddress(): self
    {
        if (!is_null($this->getUser() && !is_null($this->getUser()->getHomeAddress()))) {
            $homeAddress = $this->getUser()->getHomeAddress();

            $this->streetAddress = $homeAddress->getHouseNumber().', '.$homeAddress->getStreetAddress();
        }

        return $this;
    }

    /**
     * Get the address postal code of the user.
     */
    public function getPostalCode(): ?string
    {
        return $this->postalCode;
    }

    /**
     * Set the address postal code of the user.
     */
    public function setPostalCode(): self
    {
        if (!is_null($this->getUser() && !is_null($this->getUser()->getHomeAddress()))) {
            $homeAddress = $this->getUser()->getHomeAddress();

            $this->postalCode = $homeAddress->getPostalCode();
        }

        return $this;
    }

    /**
     * Get the address locality of the user.
     */
    public function getAddressLocality(): ?string
    {
        return $this->addressLocality;
    }

    /**
     * Set the address locality of the user.
     */
    public function setAddressLocality(): self
    {
        if (!is_null($this->getUser() && !is_null($this->getUser()->getHomeAddress()))) {
            $homeAddress = $this->getUser()->getHomeAddress();

            $this->addressLocality = $homeAddress->getAddressLocality();
        }

        return $this;
    }

    public function updateAddress(): self
    {
        $this->setStreetAddress();
        $this->setPostalCode();
        $this->setAddressLocality();

        return $this;
    }

    /**
     * Get the telephone number of the user.
     */
    public function getTelephone(): string
    {
        return $this->telephone;
    }

    /**
     * Set the telephone number of the user.
     */
    public function setTelephone(string $telephone): self
    {
        $this->telephone = $telephone;

        return $this;
    }

    /**
     * Get the email of the user.
     */
    public function getEmail(): string
    {
        return $this->email;
    }

    /**
     * Set the email of the user.
     */
    public function setEmail(string $email): self
    {
        $this->email = $email;

        return $this;
    }

    /**
     * Get the value of updatedAt.
     */
    public function getUpdatedAt(): \DateTime
    {
        return $this->updatedAt;
    }

    /**
     * Get the autogenerated honour certificate.
     */
    public function getHonourCertificate(): ?string
    {
        return self::HONOUR_CERTIFICATE_PATH.$this->honourCertificate;
    }

    /**
     * Set the autogenerated honour certificate.
     *
     * @param string $honourCertificate the autogenerated honour certificate
     */
    public function setHonourCertificate(?string $honourCertificate): self
    {
        $this->honourCertificate = $honourCertificate;

        return $this;
    }

    /**
     * Get the mobConnect rejection reason.
     */
    public function getRejectReason(): ?string
    {
        return $this->rejectReason;
    }

    /**
     * Set the mobConnect rejection reason.
     *
     * @param string $rejectReason the mobConnect rejection reason
     */
    public function setRejectReason(?string $rejectReason): self
    {
        $this->rejectReason = $rejectReason;

        return $this;
    }

    /**
     * Get a mobConnect comment for the verify operation.
     */
    public function getComment(): ?string
    {
        return $this->comment;
    }

    /**
     * Set a mobConnect comment for the verify operation.
     *
     * @param string $comment a mobConnect comment for the verify operation
     */
    public function setComment(?string $comment): self
    {
        $this->comment = $comment;

        return $this;
    }

    /**
     * Get the value of verificationDate.
     *
     * @return \DateTimeInterface
     */
    public function getVerificationDate(): ?\DateTime
    {
        return $this->verificationDate;
    }

    /**
     * Set the value of verificationDate.
     */
    public function setVerificationDate(?\DateTimeInterface $verificationDate = null): self
    {
        $this->verificationDate = !is_null($verificationDate) ? $verificationDate : new \DateTime('now');

        return $this;
    }

    /**
     * Get the value of expirationDate.
     *
     * @return \DateTimeInterface
     */
    public function getExpirationDate(): ?\DateTime
    {
        return $this->expirationDate;
    }

    /**
     * Set the value of expirationDate.
     */
    public function setExpirationDate(?\DateTimeInterface $expirationDate): self
    {
        $this->expirationDate = $expirationDate;

        return $this;
    }

    /**
     * Returns if the subscription has expired.
     */
    public function hasExpired(): bool
    {
        $now = new \DateTime('now');

        return
            !empty($this->getJourneys())
            && !is_null($this->getExpirationDate())
            && $this->getExpirationDate() < $now->sub(new \DateInterval('P'.self::VALIDITY_PERIOD.'M'));
    }

    /**
     * Get bonus Status of the journey.
     */
    public function getBonusStatus(): int
    {
        return $this->bonusStatus;
    }

    /**
     * Set bonus Status of the journey.
     *
     * @param int $bonusStatus bonus Status of the journey
     */
    public function setBonusStatus(int $bonusStatus): self
    {
        $this->bonusStatus = $bonusStatus;

        return $this;
    }

    /**
     * Set the value of commitmentProofDate.
     */
    public function setCommitmentProofDate(?\DateTimeInterface $commitmentProofDate): self
    {
        $this->commitmentProofDate = $commitmentProofDate;

        return $this;
    }

    /**
     * Get the moBconnet HTTP request log.
     */
    public function getLogs(): ArrayCollection
    {
        return $this->logs;
    }

    public function addLog(MobConnectResponseInterface $response, int $logType): self
    {
        if (
            in_array($logType, Log::ALLOWED_TYPES)
            && MobConnectResponse::isResponseErrorResponse($response)
        ) {
            $log = new ShortDistanceSubscriptionLog($this, $response->getCode(), $response->getContent(), $response->getPayload(), $logType);
            $this->logs[] = $log;
        }

        return $this;
    }

    /**
     * Get the value of commitmentProofJourney.
     */
    public function getCommitmentProofJourney(): ?ShortDistanceJourney
    {
        return $this->commitmentProofJourney;
    }

    public function isCommitmentJourney(ShortDistanceJourney $journey): bool
    {
        return
            !is_null($this->getCommitmentProofJourney())
            && $this->getCommitmentProofJourney()->getId() === $journey->getId();
    }

    /**
     * Set the value of commitmentProofJourney.
     */
    public function setCommitmentProofJourney(?ShortDistanceJourney $commitmentProofJourney): self
    {
        if (!is_null($commitmentProofJourney)) {
            if (is_array($this->getJourneys())) {
                $filteredJourneys = array_filter($this->getJourneys(), function ($journey) use ($commitmentProofJourney) {
                    return $journey->getId() === $commitmentProofJourney->getId();
                });

                if (empty($filteredJourneys)) {
                    $this->addShortDistanceJourney($commitmentProofJourney);
                }
            }

            if (
                !is_array($this->getJourneys())
                && !$this->getJourneys()->contains($commitmentProofJourney)
            ) {
                $this->addShortDistanceJourney($commitmentProofJourney);
            }
        } else {
            $this->removeJourney($this->getCommitmentProofJourney());
        }

        $this->commitmentProofJourney = $commitmentProofJourney;

        return $this;
    }

    public function isAddressValid(): bool
    {
        return
            !is_null($this->getStreetAddress())
            && !is_null($this->getPostalCode())
            && !is_null($this->getAddressLocality());
    }

    /**
     * Returns if the conditions are required for the subscription to be verified:
     * - Can not be 'VERIFIEE'
     * - Can not be expired
     * - A full address must have been provided
     * - The associated Journeys can not be empty
     * - The commitment journey must have been defined
     * - The carpool proof associated with the commitment journey must have been defined
     * - The carpool proof associated with the commitment journey must be EEC compliant
     * - The banking identity must be validated
     * - The different timestamp tokens must be present.
     */
    public function isReadyToVerify(): bool
    {
        return
            SubscriptionManager::STATUS_VALIDATED != $this->getStatus()
            && !$this->hasExpired()
            && $this->isAddressValid()
            && !is_null($this->getUser())
            && $this->getUser()->hasBankingIdentityValidated()
            && !$this->getJourneys()->isEmpty()
            && !is_null($this->getCommitmentProofJourney())
            && !is_null($this->getCommitmentProofJourney()->getCarpoolProof())
            && $this->getCommitmentProofJourney()->getCarpoolProof()->isEecCompliant()
            && !is_null($this->getIncentiveProofTimestampToken())
            && !is_null($this->getIncentiveProofTimestampSigningTime())
            && !is_null($this->getCommitmentProofTimestampToken())
            && !is_null($this->getCommitmentProofTimestampSigningTime())
            && !is_null($this->getHonorCertificateProofTimestampToken())
            && !is_null($this->getHonorCertificateProofTimestampSigningTime());
    }

    public function reset(): self
    {
        $commitmentProofJourney = $this->getCommitmentProofJourney();

        if (!is_null($commitmentProofJourney)) {
            $this->setCommitmentProofJourney(null);
        }

        $this->setCommitmentProofDate(null);
        $this->setCommitmentProofTimestampToken(null);
        $this->setExpirationDate(null);                                 // Todo: Vérifer que cela est possible
        $this->setCommitmentProofTimestampSigningTime(null);
        $this->setHonourCertificate(null);
        $this->setHonorCertificateProofTimestampToken(null);
        $this->setHonorCertificateProofTimestampSigningTime(null);
        $this->setStatus(null);
        $this->setVerificationDate(null);

        return $this;
    }

<<<<<<< HEAD
    /**
     * Returns if the 1st carpooling is observed.
     */
    public function getCarpoolRegistered(): ?bool
    {
        return !is_null($this->getCommitmentProofJourney())
            ? !is_null($this->getCommitmentProofJourney()->getCarpoolProof()) : null;
    }

    /**
     * Get the value of proofValidated.
     */
    public function isCommitmentJourneyValidated(): bool
    {
        return
            !is_null($this->getCommitmentProofJourney())
            && !is_null($this->getCommitmentProofJourney()->getCarpoolProof())
            && $this->getCommitmentProofJourney()->getCarpoolProof()->isEECCompliant();
    }

    public static function getAvailableDefinitions(): array
    {
        return [
            SdStandard::class,
            SdImproved::class,
        ];
=======
    public function getType(): string
    {
        return self::SUBSCRIPTION_TYPE;
>>>>>>> 0b582e4b
    }
}<|MERGE_RESOLUTION|>--- conflicted
+++ resolved
@@ -954,7 +954,6 @@
         return $this;
     }
 
-<<<<<<< HEAD
     /**
      * Returns if the 1st carpooling is observed.
      */
@@ -981,10 +980,10 @@
             SdStandard::class,
             SdImproved::class,
         ];
-=======
+    }
+
     public function getType(): string
     {
         return self::SUBSCRIPTION_TYPE;
->>>>>>> 0b582e4b
     }
 }