<?php

namespace App\Incentive\Resource;

use ApiPlatform\Core\Annotation\ApiProperty;
use ApiPlatform\Core\Annotation\ApiResource;
use App\Incentive\Interfaces\EecProviderInterface;
use App\Incentive\Resource\Provider\MobConnectProvider;
use Symfony\Component\Serializer\Annotation\Groups;

/**
 * An EEC instance. This resource gives general informations for the EEC service and the current instance.
 *
 * @ApiResource(
 *      attributes={
 *          "force_eager"=false,
 *          "normalization_context"={"groups"={"readEecInstance"}, "enable_max_depth"=true},
 *      },
 *      collectionOperations={
 *          "get"={
 *              "path"="/eec/instance",
 *              "normalization_context"={"groups"={"readEecInstance"}, "skip_null_values"=true},
 *              "swagger_context" = {
 *                  "tags"={"Subscription"}
 *              }
 *          }
 *      },
 *      itemOperations={
 *          "get"={
 *             "security"="is_granted('reject',object)",
 *              "swagger_context" = {
 *                  "tags"={"Subscription"},
 *                  "summary"="Not implemented"
 *              }
 *          }
 *      }
 * )
 *
 * @author Olivier Fillol <olivier.fillol@mobicoop.org>
 */
class EecInstance
{
    public const DEFAULT_ID = '999999999999';

    /**
     * @var int The id of this CEE subscription
     *
     * @ApiProperty(identifier=true)
     */
    private $id = self::DEFAULT_ID;

    /**
     * @var bool
     *
     * @Groups({"readEecInstance"})
     */
    private $available = false;

    /**
     * @var null|\DateTimeInterface
     *
     * @Groups({"readEecInstance"})
     */
    private $expirationDate;

    /**
     * @var bool
     *
     * @Groups("readEecInstance")
     */
    private $ldAvailable;

    /**
     * @var null|\DateTimeInterface
     *
     * @Groups({"readEecInstance"})
     */
    private $ldExpirationDate;

    /**
     * @var bool
     *
     * @Groups("readEecInstance")
     */
    private $sdAvailable;

    /**
     * @var null|\DateTimeInterface
     *
     * @Groups({"readEecInstance"})
     */
    private $sdExpirationDate;

    /**
     * @var null|string
     */
    private $ldKey;

    /**
     * @var null|string
     */
    private $sdKey;

    /**
     * @var null|int
     *
     * @Groups("readEecInstance")
     */
    private $previousPeriodWithoutTravel;

    /**
     * @var null|\DateTimeInterface
     *
     * @Groups("readEecInstance")
     */
    private $beginDateOfPeriodWithoutJourney;

    /**
     * @var ?bool
     *
     * @Groups("readEecInstance")
     */
    private $tabView;

    /**
<<<<<<< HEAD
     * @var null|string
     */
    private $carpoolProofPrefix;

    /**
     * @var array
=======
     * @var EecProviderInterface
>>>>>>> 780dda6c
     */
    private $provider;

    public function __construct(array $instanceConfiguration, ?string $carpoolProofPrefix)
    {
<<<<<<< HEAD
        $this->configuration = $instanceConfiguration;
        $this->carpoolProofPrefix = $carpoolProofPrefix;

        $this->setKeys();
        $this->setExpirationDate();
        $this->setLdExpirationDate();
        $this->setSdExpirationDate();
        $this->setAvailable($this->_isServiceOpened());
        $this->setTabView();
=======
        $this->_build($instanceConfiguration);
>>>>>>> 780dda6c
    }

    public function getId(): int
    {
        return $this->id;
    }

    public function getAvailable(): bool
    {
        return $this->available;
    }

    public function isAvailable()
    {
        return $this->getAvailable();
    }

    public function isLongDistanceSubscriptionAvailable(): bool
    {
        return !$this->isDateExpired($this->ldExpirationDate);
    }

    public function isShortDistanceSubscriptionAvailable(): bool
    {
        return !$this->isDateExpired($this->sdExpirationDate);
    }

    /**
     * Set the value of available.
     */
    public function setAvailable(bool $available): self
    {
        $this->available = $available;

        return $this;
    }

    /**
     * Get the value of expirationDate.
     */
    public function getExpirationDate(): ?\DateTimeInterface
    {
        return $this->expirationDate;
    }

    /**
     * Set the value of expirationDate.
     */
    public function setExpirationDate(?string $expirationDate): self
    {
        $this->expirationDate = $this->getDate($expirationDate);

        return $this;
    }

    public function isLdAvailable(): bool
    {
        return !is_null($this->ldKey) && !$this->isDateExpired($this->getLdExpirationDate());
    }

    public function isSdAvailable(): bool
    {
        return !is_null($this->sdKey) && !$this->isDateExpired($this->getSdExpirationDate());
    }

    /**
     * Get the value of ldExpirationDate.
     */
    public function getLdExpirationDate(): ?\DateTimeInterface
    {
        return $this->ldExpirationDate;
    }

    /**
     * Set the value of ldExpirationDate.
     */
    public function setLdExpirationDate(?string $expirationDate): self
    {
        $this->ldExpirationDate = $this->getDate($expirationDate);

        return $this;
    }

    /**
     * Get the value of sdExpirationDate.
     */
    public function getSdExpirationDate(): ?\DateTimeInterface
    {
        return $this->sdExpirationDate;
    }

    /**
     * Set the value of sdExpirationDate.
     */
    public function setSdExpirationDate(?string $expirationDate): self
    {
        $this->sdExpirationDate = $this->getDate($expirationDate);

        return $this;
    }

    /**
     * Get the value of ldSubscriptionsKey.
     */
    public function getLdKey(): ?string
    {
        return $this->ldKey;
    }

    /**
     * Set the value of ldSubscriptionsKey.
     */
    public function setLdKey(?string $key): self
    {
        $this->ldKey = $key;

        return $this;
    }

    /**
     * Get the value of sdSubscriptionsKey.
     */
    public function getSdKey(): ?string
    {
        return $this->sdKey;
    }

    /**
     * Set the value of sdSubscriptionsKey.
     */
    public function setSdKey(?string $key): self
    {
        $this->sdKey = $key;

        return $this;
    }

    public function setKeys(string $ldKey, string $sdKey): self
    {
        $this->setLdKey($ldKey);
        $this->setSdKey($sdKey);

        return $this;
    }

    public function isTabView(): bool
    {
        return $this->tabView;
    }

<<<<<<< HEAD
    /**
     * Get the value of carpoolProofPrefix.
     */
    public function getCarpoolProofPrefix(): ?string
    {
        return $this->carpoolProofPrefix;
    }

    private function setTabView(): self
=======
    /*public
     * Get the value of previousPeriodWithoutTravel.
     *
     * @return null|int
     */
    public function getPreviousPeriodWithoutTravel()
    {
        return $this->previousPeriodWithoutTravel;
    }

    public function getBeginDateOfPeriodWithoutJourney(): ?\DateTimeInterface
>>>>>>> 780dda6c
    {
        if (is_null($this->previousPeriodWithoutTravel)) {
            return new \DateTime('1900-01-01');
        }

        $now = new \DateTime();
        $beginDate = clone $now;

        return $beginDate->sub(new \DateInterval('P'.$this->previousPeriodWithoutTravel.'M'));
    }

    /**
     * Get the value of provider.
     */
    public function getProvider(): EecProviderInterface
    {
        return $this->provider;
    }

    /**
     * Set the value of provider.
     */
    private function setProvider(array $provider): self
    {
        $this->provider = new MobConnectProvider($provider);

        return $this;
    }

    /**
     * Set the value of previousPeriodWithoutTravel.
     */
    private function setPreviousPeriodWithoutTravel(int $period): self
    {
        $this->previousPeriodWithoutTravel = $period;

        return $this;
    }

    private function setTabView(bool $tabView): self
    {
        $this->tabView = is_null($tabView) || false === $tabView ? false : true;

        return $this;
    }

    private function getDate(?string $date): ?\DateTime
    {
        return !empty($date)
            ? new \DateTime($date.' 23:59:59') : null;
    }

    private function isDateExpired(?\DateTimeInterface $date): bool
    {
        if (is_null($date)) {
            return false;
        }

        $now = new \DateTime('now');

        return $now > $date;
    }

    private function _isServiceOpened(): bool
    {
        if (
            is_null($this->expirationDate)
            && (
                $this->isLdAvailable() && $this->isSdAvailable()
                || $this->isLdAvailable() && !$this->isSdAvailable()
                || !$this->isLdAvailable() && $this->isSdAvailable()
            )
        ) {
            return true;
        }

        if (
            !is_null($this->expirationDate)
            && (
                $this->isLdAvailable() && $this->isSdAvailable()
                || $this->isLdAvailable() && !$this->isSdAvailable()
                || !$this->isLdAvailable() && $this->isSdAvailable()
            )
        ) {
            return !$this->isDateExpired($this->expirationDate);
        }

        return false;
    }

    private function _build(array $configuration): self
    {
        $this->setKeys($configuration['subscriptions']['ld']['key'], $configuration['subscriptions']['sd']['key']);
        $this->setExpirationDate($configuration['expirationDate']);
        $this->setLdExpirationDate($configuration['subscriptions']['ld']['expirationDate']);
        $this->setSdExpirationDate($configuration['subscriptions']['sd']['expirationDate']);
        $this->setAvailable($this->_isServiceOpened());
        $this->setPreviousPeriodWithoutTravel($configuration['previousPeriodWithoutTravel']);
        $this->setTabView($configuration['tabView']);
        $this->setProvider($configuration['provider']);

        return $this;
    }
}<|MERGE_RESOLUTION|>--- conflicted
+++ resolved
@@ -123,34 +123,19 @@
     private $tabView;
 
     /**
-<<<<<<< HEAD
      * @var null|string
      */
     private $carpoolProofPrefix;
 
     /**
      * @var array
-=======
      * @var EecProviderInterface
->>>>>>> 780dda6c
      */
     private $provider;
 
     public function __construct(array $instanceConfiguration, ?string $carpoolProofPrefix)
     {
-<<<<<<< HEAD
-        $this->configuration = $instanceConfiguration;
-        $this->carpoolProofPrefix = $carpoolProofPrefix;
-
-        $this->setKeys();
-        $this->setExpirationDate();
-        $this->setLdExpirationDate();
-        $this->setSdExpirationDate();
-        $this->setAvailable($this->_isServiceOpened());
-        $this->setTabView();
-=======
-        $this->_build($instanceConfiguration);
->>>>>>> 780dda6c
+        $this->_build($instanceConfiguration, $carpoolProofPrefix);
     }
 
     public function getId(): int
@@ -301,7 +286,6 @@
         return $this->tabView;
     }
 
-<<<<<<< HEAD
     /**
      * Get the value of carpoolProofPrefix.
      */
@@ -310,9 +294,7 @@
         return $this->carpoolProofPrefix;
     }
 
-    private function setTabView(): self
-=======
-    /*public
+    /**
      * Get the value of previousPeriodWithoutTravel.
      *
      * @return null|int
@@ -323,7 +305,6 @@
     }
 
     public function getBeginDateOfPeriodWithoutJourney(): ?\DateTimeInterface
->>>>>>> 780dda6c
     {
         if (is_null($this->previousPeriodWithoutTravel)) {
             return new \DateTime('1900-01-01');
@@ -414,7 +395,7 @@
         return false;
     }
 
-    private function _build(array $configuration): self
+    private function _build(array $configuration, string $carpoolProofPrefix): self
     {
         $this->setKeys($configuration['subscriptions']['ld']['key'], $configuration['subscriptions']['sd']['key']);
         $this->setExpirationDate($configuration['expirationDate']);
@@ -425,6 +406,8 @@
         $this->setTabView($configuration['tabView']);
         $this->setProvider($configuration['provider']);
 
+        $this->carpoolProofPrefix = $carpoolProofPrefix;
+
         return $this;
     }
 }