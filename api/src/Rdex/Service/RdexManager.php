--- conflicted
+++ resolved
@@ -464,13 +464,8 @@
             // Metrics / Prices
             $journey->setDistance($distance);
             $journey->setDuration($resultItem->getOutward()->getNewDuration());
-<<<<<<< HEAD
-            // $journey->setCost(['fixed'=>$result->getRoundedPrice()]);
-            $journey->setCost(['variable'=>$kilometersPrice]);
-=======
 //            $journey->setCost(['fixed'=>$result->getRoundedPrice()]);
             $journey->setCost(['variable' => $kilometersPrice]);
->>>>>>> 861ad1b6
 
             // Frequency
             $journey->setFrequency((1 == $result->getFrequency()) ? 'punctual' : 'regular');
