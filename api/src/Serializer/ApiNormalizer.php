--- conflicted
+++ resolved
@@ -114,26 +114,6 @@
 
             return $data;
         }
-<<<<<<< HEAD
-
-        // We check if there is some gamificationNotifications entities in waiting for the current User
-
-        // Waiting RewardSteps
-        $waitingRewardSteps = $this->rewardStepRepository->findWaiting($this->security->getUser());
-        if ($object instanceof User && is_array($data) && is_array($waitingRewardSteps) && count($waitingRewardSteps) > 0) {
-            $data['gamificationNotifications'] = [];
-            foreach ($waitingRewardSteps as $waitingRewardStep) {
-                $data['gamificationNotifications'][] = $this->formatRewardStep($waitingRewardStep);
-            }
-        }
-
-        // Waiting Rewards
-        $waitingRewards = $this->rewardRepository->findWaiting($this->security->getUser());
-        if ($object instanceof User && is_array($data) && is_array($waitingRewards) && count($waitingRewards) > 0) {
-            $data['gamificationNotifications'] = [];
-            foreach ($waitingRewards as $waitingReward) {
-                $data['gamificationNotifications'][] = $this->formatReward($waitingReward);
-=======
         if ($this->gamificationActive == true) {
             // We check if there is some gamificationNotifications entities in waiting for the current User
 
@@ -144,43 +124,17 @@
                 foreach ($waitingRewardSteps as $waitingRewardStep) {
                     $data['gamificationNotifications'][] = $this->formatRewardStep($waitingRewardStep);
                 }
->>>>>>> 56674362
-            }
-
-<<<<<<< HEAD
-        // New gamification notifications
-        if (is_array($data) && count($this->gamificationNotifier->getNotifications()) > 0) {
-            // We init the array only if it's not already filled
-            if (!isset($data['gamificationNotifications'])) {
-=======
+            }
+
             // Waiting Rewards
             $waitingRewards = $this->rewardRepository->findWaiting($this->security->getUser());
             if ($object instanceof User && is_array($data) && is_array($waitingRewards) && count($waitingRewards)>0) {
->>>>>>> 56674362
                 $data['gamificationNotifications'] = [];
                 foreach ($waitingRewards as $waitingReward) {
                     $data['gamificationNotifications'][] = $this->formatReward($waitingReward);
                 }
             }
 
-<<<<<<< HEAD
-            foreach ($this->gamificationNotifier->getNotifications() as $gamificationNotification) {
-                if ($gamificationNotification instanceof Reward) {
-                    $rewardIds = [];
-                    foreach ($data['gamificationNotifications'] as $notification) {
-                        if ('Reward' == $notification['type']) {
-                            $rewardIds[] = $notification['id'];
-                        }
-                    }
-                    if (!in_array($gamificationNotification->getId(), $rewardIds)) {
-                        $data['gamificationNotifications'][] = $this->formatReward($gamificationNotification);
-                    }
-                } elseif ($gamificationNotification instanceof RewardStep) {
-                    $rewardStepIds = [];
-                    foreach ($data['gamificationNotifications'] as $notification) {
-                        if ('RewardStep' == $notification['type']) {
-                            $rewardStepIds[] = $notification['id'];
-=======
             // New gamification notifications
             if (is_array($data) && count($this->gamificationNotifier->getNotifications())>0) {
 
@@ -199,7 +153,6 @@
                         }
                         if (!in_array($gamificationNotification->getId(), $rewardIds)) {
                             $data['gamificationNotifications'][] = $this->formatReward($gamificationNotification);
->>>>>>> 56674362
                         }
                     } elseif ($gamificationNotification instanceof RewardStep) {
                         $rewardStepIds = [];
@@ -215,20 +168,6 @@
                     }
                 }
             }
-<<<<<<< HEAD
-        }
-        if (isset($data['gamificationNotifications'])) {
-            // we remove RewardStep if he's associated to a gained badge
-            $badgeIds = [];
-            foreach ($data['gamificationNotifications'] as $gamificationNotification) {
-                if ('Badge' == $gamificationNotification['type']) {
-                    $badgeIds[] = $gamificationNotification['id'];
-                }
-            }
-            foreach ($data['gamificationNotifications'] as $key => $gamificationNotification) {
-                if ('RewardStep' == $gamificationNotification['type'] && in_array($gamificationNotification['badge']['id'], $badgeIds)) {
-                    unset($data['gamificationNotifications'][$key]);
-=======
             if (isset($data['gamificationNotifications'])) {
                 // we remove RewardStep if he's associated to a gained badge
                 $badgeIds = [];
@@ -241,16 +180,10 @@
                     if ($gamificationNotification["type"] == "RewardStep" && in_array($gamificationNotification["badge"]["id"], $badgeIds)) {
                         unset($data["gamificationNotifications"][$key]);
                     }
->>>>>>> 56674362
                 }
             }
             $this->entityManager->flush();
         }
-<<<<<<< HEAD
-        $this->entityManager->flush();
-
-=======
->>>>>>> 56674362
         return $data;
     }
 
