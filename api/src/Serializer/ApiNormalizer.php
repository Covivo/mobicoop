--- conflicted
+++ resolved
@@ -20,12 +20,11 @@
 {
     private $decorated;
     private $gamificationNotifier;
-<<<<<<< HEAD
     private $rewardStepRepository;
     private $rewardRepository;
     private $security;
     private $entityManager;
-    private $dataUri;
+    private $badgeImageUri;
 
     public function __construct(
         NormalizerInterface $decorated,
@@ -34,29 +33,19 @@
         RewardRepository $rewardRepository,
         Security $security,
         EntityManagerInterface $entityManager,
-        string $dataUri
+        string $badgeImageUri
     ) {
-=======
-    private $badgeImageUri;
-
-    public function __construct(NormalizerInterface $decorated, GamificationNotifier $gamificationNotifier, string $badgeImageUri)
-    {
->>>>>>> a2be3595
         if (!$decorated instanceof DenormalizerInterface) {
             throw new \InvalidArgumentException(sprintf('The decorated normalizer must implement the %s.', DenormalizerInterface::class));
         }
 
         $this->decorated = $decorated;
         $this->gamificationNotifier = $gamificationNotifier;
-<<<<<<< HEAD
         $this->rewardStepRepository = $rewardStepRepository;
         $this->rewardRepository = $rewardRepository;
         $this->security = $security;
         $this->entityManager = $entityManager;
-        $this->dataUri = $dataUri;
-=======
         $this->badgeImageUri = $badgeImageUri;
->>>>>>> a2be3595
     }
 
     public function supportsNormalization($data, $format = null)
@@ -106,22 +95,7 @@
 
             foreach ($this->gamificationNotifier->getNotifications() as $gamificationNotification) {
                 if ($gamificationNotification instanceof Badge) {
-<<<<<<< HEAD
                     $data['gamificationNotifications'][] = $this->formatBadge($gamificationNotification);
-=======
-                    $data['gamificationNotifications'][] = [
-                        "type" => "Badge",
-                        "id" => $gamificationNotification->getId(),
-                        "name" => $gamificationNotification->getName(),
-                        "title" => $gamificationNotification->getTitle(),
-                        "text" => $gamificationNotification->getText(),
-                        "pictures" => [
-                            "icon" => $this->badgeImageUri.$gamificationNotification->getIcon()->getFileName(),
-                            "image" => $this->badgeImageUri.$gamificationNotification->getImage()->getFileName(),
-                            "imageLight" => $this->badgeImageUri.$gamificationNotification->getImageLight()->getFileName()
-                        ]
-                    ];
->>>>>>> a2be3595
                 } elseif ($gamificationNotification instanceof RewardStep) {
                     $data['gamificationNotifications'][] = $this->formatRewardStep($gamificationNotification);
                     $this->entityManager->persist($gamificationNotification);
@@ -184,10 +158,10 @@
             "title" => $badge->getTitle(),
             "text" => $badge->getText(),
             "pictures" => [
-                "icon" => (!is_null($badge->getIcon())) ? $this->dataUri."/".$badge->getIcon()->getFileName() : null,
-                "image" => (!is_null($badge->getIcon())) ? $this->dataUri."/".$badge->getImage()->getFileName() : null,
-                "imageLight" => (!is_null($badge->getIcon())) ? $this->dataUri."/".$badge->getImageLight()->getFileName() : null
-            ]
+                "icon" => (!is_null($badge->getIcon())) ? $this->badgeImageUri.$badge->getIcon()->getFileName() : null,
+                "image" => (!is_null($badge->getImage())) ? $this->badgeImageUri.$badge->getImage()->getFileName() : null,
+                "imageLight" => (!is_null($badge->getImageLight())) ? $this->badgeImageUri.$badge->getImageLight()->getFileName() : null
+]
         ];
     }
 }