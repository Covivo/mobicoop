--- conflicted
+++ resolved
@@ -114,21 +114,11 @@
 
             return $data;
         }
-<<<<<<< HEAD
-
-        if (true == $this->gamificationActive) {
-            // We check if there is some gamificationNotifications entities in waiting for the current User
-
-            // Waiting RewardSteps
-            $waitingRewardSteps = $this->rewardStepRepository->findWaiting($this->security->getUser());
-            if ($object instanceof User && is_array($data) && is_array($waitingRewardSteps) && count($waitingRewardSteps) > 0) {
-=======
         // We check if there is some gamificationNotifications entities in waiting for the current User
         if (true == $this->gamificationActive && $object instanceof User && $object->getId() === $this->security->getUser()->getId()) {
             // Waiting RewardSteps
             $waitingRewardSteps = $this->rewardStepRepository->findWaiting($this->security->getUser());
             if (is_array($data) && is_array($waitingRewardSteps) && count($waitingRewardSteps) > 0) {
->>>>>>> 43b894df
                 $data['gamificationNotifications'] = [];
                 foreach ($waitingRewardSteps as $waitingRewardStep) {
                     $data['gamificationNotifications'][] = $this->formatRewardStep($waitingRewardStep);
@@ -137,11 +127,7 @@
 
             // Waiting Rewards
             $waitingRewards = $this->rewardRepository->findWaiting($this->security->getUser());
-<<<<<<< HEAD
-            if ($object instanceof User && is_array($data) && is_array($waitingRewards) && count($waitingRewards) > 0) {
-=======
             if (is_array($data) && is_array($waitingRewards) && count($waitingRewards) > 0) {
->>>>>>> 43b894df
                 $data['gamificationNotifications'] = [];
                 foreach ($waitingRewards as $waitingReward) {
                     $data['gamificationNotifications'][] = $this->formatReward($waitingReward);
