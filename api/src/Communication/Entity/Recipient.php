--- conflicted
+++ resolved
@@ -112,13 +112,8 @@
     /**
      * @var Message The message.
      *
-<<<<<<< HEAD
-     * @ORM\ManyToOne(targetEntity="\App\Communication\Entity\Message", inversedBy="recipients",  cascade={"persist","remove"})
-     * @ORM\JoinColumn(nullable=false)
-=======
      * @ORM\ManyToOne(targetEntity="\App\Communication\Entity\Message", inversedBy="recipients", cascade={"persist"})
      * @ORM\JoinColumn(nullable=false, onDelete="CASCADE")
->>>>>>> c0f73990
      * @Groups({"read","write","threads"})
      * @MaxDepth(2)
      */
