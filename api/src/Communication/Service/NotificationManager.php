<?php

/**
 * Copyright (c) 2019, MOBICOOP. All rights reserved.
 * This project is dual licensed under AGPL and proprietary licence.
 ***************************
 *    This program is free software: you can redistribute it and/or modify
 *    it under the terms of the GNU Affero General Public License as
 *    published by the Free Software Foundation, either version 3 of the
 *    License, or (at your option) any later version.
 *
 *    This program is distributed in the hope that it will be useful,
 *    but WITHOUT ANY WARRANTY; without even the implied warranty of
 *    MERCHANTABILITY or FITNESS FOR A PARTICULAR PURPOSE.  See the
 *    GNU Affero General Public License for more details.
 *
 *    You should have received a copy of the GNU Affero General Public License
 *    along with this program.  If not, see <gnu.org/licenses>.
 ***************************
 *    Licence MOBICOOP described in the file
 *    LICENSE
 */

namespace App\Communication\Service;

use App\Carpool\Entity\Ask;
use App\Carpool\Entity\AskHistory;
use App\Carpool\Entity\Criteria;
use App\Carpool\Entity\Matching;
use App\Carpool\Entity\Proposal;
use App\Carpool\Entity\Waypoint;
use App\Carpool\Ressource\Ad;
use App\Carpool\Service\AdManager;
use App\Carpool\Service\ProposalManager;
use App\CarpoolStandard\Entity\Booking;
use App\Communication\Entity\Email;
use App\Communication\Entity\Medium;
use App\Communication\Entity\Message;
use App\Communication\Entity\Notification;
use App\Communication\Entity\Notified;
use App\Communication\Entity\Push;
use App\Communication\Entity\Recipient;
use App\Communication\Entity\Sms;
use App\Communication\Interfaces\MessagerInterface;
use App\Communication\Repository\NotificationRepository;
use App\Community\Entity\Community;
use App\Community\Entity\CommunityUser;
use App\DataProvider\Entity\Response;
use App\Event\Entity\Event;
use App\Match\Entity\Mass;
use App\Match\Entity\MassPerson;
use App\Payment\Entity\CarpoolItem;
use App\Payment\Entity\PaymentProfile;
use App\Rdex\Entity\RdexConnection;
use App\Scammer\Entity\Scammer;
use App\Solidary\Entity\Solidary;
use App\Solidary\Entity\SolidaryContact;
use App\User\Entity\PushToken;
use App\User\Entity\Review;
use App\User\Entity\User;
use App\User\Event\TooLongInactivityFirstWarningEvent;
use App\User\Event\TooLongInactivityLastWarningEvent;
use App\User\Repository\UserNotificationRepository;
use App\User\Service\UserManager;
use Doctrine\Common\Util\ClassUtils;
use Doctrine\ORM\EntityManagerInterface;
use Psr\Log\LoggerInterface;
use Symfony\Contracts\Translation\TranslatorInterface;
use Twig\Environment;

/**
 * Notification manager.
 *
 * @author Sylvain Briat <sylvain.briat@mobicoop.org>
 */
class NotificationManager
{
    public const LANG = 'fr';
    private const ADMIN_SOLIDARY_ITEM_URL = '/solidaryrecords/show/{SOLIDARY_ID}';

    private $entityManager;
    private $internalMessageManager;
    private $emailManager;
    private $pushManager;
    private $smsManager;
    private $templating;
    private $emailTemplatePath;
    private $emailTitleTemplatePath;
    private $pushTemplatePath;
    private $pushTitleTemplatePath;
    private $smsTemplatePath;
    private $logger;
    private $notificationRepository;
    private $userNotificationRepository;
    private $enabled;
    private $mailsEnabled;
    private $smsEnabled;
    private $pushEnabled;
    private $translator;
    private $userManager;
    private $adManager;
    private $proposalManager;
    private $communicationFolder;
    private $altCommunicationFolder;
    private $structureLogoUri;

    public function __construct(
        EntityManagerInterface $entityManager,
        Environment $templating,
        InternalMessageManager $internalMessageManager,
        EmailManager $emailManager,
        PushManager $pushManager,
        SmsManager $smsManager,
        LoggerInterface $logger,
        NotificationRepository $notificationRepository,
        UserNotificationRepository $userNotificationRepository,
        string $emailTemplatePath,
        string $emailTitleTemplatePath,
        string $pushTemplatePath,
        string $pushTitleTemplatePath,
        string $smsTemplatePath,
        bool $enabled,
        bool $mailsEnabled,
        bool $smsEnabled,
        bool $pushEnabled,
        TranslatorInterface $translator,
        UserManager $userManager,
        AdManager $adManager,
        ProposalManager $proposalManager,
        string $communicationFolder,
        string $altCommunicationFolder,
        string $structureLogoUri
    ) {
        $this->entityManager = $entityManager;
        $this->internalMessageManager = $internalMessageManager;
        $this->emailManager = $emailManager;
        $this->pushManager = $pushManager;
        $this->smsManager = $smsManager;
        $this->logger = $logger;
        $this->notificationRepository = $notificationRepository;
        $this->userNotificationRepository = $userNotificationRepository;
        $this->emailTemplatePath = $emailTemplatePath;
        $this->emailTitleTemplatePath = $emailTitleTemplatePath;
        $this->pushTemplatePath = $pushTemplatePath;
        $this->pushTitleTemplatePath = $pushTitleTemplatePath;
        $this->smsTemplatePath = $smsTemplatePath;
        $this->templating = $templating;
        $this->enabled = $enabled;
        $this->mailsEnabled = $mailsEnabled;
        $this->smsEnabled = $smsEnabled;
        $this->pushEnabled = $pushEnabled;
        $this->translator = $translator;
        $this->userManager = $userManager;
        $this->adManager = $adManager;
        $this->proposalManager = $proposalManager;
        $this->communicationFolder = $communicationFolder;
        $this->altCommunicationFolder = $altCommunicationFolder;
        $this->structureLogoUri = $structureLogoUri;
    }

    /**
     * Send a notification for the action/user.
     *
     * @param string $action    The action
     * @param User   $recipient The user to be notified
     * @param object $object    The object linked to the notification (if more information is needed to be joined in the notification)
     */
    public function notifies(string $action, User $recipient, ?object $object = null)
    {
        // check if notification system is enabled
        if (!$this->enabled) {
            return;
        }

        // Check if the user is anonymised if yes we don't send notifications
        if (USER::STATUS_ANONYMIZED == $recipient->getStatus()) {
            return;
        }

        // check if there's a notification associated with the given action
        $notifications = null;

        // we check the user notifications
        $userNotifications = $this->userNotificationRepository->findActiveByAction($action, $recipient->getId());

        if (count($userNotifications) > 0) {
            // the user should have notifications...
            $notifications = [];
            foreach ($userNotifications as $userNotification) {
                $notifications[] = $userNotification->getNotification();
            }
        } else {
            // if the user have no notifications, we use the default notifications
            $notifications = $this->notificationRepository->findActiveByAction($action);
        }
        if ($notifications && is_array($notifications)) {
            foreach ($notifications as $notification) {
                switch ($notification->getMedium()->getId()) {
                    case Medium::MEDIUM_MESSAGE:
                        if (!is_null($object)) {
                            $this->logger->info("Internal message notification for {$action} / ".get_class($object).' / '.$recipient->getEmail());
                            if ($object instanceof MessagerInterface && !is_null($object->getMessage())) {
                                $this->internalMessageManager->sendForObject([$recipient], $object);
                            }
                        }
                        $this->createNotified($notification, $recipient, $object);

                        break;

                    case Medium::MEDIUM_EMAIL:
                        if (!$this->mailsEnabled) {
                            break;
                        }
                        $this->notifyByEmail($notification, $recipient, $object);
                        $this->createNotified($notification, $recipient, $object);
                        $this->logger->info("Email notification for {$action} / ".$recipient->getEmail());

                        break;

                    case Medium::MEDIUM_SMS:
                        if (!$this->smsEnabled) {
                            break;
                        }
                        $this->notifyBySMS($notification, $recipient, $object);

                        break;

                    case Medium::MEDIUM_PUSH:
                        if (!$this->pushEnabled) {
                            break;
                        }
                        $this->notifyByPush($notification, $recipient, $object);
                        $this->createNotified($notification, $recipient, $object);
                        $this->logger->info("Push notification for {$action} / ".$recipient->getEmail());

                        break;
                }
            }
        }
    }

    /**
     * Create a notified object.
     *
     * @param Notification $notification The notification at the origin of the notified
     * @param User         $user         The recipient of the notification
     * @param null|object  $object       The object linked with the notification
     */
    public function createNotified(Notification $notification, User $user, ?object $object)
    {
        $notified = new Notified();
        $notified->setStatus(Notified::STATUS_SENT);
        $notified->setSentDate(new \DateTime());
        $notified->setNotification($notification);
        $notified->setUser($user);
        if ($object) {
            switch (get_class($object)) {
                case Proposal::class:
                    $notified->setProposal($object);

                    break;

                case Community::class:
                    $notified->setCommunity($object);

                    break;

                case Matching::class:
                    $notified->setMatching($object);

                    break;

                case AskHistory::class:
                    $notified->setAskHistory($object);

                    break;

                case Recipient::class:
                    $notified->setRecipient($object);

                    break;
            }
        }
        $this->entityManager->persist($notified);
        $this->entityManager->flush();
    }

    /**
     * Notify a user by email.
     * Different variables can be passed to the notification body and title depending on the object linked to the notification.
     *
     * @param mixed $lang
     */
    private function notifyByEmail(Notification $notification, User $recipient, ?object $object = null)
    {
        $email = new Email();
        $email->setRecipientEmail($recipient->getEmail());
        $signature = [];
        $titleContext = [];
        $bodyContext = [];
        if ($object) {
            switch (ClassUtils::getRealClass(get_class($object))) {
                case Proposal::class:
                    $origin = null;
                    $destination = null;
                    $departureTime = null;
                    $arrivalTime = null;
                    foreach ($object->getWaypoints() as $waypoint) {
                        if (0 == $waypoint->getPosition()) {
                            $origin = $waypoint;
                        }
                        if ($waypoint->isDestination()) {
                            $destination = $waypoint;
                        }
                    }
                    if (Criteria::FREQUENCY_PUNCTUAL == $object->getCriteria()->getFrequency()) {
                        $departureTime = $object->getCriteria()->getFromTime();
                        if ($object->getCriteria()->isPassenger()) {
                            $arrivalTime = clone $departureTime;
                            $arrivalTime->modify('+'.$object->getCriteria()->getDiractionPassenger()->getDuration().' second');
                        } else {
                            $arrivalTime = clone $departureTime;
                            $arrivalTime->modify('+'.$object->getCriteria()->getDiractionDriver()->getDuration().' second');
                        }
                    }
                    $titleContext = [];
                    $bodyContext = [
                        'user' => $recipient,
                        'notification' => $notification,
                        'proposal' => $object,
                        'origin' => $origin,
                        'destination' => $destination,
                        'departureTime' => $departureTime,
                        'arrivalTime' => $arrivalTime,
                    ];

                    break;

                case Matching::class:
                    $titleContext = [];
                    $bodyContext = ['user' => $recipient, 'notification' => $notification, 'matching' => $object];

                    break;

                case AskHistory::class:
                    $titleContext = [];
                    $bodyContext = ['user' => $recipient, 'askHistory' => $object];

                    break;

                case Ask::class:
                    $titleContext = [];
                    $outwardOrigin = null;
                    $outwardDestination = null;
                    $returnOrigin = null;
                    $returnDestination = null;
                    foreach ($object->getMatching()->getProposalRequest()->getWaypoints() as $waypoint) {
                        if (0 == $waypoint->getPosition()) {
                            $passengerOriginWaypoint = $waypoint;
                        } elseif (true == $waypoint->isDestination()) {
                            $passengerDestinationWaypoint = $waypoint;
                        }
                    }
                    if (null !== $object->getAd()->getResults()[0]->getResultPassenger()) {
                        $result = $object->getAd()->getResults()[0]->getResultPassenger();
                    } else {
                        $result = $object->getAd()->getResults()[0]->getResultDriver();
                    }
                    if (null !== $result->getOutward()) {
                        foreach ($result->getOutward()->getWaypoints() as $waypoint) {
                            if ('passenger' == $waypoint['role'] && 'origin' == $waypoint['type']) {
                                $outwardOrigin = $waypoint;
                            } elseif ('passenger' == $waypoint['role'] && 'destination' == $waypoint['type']) {
                                $outwardDestination = $waypoint;
                            }
                        }
                        // We check if there is really at least one day checked. Otherwide, we force the $result->outward at null to hide it in the mail
                        // It's the case when the user who made the ask only checked return days
                        if (Criteria::FREQUENCY_REGULAR == $object->getAd()->getFrequency()
                        && !$result->getOutward()->isMonCheck()
                        && !$result->getOutward()->isTueCheck()
                        && !$result->getOutward()->isWedCheck()
                        && !$result->getOutward()->isThuCheck()
                        && !$result->getOutward()->isFriCheck()
                        && !$result->getOutward()->isSatCheck()
                        && !$result->getOutward()->isSunCheck()
                        ) {
                            $result->setOutward(null);
                        }
                    }
                    if (null !== $result->getReturn()) {
                        foreach ($result->getReturn()->getWaypoints() as $waypoint) {
                            if ('passenger' == $waypoint['role'] && 'origin' == $waypoint['type']) {
                                $returnOrigin = $waypoint;
                            } elseif ('passenger' == $waypoint['role'] && 'destination' == $waypoint['type']) {
                                $returnDestination = $waypoint;
                            }
                        }
                    }
                    $bodyContext = [
                        'user' => $recipient,
                        'ask' => $object,
                        'origin' => $passengerOriginWaypoint,
                        'destination' => $passengerDestinationWaypoint,
                        'result' => $result,
                        'outwardOrigin' => $outwardOrigin,
                        'outwardDestination' => $outwardDestination,
                        'returnOrigin' => $returnOrigin,
                        'returnDestination' => $returnDestination,
                    ];

                    break;

                case Ad::class:
                    $titleContext = [];
                    $outwardOrigin = null;
                    $outwardDestination = null;
                    $returnOrigin = null;
                    $returnDestination = null;
                    $sender = $this->userManager->getUser($object->getUserId()) == $recipient ? $object->getResults()[0]->getCarpooler() : $this->userManager->getUser($object->getUserId());
                    if (null !== $object->getResults()[0]->getResultPassenger()) {
                        $result = $object->getResults()[0]->getResultPassenger();
                    } else {
                        $result = $object->getResults()[0]->getResultDriver();
                    }

                    if ($recipient->getId() !== $object->getUserId()) {
                        $recipientRole = $object->getRole();
                    } else {
                        $recipientRole = ad::ROLE_DRIVER == $object->getRole() ? ad::ROLE_PASSENGER : ad::ROLE_DRIVER;
                    }

                    if (null !== $result->getOutward()) {
                        foreach ($result->getOutward()->getWaypoints() as $waypoint) {
                            if ('passenger' == $waypoint['role'] && 'origin' == $waypoint['type']) {
                                $outwardOrigin = $waypoint;
                            } elseif ('passenger' == $waypoint['role'] && 'destination' == $waypoint['type']) {
                                $outwardDestination = $waypoint;
                            }
                        }
                        // We check if there is really at least one day checked. Otherwide, we force the $result->outward at null to hide it in the mail
                        // It's the case when the user who made the ask only checked return days
                        if (Criteria::FREQUENCY_REGULAR == $object->getFrequency()
                        && !$result->getOutward()->isMonCheck()
                        && !$result->getOutward()->isTueCheck()
                        && !$result->getOutward()->isWedCheck()
                        && !$result->getOutward()->isThuCheck()
                        && !$result->getOutward()->isFriCheck()
                        && !$result->getOutward()->isSatCheck()
                        && !$result->getOutward()->isSunCheck()
                        ) {
                            $result->setOutward(null);
                        }
                    }
                    if (null !== $result->getReturn()) {
                        foreach ($result->getReturn()->getWaypoints() as $waypoint) {
                            if ('passenger' == $waypoint['role'] && 'origin' == $waypoint['type']) {
                                $returnOrigin = $waypoint;
                            } elseif ('passenger' == $waypoint['role'] && 'destination' == $waypoint['type']) {
                                $returnDestination = $waypoint;
                            }
                        }
                    }
                    $bodyContext = [
                        'user' => $recipient,
                        'ad' => $object,
                        'sender' => $sender,
                        'result' => $result,
                        'outwardOrigin' => $outwardOrigin,
                        'outwardDestination' => $outwardDestination,
                        'returnOrigin' => $returnOrigin,
                        'returnDestination' => $returnDestination,
                        'recipientRole' => $recipientRole,
                    ];

                    break;

                case Recipient::class:
                    $titleContext = [];
                    $bodyContext = [];

                    break;

                case User::class:
                    $titleContext = [];
                    $bodyContext = ['user' => $recipient];

                    break;

                case Event::class:
                    $titleContext = [];
                    $bodyContext = ['user' => $recipient, 'event' => $object];

                    break;

                case Community::class:
                    $sender = null;
                    $titleContext = [
                        'community' => $object,
                    ];
                    $bodyContext = [
                        'recipient' => $recipient,
                        'community' => $object,
                    ];

                    break;

                case CommunityUser::class:
                    $sender = null;
                    $bodyContext = [
                        'recipient' => $recipient,
                        'community' => $object->getCommunity(),
                        'senderGivenName' => $object->getUser()->getGivenName(),
                        'senderShortFamilyName' => $object->getUser()->getShortFamilyName(),
                    ];

                    break;

                case Message::class:
                    $titleContext = ['user' => $object->getUser()];

                    // ask history
                    if (is_null($object->getMessage())) {
                        $threadType = 'direct';
                    } elseif (
                        !is_null($object->getMessage()->getAskHistory())
                        && !is_null($object->getMessage()->getAskHistory()->getAsk())
                        && !is_null($object->getMessage()->getAskHistory()->getAsk()->getCriteria())
                        && $object->getMessage()->getAskHistory()->getAsk()->getCriteria()->isSolidaryExclusive()
                    ) {
                        $threadType = 'solidary';
                    } else {
                        $threadType = 'carpool';
                    }

                    $threadMessageId = is_null($object->getMessage()) ? $object->getId() : $object->getMessage()->getId();

                    $bodyContext = [
                        'sender' => $object->getUser(),
                        'sendingDate' => $object->getCreatedDate(),
                        'text' => $object->getText(),
                        'link' => "/{$threadMessageId}?type={$threadType}",
                        'user' => $recipient,
                    ];

                    break;

                case RdexConnection::class:
                    $titleContext = [];
                    $proposal = $this->proposalManager->get($object->getJourneysId());

                    $origin = $proposal->getWaypoints()[0]->getAddress()->getAddressLocality();
                    $destination = $proposal->getWaypoints()[count($proposal->getWaypoints()) - 1]->getAddress()->getAddressLocality();

                    $date = $time = '';
                    if (Criteria::FREQUENCY_PUNCTUAL == $proposal->getCriteria()->getFrequency()) {
                        if (!is_null($proposal->getCriteria()->getFromDate())) {
                            $date = $proposal->getCriteria()->getFromDate()->format('d/m/Y');
                        }
                        if (!is_null($proposal->getCriteria()->getFromTime())) {
                            $date = $proposal->getCriteria()->getFromDate();
                        }
                    }

                    $bodyContext = [
                        'text' => $object->getDetails(),
                        'user' => $recipient,
                        'operator' => $object->getOperator(),
                        'origin' => $object->getOrigin(),
                        'journeyOrigin' => $origin,
                        'journeyDestination' => $destination,
                        'journeyDate' => $date,
                        'journeyTime' => $time,
                    ];

                    break;

                case Solidary::class:
                    $titleContext = [];
                    $bodyContext = [
                        'adminUrl' => preg_replace('/\{SOLIDARY_ID\}/', $object->getId(), self::ADMIN_SOLIDARY_ITEM_URL),
                        'applicant' => $object->getSolidaryUserStructure()->getSolidaryUser()->getUser(),
                        'structure' => [
                            'logo' => !empty($object->getSolidaryUserStructure()->getStructure()->getImages()) ? $object->getSolidaryUserStructure()->getStructure()->getImages()[0] : null,
                            'name' => $object->getSolidaryUserStructure()->getStructure()->getName(),
                            'signature' => $object->getSolidaryUserStructure()->getStructure()->getSignature(),
                        ],
                        'journey' => $object->getProposal(),
                    ];

                    break;

                case SolidaryContact::class:
                    $structure = $recipient->getSolidaryUser()->getSolidaryUserStructures()[0]->getStructure();
                    $signature = [
                        'text' => $structure->getSignature(),
                        'logo' => count($structure->getImages()) > 0 ? $this->structureLogoUri.$structure->getImages()[0]->getFileName() : null,
                    ];
                    $titleContext = ['user' => $object->getSolidarySolution()->getSolidary()->getSolidaryUserStructure()->getSolidaryUser()->getUser()];
                    $bodyContext = ['text' => $object->getContent(), 'recipient' => $recipient, 'signature' => $signature];

                    break;

                case Mass::class:
                    $titleContext = ['massId' => $object->getId()];
                    $bodyContext = ['massId' => $object->getId(), 'errors' => $object->getErrors()];

                    break;

                case MassPerson::class:
                    $titleContext = [];
                    $bodyContext = ['user' => $recipient, 'clearPassword' => $object->getClearPassword()];

                    break;

                case CarpoolItem::class:
                    $titleContext = ['debtor' => $object->getDebtorUser()];
                    foreach ($object->getAsk()->getMatching()->getProposalRequest()->getWaypoints() as $waypoint) {
                        if (0 == $waypoint->getPosition()) {
                            $passengerOrigin = $waypoint->getAddress()->getAddressLocality();
                        } elseif (true == $waypoint->isDestination()) {
                            $passengerDestination = $waypoint->getAddress()->getAddressLocality();
                        }
                    }
                    // if regular we get the first day of the week
                    $firstDayOfWeek = null;
                    if (Criteria::FREQUENCY_REGULAR == $object->getAsk()->getCriteria()->getFrequency()) {
                        $day = new \DateTime($object->getItemDate()->format('d-m-Y'));
                        $day->setISODate((int) $day->format('o'), (int) $day->format('W'), 1);
                        $firstDayOfWeek = $day->format('l d F Y');
                    }
                    $bodyContext = [
                        'debtor' => $object->getDebtorUser(),
                        'creditor' => $object->getCreditorUser(),
                        'amount' => $object->getAmount(),
                        'origin' => $passengerOrigin,
                        'destination' => $passengerDestination,
                        'week' => $firstDayOfWeek,
                    ];

                    break;

                case PaymentProfile::class:
                    $titleContext = [];
                    $bodyContext = ['paymentProfile' => $object];

                    break;

                case Review::class:
                    $titleContext = [];
                    $bodyContext = [
                        'givenName' => $object->getReviewer()->getGivenName(),
                        'shortFamilyName' => $object->getReviewer()->getShortFamilyName(),
                    ];

                    break;

                case Scammer::class:
                    $titleContext = [];
                    $bodyContext = ['scammer' => $object];

                    break;

<<<<<<< HEAD
                case Booking::class:
                    $titleContext = [];
                    $bodyContext = ['booking' => $object];
=======
                case TooLongInactivityLastWarningEvent::class:
                case TooLongInactivityFirstWarningEvent::class:
                    $titleContext = [];
                    $bodyContext = ['user' => $recipient, 'details' => $object, 'signature' => $signature];
>>>>>>> 026b6d14

                    break;

                default:
                    if (isset($object->new, $object->old, $object->ask, $object->sender)) {
                        $outwardOrigin = null;
                        $outwardDestination = null;

                        /** @var Waypoint $waypoint */
                        foreach ($object->ask->getWaypoints() as $waypoint) {
                            if (0 == $waypoint->getPosition()) {
                                $outwardOrigin = $waypoint;
                            } elseif ($waypoint->isDestination()) {
                                $outwardDestination = $waypoint;
                            }
                        }
                        $bodyContext = [
                            'user' => $recipient,
                            'notification' => $notification,
                            'object' => $object,
                            'origin' => $outwardOrigin,
                            'destination' => $outwardDestination,
                        ];
                    }
            }
        } else {
            if (!is_null($recipient->getSolidaryUser())) {
                $structure = $recipient->getSolidaryUser()->getSolidaryUserStructures()[0]->getStructure();
                $signature = [
                    'text' => $structure->getSignature(),
                    'logo' => count($structure->getImages()) > 0 ? $this->structureLogoUri.$structure->getImages()[0]->getFileName() : null,
                ];
            }
            $bodyContext = ['user' => $recipient, 'notification' => $notification, 'signature' => $signature];
        }

        $lang = self::LANG;
        if (!is_null($recipient->getLanguage())) {
            $lang = $recipient->getLanguage();
            $this->translator->setLocale($lang->getCode());
            $templateLanguage = $lang->getCode();
        } else {
            $this->translator->setLocale($lang);
            $templateLanguage = $lang;
        }

        if ($notification->hasAlt()) {
            $titleTemplate = $this->altCommunicationFolder.$templateLanguage.$this->emailTitleTemplatePath.$notification->getAction()->getName().'.html.twig';
        } else {
            $titleTemplate = $this->communicationFolder.$templateLanguage.$this->emailTitleTemplatePath.$notification->getAction()->getName().'.html.twig';
        }
        $email->setObject($this->templating->render(
            $titleTemplate,
            [
                'context' => $titleContext,
            ]
        ));

        // if a template is associated with the action in the notification, we us it; otherwise we try the name of the action as template name
        if ($notification->hasAlt()) {
            $this->emailManager->send($email, $this->altCommunicationFolder.$templateLanguage.$this->emailTemplatePath.$notification->getAction()->getName(), $bodyContext, $lang);
        } else {
            $this->emailManager->send($email, $this->communicationFolder.$templateLanguage.$this->emailTemplatePath.$notification->getAction()->getName(), $bodyContext, $lang);
        }
    }

    /**
     * Notify a user by sms.
     * Different variables can be passed to the notification body and title depending on the object linked to the notification.
     *
     * @param mixed $lang
     */
    private function notifyBySms(Notification $notification, User $recipient, ?object $object = null)
    {
        if (is_null($recipient->getTelephone())) {
            return;
        }
        if (!$notification->isPermissive() && is_null($recipient->getPhoneValidatedDate()) && is_null($recipient->getPhoneToken())) {
            return;
        }
        $sms = new Sms();
        $sms->setRecipientTelephone($recipient->getTelephone());
        $bodyContext = [];
        if ($object) {
            switch (get_class($object)) {
                case Proposal::class:
                    $bodyContext = ['user' => $recipient, 'notification' => $notification, 'object' => $object];

                    break;

                case Matching::class:
                    $bodyContext = ['user' => $recipient, 'notification' => $notification, 'matching' => $object];

                    break;

                case AskHistory::class:
                    $bodyContext = ['user' => $recipient];

                    break;

                case Ask::class:
                    foreach ($object->getMatching()->getProposalRequest()->getWaypoints() as $waypoint) {
                        if (0 == $waypoint->getPosition()) {
                            $passengerOriginWaypoint = $waypoint;
                        } elseif (true == $waypoint->isDestination()) {
                            $passengerDestinationWaypoint = $waypoint;
                        }
                    }
                    $bodyContext = ['user' => $recipient, 'ask' => $object, 'origin' => $passengerOriginWaypoint, 'destination' => $passengerDestinationWaypoint];

                    break;

                case Ad::class:
                    $outwardOrigin = null;
                    $outwardDestination = null;
                    $returnOrigin = null;
                    $returnDestination = null;
                    $sender = $this->userManager->getUser($object->getUserId());
                    if (null !== $object->getResults()[0]->getResultPassenger()) {
                        $result = $object->getResults()[0]->getResultPassenger();
                    } else {
                        $result = $object->getResults()[0]->getResultDriver();
                    }
                    if (null !== $result->getOutward()) {
                        foreach ($result->getOutward()->getWaypoints() as $waypoint) {
                            if ('passenger' == $waypoint['role'] && 'origin' == $waypoint['type']) {
                                $outwardOrigin = $waypoint;
                            } elseif ('passenger' == $waypoint['role'] && 'destination' == $waypoint['type']) {
                                $outwardDestination = $waypoint;
                            }
                        }
                    }
                    if (null !== $result->getReturn()) {
                        foreach ($result->getReturn()->getWaypoints() as $waypoint) {
                            if ('passenger' == $waypoint['role'] && 'origin' == $waypoint['type']) {
                                $returnOrigin = $waypoint;
                            } elseif ('passenger' == $waypoint['role'] && 'destination' == $waypoint['type']) {
                                $returnDestination = $waypoint;
                            }
                        }
                    }
                    $bodyContext = [
                        'user' => $recipient,
                        'ad' => $object,
                        'sender' => $sender,
                        'result' => $result,
                        'outwardOrigin' => $outwardOrigin,
                        'outwardDestination' => $outwardDestination,
                        'returnOrigin' => $returnOrigin,
                        'returnDestination' => $returnDestination,
                    ];

                    break;

                case Recipient::class:
                    $bodyContext = [];

                    break;

                case User::class:
                    $bodyContext = ['user' => $recipient];

                    break;

                case Message::class:
                    $bodyContext = ['text' => $object->getText(), 'user' => $recipient];

                    break;

                case SolidaryContact::class:
                    $bodyContext = ['text' => $object->getContent(), 'recipient' => $recipient];

                    break;

                case CarpoolItem::class:
                    foreach ($object->getAsk()->getMatching()->getProposalRequest()->getWaypoints() as $waypoint) {
                        if (0 == $waypoint->getPosition()) {
                            $passengerOrigin = $waypoint->getAddress()->getAddressLocality();
                        } elseif (true == $waypoint->isDestination()) {
                            $passengerDestination = $waypoint->getAddress()->getAddressLocality();
                        }
                    }
                    $firstDayOfWeek = null;
                    if (Criteria::FREQUENCY_REGULAR == $object->getAsk()->getCriteria()->getFrequency()) {
                        $day = new \DateTime($object->getItemDate()->format('d-m-Y'));
                        $day->setISODate((int) $day->format('o'), (int) $day->format('W'), 1);
                        $firstDayOfWeek = $day->format('l d F Y');
                    }
                    $bodyContext = [
                        'debtor' => $object->getDebtorUser(),
                        'creditor' => $object->getCreditorUser(),
                        'amount' => $object->getAmount(),
                        'origin' => $passengerOrigin,
                        'destination' => $passengerDestination,
                        'week' => $firstDayOfWeek,
                    ];

                    break;

                case PaymentProfile::class:
                    $bodyContext = ['paymentProfile' => $object];

                    break;

                case Review::class:
                    $bodyContext = [
                        'givenName' => $object->getReviewer()->getGivenName(),
                        'shortFamilyName' => $object->getReviewer()->getShortFamilyName(),
                    ];

                    break;

                default:
                    if (isset($object->new, $object->old, $object->ask, $object->sender)) {
                        $outwardOrigin = null;
                        $outwardDestination = null;

                        /** @var Ask $ask */
                        $ask = $object->ask;
                        if ($recipient->getId() == $ask->getMatching()->getProposalOffer()->getUser()->getId()) {
                            // The recipient is the driver, we take the waypoints of the ProposalOffer
                            $waypoints = $ask->getMatching()->getProposalOffer()->getWaypoints();
                        } else {
                            // The recipient is the passenger, we take the waypoints of ProposalRequest
                            $waypoints = $ask->getMatching()->getProposalRequest()->getWaypoints();
                        }

                        foreach ($waypoints as $waypoint) {
                            if (0 == $waypoint->getPosition()) {
                                $outwardOrigin = $waypoint;
                            } elseif ($waypoint->isDestination()) {
                                $outwardDestination = $waypoint;
                            }
                        }

                        $bodyContext = [
                            'user' => $recipient,
                            'notification' => $notification,
                            'object' => $object,
                            'origin' => $outwardOrigin,
                            'destination' => $outwardDestination,
                        ];
                    }
            }
        } else {
            $bodyContext = ['user' => $recipient, 'notification' => $notification];
        }

        $lang = self::LANG;
        if (!is_null($recipient->getLanguage())) {
            $lang = $recipient->getLanguage();
            $this->translator->setLocale($lang->getCode());
            $templateLanguage = $lang->getCode();
        } else {
            $this->translator->setLocale($lang);
            $templateLanguage = $lang;
        }
        // if a template is associated with the action in the notification, we us it; otherwise we try the name of the action as template name
        if ($notification->hasAlt()) {
            $response = $this->smsManager->send($sms, $this->altCommunicationFolder.$templateLanguage.$this->smsTemplatePath.$notification->getAction()->getName(), $bodyContext, $lang);
        } else {
            $response = $this->smsManager->send($sms, $this->communicationFolder.$templateLanguage.$this->smsTemplatePath.$notification->getAction()->getName(), $bodyContext, $lang);
        }

        // ? #4705- Log creation when SMS is not send
        if (!$this->checkSmsSending($response)) {
            $this->logger->error('Sms notification to '.$recipient->getId().' for the '.$notification->getAction()->getName().' has failed');
        }

        $this->createNotified($notification, $recipient, $object);

        $this->logger->info('Sms notification for '.$notification->getAction()->getName().' / '.$recipient->getEmail());
    }

    private function checkSmsSending(Response $response): bool
    {
        return in_array($response->getCode(), [200, 201, 204]);
    }

    /**
     * Notify a user by push notification.
     * Different variables can be passed to the notification body and title depending on the object linked to the notification.
     *
     * @param Notification $notification The notification
     * @param User         $recipient    The recipient user
     * @param null|object  $object       The object to use
     * @param mixed        $lang
     */
    private function notifyByPush(Notification $notification, User $recipient, ?object $object = null)
    {
        $push = new Push();
        $recipientDeviceIds = [];
        foreach ($recipient->getPushTokens() as $pushToken) {
            // @var PushToken $pushToken
            $recipientDeviceIds[] = $pushToken->getToken();
        }
        // we check if the recipient has at least one push token id
        if (0 == count($recipientDeviceIds)) {
            return;
        }
        $push->setRecipientDeviceIds($recipientDeviceIds);
        $bodyContext = [];
        if ($object) {
            switch (get_class($object)) {
                case Proposal::class:
                    $titleContext = [];
                    $bodyContext = ['user' => $recipient, 'notification' => $notification, 'object' => $object];

                    break;

                case Matching::class:
                    $titleContext = [];
                    $bodyContext = ['user' => $recipient, 'notification' => $notification, 'matching' => $object];

                    break;

                case AskHistory::class:
                    $titleContext = [];
                    $bodyContext = ['user' => $recipient];

                    break;

                case Ask::class:
                    $titleContext = [];
                    foreach ($object->getMatching()->getProposalRequest()->getWaypoints() as $waypoint) {
                        if (0 == $waypoint->getPosition()) {
                            $passengerOriginWaypoint = $waypoint;
                        } elseif (true == $waypoint->isDestination()) {
                            $passengerDestinationWaypoint = $waypoint;
                        }
                    }
                    $bodyContext = ['user' => $recipient, 'ask' => $object, 'origin' => $passengerOriginWaypoint, 'destination' => $passengerDestinationWaypoint];

                    break;

                case Ad::class:
                    $titleContext = [];
                    $outwardOrigin = null;
                    $outwardDestination = null;
                    $returnOrigin = null;
                    $returnDestination = null;
                    $sender = $this->userManager->getUser($object->getUserId());
                    if (null !== $object->getResults()[0]->getResultPassenger()) {
                        $result = $object->getResults()[0]->getResultPassenger();
                    } else {
                        $result = $object->getResults()[0]->getResultDriver();
                    }
                    if (null !== $result->getOutward()) {
                        foreach ($result->getOutward()->getWaypoints() as $waypoint) {
                            if ('passenger' == $waypoint['role'] && 'origin' == $waypoint['type']) {
                                $outwardOrigin = $waypoint;
                            } elseif ('passenger' == $waypoint['role'] && 'destination' == $waypoint['type']) {
                                $outwardDestination = $waypoint;
                            }
                        }
                    }
                    if (null !== $result->getReturn()) {
                        foreach ($result->getReturn()->getWaypoints() as $waypoint) {
                            if ('passenger' == $waypoint['role'] && 'origin' == $waypoint['type']) {
                                $returnOrigin = $waypoint;
                            } elseif ('passenger' == $waypoint['role'] && 'destination' == $waypoint['type']) {
                                $returnDestination = $waypoint;
                            }
                        }
                    }
                    $bodyContext = [
                        'user' => $recipient,
                        'ad' => $object,
                        'sender' => $sender,
                        'result' => $result,
                        'outwardOrigin' => $outwardOrigin,
                        'outwardDestination' => $outwardDestination,
                        'returnOrigin' => $returnOrigin,
                        'returnDestination' => $returnDestination,
                    ];

                    break;

                case Recipient::class:
                    $titleContext = [];
                    $bodyContext = [];

                    break;

                case User::class:
                    $titleContext = [];
                    $bodyContext = ['user' => $recipient];

                    break;

                case Message::class:
                    $titleContext = ['user' => $object->getUser()];
                    $bodyContext = ['text' => $object->getText(), 'user' => $recipient];

                    break;

                case CarpoolItem::class:
                    $titleContext = ['debtor' => $object->getDebtorUser()];
                    foreach ($object->getAsk()->getMatching()->getProposalRequest()->getWaypoints() as $waypoint) {
                        if (0 == $waypoint->getPosition()) {
                            $passengerOrigin = $waypoint->getAddress()->getAddressLocality();
                        } elseif (true == $waypoint->isDestination()) {
                            $passengerDestination = $waypoint->getAddress()->getAddressLocality();
                        }
                    }
                    $firstDayOfWeek = null;
                    if (Criteria::FREQUENCY_REGULAR == $object->getAsk()->getCriteria()->getFrequency()) {
                        $day = new \DateTime($object->getItemDate()->format('d-m-Y'));
                        $day->setISODate((int) $day->format('o'), (int) $day->format('W'), 1);
                        $firstDayOfWeek = $day->format('l d F Y');
                    }
                    $bodyContext = [
                        'debtor' => $object->getDebtorUser(),
                        'creditor' => $object->getCreditorUser(),
                        'amount' => $object->getAmount(),
                        'origin' => $passengerOrigin,
                        'destination' => $passengerDestination,
                        'week' => $firstDayOfWeek,
                    ];

                    break;

                case PaymentProfile::class:
                    $titleContext = [];
                    $bodyContext = ['paymentProfile' => $object];

                    break;

                case Review::class:
                    $titleContext = [];
                    $bodyContext = [
                        'givenName' => $object->getReviewer()->getGivenName(),
                        'shortFamilyName' => $object->getReviewer()->getShortFamilyName(),
                    ];

                    break;

                default:
                    $titleContext = [];
                    if (isset($object->new, $object->old, $object->ask, $object->sender)) {
                        $outwardOrigin = null;
                        $outwardDestination = null;

                        /** @var Waypoint $waypoint */
                        foreach ($object->ask->getWaypoints() as $waypoint) {
                            if (0 == $waypoint->getPosition()) {
                                $outwardOrigin = $waypoint;
                            } elseif ($waypoint->isDestination()) {
                                $outwardDestination = $waypoint;
                            }
                        }
                        $bodyContext = [
                            'user' => $recipient,
                            'notification' => $notification,
                            'object' => $object,
                            'origin' => $outwardOrigin,
                            'destination' => $outwardDestination,
                        ];
                    }
            }
        } else {
            $titleContext = [];
            $bodyContext = ['user' => $recipient, 'notification' => $notification];
        }

        $lang = self::LANG;
        if (!is_null($recipient->getLanguage())) {
            $lang = $recipient->getLanguage();
            $this->translator->setLocale($lang->getCode());
            $templateLanguage = $lang->getCode();
        } else {
            $this->translator->setLocale($lang);
            $templateLanguage = $lang;
        }

        if ($notification->hasAlt()) {
            $titleTemplate = $this->altCommunicationFolder.$templateLanguage.$this->pushTitleTemplatePath.$notification->getAction()->getName().'.html.twig';
        } else {
            $titleTemplate = $this->communicationFolder.$templateLanguage.$this->pushTitleTemplatePath.$notification->getAction()->getName().'.html.twig';
        }
        $push->setTitle($this->templating->render(
            $titleTemplate,
            [
                'context' => $titleContext,
            ]
        ));

        // if a template is associated with the action in the notification, we us it; otherwise we try the name of the action as template name
        if ($notification->hasAlt()) {
            $this->pushManager->send($push, $this->altCommunicationFolder.$templateLanguage.$this->pushTemplatePath.$notification->getAction()->getName(), $bodyContext, $lang);
        } else {
            $this->pushManager->send($push, $this->communicationFolder.$templateLanguage.$this->pushTemplatePath.$notification->getAction()->getName(), $bodyContext, $lang);
        }
    }
}<|MERGE_RESOLUTION|>--- conflicted
+++ resolved
@@ -661,16 +661,16 @@
 
                     break;
 
-<<<<<<< HEAD
                 case Booking::class:
                     $titleContext = [];
                     $bodyContext = ['booking' => $object];
-=======
+
+                    break;
+
                 case TooLongInactivityLastWarningEvent::class:
                 case TooLongInactivityFirstWarningEvent::class:
                     $titleContext = [];
                     $bodyContext = ['user' => $recipient, 'details' => $object, 'signature' => $signature];
->>>>>>> 026b6d14
 
                     break;
 
