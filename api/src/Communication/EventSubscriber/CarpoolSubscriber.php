--- conflicted
+++ resolved
@@ -470,14 +470,10 @@
             $returnResult = $ad->getResults()[0]->getResultPassenger()->getReturn();
         }
         $askConcerned = $this->askManager->getAsk($ad->getAskId());
-<<<<<<< HEAD
-
-        $askLinkedConcerned = $askConcerned->getAskLinked() ? $this->askManager->getAsk($askConcerned->getAskLinked()->getId()) : null;
-=======
+
         if (!is_null($askConcerned->getAskLinked())) {
             $askLinkedConcerned = $this->askManager->getAsk($askConcerned->getAskLinked()->getId());
         }
->>>>>>> f275fa0e
         $times = [];
 
         if (!in_array((($outwardResult->getMonTime() && $askConcerned->getCriteria()->isMonCheck()) ? $outwardResult->getMonTime()->format('H:i') : 'null').' '.((!is_null($askLinkedConcerned) && $returnResult->getMonTime() && $askLinkedConcerned->getCriteria()->isMonCheck()) ? $returnResult->getMonTime()->format('H:i') : 'null'), $times)) {
