<?php

/**
 * Copyright (c) 2019, MOBICOOP. All rights reserved.
 * This project is dual licensed under AGPL and proprietary licence.
 ***************************
 *    This program is free software: you can redistribute it and/or modify
 *    it under the terms of the GNU Affero General Public License as
 *    published by the Free Software Foundation, either version 3 of the
 *    License, or (at your option) any later version.
 *
 *    This program is distributed in the hope that it will be useful,
 *    but WITHOUT ANY WARRANTY; without even the implied warranty of
 *    MERCHANTABILITY or FITNESS FOR A PARTICULAR PURPOSE.  See the
 *    GNU Affero General Public License for more details.
 *
 *    You should have received a copy of the GNU Affero General Public License
 *    along with this program.  If not, see <gnu.org/licenses>.
 ***************************
 *    Licence MOBICOOP described in the file
 *    LICENSE
 */

namespace App\Communication\EventSubscriber;

use App\Communication\Service\NotificationManager;
use App\DataProvider\Entity\RezopouceProvider;
use App\User\Admin\Service\UserManager as AdminUserManager;
use App\User\Entity\IdentityProof;
use App\User\Event\IdentityProofModeratedEvent;
use App\User\Event\IdentityProofValidationReminderEvent;
<<<<<<< HEAD
use App\User\Event\IncitateToPublishFirstAdEvent;
=======
use App\User\Event\NewlyRegisteredUserEvent;
>>>>>>> 7678cb5b
use App\User\Event\ReviewReceivedEvent;
use App\User\Event\UserDelegateRegisteredEvent;
use App\User\Event\UserDelegateRegisteredPasswordSendEvent;
use App\User\Event\UserDeleteAccountWasDriverEvent;
use App\User\Event\UserDeleteAccountWasPassengerEvent;
use App\User\Event\UserGeneratePhoneTokenAskedEvent;
use App\User\Event\UserPasswordChangeAskedEvent;
use App\User\Event\UserPasswordChangedEvent;
use App\User\Event\UserRegisteredEvent;
use App\User\Event\UserSendValidationEmailEvent;
use App\User\Event\UserUpdatedSelfEvent;
use App\User\Service\UserManager;
use Symfony\Component\EventDispatcher\EventSubscriberInterface;

class UserSubscriber implements EventSubscriberInterface
{
    private $notificationManager;
    private $userManager;
    private $notificationSsoRegistration;
    private $rzpUri;
    private $rzpLogin;
    private $rzpPassword;

    public function __construct(
        NotificationManager $notificationManager,
        UserManager $userManager,
        AdminUserManager $adminUserManager,
        bool $notificationSsoRegistration,
        string $rzpUri,
        string $rzpLogin,
        string $rzpPassword
    ) {
        $this->notificationManager = $notificationManager;
        $this->userManager = $userManager;
        $this->adminUserManager = $adminUserManager;
        $this->notificationSsoRegistration = $notificationSsoRegistration;
        $this->rzpUri = $rzpUri;
        $this->rzpLogin = $rzpLogin;
        $this->rzpPassword = $rzpPassword;
    }

    public static function getSubscribedEvents()
    {
        return [
            UserRegisteredEvent::NAME => 'onUserRegistered',
            UserDelegateRegisteredEvent::NAME => 'onUserDelegateRegistered',
            UserDelegateRegisteredPasswordSendEvent::NAME => 'onUserDelegateRegisteredPasswordSend',
            UserUpdatedSelfEvent::NAME => 'onUserUpdatedSelf',
            UserPasswordChangeAskedEvent::NAME => 'onUserPasswordChangeAsked',
            UserPasswordChangedEvent::NAME => 'onUserPasswordChanged',
            UserGeneratePhoneTokenAskedEvent::NAME => 'onUserGeneratePhoneTokenAskedEvent',
            UserDeleteAccountWasDriverEvent::NAME => 'onUserDeleteAccountWasDriverEvent',
            UserDeleteAccountWasPassengerEvent::NAME => 'onUserDeleteAccountWasPassengerEvent',
            ReviewReceivedEvent::NAME => 'onReviewReceivedEvent',
            UserSendValidationEmailEvent::NAME => 'onUserSendValidationEmail',
            IdentityProofModeratedEvent::NAME => 'onIdentityProofModerated',
            IdentityProofValidationReminderEvent::NAME => 'onIdentityProofValidationReminder',
<<<<<<< HEAD
            IncitateToPublishFirstAdEvent::NAME => 'onIncitateToPublishFirstAd',
=======
            NewlyRegisteredUserEvent::NAME => 'onNewlyRegisteredUser',
>>>>>>> 7678cb5b
        ];
    }

    public function onUserRegistered(UserRegisteredEvent $event)
    {
        if (!is_null($event->getUser()->getSsoId()) && '' !== $event->getUser()->getSsoId() && !$this->notificationSsoRegistration) {
            return;
        }
        $this->notificationManager->notifies(UserRegisteredEvent::NAME, $event->getUser());
    }

    public function onUserDelegateRegistered(UserDelegateRegisteredEvent $event)
    {
        $this->notificationManager->notifies(UserDelegateRegisteredEvent::NAME, $event->getUser());
    }

    public function onUserDelegateRegisteredPasswordSend(UserDelegateRegisteredPasswordSendEvent $event)
    {
        $this->notificationManager->notifies(UserDelegateRegisteredPasswordSendEvent::NAME, $event->getUser());
    }

    public function onUserUpdatedSelf(UserUpdatedSelfEvent $event)
    {
        $this->userManager->updatePaymentProviderUser($event->getUser());
        $this->notificationManager->notifies(UserUpdatedSelfEvent::NAME, $event->getUser());
    }

    public function onUserPasswordChangeAsked(UserPasswordChangeAskedEvent $event)
    {
        $this->notificationManager->notifies(UserPasswordChangeAskedEvent::NAME, $event->getUser());
    }

    public function onUserPasswordChanged(UserPasswordChangedEvent $event)
    {
        $this->notificationManager->notifies(UserPasswordChangedEvent::NAME, $event->getUser());
    }

    public function onUserGeneratePhoneTokenAskedEvent(UserGeneratePhoneTokenAskedEvent $event)
    {
        $this->notificationManager->notifies(UserGeneratePhoneTokenAskedEvent::NAME, $event->getUser());
    }

    public function onUserDeleteAccountWasDriverEvent(UserDeleteAccountWasDriverEvent $event)
    {
        if ($event->getAsk()->getUser()->getId() == $event->getDeleterId()) {
            $this->notificationManager->notifies(UserDeleteAccountWasDriverEvent::NAME, $event->getAsk()->getUserRelated(), $event->getAsk());
        } else {
            $this->notificationManager->notifies(UserDeleteAccountWasDriverEvent::NAME, $event->getAsk()->getUser(), $event->getAsk());
        }
    }

    public function onUserDeleteAccountWasPassengerEvent(UserDeleteAccountWasPassengerEvent $event)
    {
        if ($event->getAsk()->getUser()->getId() == $event->getDeleterId()) {
            $this->notificationManager->notifies(UserDeleteAccountWasPassengerEvent::NAME, $event->getAsk()->getUserRelated(), $event->getAsk());
        } else {
            $this->notificationManager->notifies(UserDeleteAccountWasPassengerEvent::NAME, $event->getAsk()->getUser(), $event->getAsk());
        }
    }

    public function onReviewReceivedEvent(ReviewReceivedEvent $event)
    {
        $this->notificationManager->notifies(ReviewReceivedEvent::NAME, $event->getReview()->getReviewed(), $event->getReview());
    }

    public function onUserSendValidationEmail(UserSendValidationEmailEvent $event)
    {
        $this->notificationManager->notifies(UserSendValidationEmailEvent::NAME, $event->getUser());
    }

    public function onIdentityProofModerated(IdentityProofModeratedEvent $event)
    {
        if (IdentityProof::STATUS_ACCEPTED == $event->getIdentityProof()->getStatus()) {
            $rzpProvider = new RezopouceProvider($this->rzpUri, $this->rzpLogin, $this->rzpPassword);
            if ($rzpProvider->sendValidationEmail($event->getIdentityProof()->getUser())) {
                $this->adminUserManager->patchUser($event->getIdentityProof()->getUser(), ['rezoKit' => true, 'cardLetter' => true]);
            }
        }
        if (IdentityProof::STATUS_REFUSED == $event->getIdentityProof()->getStatus()) {
            $this->notificationManager->notifies(IdentityProofModeratedEvent::NAME_REJECTED, $event->getIdentityProof()->getUser());
        }
    }

    public function onIdentityProofValidationReminder(IdentityProofValidationReminderEvent $event)
    {
        $this->notificationManager->notifies(IdentityProofValidationReminderEvent::NAME, $event->getIdentityProof()->getUser());
    }

<<<<<<< HEAD
    public function onIncitateToPublishFirstAd(IncitateToPublishFirstAdEvent $event)
    {
        $this->notificationManager->notifies(IncitateToPublishFirstAdEvent::NAME, $event->getUser());
=======
    public function onNewlyRegisteredUser(NewlyRegisteredUserEvent $event)
    {
        $this->notificationManager->notifies(NewlyRegisteredUserEvent::NAME, $event->getUser());
>>>>>>> 7678cb5b
    }
}<|MERGE_RESOLUTION|>--- conflicted
+++ resolved
@@ -29,11 +29,8 @@
 use App\User\Entity\IdentityProof;
 use App\User\Event\IdentityProofModeratedEvent;
 use App\User\Event\IdentityProofValidationReminderEvent;
-<<<<<<< HEAD
 use App\User\Event\IncitateToPublishFirstAdEvent;
-=======
 use App\User\Event\NewlyRegisteredUserEvent;
->>>>>>> 7678cb5b
 use App\User\Event\ReviewReceivedEvent;
 use App\User\Event\UserDelegateRegisteredEvent;
 use App\User\Event\UserDelegateRegisteredPasswordSendEvent;
@@ -91,11 +88,8 @@
             UserSendValidationEmailEvent::NAME => 'onUserSendValidationEmail',
             IdentityProofModeratedEvent::NAME => 'onIdentityProofModerated',
             IdentityProofValidationReminderEvent::NAME => 'onIdentityProofValidationReminder',
-<<<<<<< HEAD
             IncitateToPublishFirstAdEvent::NAME => 'onIncitateToPublishFirstAd',
-=======
             NewlyRegisteredUserEvent::NAME => 'onNewlyRegisteredUser',
->>>>>>> 7678cb5b
         ];
     }
 
@@ -184,14 +178,13 @@
         $this->notificationManager->notifies(IdentityProofValidationReminderEvent::NAME, $event->getIdentityProof()->getUser());
     }
 
-<<<<<<< HEAD
     public function onIncitateToPublishFirstAd(IncitateToPublishFirstAdEvent $event)
     {
         $this->notificationManager->notifies(IncitateToPublishFirstAdEvent::NAME, $event->getUser());
-=======
+    }
+
     public function onNewlyRegisteredUser(NewlyRegisteredUserEvent $event)
     {
         $this->notificationManager->notifies(NewlyRegisteredUserEvent::NAME, $event->getUser());
->>>>>>> 7678cb5b
     }
 }