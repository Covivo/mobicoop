--- conflicted
+++ resolved
@@ -15,12 +15,8 @@
         // this up() migration is auto-generated, please modify it to your needs
         $this->abortIf($this->connection->getDatabasePlatform()->getName() !== 'mysql', 'Migration can only be executed safely on \'mysql\'.');
 
-<<<<<<< HEAD
-        $this->addSql('SET FOREIGN_KEY_CHECKS=0;');
-=======
         $this->addSql('ALTER TABLE notified DROP FOREIGN KEY FK_D23269D4B93F8B63');
         $this->addSql('DROP INDEX IDX_D23269D4B93F8B63 ON notified');
->>>>>>> 8ddf372e
         $this->addSql('ALTER TABLE notified CHANGE ask_id ask_history_id INT DEFAULT NULL');
         $this->addSql('SET FOREIGN_KEY_CHECKS=1;');
         $this->addSql('ALTER TABLE notified ADD CONSTRAINT FK_D23269D4885E0A12 FOREIGN KEY (ask_history_id) REFERENCES ask_history (id)');
