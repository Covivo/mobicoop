--- conflicted
+++ resolved
@@ -100,29 +100,6 @@
                 $image->setName($image->getFileName());
             }
         }
-<<<<<<< HEAD
-
-        $image->setTitle($request->request->get('title'));
-        $image->setAlt($request->request->get('alt'));
-        $image->setCropX1($request->request->get('cropX1'));
-        $image->setCropX2($request->request->get('cropX2'));
-        $image->setCropY1($request->request->get('cropY1'));
-        $image->setCropY2($request->request->get('cropY2'));
-=======
-        if ($form->isSubmitted() && $form->isValid()) {
-            $em = $this->doctrine->getManager();
-
-            // the form is valid and the image has a valid owner
-            // we persist the image to fill the fields automatically (size, dimensions, mimetype...)
-            $em->persist($image);
-            
-            // we eventually write the originalName
-            if ($originalName) {
-                $image->setOriginalName($originalName);
-            }
-            // we generate the versions available for the image
-            $image->setVersions($this->imageManager->generateVersions($image));
->>>>>>> 6a207205
 
         return $image;
     }
