--- conflicted
+++ resolved
@@ -41,8 +41,6 @@
  *          "force_eager"=false,
  *      },
  *      collectionOperations={
-<<<<<<< HEAD
- *          "get",
  *          "ADMIN_get"={
  *              "path"="/admin/icons",
  *              "method"="GET",
@@ -50,12 +48,11 @@
  *                  "groups"={"aRead"},
  *                  "skip_null_values"=false
  *              },
+ *              "security"="is_granted('image_list',object)"
  *          },
-=======
  *          "get"={
  *             "security"="is_granted('image_list',object)"
  *          }
->>>>>>> 7d74f5ad
  *      },
  *      itemOperations={
  *          "get"={
