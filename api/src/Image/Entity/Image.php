--- conflicted
+++ resolved
@@ -70,7 +70,6 @@
  *              "deserialize"=false,
  *              "security_post_denormalize"="is_granted('image_create',object)"
  *          },
-<<<<<<< HEAD
  *          "ADMIN_post"={
  *              "path"="/admin/images",
  *              "method"="POST",
@@ -81,13 +80,11 @@
  *              "denormalization_context"={"groups"={"aWrite"}},
  *              "security_post_denormalize"="is_granted('admin_image_post',object)"
  *          },
-=======
  *          "regenVersions"={
  *              "method"="GET",
  *              "path"="/images/regenversions",
  *              "security"="is_granted('images_regenversions',object)"
  *          }
->>>>>>> 7d74f5ad
  *      },
  *      itemOperations={
  *          "get"={
