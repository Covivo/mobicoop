<?php

/**
 * Copyright (c) 2018, MOBICOOP. All rights reserved.
 * This project is dual licensed under AGPL and proprietary licence.
 ***************************
 *    This program is free software: you can redistribute it and/or modify
 *    it under the terms of the GNU Affero General Public License as
 *    published by the Free Software Foundation, either version 3 of the
 *    License, or (at your option) any later version.
 *
 *    This program is distributed in the hope that it will be useful,
 *    but WITHOUT ANY WARRANTY; without even the implied warranty of
 *    MERCHANTABILITY or FITNESS FOR A PARTICULAR PURPOSE.  See the
 *    GNU Affero General Public License for more details.
 *
 *    You should have received a copy of the GNU Affero General Public License
 *    along with this program.  If not, see <gnu.org/licenses>.
 ***************************
 *    Licence MOBICOOP described in the file
 *    LICENSE
 **************************/

namespace App\Image\Entity;

use App\MassCommunication\Entity\Campaign;
use Doctrine\Common\Collections\Collection;
use Doctrine\ORM\Mapping as ORM;
use Doctrine\ORM\Events;
use Doctrine\Common\Collections\ArrayCollection;
use ApiPlatform\Core\Annotation\ApiResource;
use ApiPlatform\Core\Annotation\ApiSubresource;
use ApiPlatform\Core\Annotation\ApiProperty;
use Symfony\Component\Serializer\Annotation\Groups;
use Symfony\Component\Serializer\Annotation\MaxDepth;
use Symfony\Component\Validator\Constraints as Assert;
use App\Event\Entity\Event;
use App\Community\Entity\Community;
use App\RelayPoint\Entity\RelayPoint;
use App\RelayPoint\Entity\RelayPointType;
use App\MassCommunication\Entity\Campaign;
use App\Image\Controller\CreateImageAction;
use App\Image\Controller\CreateImageAdminCampaignController;
use App\Image\Controller\ImportImageCommunityController;
use App\Image\Controller\ImportImageEventController;
use App\Image\Controller\ImportImageUserController;
use Symfony\Component\HttpFoundation\File\File;
use Vich\UploaderBundle\Mapping\Annotation as Vich;
use App\User\Entity\User;

/**
 * An uploaded image (for a user, an event, a community and so on).
 *
 * @ORM\Entity()
 * @ORM\HasLifecycleCallbacks
 * @ORM\EntityListeners({"App\Image\EntityListener\ImageListener"})
 * @ApiResource(
 *      attributes={
 *          "force_eager"=false,
 *          "normalization_context"={"groups"={"read"}, "enable_max_depth"="true"},
 *          "denormalization_context"={"groups"={"write"}},
 *      },
 *      collectionOperations={
 *          "get",
 *          "post"={
 *              "method"="POST",
 *              "controller"=CreateImageAction::class,
 *              "deserialize"=false,
 *              "security_post_denormalize"="is_granted('image_post',object)"
 *          },
 *      },
<<<<<<< HEAD
 *      itemOperations={
 *          "get" = {
 *              "security"="is_granted('image_read',object)"
 *          },
 *          "put" = {
 *              "security"="is_granted('image_update',object)"
 *          },
 *          "delete" = {
 *              "security"="is_granted('image_delete',object)"
 *          }
 *      }
=======
 *      itemOperations={"get","put","delete",
 *     }
>>>>>>> 6a207205
 * )
 * @Vich\Uploadable
 */
class Image
{
    /**
     * @var int The id of this image.
     *
     * @ORM\Id
     * @ORM\GeneratedValue
     * @ORM\Column(type="integer")
     * @Groups({"read","readUser"})
     * @ApiProperty(identifier=true)
     */
    private $id;
    
    /**
     * @var string The name of the image.
     *
     * @ORM\Column(type="string", length=255)
     * @Groups({"read","readUser"})
     */
    private $name;

    /**
     * @var string The html title of the image.
     *
     * @ORM\Column(type="string", length=255, nullable=true)
     * @Groups({"read","readUser"})
     */
    private $title;
    
    /**
     * @var string The html alt of the image.
     *
     * @ORM\Column(type="string", length=255, nullable=true)
     * @Groups("read")
     */
    private $alt;
    
    /**
     * @var int The left coordinate of the crop, in percentage of the full width.
     *
     * @ORM\Column(type="integer", nullable=true)
     * @Groups({"read","write"})
     */
    private $cropX1;

    /**
     * @var int The top coordinate of the crop, in percent of the full height.
     *
     * @ORM\Column(type="integer", nullable=true)
     * @Groups({"read","write"})
     */
    private $cropY1;
    
    /**
     * @var int The right coordinate of the crop, in percentage of the full width.
     *
     * @ORM\Column(type="integer", nullable=true)
     * @Groups({"read","write"})
     */
    private $cropX2;
    
    /**
     * @var int The bottom coordinate of the crop, in percent of the full height.
     *
     * @ORM\Column(type="integer", nullable=true)
     * @Groups({"read","write"})
     */
    private $cropY2;
    
    /**
     * @var string The final file name of the image.
     *
     * @ORM\Column(type="string", length=255)
     * @Groups({"read","results","write","readUser"})
     */
    private $fileName;
    
    /**
     * @var string The original file name of the image.
     *
     * @ORM\Column(type="string", length=255)
     * @Groups({"read","write"})
     */
    private $originalName;
    
    /**
     * @var array The original dimensions of the image.
     */
    private $dimensions;
    
    /**
    * @var int The width of the image in pixels.
    *
    * @ORM\Column(type="integer")
    * @Groups({"read","write"})
    */
    private $width;
    
    /**
     * @var int The height of the image in pixels.
     *
     * @ORM\Column(type="integer")
     * @Groups({"read","write"})
     */
    private $height;
    
    /**
     * @var int The size in bytes of the image.
     *
     * @ORM\Column(type="integer")
     * @Groups({"read","write"})
     */
    private $size;
    
    /**
     * @var string The mime type of the image.
     *
     * @ORM\Column(type="string", length=255)
     * @Groups("read")
     */
    private $mimeType;
    
    /**
     * @var int The position of the image if mulitple images are related to the same entity.
     *
     * @ORM\Column(type="smallint")
     * @Groups({"read","write"})
     */
    private $position;
    
    /**
     * @var \DateTimeInterface Creation date of the image.
     *
     * @ORM\Column(type="datetime")
     */
    private $createdDate;

    /**
     * @var \DateTimeInterface Updated date of the image.
     *
     * @ORM\Column(type="datetime", nullable=true)
     */
    private $updatedDate;
    
    /**
     * @var Event|null The event associated with the image.
     *
     * @ORM\ManyToOne(targetEntity="\App\Event\Entity\Event", inversedBy="images", cascade="persist")
     */
    private $event;

    /**
     * @var File|null
     * @Vich\UploadableField(mapping="event", fileNameProperty="fileName", originalName="originalName", size="size", mimeType="mimeType", dimensions="dimensions")
     */
    private $eventFile;
    
    /**
     * @var int|null The event id associated with the image.
     * @Groups({"read","write"})
     */
    private $eventId;

    /**
     * @var Community|null The community associated with the image.
     *
     * @ORM\ManyToOne(targetEntity="\App\Community\Entity\Community", inversedBy="images", cascade="persist")
     */
    private $community;

    /**
     * @var File|null
     * @Vich\UploadableField(mapping="community", fileNameProperty="fileName", originalName="originalName", size="size", mimeType="mimeType", dimensions="dimensions")
     */
    private $communityFile;
    
    /**
     * @var int|null The community id associated with the image.
     * @Groups({"read","write"})
     */
    private $communityId;
    
    /**
     * @var File|null
     * @Vich\UploadableField(mapping="user", fileNameProperty="fileName", originalName="originalName", size="size", mimeType="mimeType", dimensions="dimensions")
     */
    private $userFile;
    
    /**
     * @var User|null The user associated with the image.
     *
     * @ORM\ManyToOne(targetEntity="\App\User\Entity\User", inversedBy="images", cascade="persist")
     */
    private $user;

    /**
     * @var int|null The user id associated with the image.
     * @Groups({"write","results"})
     */
    private $userId;

    /**
     * @var RelayPoint|null The relay point associated with the image.
     *
     * @ORM\ManyToOne(targetEntity="\App\RelayPoint\Entity\RelayPoint", inversedBy="images", cascade="persist")
     */
    private $relayPoint;

    /**
     * @var File|null
     * @Vich\UploadableField(mapping="relaypoint", fileNameProperty="fileName", originalName="originalName", size="size", mimeType="mimeType", dimensions="dimensions")
     */
    private $relayPointFile;
    
    /**
     * @var int|null The relay point id associated with the image.
     * @Groups({"read","write"})
     */
    private $relayPointId;

    /**
     * @var RelayPointType|null The relay point type associated with the image.
     *
     * @ORM\ManyToOne(targetEntity="\App\RelayPoint\Entity\RelayPointType", inversedBy="images", cascade="persist")
     */
    private $relayPointType;

    /**
     * @var File|null
     * @Vich\UploadableField(mapping="relaypointtype", fileNameProperty="fileName", originalName="originalName", size="size", mimeType="mimeType", dimensions="dimensions")
     */
    private $relayPointTypeFile;
    
    /**
     * @var int|null The relay point type id associated with the image.
     * @Groups({"read","write"})
     */
    private $relayPointTypeId;

    /**
     * @var Campaign|null The campaign associated with the image.
     *
     * ORM\ManyToOne(targetEntity="\App\MassCommunication\Entity\Campaign", inversedBy="images", cascade="persist")
     */
    private $campaign;

    /**
     * @var File|null
     * @Vich\UploadableField(mapping="campaign", fileNameProperty="fileName", originalName="originalName", size="size", mimeType="mimeType", dimensions="dimensions")
     */
    private $campaignFile;
    
    /**
     * @var int|null The campaign id associated with the image.
     * @Groups({"read","write"})
     */
    private $campaignId;

    /**
     * @var array|null The versions of with the image.
     * @Groups({"read","readCommunity","readCommunityUser","readEvent","readUser","results"})
     */
    private $versions;

    /**
     * @var Campaign|null The campaign associated with the image.
     *
     * @ORM\ManyToOne(targetEntity="\App\MassCommunication\Entity\Campaign", inversedBy="images", cascade="persist")
     */
    private $campaign;

    /**
     * @var File|null
     * @Vich\UploadableField(mapping="campaign", fileNameProperty="fileName", originalName="originalName", size="size", mimeType="mimeType", dimensions="dimensions")
     */
    private $campaignFile;

    /**
     * @var int|null The campaign id associated with the image.
     * @Groups({"read","write"})
     */
    private $campaignId;
        
    public function __construct($id=null)
    {
        $this->id = $id;
    }
    
    public function getId(): ?int
    {
        return $this->id;
    }
    
    public function setId($id)
    {
        $this->id = $id;
    }
    
    public function getName(): ?string
    {
        return $this->name;
    }
    
    public function setName(?string $name)
    {
        $this->name = $name;
    }
    
    public function getTitle(): ?string
    {
        return $this->title;
    }
    
    public function setTitle(?string $title)
    {
        $this->title = $title;
    }
    
    public function getAlt(): ?string
    {
        return $this->alt;
    }
    
    public function setAlt(?string $alt)
    {
        $this->alt = $alt;
    }
    
    public function getCropX1(): ?int
    {
        return $this->cropX1;
    }
    
    public function setCropX1(?int $cropX1): self
    {
        $this->cropX1 = $cropX1;
        
        return $this;
    }
    
    public function getCropY1(): ?int
    {
        return $this->cropY1;
    }
    
    public function setCropY1(?int $cropY1): self
    {
        $this->cropY1 = $cropY1;
        
        return $this;
    }
    
    public function getCropX2(): ?int
    {
        return $this->cropX2;
    }
    
    public function setCropX2(?int $cropX2): self
    {
        $this->cropX2 = $cropX2;
        
        return $this;
    }
    
    public function getCropY2(): ?int
    {
        return $this->cropY2;
    }
    
    public function setCropY2(?int $cropY2): self
    {
        $this->cropY2 = $cropY2;
        
        return $this;
    }
    
    public function getFileName(): ?string
    {
        return $this->fileName;
    }
    
    public function setFileName(?string $fileName)
    {
        $this->fileName = $fileName;
    }
    
    public function getOriginalName(): ?string
    {
        return $this->originalName;
    }
    
    public function setOriginalName(?string $originalName)
    {
        $this->originalName = $originalName;
    }
    
    public function getDimensions(): ?array
    {
        return $this->dimensions;
    }
    
    public function setDimensions(?array $dimensions)
    {
        $this->dimensions = $dimensions;
        $this->setWidth($this->getDimensions()[0]);
        $this->setHeight($this->getDimensions()[1]);
    }
    
    public function getWidth(): ?int
    {
        return $this->width;
    }
    
    public function setWidth(?int $width): self
    {
        $this->width = $width;
        
        return $this;
    }
    
    public function getHeight(): ?int
    {
        return $this->height;
    }
    
    public function setHeight(?int $height): self
    {
        $this->height = $height;
        
        return $this;
    }
    
    public function getSize(): ?int
    {
        return $this->size;
    }
    
    public function setSize(?int $size): self
    {
        $this->size = $size;
        
        return $this;
    }
    
    public function getMimeType(): ?string
    {
        return $this->mimeType;
    }
    
    public function setMimeType(?string $mimeType)
    {
        $this->mimeType = $mimeType;
    }
    
    public function getPosition(): ?int
    {
        return $this->position;
    }
    
    public function setPosition(?int $position): self
    {
        $this->position = $position;
        
        return $this;
    }
    
    public function getCreatedDate(): ?\DateTimeInterface
    {
        return $this->createdDate;
    }
    
    public function setCreatedDate(\DateTimeInterface $createdDate): self
    {
        $this->createdDate = $createdDate;
        
        return $this;
    }

    public function getUpdatedDate(): ?\DateTimeInterface
    {
        return $this->updatedDate;
    }

    public function setUpdatedDate(\DateTimeInterface $updatedDate): self
    {
        $this->updatedDate = $updatedDate;

        return $this;
    }
    
    public function getEvent(): ?Event
    {
        return $this->event;
    }
    
    public function setEvent(?Event $event): self
    {
        $this->event = $event;
        
        return $this;
    }
    
    public function getEventFile(): ?File
    {
        return $this->eventFile;
    }
    
    public function setEventFile(?File $eventFile)
    {
        $this->eventFile = $eventFile;
    }
    
    public function getEventId(): ?int
    {
        return $this->eventId;
    }
    
    public function setEventId($eventId)
    {
        $this->eventId = $eventId;
    }

    public function getCommunity(): ?Community
    {
        return $this->community;
    }
    
    public function setCommunity(?Community $community): self
    {
        $this->community = $community;
        
        return $this;
    }
    
    public function getCommunityFile(): ?File
    {
        return $this->communityFile;
    }
    
    public function setCommunityFile(?File $communityFile)
    {
        $this->communityFile = $communityFile;
    }
    
    public function getCommunityId(): ?int
    {
        return $this->communityId;
    }
    
    public function setCommunityId($communityId)
    {
        $this->communityId = $communityId;
    }
    
    public function getUserFile(): ?File
    {
        return $this->userFile;
    }
    
    public function setUserFile(?File $userFile)
    {
        $this->userFile = $userFile;
    }
    
    public function getUserId(): ?int
    {
        return $this->userId;
    }


    public function getUser(): ?User
    {
        return $this->user;
    }
    
    public function setUser(?User $user): self
    {
        $this->user = $user;
        
        return $this;
    }
    
    public function setUserId($userId)
    {
        $this->userId = $userId;
    }

    public function getRelayPoint(): ?RelayPoint
    {
        return $this->relayPoint;
    }
    
    public function setRelayPoint(?RelayPoint $relayPoint): self
    {
        $this->relayPoint = $relayPoint;
        
        return $this;
    }
    
    public function getRelayPointFile(): ?File
    {
        return $this->relayPointFile;
    }
    
    public function setRelayPointFile(?File $relayPointFile)
    {
        $this->relayPointFile = $relayPointFile;
    }
    
    public function getRelayPointId(): ?int
    {
        return $this->relayPointId;
    }
    
    public function setRelayPointId($relayPointId)
    {
        $this->relayPointId = $relayPointId;
    }

    public function getRelayPointType(): ?RelayPointType
    {
        return $this->relayPointType;
    }
    
    public function setRelayPointType(?RelayPointType $relayPointType): self
    {
        $this->relayPointType = $relayPointType;
        
        return $this;
    }
    
    public function getRelayPointTypeFile(): ?File
    {
        return $this->relayPointTypeFile;
    }
    
    public function setRelayPointTypeFile(?File $relayPointTypeFile)
    {
        $this->relayPointTypeFile = $relayPointTypeFile;
    }
    
    public function getRelayPointTypeId(): ?int
    {
        return $this->relayPointTypeId;
    }
    
    public function setRelayPointTypeId($relayPointTypeId)
    {
        $this->relayPointTypeId = $relayPointTypeId;
    }

    public function getCampaign(): ?Campaign
    {
        return $this->campaign;
    }
    
    public function setCampaign(?Campaign $campaign): self
    {
        $this->campaign = $campaign;
        
        return $this;
    }
    
    public function getCampaignFile(): ?File
    {
        return $this->campaignFile;
    }
    
    public function setCampaignFile(?File $campaignFile)
    {
        $this->campaignFile = $campaignFile;
    }
    
    public function getCampaignId(): ?int
    {
        return $this->campaignId;
    }
    
    public function setCampaignId($campaignId)
    {
        $this->campaignId = $campaignId;
    }
    
    public function getVersions(): ?array
    {
        return $this->versions;
    }
    
    public function setVersions(?array $versions)
    {
        $this->versions = $versions;
    }
    
    public function preventSerialization()
    {
        $this->setEventFile(null);
        $this->setUserFile(null);
        $this->setCommunityFile(null);
        $this->setRelayPointFile(null);
        $this->setRelayPointTypeFile(null);
        $this->setCampaignFile(null);
    }

    public function getCampaign(): ?Campaign
    {
        return $this->campaign;
    }

    public function setCampaign(?Campaign $campaign): self
    {
        $this->campaign = $campaign;

        return $this;
    }

    public function getCampaignFile(): ?File
    {
        return $this->campaignFile;
    }

    public function setCampaignFile(?File $campaignFile)
    {
        $this->campaignFile = $campaignFile;
    }

    public function getCampaignId(): ?int
    {
        return $this->campaignId;
    }

    public function setCampaignId($campaignId)
    {
        $this->campaignId = $campaignId;
    }
    
    // DOCTRINE EVENTS
    
    /**
     * Creation date.
     *
     * @ORM\PrePersist
     */
    public function setAutoCreatedDate()
    {
        $this->setCreatedDate(new \Datetime());
    }

    /**
     * Update date.
     *
     * @ORM\PreUpdate
     */
    public function setAutoUpdatedDate()
    {
        $this->setUpdatedDate(new \Datetime());
    }
}<|MERGE_RESOLUTION|>--- conflicted
+++ resolved
@@ -23,7 +23,6 @@
 
 namespace App\Image\Entity;
 
-use App\MassCommunication\Entity\Campaign;
 use Doctrine\Common\Collections\Collection;
 use Doctrine\ORM\Mapping as ORM;
 use Doctrine\ORM\Events;
@@ -69,7 +68,6 @@
  *              "security_post_denormalize"="is_granted('image_post',object)"
  *          },
  *      },
-<<<<<<< HEAD
  *      itemOperations={
  *          "get" = {
  *              "security"="is_granted('image_read',object)"
@@ -81,10 +79,6 @@
  *              "security"="is_granted('image_delete',object)"
  *          }
  *      }
-=======
- *      itemOperations={"get","put","delete",
- *     }
->>>>>>> 6a207205
  * )
  * @Vich\Uploadable
  */
@@ -351,25 +345,6 @@
      * @Groups({"read","readCommunity","readCommunityUser","readEvent","readUser","results"})
      */
     private $versions;
-
-    /**
-     * @var Campaign|null The campaign associated with the image.
-     *
-     * @ORM\ManyToOne(targetEntity="\App\MassCommunication\Entity\Campaign", inversedBy="images", cascade="persist")
-     */
-    private $campaign;
-
-    /**
-     * @var File|null
-     * @Vich\UploadableField(mapping="campaign", fileNameProperty="fileName", originalName="originalName", size="size", mimeType="mimeType", dimensions="dimensions")
-     */
-    private $campaignFile;
-
-    /**
-     * @var int|null The campaign id associated with the image.
-     * @Groups({"read","write"})
-     */
-    private $campaignId;
         
     public function __construct($id=null)
     {
@@ -790,38 +765,6 @@
         $this->setRelayPointTypeFile(null);
         $this->setCampaignFile(null);
     }
-
-    public function getCampaign(): ?Campaign
-    {
-        return $this->campaign;
-    }
-
-    public function setCampaign(?Campaign $campaign): self
-    {
-        $this->campaign = $campaign;
-
-        return $this;
-    }
-
-    public function getCampaignFile(): ?File
-    {
-        return $this->campaignFile;
-    }
-
-    public function setCampaignFile(?File $campaignFile)
-    {
-        $this->campaignFile = $campaignFile;
-    }
-
-    public function getCampaignId(): ?int
-    {
-        return $this->campaignId;
-    }
-
-    public function setCampaignId($campaignId)
-    {
-        $this->campaignId = $campaignId;
-    }
     
     // DOCTRINE EVENTS
     
