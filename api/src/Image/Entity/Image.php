<?php

/**
 * Copyright (c) 2018, MOBICOOP. All rights reserved.
 * This project is dual licensed under AGPL and proprietary licence.
 ***************************
 *    This program is free software: you can redistribute it and/or modify
 *    it under the terms of the GNU Affero General Public License as
 *    published by the Free Software Foundation, either version 3 of the
 *    License, or (at your option) any later version.
 *
 *    This program is distributed in the hope that it will be useful,
 *    but WITHOUT ANY WARRANTY; without even the implied warranty of
 *    MERCHANTABILITY or FITNESS FOR A PARTICULAR PURPOSE.  See the
 *    GNU Affero General Public License for more details.
 *
 *    You should have received a copy of the GNU Affero General Public License
 *    along with this program.  If not, see <gnu.org/licenses>.
 ***************************
 *    Licence MOBICOOP described in the file
 *    LICENSE
 **************************/

namespace App\Image\Entity;

use Doctrine\Common\Collections\Collection;
use Doctrine\ORM\Mapping as ORM;
use Doctrine\ORM\Events;
use Doctrine\Common\Collections\ArrayCollection;
use ApiPlatform\Core\Annotation\ApiResource;
use ApiPlatform\Core\Annotation\ApiSubresource;
use ApiPlatform\Core\Annotation\ApiProperty;
use Symfony\Component\Serializer\Annotation\Groups;
use Symfony\Component\Serializer\Annotation\MaxDepth;
use Symfony\Component\Validator\Constraints as Assert;
use App\Event\Entity\Event;
use App\Community\Entity\Community;
use App\Gamification\Entity\Badge;
use App\RelayPoint\Entity\RelayPoint;
use App\RelayPoint\Entity\RelayPointType;
use App\MassCommunication\Entity\Campaign;
use App\Editorial\Entity\Editorial;
use App\Image\Controller\CreateImageAction;
use App\Image\Controller\CreateImageAdminCampaignController;
use App\Image\Controller\ImportImageCommunityController;
use App\Image\Controller\ImportImageEventController;
use App\Image\Controller\ImportImageUserController;
use Symfony\Component\HttpFoundation\File\File;
use Vich\UploaderBundle\Mapping\Annotation as Vich;
use App\User\Entity\User;
use App\Image\Admin\Controller\PostImageAction;

/**
 * An uploaded image (for a user, an event, a community and so on).
 *
 * @ORM\Entity()
 * @ORM\HasLifecycleCallbacks
 * @ORM\EntityListeners({"App\Image\EntityListener\ImageListener"})
  * @ApiResource(
 *      attributes={
 *          "force_eager"=false,
 *          "normalization_context"={"groups"={"read"}, "enable_max_depth"="true"},
 *          "denormalization_context"={"groups"={"write"}},
 *      },
 *      collectionOperations={
 *          "get"={
 *             "security"="is_granted('image_list',object)",
 *             "swagger_context" = {
 *                  "tags"={"Pictures"}
 *             }
 *          },
 *          "post"={
 *              "method"="POST",
 *              "controller"=CreateImageAction::class,
 *              "deserialize"=false,
 *              "security_post_denormalize"="is_granted('image_create',object)",
 *             "swagger_context" = {
 *                  "tags"={"Pictures"}
 *             }
 *          },
 *          "regenVersions"={
 *              "method"="GET",
 *              "path"="/images/regenversions",
 *              "security"="is_granted('images_regenversions',object)",
 *             "swagger_context" = {
 *                  "tags"={"Pictures"}
 *             }
 *          },
 *          "ADMIN_post"={
 *              "path"="/admin/images",
 *              "method"="POST",
 *              "controller"=PostImageAction::class,
 *              "deserialize"=false,
 *              "defaults"={"_api_receive"=false},
 *              "normalization_context"={"groups"={"aRead"}},
 *              "denormalization_context"={"groups"={"aWrite"}},
 *              "security_post_denormalize"="is_granted('admin_image_post',object)",
 *             "swagger_context" = {
 *                  "tags"={"Administration"}
 *             }
 *          }
 *      },
 *      itemOperations={
 *          "get"={
 *             "security"="is_granted('image_read',object)",
 *             "swagger_context" = {
 *                  "tags"={"Pictures"}
 *             }
 *          },
 *          "delete"={
 *             "security"="is_granted('image_delete',object)",
 *          }
 *      }
 * )
 * @Vich\Uploadable
 */
class Image
{
    /**
     * @var int The id of this image.
     *
     * @ORM\Id
     * @ORM\GeneratedValue
     * @ORM\Column(type="integer")
<<<<<<< HEAD
     * @Groups({"aRead","read","readUser","communities","readRelayPoint","readEditorial"})
=======
     * @Groups({"aRead","read","readUser","communities","listCommunities","readRelayPoint"})
>>>>>>> 5491a232
     * @ApiProperty(identifier=true)
     */
    private $id;
    
    /**
     * @var string The name of the image.
     *
     * @ORM\Column(type="string", length=255)
<<<<<<< HEAD
     * @Groups({"read","readUser","communities","readRelayPoint","readEditorial"})
=======
     * @Groups({"read","readUser","communities","listCommunities","readRelayPoint"})
>>>>>>> 5491a232
     */
    private $name;

    /**
     * @var string The html title of the image.
     *
     * @ORM\Column(type="string", length=255, nullable=true)
<<<<<<< HEAD
     * @Groups({"read","readUser","communities","readRelayPoint","readEditorial"})
=======
     * @Groups({"read","readUser","communities","listCommunities","readRelayPoint"})
>>>>>>> 5491a232
     */
    private $title;
    
    /**
     * @var string The html alt of the image.
     *
     * @ORM\Column(type="string", length=255, nullable=true)
     * @Groups("read")
     */
    private $alt;
    
    /**
     * @var int The left coordinate of the crop, in percentage of the full width.
     *
     * @ORM\Column(type="integer", nullable=true)
     * @Groups({"read","write"})
     */
    private $cropX1;

    /**
     * @var int The top coordinate of the crop, in percent of the full height.
     *
     * @ORM\Column(type="integer", nullable=true)
     * @Groups({"read","write"})
     */
    private $cropY1;
    
    /**
     * @var int The right coordinate of the crop, in percentage of the full width.
     *
     * @ORM\Column(type="integer", nullable=true)
     * @Groups({"read","write"})
     */
    private $cropX2;
    
    /**
     * @var int The bottom coordinate of the crop, in percent of the full height.
     *
     * @ORM\Column(type="integer", nullable=true)
     * @Groups({"read","write"})
     */
    private $cropY2;
    
    /**
     * @var string The final file name of the image.
     *
     * @ORM\Column(type="string", length=255)
     * @Groups({"read","results","write","readUser","readRelayPoint","readEditorial"})
     */
    private $fileName;
    
    /**
     * @var string The original file name of the image.
     *
     * @ORM\Column(type="string", length=255)
     * @Groups({"read","write"})
     */
    private $originalName;
    
    /**
     * @var array The original dimensions of the image.
     */
    private $dimensions;
    
    /**
    * @var int The width of the image in pixels.
    *
    * @ORM\Column(type="integer")
    * @Groups({"read","write"})
    */
    private $width;
    
    /**
     * @var int The height of the image in pixels.
     *
     * @ORM\Column(type="integer")
     * @Groups({"read","write"})
     */
    private $height;
    
    /**
     * @var int The size in bytes of the image.
     *
     * @ORM\Column(type="integer")
     * @Groups({"read","write"})
     */
    private $size;
    
    /**
     * @var string The mime type of the image.
     *
     * @ORM\Column(type="string", length=255)
     * @Groups("read")
     */
    private $mimeType;
    
    /**
     * @var int The position of the image if mulitple images are related to the same entity.
     *
     * @ORM\Column(type="smallint")
     * @Groups({"read","write","aWrite"})
     */
    private $position;
    
    /**
     * @var \DateTimeInterface Creation date of the image.
     *
     * @ORM\Column(type="datetime")
     */
    private $createdDate;

    /**
     * @var \DateTimeInterface Updated date of the image.
     *
     * @ORM\Column(type="datetime", nullable=true)
     */
    private $updatedDate;
    
    /**
     * @var Event|null The event associated with the image.
     *
     * @ORM\ManyToOne(targetEntity="\App\Event\Entity\Event", inversedBy="images", cascade="persist")
     */
    private $event;

    /**
     * @var File|null
     * @Vich\UploadableField(mapping="event", fileNameProperty="fileName", originalName="originalName", size="size", mimeType="mimeType", dimensions="dimensions")
     */
    private $eventFile;
    
    /**
     * @var int|null The event id associated with the image.
     * @Groups({"read","write"})
     */
    private $eventId;

    /**
     * @var Community|null The community associated with the image.
     *
     * @ORM\ManyToOne(targetEntity="\App\Community\Entity\Community", inversedBy="images", cascade="persist")
     */
    private $community;

    /**
     * @var File|null
     * @Vich\UploadableField(mapping="community", fileNameProperty="fileName", originalName="originalName", size="size", mimeType="mimeType", dimensions="dimensions")
     */
    private $communityFile;
    
    /**
     * @var int|null The community id associated with the image.
     * @Groups({"read","write"})
     */
    private $communityId;
    
    /**
     * @var File|null
     * @Vich\UploadableField(mapping="user", fileNameProperty="fileName", originalName="originalName", size="size", mimeType="mimeType", dimensions="dimensions")
     */
    private $userFile;
    
    /**
     * @var User|null The user associated with the image.
     *
     * @ORM\ManyToOne(targetEntity="\App\User\Entity\User", inversedBy="images", cascade="persist")
     */
    private $user;

    /**
     * @var int|null The user id associated with the image.
     * @Groups({"write","results"})
     */
    private $userId;

    /**
     * @var RelayPoint|null The relay point associated with the image.
     *
     * @ORM\ManyToOne(targetEntity="\App\RelayPoint\Entity\RelayPoint", inversedBy="images", cascade="persist")
     */
    private $relayPoint;

    /**
     * @var File|null
     * @Vich\UploadableField(mapping="relayPoint", fileNameProperty="fileName", originalName="originalName", size="size", mimeType="mimeType", dimensions="dimensions")
     */
    private $relayPointFile;
    
    /**
     * @var int|null The relay point id associated with the image.
     * @Groups({"read","write"})
     */
    private $relayPointId;

    /**
     * @var RelayPointType|null The relay point type associated with the image.
     *
     * @ORM\ManyToOne(targetEntity="\App\RelayPoint\Entity\RelayPointType", inversedBy="images", cascade="persist")
     */
    private $relayPointType;

    /**
     * @var Badge|null The Badge for which this image is used as icon
     *
     * @ORM\OneToOne(targetEntity="\App\Gamification\Entity\Badge", inversedBy="icon", cascade={"persist","remove"}, orphanRemoval=true)
     */
    private $badge;

    /**
     * @var int|null The badge id associated with the image (icon).
     * @Groups({"write","read"})
     */
    private $badgeId;

    /**
     * @var File|null
     * @Vich\UploadableField(mapping="badge", fileNameProperty="fileName", originalName="originalName", size="size", mimeType="mimeType", dimensions="dimensions")
     */
    private $badgeFile;

    /**
     * @var Badge|null The Badge for which this image is used as reward image
     *
     * @ORM\OneToOne(targetEntity="\App\Gamification\Entity\Badge", inversedBy="image", cascade={"persist","remove"}, orphanRemoval=true)
     */
    private $badgeImage;

    /**
     * @var int|null The badge id associated with the image.
     * @Groups({"write","read"})
     */
    private $badgeImageId;

    /**
     * @var File|null
     * @Vich\UploadableField(mapping="badge", fileNameProperty="fileName", originalName="originalName", size="size", mimeType="mimeType", dimensions="dimensions")
     */
    private $badgeImageFile;

    /**
     * @var Badge|null The Badge for which this image is used as reward image light
     *
     * @ORM\OneToOne(targetEntity="\App\Gamification\Entity\Badge", inversedBy="imageLight", cascade={"persist","remove"}, orphanRemoval=true)
     */
    private $badgeImageLight;

    /**
     * @var int|null The badge id associated with the image light.
     * @Groups({"write","read"})
     */
    private $badgeImageLightId;

    /**
     * @var File|null
     * @Vich\UploadableField(mapping="badge", fileNameProperty="fileName", originalName="originalName", size="size", mimeType="mimeType", dimensions="dimensions")
     */
    private $badgeImageLightFile;
    
    /**
     * @var File|null
     * @Vich\UploadableField(mapping="relayPointType", fileNameProperty="fileName", originalName="originalName", size="size", mimeType="mimeType", dimensions="dimensions")
     */
    private $relayPointTypeFile;
    
    /**
     * @var int|null The relay point type id associated with the image.
     * @Groups({"read","write"})
     */
    private $relayPointTypeId;

    /**
     * @var Campaign|null The campaign associated with the image.
     *
     * @ORM\ManyToOne(targetEntity="\App\MassCommunication\Entity\Campaign", inversedBy="images", cascade="persist")
     */
    private $campaign;

    /**
     * @var File|null
     * @Vich\UploadableField(mapping="campaign", fileNameProperty="fileName", originalName="originalName", size="size", mimeType="mimeType", dimensions="dimensions")
     */
    private $campaignFile;
    
    /**
     * @var int|null The campaign id associated with the image.
     * @Groups({"read","write"})
     */
    private $campaignId;

    /**
     * @var Editorial|null The editorial associated with the image.
     *
     * @ORM\ManyToOne(targetEntity="\App\Editorial\Entity\Editorial", inversedBy="images", cascade="persist")
     */
    private $editorial;

    /**
     * @var File|null
     * @Vich\UploadableField(mapping="editorial", fileNameProperty="fileName", originalName="originalName", size="size", mimeType="mimeType", dimensions="dimensions")
     */
    private $editorialFile;
    
    /**
     * @var int|null The editorial id associated with the image.
     * @Groups({"read","write"})
     */
    private $editorialId;

    /**
     * @var array|null The versions of with the image.
     * @Groups({"read","readCommunity","readRelayPoint","readCommunityUser","readEvent","readUser","results","communities","listCommunities"})
     */
    private $versions;

    /**
     * @var string|null The default image
     * @Groups({"aRead"})
     */
    private $image;

    /**
     * @var string|null The default avatar
     * @Groups({"aRead","readPublicProfile"})
     */
    private $avatar;
        
    /**
     * @var string|null The full url of the image. Used in specific situation (need a Listener)
     * @Groups({"readEditorial"})
     */
    private $url;

    public function __construct($id=null)
    {
        $this->id = $id;
    }
    
    public function getId(): ?int
    {
        return $this->id;
    }
    
    public function setId($id)
    {
        $this->id = $id;
    }
    
    public function getName(): ?string
    {
        return $this->name;
    }
    
    public function setName(?string $name)
    {
        $this->name = $name;
    }
    
    public function getTitle(): ?string
    {
        return $this->title;
    }
    
    public function setTitle(?string $title)
    {
        $this->title = $title;
    }
    
    public function getAlt(): ?string
    {
        return $this->alt;
    }
    
    public function setAlt(?string $alt)
    {
        $this->alt = $alt;
    }
    
    public function getCropX1(): ?int
    {
        return $this->cropX1;
    }
    
    public function setCropX1(?int $cropX1): self
    {
        $this->cropX1 = $cropX1;
        
        return $this;
    }
    
    public function getCropY1(): ?int
    {
        return $this->cropY1;
    }
    
    public function setCropY1(?int $cropY1): self
    {
        $this->cropY1 = $cropY1;
        
        return $this;
    }
    
    public function getCropX2(): ?int
    {
        return $this->cropX2;
    }
    
    public function setCropX2(?int $cropX2): self
    {
        $this->cropX2 = $cropX2;
        
        return $this;
    }
    
    public function getCropY2(): ?int
    {
        return $this->cropY2;
    }
    
    public function setCropY2(?int $cropY2): self
    {
        $this->cropY2 = $cropY2;
        
        return $this;
    }
    
    public function getFileName(): ?string
    {
        return $this->fileName;
    }
    
    public function setFileName(?string $fileName)
    {
        $this->fileName = $fileName;
    }
    
    public function getOriginalName(): ?string
    {
        return $this->originalName;
    }
    
    public function setOriginalName(?string $originalName)
    {
        $this->originalName = $originalName;
    }
    
    public function getDimensions(): ?array
    {
        return $this->dimensions;
    }
    
    public function setDimensions(?array $dimensions)
    {
        $this->dimensions = $dimensions;
        $this->setWidth($this->getDimensions()[0]);
        $this->setHeight($this->getDimensions()[1]);
    }
    
    public function getWidth(): ?int
    {
        return $this->width;
    }
    
    public function setWidth(?int $width): self
    {
        $this->width = $width;
        
        return $this;
    }
    
    public function getHeight(): ?int
    {
        return $this->height;
    }
    
    public function setHeight(?int $height): self
    {
        $this->height = $height;
        
        return $this;
    }
    
    public function getSize(): ?int
    {
        return $this->size;
    }
    
    public function setSize(?int $size): self
    {
        $this->size = $size;
        
        return $this;
    }
    
    public function getMimeType(): ?string
    {
        return $this->mimeType;
    }
    
    public function setMimeType(?string $mimeType)
    {
        $this->mimeType = $mimeType;
    }
    
    public function getPosition(): ?int
    {
        return $this->position;
    }
    
    public function setPosition(?int $position): self
    {
        $this->position = $position;
        
        return $this;
    }
    
    public function getCreatedDate(): ?\DateTimeInterface
    {
        return $this->createdDate;
    }
    
    public function setCreatedDate(\DateTimeInterface $createdDate): self
    {
        $this->createdDate = $createdDate;
        
        return $this;
    }

    public function getUpdatedDate(): ?\DateTimeInterface
    {
        return $this->updatedDate;
    }

    public function setUpdatedDate(\DateTimeInterface $updatedDate): self
    {
        $this->updatedDate = $updatedDate;

        return $this;
    }
    
    public function getEvent(): ?Event
    {
        return $this->event;
    }
    
    public function setEvent(?Event $event): self
    {
        $this->event = $event;
        
        return $this;
    }
    
    public function getEventFile(): ?File
    {
        return $this->eventFile;
    }
    
    public function setEventFile(?File $eventFile)
    {
        $this->eventFile = $eventFile;
    }
    
    public function getEventId(): ?int
    {
        return $this->eventId;
    }
    
    public function setEventId($eventId)
    {
        $this->eventId = $eventId;
    }

    public function getCommunity(): ?Community
    {
        return $this->community;
    }
    
    public function setCommunity(?Community $community): self
    {
        $this->community = $community;
        
        return $this;
    }
    
    public function getCommunityFile(): ?File
    {
        return $this->communityFile;
    }
    
    public function setCommunityFile(?File $communityFile)
    {
        $this->communityFile = $communityFile;
    }
    
    public function getCommunityId(): ?int
    {
        return $this->communityId;
    }
    
    public function setCommunityId($communityId)
    {
        $this->communityId = $communityId;
    }
    
    public function getUserFile(): ?File
    {
        return $this->userFile;
    }
    
    public function setUserFile(?File $userFile)
    {
        $this->userFile = $userFile;
    }
    
    public function getUserId(): ?int
    {
        return $this->userId;
    }


    public function getUser(): ?User
    {
        return $this->user;
    }
    
    public function setUser(?User $user): self
    {
        $this->user = $user;
        
        return $this;
    }
    
    public function setUserId($userId)
    {
        $this->userId = $userId;
    }

    public function getRelayPoint(): ?RelayPoint
    {
        return $this->relayPoint;
    }
    
    public function setRelayPoint(?RelayPoint $relayPoint): self
    {
        $this->relayPoint = $relayPoint;
        
        return $this;
    }
    
    public function getRelayPointFile(): ?File
    {
        return $this->relayPointFile;
    }
    
    public function setRelayPointFile(?File $relayPointFile)
    {
        $this->relayPointFile = $relayPointFile;
    }
    
    public function getRelayPointId(): ?int
    {
        return $this->relayPointId;
    }
    
    public function setRelayPointId($relayPointId)
    {
        $this->relayPointId = $relayPointId;
    }

    public function getRelayPointType(): ?RelayPointType
    {
        return $this->relayPointType;
    }
    
    public function setRelayPointType(?RelayPointType $relayPointType): self
    {
        $this->relayPointType = $relayPointType;
        
        return $this;
    }

    public function getBadgeId(): ?int
    {
        return $this->badgeId;
    }
    
    public function setBadgeId(?int $badgeId): self
    {
        $this->badgeId = $badgeId;
        
        return $this;
    }
    
    public function getBadge(): ?Badge
    {
        return $this->badge;
    }
    
    public function setBadge(?Badge $badge): self
    {
        $this->badge = $badge;
        
        return $this;
    }

    public function getBadgeFile(): ?File
    {
        return $this->badgeFile;
    }
    
    public function setBadgeFile(?File $badgeFile)
    {
        $this->badgeFile = $badgeFile;
    }

    public function getBadgeImageId(): ?int
    {
        return $this->badgeImageId;
    }
    
    public function setBadgeImageId(?int $badgeImageId): self
    {
        $this->badgeImageId = $badgeImageId;
        
        return $this;
    }

    public function getBadgeImage(): ?Badge
    {
        return $this->badgeImage;
    }
    
    public function setBadgeImage(?Badge $badgeImage): self
    {
        $this->badgeImage = $badgeImage;
        
        return $this;
    }

    public function getBadgeImageFile(): ?File
    {
        return $this->badgeImageFile;
    }
    
    public function setBadgeImageFile(?File $badgeImageFile)
    {
        $this->badgeImageFile = $badgeImageFile;
    }

    public function getBadgeImageLight(): ?Badge
    {
        return $this->badgeImageLight;
    }
    
    public function setBadgeImageLight(?Badge $badgeImageLight): self
    {
        $this->badgeImageLight = $badgeImageLight;
        
        return $this;
    }

    public function getBadgeImageLightId(): ?int
    {
        return $this->badgeImageLightId;
    }
    
    public function setBadgeImageLightId(?int $badgeImageLightId): self
    {
        $this->badgeImageLightId = $badgeImageLightId;
        
        return $this;
    }

    public function getBadgeImageLightFile(): ?File
    {
        return $this->badgeImageLightFile;
    }
    
    public function setBadgeImageLightFile(?File $badgeImageLightFile)
    {
        $this->badgeImageLightFile = $badgeImageLightFile;
    }

    public function getRelayPointTypeFile(): ?File
    {
        return $this->relayPointTypeFile;
    }
    
    public function setRelayPointTypeFile(?File $relayPointTypeFile)
    {
        $this->relayPointTypeFile = $relayPointTypeFile;
    }
    
    public function getRelayPointTypeId(): ?int
    {
        return $this->relayPointTypeId;
    }
    
    public function setRelayPointTypeId($relayPointTypeId)
    {
        $this->relayPointTypeId = $relayPointTypeId;
    }

    public function getCampaign(): ?Campaign
    {
        return $this->campaign;
    }
    
    public function setCampaign(?Campaign $campaign): self
    {
        $this->campaign = $campaign;
        
        return $this;
    }
    
    public function getCampaignFile(): ?File
    {
        return $this->campaignFile;
    }
    
    public function setCampaignFile(?File $campaignFile)
    {
        $this->campaignFile = $campaignFile;
    }
    
    public function getCampaignId(): ?int
    {
        return $this->campaignId;
    }
    
    public function setCampaignId($campaignId)
    {
        $this->campaignId = $campaignId;
    }

    public function getEditorial(): ?Editorial
    {
        return $this->editorial;
    }
    
    public function setEditorial(?Editorial $editorial): self
    {
        $this->editorial = $editorial;
        
        return $this;
    }
    
    public function getEditorialFile(): ?File
    {
        return $this->editorialFile;
    }
    
    public function setEditorialFile(?File $editorialFile)
    {
        $this->editorialFile = $editorialFile;
    }
    
    public function getEditorialId(): ?int
    {
        return $this->editorialId;
    }
    
    public function setEditorialId($editorialId)
    {
        $this->editorialId = $editorialId;
    }
    
    public function getVersions(): ?array
    {
        return $this->versions;
    }
    
    public function setVersions(?array $versions)
    {
        $this->versions = $versions;
    }

    public function getImage(): ?string
    {
        if (isset($this->getVersions()['square_800'])) {
            return $this->getVersions()['square_800'];
        }
        return null;
    }

    public function getAvatar(): ?string
    {
        if (isset($this->getVersions()['square_250'])) {
            return $this->getVersions()['square_250'];
        }
        return null;
    }
    
    public function getUrl(): ?string
    {
        return $this->url;
    }
    
    public function setUrl(string $url)
    {
        $this->url = $url;
    }

    public function preventSerialization()
    {
        $this->setEventFile(null);
        $this->setUserFile(null);
        $this->setCommunityFile(null);
        $this->setRelayPointFile(null);
        $this->setRelayPointTypeFile(null);
        $this->setCampaignFile(null);
        $this->setBadgeFile(null);
        $this->setBadgeImageFile(null);
        $this->setBadgeImageLightFile(null);
        $this->setEditorialFile(null);
    }
    
    // DOCTRINE EVENTS
    
    /**
     * Creation date.
     *
     * @ORM\PrePersist
     */
    public function setAutoCreatedDate()
    {
        $this->setCreatedDate(new \Datetime());
    }

    /**
     * Update date.
     *
     * @ORM\PreUpdate
     */
    public function setAutoUpdatedDate()
    {
        $this->setUpdatedDate(new \Datetime());
    }
}<|MERGE_RESOLUTION|>--- conflicted
+++ resolved
@@ -122,11 +122,7 @@
      * @ORM\Id
      * @ORM\GeneratedValue
      * @ORM\Column(type="integer")
-<<<<<<< HEAD
-     * @Groups({"aRead","read","readUser","communities","readRelayPoint","readEditorial"})
-=======
-     * @Groups({"aRead","read","readUser","communities","listCommunities","readRelayPoint"})
->>>>>>> 5491a232
+     * @Groups({"aRead","read","readUser","communities","listCommunities","readRelayPoint","readEditorial"})
      * @ApiProperty(identifier=true)
      */
     private $id;
@@ -135,11 +131,7 @@
      * @var string The name of the image.
      *
      * @ORM\Column(type="string", length=255)
-<<<<<<< HEAD
-     * @Groups({"read","readUser","communities","readRelayPoint","readEditorial"})
-=======
-     * @Groups({"read","readUser","communities","listCommunities","readRelayPoint"})
->>>>>>> 5491a232
+     * @Groups({"read","readUser","communities","listCommunities","readRelayPoint","readEditorial"})
      */
     private $name;
 
@@ -147,11 +139,7 @@
      * @var string The html title of the image.
      *
      * @ORM\Column(type="string", length=255, nullable=true)
-<<<<<<< HEAD
-     * @Groups({"read","readUser","communities","readRelayPoint","readEditorial"})
-=======
-     * @Groups({"read","readUser","communities","listCommunities","readRelayPoint"})
->>>>>>> 5491a232
+     * @Groups({"read","readUser","communities","listCommunities","readRelayPoint","readEditorial"})
      */
     private $title;
     
