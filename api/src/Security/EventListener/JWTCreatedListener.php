--- conflicted
+++ resolved
@@ -48,7 +48,7 @@
      */
     private $_em;
 
-    public function __construct(EntityManagerInterface $em, RequestStack $requestStack, AuthManager $authManager, Security $security, userManager $userManager)
+    public function __construct(EntityManagerInterface $em, RequestStack $requestStack, AuthManager $authManager, Security $security, UserManager $userManager)
     {
         $this->request = $requestStack->getCurrentRequest();
         $this->authManager = $authManager;
@@ -98,10 +98,7 @@
 
                 $payload = $event->getData();
                 $payload['exp'] = $expiration->getTimestamp();
-<<<<<<< HEAD
-=======
                 $payload['id'] = $user->getId();
->>>>>>> 45aa720b
             }
         }
 
