--- conflicted
+++ resolved
@@ -856,7 +856,6 @@
         return $this;
     }
 
-<<<<<<< HEAD
     public function getPhoneDisplay(): int
     {
         return $this->phoneDisplay;
@@ -865,7 +864,10 @@
     public function setPhoneDisplay(int $phoneDisplay): self
     {
         $this->phoneDisplay = $phoneDisplay;
-=======
+        
+        return $this;
+    }
+    
     public function getOldTelephone(): ?string
     {
         return $this->oldTelephone;
@@ -874,7 +876,6 @@
     public function setOldTelephone(?string $oldTelephone): self
     {
         $this->oldTelephone = $oldTelephone;
->>>>>>> 54d6cd79
 
         return $this;
     }
