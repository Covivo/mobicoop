<?php

/**
 * Copyright (c) 2020, MOBICOOP. All rights reserved.
 * This project is dual licensed under AGPL and proprietary licence.
 ***************************
 *    This program is free software: you can redistribute it and/or modify
 *    it under the terms of the GNU Affero General Public License as
 *    published by the Free Software Foundation, either version 3 of the
 *    License, or (at your option) any later version.
 *
 *    This program is distributed in the hope that it will be useful,
 *    but WITHOUT ANY WARRANTY; without even the implied warranty of
 *    MERCHANTABILITY or FITNESS FOR A PARTICULAR PURPOSE.  See the
 *    GNU Affero General Public License for more details.
 *
 *    You should have received a copy of the GNU Affero General Public License
 *    along with this program.  If not, see <gnu.org/licenses>.
 ***************************
 *    Licence MOBICOOP described in the file
 *    LICENSE
 **************************/

namespace App\User\Entity;

use DateTime;
use Doctrine\ORM\Mapping as ORM;
use Doctrine\Common\Collections\ArrayCollection;
use Doctrine\ORM\PersistentCollection;
use ApiPlatform\Core\Annotation\ApiResource;
use ApiPlatform\Core\Annotation\ApiSubresource;
use ApiPlatform\Core\Annotation\ApiProperty;
use ApiPlatform\Core\Annotation\ApiFilter;
use ApiPlatform\Core\Bridge\Doctrine\Orm\Filter\NumericFilter;
use ApiPlatform\Core\Bridge\Doctrine\Orm\Filter\SearchFilter;
use ApiPlatform\Core\Bridge\Doctrine\Orm\Filter\OrderFilter;
use App\Action\Entity\Diary;
use Symfony\Component\Serializer\Annotation\Groups;
use Symfony\Component\Serializer\Annotation\MaxDepth;
use Symfony\Component\Validator\Constraints as Assert;
use Symfony\Bridge\Doctrine\Validator\Constraints\UniqueEntity;
use App\Geography\Entity\Address;
use App\Carpool\Entity\Proposal;
use App\Carpool\Entity\Ask;
use Symfony\Component\Security\Core\User\UserInterface;
use Symfony\Component\Security\Core\User\EquatableInterface;
use App\Match\Entity\Mass;
use App\Image\Entity\Image;
use App\Communication\Entity\Message;
use App\Communication\Entity\Recipient;
use App\User\Controller\UserRegistration;
use App\User\Controller\UserDelegateRegistration;
use App\User\Controller\UserPermissions;
use App\User\Controller\UserAlerts;
use App\User\Controller\UserAlertsUpdate;
use App\User\Controller\UserLogin;
use App\User\Controller\UserAsks;
use App\User\Controller\UserThreads;
use App\User\Controller\UserThreadsDirectMessages;
use App\User\Controller\UserThreadsCarpoolMessages;
use App\User\Controller\UserUpdatePassword;
use App\User\Controller\UserGeneratePhoneToken;
use App\User\Controller\UserUpdate;
use App\User\Controller\UserDelete;
use App\User\Controller\UserCheckSignUpValidationToken;
use App\User\Controller\UserCheckPhoneToken;
use App\User\Controller\UserUnsubscribeFromEmail;
use App\User\Controller\UserMe;
use App\User\Filter\HomeAddressTerritoryFilter;
use App\User\Filter\DirectionTerritoryFilter;
use App\User\Filter\HomeAddressDirectionTerritoryFilter;
use App\User\Filter\ODTerritoryFilter;
use App\User\Filter\WaypointTerritoryFilter;
use App\User\Filter\HomeAddressODTerritoryFilter;
use App\User\Filter\HomeAddressWaypointTerritoryFilter;
use App\User\Filter\LoginFilter;
use App\User\Filter\PwdTokenFilter;
use App\User\Filter\SolidaryFilter;
use App\User\Filter\ValidatedDateTokenFilter;
use App\User\Filter\UnsubscribeTokenFilter;
use App\Communication\Entity\Notified;
use App\Action\Entity\Log;
use App\Auth\Entity\AuthItem;
use App\Import\Entity\UserImport;
use App\MassCommunication\Entity\Campaign;
use App\MassCommunication\Entity\Delivery;
use App\Auth\Entity\UserAuthAssignment;
use App\Solidary\Entity\Solidary;
use App\User\EntityListener\UserListener;
use App\Event\Entity\Event;
use App\Community\Entity\CommunityUser;

/**
 * A user.
 *
 * Note : force eager is set to false to avoid max number of nested relations (can occure despite of maxdepth... https://github.com/api-platform/core/issues/1910)
 *
 * @ORM\Entity
 * @ORM\HasLifecycleCallbacks
 * @UniqueEntity("email")
 * @ApiResource(
 *      attributes={
 *          "force_eager"=false,
 *          "normalization_context"={"groups"={"readUser","mass"}, "enable_max_depth"="true"},
 *          "denormalization_context"={"groups"={"write"}}
 *      },
 *      collectionOperations={
 *          "get"={
 *              "normalization_context"={"groups"={"readUser"}},
 *              "security"="is_granted('user_list',object)"
 *          },
 *          "post"={
 *              "method"="POST",
 *              "path"="/users",
 *              "controller"=UserRegistration::class,
 *              "swagger_context" = {
 *                  "parameters" = {
 *                      {
 *                          "name" = "givenName",
 *                          "type" = "string",
 *                          "required" = true,
 *                          "description" = "User's given name"
 *                      },
 *                      {
 *                          "name" = "familyName",
 *                          "type" = "string",
 *                          "required" = true,
 *                          "description" = "User's family name"
 *                      },
 *                      {
 *                          "name" = "email",
 *                          "type" = "string",
 *                          "required" = true,
 *                          "description" = "User's email"
 *                      },
 *                      {
 *                          "name" = "password",
 *                          "type" = "string",
 *                          "required" = true,
 *                          "description" = "Encoded version of the password (i.e. bcrypt)"
 *                      },
 *                      {
 *                          "name" = "gender",
 *                          "type" = "int",
 *                          "enum" = {1,2,3},
 *                          "required" = true,
 *                          "description" = "User's gender (1 : female, 2 : male, 3 : other)"
 *                      },
 *                      {
 *                          "name" = "birthDate",
 *                          "type" = "string",
 *                          "format" = "date",
 *                          "required" = true,
 *                          "example" = "1997-08-14T00:00:00+00:00",
 *                          "description" = "User's birthdate"
 *                      }
 *                  }
 *              },
 *              "security_post_denormalize"="is_granted('user_register',object)"
 *          },
 *          "delegateRegistration"={
 *              "method"="POST",
 *              "path"="/users/register",
 *              "controller"=UserDelegateRegistration::class,
 *              "swagger_context" = {
 *                  "parameters" = {
 *                      {
 *                          "name" = "givenName",
 *                          "type" = "string",
 *                          "required" = true,
 *                          "description" = "User's given name"
 *                      },
 *                      {
 *                          "name" = "familyName",
 *                          "type" = "string",
 *                          "required" = true,
 *                          "description" = "User's family name"
 *                      },
 *                      {
 *                          "name" = "email",
 *                          "type" = "string",
 *                          "required" = true,
 *                          "description" = "User's email"
 *                      },
 *                      {
 *                          "name" = "password",
 *                          "type" = "string",
 *                          "required" = true,
 *                          "description" = "Clear version of the password"
 *                      },
 *                      {
 *                          "name" = "gender",
 *                          "type" = "int",
 *                          "enum" = {1,2,3},
 *                          "required" = true,
 *                          "description" = "User's gender (1 : female, 2 : male, 3 : other)"
 *                      },
 *                      {
 *                          "name" = "birthDate",
 *                          "type" = "string",
 *                          "format" = "date",
 *                          "required" = true,
 *                          "example" = "1997-08-14T00:00:00+00:00",
 *                          "description" = "User's birthdate"
 *                      },
 *                      {
 *                          "name" = "userDelegate",
 *                          "type" = "string",
 *                          "required" = false,
 *                          "description" = "User IRI that creates the new user"
 *                      },
 *                      {
 *                          "name" = "passwordSendtype",
 *                          "type" = "int",
 *                          "enum" = {0,1,2},
 *                          "required" = true,
 *                          "description" = "Password send type (0 : none, 1 : sms, 2 : email)"
 *                      }
 *                  }
 *              },
 *              "security_post_denormalize"="is_granted('user_create',object)"
 *          },
 *          "checkSignUpValidationToken"={
 *              "method"="POST",
 *              "denormalization_context"={"groups"={"checkValidationToken"}},
 *              "normalization_context"={"groups"={"readUser"}},
 *              "path"="/users/checkSignUpValidationToken",
 *              "controller"=UserCheckSignUpValidationToken::class
 *          },
 *          "checkPhoneToken"={
 *              "method"="POST",
 *              "denormalization_context"={"groups"={"checkPhoneToken"}},
 *              "normalization_context"={"groups"={"readUser"}},
 *              "path"="/users/checkPhoneToken",
 *              "controller"=UserCheckPhoneToken::class
 *          },
 *          "me"={
 *              "normalization_context"={"groups"={"readUser"}},
 *              "method"="GET",
 *              "path"="/users/me",
 *              "read"="false"
 *          },
 *      },
 *      itemOperations={
 *          "get"={
 *              "normalization_context"={"groups"={"readUser"}},
 *              "security"="is_granted('user_read',object)"
 *          },
 *          "password_update_request"={
 *              "method"="POST",
 *              "path"="/users/password_update_request",
 *              "controller"=UserUpdatePassword::class,
 *              "defaults"={"name"="request"},
 *              "read"=false,
 *              "denormalization_context"={"groups"={"passwordUpdateRequest"}},
 *              "normalization_context"={"groups"={"passwordUpdateRequest"}},
 *              "security"="is_granted('user_password',object)"
 *          },
 *          "password_update"={
 *              "method"="POST",
 *              "path"="/users/password_update",
 *              "controller"=UserUpdatePassword::class,
 *              "defaults"={"name"="update"},
 *              "read"=false,
 *              "denormalization_context"={"groups"={"passwordUpdate"}},
 *              "normalization_context"={"groups"={"passwordUpdate"}},
 *              "security"="is_granted('user_password',object)"
 *          },
 *          "generate_phone_token"={
 *              "method"="GET",
 *              "path"="/users/{id}/generate_phone_token",
 *              "controller"=UserGeneratePhoneToken::class,
 *              "security"="is_granted('user_update',object)"
 *          },
 *          "alerts"={
 *              "method"="GET",
 *              "normalization_context"={"groups"={"alerts"}},
 *              "controller"=UserAlerts::class,
 *              "path"="/users/{id}/alerts",
 *              "security"="is_granted('user_read',object)"
 *          },
 *          "putAlerts"={
 *              "method"="PUT",
 *              "normalization_context"={"groups"={"alerts"}},
 *              "denormalization_context"={"groups"={"alerts"}},
 *              "path"="/users/{id}/alerts",
 *              "controller"=UserAlertsUpdate::class,
 *              "security"="is_granted('user_update',object)"
 *          },
 *          "threadsOBSOLETE20200311"={
 *              "method"="GET",
 *              "normalization_context"={"groups"={"threads"}},
 *              "controller"=UserThreads::class,
 *              "path"="/users/{id}/threads",
 *              "security"="is_granted('user_read',object)"
 *          },
 *          "threadsDirectMessages"={
 *              "method"="GET",
 *              "normalization_context"={"groups"={"threads"}},
 *              "controller"=UserThreadsDirectMessages::class,
 *              "path"="/users/{id}/threadsDirectMessages",
 *              "security"="is_granted('user_read',object)"
 *          },
 *          "threadsCarpoolMessages"={
 *              "method"="GET",
 *              "normalization_context"={"groups"={"threads"}},
 *              "controller"=UserThreadsCarpoolMessages::class,
 *              "path"="/users/{id}/threadsCarpoolMessages",
 *              "security"="is_granted('user_read',object)"
 *          },
 *          "put"={
 *              "method"="PUT",
 *              "path"="/users/{id}",
 *              "controller"=UserUpdate::class,
 *              "security"="is_granted('user_update',object)"
 *          },
 *          "delete_user"={
 *              "method"="DELETE",
 *              "path"="/users/{id}",
 *              "controller"=UserDelete::class,
 *              "security"="is_granted('user_delete',object)"
 *          },
 *          "asks"={
 *              "method"="GET",
 *              "path"="/users/{id}/asks",
 *              "controller"=UserAsks::class,
 *              "security"="is_granted('user_read',object)"
 *          },
 *          "unsubscribe_user"={
 *              "method"="PUT",
 *              "path"="/users/{id}/unsubscribe_user",
 *              "controller"=UserUnsubscribeFromEmail::class
 *          }
 *      }
 * )
 * @ApiFilter(NumericFilter::class, properties={"id"})
 * @ApiFilter(SearchFilter::class, properties={"email":"partial", "givenName":"partial", "familyName":"partial", "geoToken":"exact"})
 * @ApiFilter(HomeAddressTerritoryFilter::class, properties={"homeAddressTerritory"})
 * @ApiFilter(DirectionTerritoryFilter::class, properties={"directionTerritory"})
 * @ApiFilter(HomeAddressDirectionTerritoryFilter::class, properties={"homeAddressDirectionTerritory"})
 * @ApiFilter(HomeAddressODTerritoryFilter::class, properties={"homeAddressODTerritory"})
 * @ApiFilter(HomeAddressWaypointTerritoryFilter::class, properties={"homeAddressWaypointTerritory"})
 * @ApiFilter(ODTerritoryFilter::class, properties={"oDTerritory"})
 * @ApiFilter(WaypointTerritoryFilter::class, properties={"waypointTerritory"})
 * @ApiFilter(LoginFilter::class, properties={"login"})
 * @ApiFilter(PwdTokenFilter::class, properties={"pwdToken"})
 * @ApiFilter(UnsubscribeTokenFilter::class, properties={"unsubscribeToken"})
 * @ApiFilter(ValidatedDateTokenFilter::class, properties={"validatedDateToken"})
 * @ApiFilter(SolidaryFilter::class, properties={"solidary"})
 * @ApiFilter(OrderFilter::class, properties={"id", "givenName", "familyName", "email", "gender", "nationality", "birthDate", "createdDate", "validatedDate"}, arguments={"orderParameterName"="order"})
 */
class User implements UserInterface, EquatableInterface
{
    const DEFAULT_ID = 999999999999;

    const MAX_DETOUR_DURATION = 600;
    const MAX_DETOUR_DISTANCE = 10000;

    const STATUS_ACTIVE = 1;
    const STATUS_DISABLED = 2;
    const STATUS_ANONYMIZED = 3;

    const GENDER_FEMALE = 1;
    const GENDER_MALE = 2;
    const GENDER_OTHER = 3;

    const GENDERS = [
        self::GENDER_FEMALE,
        self::GENDER_MALE,
        self::GENDER_OTHER
    ];

    const PHONE_DISPLAY_RESTRICTED = 1;
    const PHONE_DISPLAY_ALL = 2;

    const AUTHORIZED_SIZES_DEFAULT_AVATAR = [
        "square_100",
        "square_250",
        "square_800"
    ];

    const PWD_SEND_TYPE_NONE = 0;    // password not sent
    const PWD_SEND_TYPE_SMS = 1;     // password sent by sms if phone present
    const PWD_SEND_TYPE_EMAIL = 2;   // password sent by email

    /**
     * @var int The id of this user.
     *
     * @ORM\Id
     * @ORM\GeneratedValue
     * @ORM\Column(type="integer")
     * @Groups({"readUser","readCommunity","readCommunityUser","results","threads", "thread"})
     * @ApiProperty(identifier=true)
     */
    private $id;

    /**
     * @var int User status (1 = active; 2 = disabled; 3 = anonymized).
     *
     * @Assert\NotBlank
     * @ORM\Column(type="smallint")
     * @Groups({"readUser","readCommunityUser","results","write","readVolunteer"})
     */
    private $status;

    /**
     * @var string|null The first name of the user.
     *
     * @ORM\Column(type="string", length=255, nullable=true)
<<<<<<< HEAD
     * @Groups({"readUser","readCommunity","readCommunityUser","results","write", "threads", "thread","externalJourney","readVolunteer","writeVolunteer"})
=======
     * @Groups({"readUser","readCommunity","readCommunityUser","results","write", "threads", "thread","externalJourney", "readEvent", "massMigrate"})
>>>>>>> 8a4e2464
     */
    private $givenName;

    /**
     * @var string|null The family name of the user.
     *
     * @ORM\Column(type="string", length=255, nullable=true)
     * @Groups({"readUser","write","readVolunteer","writeVolunteer"})
     */
    private $familyName;

    /**
     * @var string|null The shorten family name of the user.
     *
<<<<<<< HEAD
     * @Groups({"readUser","results","write", "threads", "thread", "readCommunity", "readCommunityUser","readVolunteer"})
=======
     * @Groups({"readUser","results","write", "threads", "thread", "readCommunity", "readCommunityUser", "readEvent", "massMigrate"})
>>>>>>> 8a4e2464
     */
    private $shortFamilyName;

    /**
     * @var string|null The name of the user in a professional context.
     *
     * @ORM\Column(type="string", length=255, nullable=true)
     * @Groups({"readUser","write"})
     */
    private $proName;

    /**
     * @var string The email of the user.
     *
     * @Assert\NotBlank
     * @Assert\Email()
     * @ORM\Column(type="string", length=255, unique=true)
     * @Groups({"readUser","write","checkValidationToken","passwordUpdateRequest","passwordUpdate","readVolunteer","writeVolunteer"})
     */
    private $email;

    /**
     * @var string The email of the user in a professional context.
     *
     * @Assert\Email()
     * @ORM\Column(type="string", length=255, nullable=true)
     * @Groups({"readUser","write"})
     */
    private $proEmail;

    /**
     * @var string The encoded password of the user.
     *
     * @ORM\Column(type="string", length=255, nullable=true)
     * @Groups({"readUser","write","passwordUpdate","writeVolunteer"})
     */
    private $password;

    /**
     * @var string The clear password of the user, used for delegation (not persisted !).
     *
     * @Groups("write")
     */
    private $clearPassword;

    /**
     * @var int|null If indirect registration, how we want to send the password to the user (0 = not sent, 1 = by sms, 2 = by email)
     *
     * @Groups("write")
     */
    private $passwordSendType;

    /**
     * @var int|null The gender of the user (1=female, 2=male, 3=nc)
     *
     * @ORM\Column(type="smallint")
     * @Groups({"readUser","results","write","externalJourney","readVolunteer","writeVolunteer"})
     */
    private $gender;

    /**
     * @var string|null The nationality of the user.
     *
     * @ORM\Column(type="string", length=255, nullable=true)
     * @Groups({"readUser","write"})
     */
    private $nationality;

    /**
     * @var \DateTimeInterface|null The birth date of the user.
     *
     * @ORM\Column(type="date", nullable=true)
     * @Groups({"readUser","write","readVolunteer","writeVolunteer"})
     *
     * @ApiProperty(
     *     attributes={
     *         "swagger_context"={"type"="string", "format"="date"}
     *     }
     * )
     */
    private $birthDate;

    /**
     * @var \DateTimeInterface|null The birth year of the user.
     *
     * @Groups({"readUser","results"})
     */
    private $birthYear;

    /**
     * @var string|null The telephone number of the user.
     *
     * @ORM\Column(type="string", length=255, nullable=true)
     * @Groups({"readUser","write","checkPhoneToken","readVolunteer","writeVolunteer"})
     */
    private $telephone;

    /**
     * @var string|null The telephone number of the user.
     * @Groups({"readUser", "write"})
     */
    private $oldTelephone;

    /**
     * @var string|null The telephone number of the user (for results).
     * @Groups({"readUser","results"})
     */
    private $phone;

    /**
     * @var int phone display configuration (1 = restricted (default); 2 = all).
     *
     * @Assert\NotBlank
     * @ORM\Column(type="smallint")
     * @Groups({"readUser","write", "results","writeVolunteer"})
     */
    private $phoneDisplay;

    /**
     * @var int|null The maximum detour duration (in seconds) as a driver to accept a request proposal.
     *
     * @ORM\Column(type="integer", nullable=true)
     * @Groups({"readUser","write"})
     */
    private $maxDetourDuration;

    /**
     * @var int|null The maximum detour distance (in metres) as a driver to accept a request proposal.
     *
     * @ORM\Column(type="integer", nullable=true)
     * @Groups({"readUser","write"})
     */
    private $maxDetourDistance;

    /**
     * @var boolean|null The user accepts any route as a passenger from its origin to the destination.
     *
     * @ORM\Column(type="boolean", nullable=true)
     * @Groups({"readUser","write"})
     */
    private $anyRouteAsPassenger;

    /**
     * @var boolean|null The user accepts any transportation mode.
     *
     * @ORM\Column(type="boolean", nullable=true)
     * @Groups({"readUser","write"})
     */
    private $multiTransportMode;

    /**
     * @var int|null Smoking preferences.
     * 0 = i don't smoke
     * 1 = i don't smoke in car
     * 2 = i smoke
     *
     * @ORM\Column(type="integer", nullable=true)
     * @Groups({"readUser","write"})
     */
    private $smoke;

    /**
     * @var boolean|null Music preferences.
     * 0 = no music
     * 1 = i listen to music or radio
     *
     * @ORM\Column(type="boolean", nullable=true)
     * @Groups({"readUser","write"})
     */
    private $music;

    /**
     * @var string|null Music favorites.
     *
     * @ORM\Column(type="string", length=255, nullable=true)
     * @Groups({"readUser","write"})
     */
    private $musicFavorites;

    /**
     * @var boolean|null Chat preferences.
     * 0 = no chat
     * 1 = chat
     *
     * @ORM\Column(type="boolean", nullable=true)
     * @Groups({"readUser","write"})
     */
    private $chat;

    /**
     * @var string|null Chat favorite subjects.
     *
     * @ORM\Column(type="string", length=255, nullable=true)
     * @Groups({"readUser","write"})
     */
    private $chatFavorites;

    /**
     * @var boolean|null The user accepts to receive news about the platform.
     *
     * @ORM\Column(type="boolean", nullable=true)
     * @Groups({"readUser","write"})
     */
    private $newsSubscription;

    /**
     * @var \DateTimeInterface Creation date of the user.
     *
     * @ORM\Column(type="datetime")
     * @Groups("readUser")
     */
    private $createdDate;

    /**
     * @var \DateTimeInterface Validation date of the user.
     *
     * @ORM\Column(type="datetime", nullable=true)
     * @Groups({"readUser","write"})
     */
    private $validatedDate;

    /**
     * @var string|null Token for account validation by email
     *
     * @ORM\Column(type="string", length=255, nullable=true)
     * @Groups({"readUser","write","checkValidationToken"})
     */
    private $validatedDateToken;

    /**
     * @var \DateTimeInterface Updated date of the user.
     *
     * @ORM\Column(type="datetime", nullable=true)
     * @Groups("readUser")
     */
    private $updatedDate;

    /**
     * @var DateTime|null  Date of password token generation modification.
     *
     * @ORM\Column(type="datetime", length=255, nullable=true)
     * @Groups({"readUser","write"})
     */
    private $pwdTokenDate;

    /**
     * @var string|null Token for password modification.
     *
     * @ORM\Column(type="string", length=255, nullable=true)
     * @Groups({"readUser","write","passwordUpdateRequest","passwordUpdate"})
     */
    private $pwdToken;

    /**
     * @var string|null Token for geographical search authorization.
     *
     * @ORM\Column(type="string", length=255, nullable=true)
     * @Groups({"readUser","write"})
     */
    private $geoToken;

    /**
     * @var string|null Token for phone validation.
     *
     * @ORM\Column(type="string", length=255, nullable=true)
     * @Groups({"readUser","write","checkPhoneToken"})
     */
    private $phoneToken;

    /**
     * @var \DateTimeInterface|null Validation date of the phone number.
     *
     * @ORM\Column(type="datetime", nullable=true)
     * @Groups({"readUser","write"})
     */
    private $phoneValidatedDate;

    /**
     * @var string|null iOS app ID.
     *
     * @ORM\Column(type="string", length=255, nullable=true)
     * @Groups({"readUser","write"})
     */
    private $iosAppId;

    /**
     * @var string|null Android app ID.
     *
     * @ORM\Column(type="string", length=255, nullable=true)
     * @Groups({"readUser","write"})
     */
    private $androidAppId;

    /**
     * @var string User language
     * @Groups({"readUser","write"})
     * @ORM\Column(name="language", type="string", length=10, nullable=true)
     */
    private $language;

    /**
     * @var ArrayCollection|null A user may have many addresses.
     *
     * @ORM\OneToMany(targetEntity="\App\Geography\Entity\Address", mappedBy="user", cascade={"persist","remove"}, orphanRemoval=true)
     * @MaxDepth(1)
     * @ApiSubresource
     * @Groups({"readUser","write"})
     */
    private $addresses;

    /**
     * @var ArrayCollection|null A user may have many cars.
     *
     * @ORM\OneToMany(targetEntity="\App\User\Entity\Car", mappedBy="user", cascade={"persist","remove"}, orphanRemoval=true)
     * @Groups({"readUser","write"})
     */
    private $cars;

    /**
     * @var ArrayCollection|null The proposals made for this user (in general by the user itself, except when it is a "posting for").
     *
     * @ORM\OneToMany(targetEntity="\App\Carpool\Entity\Proposal", mappedBy="user", cascade={"remove"}, orphanRemoval=true)
     * @MaxDepth(1)
     * @Groups({"proposals", "get"})
     * @Apisubresource
     */
    private $proposals;

    /**
     * @var ArrayCollection|null The proposals made by this user for another user.
     *
     * @ORM\OneToMany(targetEntity="\App\Carpool\Entity\Proposal", mappedBy="userDelegate", cascade={"remove"}, orphanRemoval=true)
     * @MaxDepth(1)
     * @Apisubresource
     */
    private $proposalsDelegate;

    /**
     * @var ArrayCollection|null The asks made by this user.
     *
     * @ORM\OneToMany(targetEntity="\App\Carpool\Entity\Ask", mappedBy="user", cascade={"remove"}, orphanRemoval=true)
     */
    private $asks;

    /**
     * @var ArrayCollection|null The events made by this user.
     *
     * @ORM\OneToMany(targetEntity="\App\Event\Entity\Event", mappedBy="user", cascade={"remove"}, orphanRemoval=true)
     */
    private $events;

    /**
    * @var ArrayCollection|null The communityUser associated to this user
    *
    * @ORM\OneToMany(targetEntity="\App\Community\Entity\CommunityUser", mappedBy="user", cascade={"remove"}, orphanRemoval=true)
    */
    private $communityUsers;

    /**
     * @var ArrayCollection|null The asks made for this user.
     *
     * @ORM\OneToMany(targetEntity="\App\Carpool\Entity\Ask", mappedBy="userRelated", cascade={"remove"}, orphanRemoval=true)
     */
    private $asksRelated;

    /**
     * @var ArrayCollection|null The asks made by this user (in general by the user itself, except when it is a "posting for").
     *
     * @ORM\OneToMany(targetEntity="\App\Carpool\Entity\Ask", mappedBy="userDelegate", cascade={"remove"}, orphanRemoval=true)
     */
    private $asksDelegate;

    /**
     * @var ArrayCollection|null The images of the user.
     *
     * @ORM\OneToMany(targetEntity="\App\Image\Entity\Image", mappedBy="user", cascade={"persist","remove"}, orphanRemoval=true)
     * @ORM\OrderBy({"position" = "ASC"})
     * @Groups({"readUser","results","write"})
     * @MaxDepth(1)
     * @ApiSubresource(maxDepth=1)
     */
    private $images;

    /**
     * @var ArrayCollection|null A user may have many auth assignments.
     *
     * @ORM\OneToMany(targetEntity="\App\Auth\Entity\UserAuthAssignment", mappedBy="user", cascade={"persist","remove"}, orphanRemoval=true)
     * @Groups({"readUser","write"})
     * @MaxDepth(1)
     */
    private $userAuthAssignments;

    /**
     * @Groups({"readUser"})
     * @MaxDepth(1)
     */
    private $roles;

    /**
     * @var ArrayCollection|null The mass import files of the user.
     *
     * @ORM\OneToMany(targetEntity="\App\Match\Entity\Mass", mappedBy="user", cascade={"persist","remove"}, orphanRemoval=true)
     * @Groups({"mass"})
     * @MaxDepth(1)
     * @ApiSubresource
     */
    private $masses;

    /**
     * @var ArrayCollection|null The messages sent by the user.
     *
     * @ORM\OneToMany(targetEntity="\App\Communication\Entity\Message", mappedBy="user", cascade={"persist","remove"}, orphanRemoval=true)
     * @MaxDepth(1)
     * @ApiSubresource
     */
    private $messages;

    /**
     * @var ArrayCollection|null The messages received by the user.
     *
     * @ORM\OneToMany(targetEntity="\App\Communication\Entity\Recipient", mappedBy="user", cascade={"persist","remove"}, orphanRemoval=true)
     * @MaxDepth(1)
     * ApiSubresource
     */
    private $recipients;

    /**
     * @var ArrayCollection|null The notifications sent to the user.
     *
     * @ORM\OneToMany(targetEntity="\App\Communication\Entity\Notified", mappedBy="user", cascade={"persist","remove"}, orphanRemoval=true)
     */
    private $notifieds;

    /**
     * @var ArrayCollection|null A user may have many action logs.
     *
     * @ORM\OneToMany(targetEntity="\App\Action\Entity\Log", mappedBy="user", cascade={"persist","remove"}, orphanRemoval=true)
     * @Groups({"readUser","write"})
     */
    private $logs;

    /**
     * @var ArrayCollection|null A user may have many diary action logs as an admin.
     *
     * @ORM\OneToMany(targetEntity="\App\Action\Entity\Log", mappedBy="admin", cascade={"persist","remove"}, orphanRemoval=true)
     * @Groups({"readUser","write"})
     */
    private $logsAdmin;

    /**
     * @var ArrayCollection|null A user may have many action logs.
     *
     * @ORM\OneToMany(targetEntity="\App\Action\Entity\Diary", mappedBy="user", cascade={"persist","remove"}, orphanRemoval=true)
     * @Groups({"readUser","write"})
     */
    private $diaries;

    /**
     * @var ArrayCollection|null A user may have many diary action logs.
     *
     * @ORM\OneToMany(targetEntity="\App\Action\Entity\Diary", mappedBy="admin", cascade={"persist","remove"}, orphanRemoval=true)
     * @Groups({"readUser","write"})
     */
    private $diariesAdmin;

    /**
     * @var ArrayCollection|null The solidary records for this user.
     *
     * @ORM\OneToMany(targetEntity="\App\Solidary\Entity\Solidary", mappedBy="user", cascade={"remove"}, orphanRemoval=true)
     * @MaxDepth(1)
     * @Groups("readUser")
     * @Apisubresource
     */
    private $solidaries;

    /**
    * @var ArrayCollection|null A user may have many user notification preferences.
    *
    * @ORM\OneToMany(targetEntity="\App\User\Entity\UserNotification", mappedBy="user", cascade={"persist","remove"}, orphanRemoval=true)
    */
    private $userNotifications;

    /**
     * @var ArrayCollection|null The campaigns made by this user.
     *
     * @ORM\OneToMany(targetEntity="\App\MassCommunication\Entity\Campaign", mappedBy="user", cascade={"remove"}, orphanRemoval=true)
     */
    private $campaigns;

    /**
     * @var ArrayCollection|null The campaing deliveries where this user is recipient.
     *
     * @ORM\OneToMany(targetEntity="\App\MassCommunication\Entity\Delivery", mappedBy="user", cascade={"remove"}, orphanRemoval=true)
     */
    private $deliveries;

    /**
     * @var UserImport|null The user import data.
     *
     * @ORM\OneToOne(targetEntity="\App\Import\Entity\UserImport", mappedBy="user")
     * @Groups({"readUser"})
     * @MaxDepth(1)
     */
    private $import;

    /**
     * @var array|null The avatars of the user
     * @Groups({"readUser","readCommunity","results","threads","thread","externalJourney"})
     */
    private $avatars;

    /**
     * @var array|null The threads of the user
     * @Groups("threads")
     */
    private $threads;

    /**
     * @var array|null The permissions granted
     * @Groups("permissions")
     */
    private $permissions;

    /**
     * @var array|null The user alerts preferences
     * @Groups("alerts")
     */
    private $alerts;

    /**
     * @var string|null Facebook ID of the user
     *
     * @ORM\Column(type="string", length=255, nullable=true)
     * @Groups({"readUser","write"})
     */
    private $facebookId;

    /**
     * @var User|null Admin that create the user.
     *
     * @ORM\ManyToOne(targetEntity="\App\User\Entity\User")
     * @Groups({"readUser","write"})
     * @MaxDepth(1)
     */
    private $userDelegate;

    /**
     * @var string|null Token for unsubscribee the user from receiving email
     *
     * @ORM\Column(type="string", length=255, nullable=true)
     * @Groups({"readUser","write"})
     */
    private $unsubscribeToken;

    /**
     * @var \DateTimeInterface Date when user unsubscribe from email
     *
     * @ORM\Column(type="datetime", nullable=true)
     * @Groups("readUser")
     */
    private $unsubscribeDate;

    /**
     * @var string|null the unsubscribe message we return to client : change this later By listener
     * @Groups({"readUser"})
     */
    private $unsubscribeMessage;

    /**
     * @var bool|null used to indicate a attempt to import this already registered user.
     * @Groups({"massMigrate"})
     */
    private $alreadyRegistered;

    public function __construct($status = null)
    {
        $this->id = self::DEFAULT_ID;
        $this->addresses = new ArrayCollection();
        $this->cars = new ArrayCollection();
        $this->proposals = new ArrayCollection();
        $this->proposalsDelegate = new ArrayCollection();
        $this->asks = new ArrayCollection();
        $this->asksRelated = new ArrayCollection();
        $this->asksDelegate = new ArrayCollection();
        $this->userAuthAssignments = new ArrayCollection();
        $this->masses = new ArrayCollection();
        $this->images = new ArrayCollection();
        $this->messages = new ArrayCollection();
        $this->recipients = new ArrayCollection();
        $this->notifieds = new ArrayCollection();
        $this->logs = new ArrayCollection();
        $this->logsAdmin = new ArrayCollection();
        $this->diaries = new ArrayCollection();
        $this->diariesAdmin = new ArrayCollection();
        $this->solidaries = new ArrayCollection();
        $this->userNotifications = new ArrayCollection();
        $this->campaigns = new ArrayCollection();
        $this->deliveries = new ArrayCollection();
        $this->roles = [];
        if (is_null($status)) {
            $status = self::STATUS_ACTIVE;
        }
        $this->setStatus($status);
        $this->setAlreadyRegistered(false);
    }

    public function getId(): ?int
    {
        return $this->id;
    }

    public function getStatus(): int
    {
        return $this->status;
    }

    public function setStatus(int $status): self
    {
        $this->status = $status;

        return $this;
    }

    public function getGivenName(): ?string
    {
        return $this->givenName;
    }

    public function setGivenName(?string $givenName): self
    {
        $this->givenName = $givenName;

        return $this;
    }

    public function getFamilyName(): ?string
    {
        return $this->familyName;
    }

    public function setFamilyName(?string $familyName): self
    {
        $this->familyName = $familyName;

        return $this;
    }

    public function getShortFamilyName(): ?string
    {
        if (is_null($this->familyName) || $this->familyName==="" || !isset($this->familyName[0])) {
            return ".";
        }
        return strtoupper($this->familyName[0]) . ".";
    }

    public function getProName(): ?string
    {
        return $this->proName;
    }

    public function setProName(?string $proName): self
    {
        $this->proName = $proName;

        return $this;
    }

    public function getEmail(): string
    {
        return $this->email;
    }

    public function setEmail(string $email): self
    {
        $this->email = $email;

        return $this;
    }

    public function getProEmail(): ?string
    {
        return $this->proEmail;
    }

    public function setProEmail(string $proEmail): self
    {
        $this->proEmail = $proEmail;

        return $this;
    }

    public function getPassword(): ?string
    {
        return $this->password;
    }

    public function setPassword(?string $password): self
    {
        $this->password = $password;

        return $this;
    }

    public function getClearPassword(): ?string
    {
        return $this->clearPassword;
    }

    public function setClearPassword(?string $clearPassword): self
    {
        $this->clearPassword = $clearPassword;

        return $this;
    }

    public function getPasswordSendType(): ?int
    {
        return $this->passwordSendType;
    }

    public function setPasswordSendType(?int $passwordSendType): self
    {
        $this->passwordSendType = $passwordSendType;

        return $this;
    }

    public function getGender()
    {
        return $this->gender;
    }

    public function setGender($gender): self
    {
        $this->gender = $gender;

        return $this;
    }

    public function getNationality(): ?string
    {
        return $this->nationality;
    }

    public function setNationality(?string $nationality): self
    {
        $this->nationality = $nationality;

        return $this;
    }

    public function getBirthDate(): ?\DateTimeInterface
    {
        return $this->birthDate;
    }

    public function setBirthDate(?\DateTimeInterface $birthDate): self
    {
        $this->birthDate = $birthDate;

        return $this;
    }

    public function getBirthYear(): ?int
    {
        return ($this->birthDate ? $this->birthDate->format('Y') : null);
    }

    public function getTelephone(): ?string
    {
        return $this->telephone;
    }

    public function setTelephone(?string $telephone): self
    {
        $this->telephone = $telephone;

        return $this;
    }

    public function getPhone(): ?string
    {
        return ($this->phoneDisplay == self::PHONE_DISPLAY_ALL ? $this->telephone : null);
    }

    public function getPhoneDisplay(): ?int
    {
        return $this->phoneDisplay;
    }

    public function setPhoneDisplay(?int $phoneDisplay): self
    {
        $this->phoneDisplay = $phoneDisplay;

        return $this;
    }

    public function getOldTelephone(): ?string
    {
        return $this->oldTelephone;
    }

    public function setOldTelephone(?string $oldTelephone): self
    {
        $this->oldTelephone = $oldTelephone;

        return $this;
    }

    public function getMaxDetourDuration(): ?int
    {
        return (!is_null($this->maxDetourDuration) ? $this->maxDetourDuration : self::MAX_DETOUR_DURATION);
    }

    public function setMaxDetourDuration(?int $maxDetourDuration): self
    {
        $this->maxDetourDuration = $maxDetourDuration;

        return $this;
    }

    public function getMaxDetourDistance(): ?int
    {
        return (!is_null($this->maxDetourDistance) ? $this->maxDetourDistance : self::MAX_DETOUR_DISTANCE);
    }

    public function setMaxDetourDistance(?int $maxDetourDistance): self
    {
        $this->maxDetourDistance = $maxDetourDistance;

        return $this;
    }

    public function getAnyRouteAsPassenger(): ?bool
    {
        return $this->anyRouteAsPassenger;
    }

    public function setAnyRouteAsPassenger(?bool $anyRouteAsPassenger): self
    {
        $this->anyRouteAsPassenger = $anyRouteAsPassenger;

        return $this;
    }

    public function getMultiTransportMode(): ?bool
    {
        return $this->multiTransportMode;
    }

    public function setMultiTransportMode(?bool $multiTransportMode): self
    {
        $this->multiTransportMode = $multiTransportMode;

        return $this;
    }

    public function getSmoke(): ?int
    {
        return $this->smoke;
    }

    public function setSmoke(?int $smoke): self
    {
        $this->smoke = $smoke;

        return $this;
    }

    public function hasMusic(): ?bool
    {
        return $this->music;
    }

    public function setMusic(?bool $music): self
    {
        $this->music = $music;

        return $this;
    }

    public function getMusicFavorites(): ?string
    {
        return $this->musicFavorites;
    }

    public function setMusicFavorites(?string $musicFavorites): self
    {
        $this->musicFavorites = $musicFavorites;

        return $this;
    }

    public function hasChat(): ?bool
    {
        return $this->chat;
    }

    public function setChat(?bool $chat): self
    {
        $this->chat = $chat;

        return $this;
    }

    public function getChatFavorites(): ?string
    {
        return $this->chatFavorites;
    }

    public function setChatFavorites(?string $chatFavorites): self
    {
        $this->chatFavorites = $chatFavorites;

        return $this;
    }

    public function hasNewsSubscription(): ?bool
    {
        return $this->newsSubscription;
    }

    public function setNewsSubscription(?bool $newsSubscription): self
    {
        $this->newsSubscription = $newsSubscription;

        return $this;
    }

    public function getPwdToken(): ?string
    {
        return $this->pwdToken;
    }

    public function setPwdToken(?string $pwdToken): self
    {
        $this->pwdToken = $pwdToken;
        $this->setPwdTokenDate($pwdToken ? new DateTime() : null);
        return $this;
    }

    public function getPwdTokenDate(): ?\DateTimeInterface
    {
        return $this->pwdTokenDate;
    }

    public function setPwdTokenDate(?DateTime $pwdTokenDate): self
    {
        $this->pwdTokenDate = $pwdTokenDate;
        return $this;
    }

    public function getGeoToken(): ?string
    {
        return $this->geoToken;
    }

    public function setGeoToken(?string $geoToken): self
    {
        $this->geoToken = $geoToken;
        return $this;
    }

    public function getPhoneToken(): ?string
    {
        return $this->phoneToken;
    }

    public function setPhoneToken(?string $phoneToken): self
    {
        $this->phoneToken = $phoneToken;
        return $this;
    }

    public function getPhoneValidatedDate(): ?\DateTimeInterface
    {
        return $this->phoneValidatedDate;
    }

    public function setPhoneValidatedDate(?\DateTimeInterface $phoneValidatedDate): ?self
    {
        $this->phoneValidatedDate = $phoneValidatedDate;

        return $this;
    }

    public function getIosAppId(): ?string
    {
        return $this->iosAppId;
    }

    public function setIosAppId(?string $iosAppId): self
    {
        $this->iosAppId = $iosAppId;
        return $this;
    }

    public function getAndroidAppId(): ?string
    {
        return $this->androidAppId;
    }

    public function setAndroidAppId(?string $androidAppId): self
    {
        $this->androidAppId = $androidAppId;
        return $this;
    }

    public function getLanguage(): ?string
    {
        return $this->language;
    }

    public function setLanguage(?string $language): self
    {
        $this->language= $language;
        return $this;
    }

    public function getAddresses()
    {
        return $this->addresses->getValues();
    }

    public function addAddress(Address $address): self
    {
        if (!$this->addresses->contains($address)) {
            $this->addresses->add($address);
            $address->setUser($this);
        }

        return $this;
    }

    public function removeAddress(Address $address): self
    {
        if ($this->addresses->contains($address)) {
            $this->addresses->removeElement($address);
            // set the owning side to null (unless already changed)
            if ($address->getUser() === $this) {
                $address->setUser(null);
            }
        }

        return $this;
    }

    public function getImages()
    {
        return $this->images->getValues();
    }

    public function addImage(Image $image): self
    {
        if (!$this->images->contains($image)) {
            $this->images[] = $image;
            $image->setUser($this);
        }

        return $this;
    }

    public function removeImage(Image $image): self
    {
        if ($this->images->contains($image)) {
            $this->images->removeElement($image);
            // set the owning side to null (unless already changed)
            if ($image->getUser() === $this) {
                $image->setUser(null);
            }
        }

        return $this;
    }

    public function getCars()
    {
        return $this->cars->getValues();
    }

    public function addCar(Car $car): self
    {
        if (!$this->cars->contains($car)) {
            $this->cars->add($car);
            $car->setUser($this);
        }

        return $this;
    }

    public function removeCar(Car $car): self
    {
        if ($this->cars->contains($car)) {
            $this->cars->removeElement($car);
            // set the owning side to null (unless already changed)
            if ($car->getUser() === $this) {
                $car->setUser(null);
            }
        }

        return $this;
    }

    public function getProposals()
    {
        return $this->proposals->getValues();
    }

    public function addProposal(Proposal $proposal): self
    {
        if (!$this->proposals->contains($proposal)) {
            $this->proposals->add($proposal);
            $proposal->setUser($this);
        }

        return $this;
    }

    public function removeProposal(Proposal $proposal): self
    {
        if ($this->proposals->contains($proposal)) {
            $this->proposals->removeElement($proposal);
            // set the owning side to null (unless already changed)
            if ($proposal->getUser() === $this) {
                $proposal->setUser(null);
            }
        }

        return $this;
    }

    public function getProposalsDelegate()
    {
        return $this->proposalsDelegate->getValues();
    }

    public function addProposalDelegate(Proposal $proposalDelegate): self
    {
        if (!$this->proposalsDelegate->contains($proposalDelegate)) {
            $this->proposalsDelegate->add($proposalDelegate);
            $proposalDelegate->setUserDelegate($this);
        }

        return $this;
    }

    public function removeProposalDelegate(Proposal $proposalDelegate): self
    {
        if ($this->proposalsDelegate->contains($proposalDelegate)) {
            $this->proposalsDelegate->removeElement($proposalDelegate);
            // set the owning side to null (unless already changed)
            if ($proposalDelegate->getUserDelegate() === $this) {
                $proposalDelegate->setUserDelegate(null);
            }
        }

        return $this;
    }

    public function getAsks()
    {
        return $this->asks->getValues();
    }

    public function addAsk(Ask $ask): self
    {
        if (!$this->asks->contains($ask)) {
            $this->asks->add($ask);
            $ask->setUser($this);
        }

        return $this;
    }

    public function removeAsk(Ask $ask): self
    {
        if ($this->asks->contains($ask)) {
            $this->asks->removeElement($ask);
            // set the owning side to null (unless already changed)
            if ($ask->getUser() === $this) {
                $ask->setUser(null);
            }
        }

        return $this;
    }



    public function getAsksRelated()
    {
        return $this->asksRelated->getValues();
    }

    public function addAsksRelated(Ask $asksRelated): self
    {
        if (!$this->asksRelated->contains($asksRelated)) {
            $this->asksRelated->add($asksRelated);
            $asksRelated->setUser($this);
        }

        return $this;
    }

    public function removeAsksRelated(Ask $asksRelated): self
    {
        if ($this->asksRelated->contains($asksRelated)) {
            $this->asksRelated->removeElement($asksRelated);
            // set the owning side to null (unless already changed)
            if ($asksRelated->getUser() === $this) {
                $asksRelated->setUser(null);
            }
        }

        return $this;
    }

    public function getAsksDelegate()
    {
        return $this->asksDelegate->getValues();
    }

    public function addAskDelegate(Ask $askDelegate): self
    {
        if (!$this->asksDelegate->contains($askDelegate)) {
            $this->asksDelegate->add($askDelegate);
            $askDelegate->setUserDelegate($this);
        }

        return $this;
    }

    public function removeAskDelegate(Ask $askDelegate): self
    {
        if ($this->asksDelegate->contains($askDelegate)) {
            $this->asksDelegate->removeElement($askDelegate);
            // set the owning side to null (unless already changed)
            if ($askDelegate->getUserDelegate() === $this) {
                $askDelegate->setUserDelegate(null);
            }
        }

        return $this;
    }

    public function getEvents()
    {
        return $this->events->getValues();
    }

    public function addEvent(Event $event): self
    {
        if (!$this->events->contains($event)) {
            $this->events->add($event);
            $event->setUser($this);
        }

        return $this;
    }

    public function removeEvent(Event $event): self
    {
        if ($this->events->contains($event)) {
            $this->events->removeElement($event);
            // set the owning side to null (unless already changed)
            if ($event->getUser() === $this) {
                $event->setUser(null);
            }
        }

        return $this;
    }

    public function getCommunityUsers()
    {
        return $this->communityUsers->getValues();
    }

    public function addCommunityUser(CommunityUser $communityUser): self
    {
        if (!$this->events->contains($communityUser)) {
            $this->events->add($communityUser);
            $communityUser->setUser($this);
        }

        return $this;
    }

    public function removeCommunityUser(CommunityUser $communityUser): self
    {
        if ($this->events->contains($communityUser)) {
            $this->events->removeElement($communityUser);
            // set the owning side to null (unless already changed)
            if ($communityUser->getUser() === $this) {
                $communityUser->setUser(null);
            }
        }

        return $this;
    }

    public function getUserAuthAssignments()
    {
        return $this->userAuthAssignments->getValues();
    }

    public function addUserAuthAssignment(UserAuthAssignment $userAuthAssignment): self
    {
        if (!$this->userAuthAssignments->contains($userAuthAssignment)) {
            $this->userAuthAssignments->add($userAuthAssignment);
            $userAuthAssignment->setUser($this);
        }

        return $this;
    }

    public function removeUserAuthAssignment(UserAuthAssignment $userAuthAssignment): self
    {
        if ($this->userAuthAssignments->contains($userAuthAssignment)) {
            $this->userAuthAssignments->removeElement($userAuthAssignment);
            // set the owning side to null (unless already changed)
            if ($userAuthAssignment->getUser() === $this) {
                $userAuthAssignment->setUser(null);
            }
        }

        return $this;
    }

    public function getMasses()
    {
        return $this->masses->getValues();
    }

    public function addMass(Mass $mass): self
    {
        if (!$this->masses->contains($mass)) {
            $this->masses->add($mass);
            $mass->setUser($this);
        }

        return $this;
    }

    public function removeMass(Mass $mass): self
    {
        if ($this->masses->contains($mass)) {
            $this->masses->removeElement($mass);
            // set the owning side to null (unless already changed)
            if ($mass->getUser() === $this) {
                $mass->setUser(null);
            }
        }

        return $this;
    }

    public function getMessages()
    {
        return $this->messages->getValues();
    }

    public function addMessage(Message $message): self
    {
        if (!$this->messages->contains($message)) {
            $this->messages->add($message);
            $message->setUser($this);
        }

        return $this;
    }

    public function removeMessage(Message $message): self
    {
        if ($this->messages->contains($message)) {
            $this->messages->removeElement($message);
            // set the owning side to null (unless already changed)
            if ($message->getUser() === $this) {
                $message->setUser(null);
            }
        }

        return $this;
    }

    public function getRecipients()
    {
        return $this->recipients->getValues();
    }

    public function addRecipient(Recipient $recipient): self
    {
        if (!$this->recipients->contains($recipient)) {
            $this->recipients[] = $recipient;
            $recipient->setUser($this);
        }

        return $this;
    }

    public function removeRecipient(Recipient $recipient): self
    {
        if ($this->recipients->contains($recipient)) {
            $this->recipients->removeElement($recipient);
            // set the owning side to null (unless already changed)
            if ($recipient->getUser() === $this) {
                $recipient->setUser(null);
            }
        }

        return $this;
    }

    public function getNotifieds()
    {
        return $this->notifieds->getValues();
    }

    public function addNotified(Notified $notified): self
    {
        if (!$this->notifieds->contains($notified)) {
            $this->notifieds[] = $notified;
            $notified->setUser($this);
        }

        return $this;
    }

    public function removeNotified(Notified $notified): self
    {
        if ($this->notifieds->contains($notified)) {
            $this->notifieds->removeElement($notified);
            // set the owning side to null (unless already changed)
            if ($notified->getUser() === $this) {
                $notified->setUser(null);
            }
        }

        return $this;
    }

    public function getLogs()
    {
        return $this->logs->getValues();
    }

    public function addLog(Log $log): self
    {
        if (!$this->logs->contains($log)) {
            $this->logs->add($log);
            $log->setUser($this);
        }

        return $this;
    }

    public function removeLog(Log $log): self
    {
        if ($this->logs->contains($log)) {
            $this->logs->removeElement($log);
            // set the owning side to null (unless already changed)
            if ($log->getUser() === $this) {
                $log->setUser(null);
            }
        }

        return $this;
    }

    public function getLogsAdmin()
    {
        return $this->logsAdmin->getValues();
    }

    public function addLogAdmin(Log $logAdmin): self
    {
        if (!$this->logsAdmin->contains($logAdmin)) {
            $this->logsAdmin->add($logAdmin);
            $logAdmin->setAdmin($this);
        }

        return $this;
    }

    public function removeLogAdmin(Log $logAdmin): self
    {
        if ($this->logsAdmin->contains($logAdmin)) {
            $this->logsAdmin->removeElement($logAdmin);
            // set the owning side to null (unless already changed)
            if ($logAdmin->getAdmin() === $this) {
                $logAdmin->setAdmin(null);
            }
        }

        return $this;
    }

    public function getDiaries()
    {
        return $this->diaries->getValues();
    }

    public function addDiary(Diary $diary): self
    {
        if (!$this->diaries->contains($diary)) {
            $this->diaries->add($diary);
            $diary->setUser($this);
        }

        return $this;
    }

    public function removeDiary(Diary $diary): self
    {
        if ($this->diaries->contains($diary)) {
            $this->diaries->removeElement($diary);
            // set the owning side to null (unless already changed)
            if ($diary->getUser() === $this) {
                $diary->setUser(null);
            }
        }

        return $this;
    }

    public function getDiariesAdmin()
    {
        return $this->diariesAdmin->getValues();
    }

    public function addDiaryAdmin(Diary $diaryAdmin): self
    {
        if (!$this->diariesAdmin->contains($diaryAdmin)) {
            $this->diariesAdmin->add($diaryAdmin);
            $diaryAdmin->setAdmin($this);
        }

        return $this;
    }

    public function removeDiaryAdmin(Diary $diaryAdmin): self
    {
        if ($this->diariesAdmin->contains($diaryAdmin)) {
            $this->diariesAdmin->removeElement($diaryAdmin);
            // set the owning side to null (unless already changed)
            if ($diaryAdmin->getAdmin() === $this) {
                $diaryAdmin->setAdmin(null);
            }
        }

        return $this;
    }

    public function getSolidaries()
    {
        return $this->solidaries->getValues();
    }

    public function addSolidary(Solidary $solidary): self
    {
        if (!$this->solidaries->contains($solidary)) {
            $this->solidaries->add($solidary);
            $solidary->setUser($this);
        }

        return $this;
    }

    public function removeSolidary(Solidary $solidary): self
    {
        if ($this->solidaries->contains($solidary)) {
            $this->solidaries->removeElement($solidary);
            // set the owning side to null (unless already changed)
            if ($solidary->getUser() === $this) {
                $solidary->setUser(null);
            }
        }

        return $this;
    }

    public function getUserNotifications()
    {
        return $this->userNotifications->getValues();
    }

    public function addUserNotification(UserNotification $userNotification): self
    {
        if (!$this->userNotifications->contains($userNotification)) {
            $this->userNotifications->add($userNotification);
            $userNotification->setUser($this);
        }

        return $this;
    }

    public function removeUserNotification(UserNotification $userNotification): self
    {
        if ($this->userNotifications->contains($userNotification)) {
            $this->userNotifications->removeElement($userNotification);
            // set the owning side to null (unless already changed)
            if ($userNotification->getUser() === $this) {
                $userNotification->setUser(null);
            }
        }

        return $this;
    }

    public function getCampaigns()
    {
        return $this->campaigns->getValues();
    }

    public function addCampaign(Campaign $campaign): self
    {
        if (!$this->campaigns->contains($campaign)) {
            $this->campaigns->add($campaign);
            $campaign->setUser($this);
        }

        return $this;
    }

    public function removeCampaign(Campaign $campaign): self
    {
        if ($this->campaigns->contains($campaign)) {
            $this->campaigns->removeElement($campaign);
            // set the owning side to null (unless already changed)
            if ($campaign->getUser() === $this) {
                $campaign->setUser(null);
            }
        }

        return $this;
    }

    public function getDeliveries()
    {
        return $this->deliveries->getValues();
    }

    public function addDelivery(Delivery $delivery): self
    {
        if (!$this->deliveries->contains($delivery)) {
            $this->deliveries->add($delivery);
            $delivery->setUser($this);
        }

        return $this;
    }

    public function removeDelivery(Delivery $delivery): self
    {
        if ($this->deliveries->contains($delivery)) {
            $this->deliveries->removeElement($delivery);
            // set the owning side to null (unless already changed)
            if ($delivery->getUser() === $this) {
                $delivery->setUser(null);
            }
        }

        return $this;
    }

    public function getImport(): ?UserImport
    {
        return $this->import;
    }

    public function setImport(?UserImport $import): self
    {
        $this->import = $import;

        return $this;
    }

    public function getCreatedDate(): ?\DateTimeInterface
    {
        return $this->createdDate;
    }

    public function setCreatedDate(\DateTimeInterface $createdDate): self
    {
        $this->createdDate = $createdDate;

        return $this;
    }

    public function getUpdatedDate(): ?\DateTimeInterface
    {
        return $this->updatedDate;
    }

    public function setUpdatedDate(\DateTimeInterface $updatedDate): self
    {
        $this->updatedDate = $updatedDate;

        return $this;
    }

    public function getValidatedDate(): ?\DateTimeInterface
    {
        return $this->validatedDate;
    }

    public function setValidatedDate(\DateTimeInterface $validatedDate): self
    {
        $this->validatedDate = $validatedDate;

        return $this;
    }

    public function getValidatedDateToken(): ?string
    {
        return $this->validatedDateToken;
    }

    public function setValidatedDateToken(?string $validatedDateToken): self
    {
        $this->validatedDateToken = $validatedDateToken;
        return $this;
    }

    public function getRoles(): array
    {
        // we return an array of ROLE_***
        foreach ($this->userAuthAssignments as $userAuthAssignment) {
            if ($userAuthAssignment->getAuthItem()->getType() == AuthItem::TYPE_ROLE) {
                $this->roles[] = $userAuthAssignment->getAuthItem()->getName();
            }
        }
        return array_unique($this->roles);
    }

    public function getSalt()
    {
        return  null;
    }

    public function getUsername()
    {
        return $this->email;
    }

    public function eraseCredentials()
    {
    }

    public function isEqualTo(UserInterface $user)
    {
        if (!$user instanceof User) {
            return false;
        }

        if ($this->password !== $user->getPassword()) {
            return false;
        }

        if ($this->email !== $user->getUsername()) {
            return false;
        }

        return true;
    }

    public function getPermissions(): ?array
    {
        return $this->permissions;
    }

    public function setPermissions(array $permissions): self
    {
        $this->permissions = $permissions;

        return $this;
    }

    public function getAlerts(): ?array
    {
        return $this->alerts;
    }

    public function setAlerts(?array $alerts): self
    {
        $this->alerts = $alerts;

        return $this;
    }

    public function getThreads(): ?array
    {
        return $this->threads;
    }

    public function setThreads(array $threads): self
    {
        $this->threads = $threads;

        return $this;
    }

    public function getAvatars(): ?array
    {
        return $this->avatars;
    }

    public function setAvatars(array $avatars): self
    {
        $this->avatars = $avatars;

        return $this;
    }

    public function addAvatar(string $avatar): ?array
    {
        if (is_null($this->avatars)) {
            $this->avatars = [];
        }
        if (!in_array($avatar, $this->avatars)) {
            $this->avatars[]=$avatar;
        }
        return $this->avatars;
    }

    public function removeAvatar(string $avatar): ?array
    {
        if ($key = array_search($avatar, $this->avatars)) {
            unset($this->avatars[$key]);
        }
        return $this->avatars;
    }

    public function getFacebookId(): ?string
    {
        return $this->facebookId;
    }

    public function setFacebookId(?string $facebookId): self
    {
        $this->facebookId = $facebookId;
        return $this;
    }

    public function getUserDelegate(): ?User
    {
        return $this->userDelegate;
    }

    public function setUserDelegate(?User $userDelegate): self
    {
        $this->userDelegate = $userDelegate;

        return $this;
    }

    public function getUnsubscribeToken(): ?string
    {
        return $this->unsubscribeToken;
    }

    public function setUnsubscribeToken(?string $unsubscribeToken): self
    {
        $this->unsubscribeToken = $unsubscribeToken;
        return $this;
    }

    public function getUnsubscribeDate(): ?\DateTimeInterface
    {
        return $this->unsubscribeDate;
    }

    public function setUnsubscribeDate(?\DateTimeInterface $unsubscribeDate): self
    {
        $this->unsubscribeDate = $unsubscribeDate;

        return $this;
    }

    public function getUnsubscribeMessage(): ?string
    {
        return $this->unsubscribeMessage;
    }

    public function setUnsubscribeMessage(?string $unsubscribeMessage): self
    {
        $this->unsubscribeMessage = $unsubscribeMessage;

        return $this;
    }

    public function isAlreadyRegistered(): ?bool
    {
        return $this->alreadyRegistered;
    }

    public function setAlreadyRegistered(?bool $alreadyRegistered): self
    {
        $this->alreadyRegistered = $alreadyRegistered;

        return $this;
    }


    // DOCTRINE EVENTS

    /**
     * Creation date.
     *
     * @ORM\PrePersist
     */
    public function setAutoCreatedDate()
    {
        $this->setCreatedDate(new \Datetime());
    }

    /**
     * Update date.
     *
     * @ORM\PreUpdate
     */
    public function setAutoUpdatedDate()
    {
        $this->setUpdatedDate(new \Datetime());
    }
}<|MERGE_RESOLUTION|>--- conflicted
+++ resolved
@@ -407,11 +407,7 @@
      * @var string|null The first name of the user.
      *
      * @ORM\Column(type="string", length=255, nullable=true)
-<<<<<<< HEAD
-     * @Groups({"readUser","readCommunity","readCommunityUser","results","write", "threads", "thread","externalJourney","readVolunteer","writeVolunteer"})
-=======
-     * @Groups({"readUser","readCommunity","readCommunityUser","results","write", "threads", "thread","externalJourney", "readEvent", "massMigrate"})
->>>>>>> 8a4e2464
+     * @Groups({"readUser","readCommunity","readCommunityUser","results","write", "threads", "thread","externalJourney", "readEvent", "massMigrate","readVolunteer","writeVolunteer"})
      */
     private $givenName;
 
@@ -426,11 +422,7 @@
     /**
      * @var string|null The shorten family name of the user.
      *
-<<<<<<< HEAD
-     * @Groups({"readUser","results","write", "threads", "thread", "readCommunity", "readCommunityUser","readVolunteer"})
-=======
-     * @Groups({"readUser","results","write", "threads", "thread", "readCommunity", "readCommunityUser", "readEvent", "massMigrate"})
->>>>>>> 8a4e2464
+     * @Groups({"readUser","results","write", "threads", "thread", "readCommunity", "readCommunityUser", "readEvent", "massMigrate", "readVolunteer"})
      */
     private $shortFamilyName;
 
