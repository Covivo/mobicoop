--- conflicted
+++ resolved
@@ -1942,8 +1942,6 @@
     private $parentalConsentDate;
 
     /**
-<<<<<<< HEAD
-=======
      * @var null|string Token for parental consent
      *
      * @ORM\Column(type="string", length=255, nullable=true)
@@ -1962,7 +1960,6 @@
     private $parentalConsentUuid;
 
     /**
->>>>>>> 45aa720b
      * Indicate if the user need the parental consent.
      *
      * @Groups({"aRead","aWrite","readUser","write"})
@@ -4378,8 +4375,6 @@
         return $this;
     }
 
-<<<<<<< HEAD
-=======
     public function getParentalConsentToken(): ?string
     {
         return $this->parentalConsentToken;
@@ -4404,7 +4399,6 @@
         return $this;
     }
 
->>>>>>> 45aa720b
     public function getNeedParentalConsent(): ?bool
     {
         if (!is_null($this->getLegalGuardianEmail()) && is_null($this->getParentalConsentDate())) {
