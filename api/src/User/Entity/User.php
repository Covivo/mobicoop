<?php

/**
 * Copyright (c) 2020, MOBICOOP. All rights reserved.
 * This project is dual licensed under AGPL and proprietary licence.
 ***************************
 *    This program is free software: you can redistribute it and/or modify
 *    it under the terms of the GNU Affero General Public License as
 *    published by the Free Software Foundation, either version 3 of the
 *    License, or (at your option) any later version.
 *
 *    This program is distributed in the hope that it will be useful,
 *    but WITHOUT ANY WARRANTY; without even the implied warranty of
 *    MERCHANTABILITY or FITNESS FOR A PARTICULAR PURPOSE.  See the
 *    GNU Affero General Public License for more details.
 *
 *    You should have received a copy of the GNU Affero General Public License
 *    along with this program.  If not, see <gnu.org/licenses>.
 ***************************
 *    Licence MOBICOOP described in the file
 *    LICENSE
 **************************/

namespace App\User\Entity;

use DateTime;
use Doctrine\ORM\Mapping as ORM;
use Doctrine\Common\Collections\ArrayCollection;
use Doctrine\ORM\PersistentCollection;
use ApiPlatform\Core\Annotation\ApiResource;
use ApiPlatform\Core\Annotation\ApiSubresource;
use ApiPlatform\Core\Annotation\ApiProperty;
use ApiPlatform\Core\Annotation\ApiFilter;
use ApiPlatform\Core\Bridge\Doctrine\Orm\Filter\NumericFilter;
use ApiPlatform\Core\Bridge\Doctrine\Orm\Filter\SearchFilter;
use ApiPlatform\Core\Bridge\Doctrine\Orm\Filter\BooleanFilter;
use ApiPlatform\Core\Bridge\Doctrine\Orm\Filter\OrderFilter;
use ApiPlatform\Core\Bridge\Doctrine\Orm\Filter\DateFilter;
use App\Action\Entity\Diary;
use Symfony\Component\Serializer\Annotation\Groups;
use Symfony\Component\Serializer\Annotation\MaxDepth;
use Symfony\Component\Validator\Constraints as Assert;
use Symfony\Bridge\Doctrine\Validator\Constraints\UniqueEntity;
use App\Geography\Entity\Address;
use App\Carpool\Entity\Proposal;
use App\Carpool\Entity\Ask;
use Symfony\Component\Security\Core\User\UserInterface;
use Symfony\Component\Security\Core\User\EquatableInterface;
use App\Match\Entity\Mass;
use App\Image\Entity\Image;
use App\Communication\Entity\Message;
use App\Communication\Entity\Recipient;
use App\User\Controller\UserRegistration;
use App\User\Controller\UserDelegateRegistration;
use App\User\Controller\UserPermissions;
use App\User\Controller\UserAlerts;
use App\User\Controller\UserAlertsUpdate;
use App\User\Controller\UserLogin;
use App\User\Controller\UserAsks;
use App\User\Controller\UserThreads;
use App\User\Controller\UserThreadsDirectMessages;
use App\User\Controller\UserThreadsCarpoolMessages;
use App\User\Controller\UserThreadsSolidaryMessages;
use App\User\Controller\UserUpdatePassword;
use App\User\Controller\UserGeneratePhoneToken;
use App\User\Controller\UserUpdate;
use App\User\Controller\UserDelete;
use App\User\Controller\UserCheckPhoneToken;
use App\User\Controller\UserUnsubscribeFromEmail;
use App\User\Controller\UserMe;
use App\User\Filter\HomeAddressTerritoryFilter;
use App\User\Filter\DirectionTerritoryFilter;
use App\User\Filter\IsInCommunityFilter;
use App\User\Filter\ProposalValidFilter;
use App\User\Filter\ODRangeDestinationFilter;
use App\User\Filter\ODRangeOriginFilter;
use App\User\Filter\ODRangeRadiusFilter;
use App\User\Filter\HomeAddressDirectionTerritoryFilter;
use App\User\Filter\ODTerritoryFilter;
use App\User\Filter\WaypointTerritoryFilter;
use App\User\Filter\HomeAddressODTerritoryFilter;
use App\User\Filter\HomeAddressWaypointTerritoryFilter;
use App\User\Filter\FamilyAndGivenNameFilter;
use App\User\Filter\LoginFilter;
use App\User\Filter\PwdTokenFilter;
use App\User\Filter\SolidaryFilter;
use App\User\Filter\SolidaryCandidateFilter;
use App\User\Filter\EmailTokenFilter;
use App\User\Filter\UnsubscribeTokenFilter;
use App\User\Filter\SolidaryExclusiveFilter;
use App\Communication\Entity\Notified;
use App\Action\Entity\Log;
use App\App\Entity\App;
use App\Auth\Entity\AuthItem;
use App\Import\Entity\UserImport;
use App\MassCommunication\Entity\Campaign;
use App\MassCommunication\Entity\Delivery;
use App\Auth\Entity\UserAuthAssignment;
use App\Carpool\Entity\CarpoolProof;
use App\Community\Entity\Community;
use App\Solidary\Entity\Solidary;
use App\User\EntityListener\UserListener;
use App\Event\Entity\Event;
use App\Community\Entity\CommunityUser;
use App\Gamification\Entity\Badge;
use App\Gamification\Entity\Reward;
use App\Gamification\Entity\RewardStep;
use App\Match\Entity\MassPerson;
use App\Payment\Ressource\BankAccount;
use App\Solidary\Entity\Operate;
use App\Solidary\Entity\SolidaryUser;
use App\User\Controller\UserCanUseEmail;
use App\User\Controller\UserSendValidationEmail;
use App\I18n\Entity\Language;

/**
 * A user.
 *
 * Note : force eager is set to false to avoid max number of nested relations (can occure despite of maxdepth... https://github.com/api-platform/core/issues/1910)
 *
 * @ORM\Entity
 * @ORM\Table(indexes={@ORM\Index(name="IDX_NEWS_SUBSCRIPTION", columns={"news_subscription"})})
 * @ORM\HasLifecycleCallbacks
 * @UniqueEntity("email")
 * @ApiResource(
 *      attributes={
 *          "force_eager"=false,
 *          "normalization_context"={"groups"={"readUser","mass","readSolidary","userStructure", "readExport","carpoolExport"}, "enable_max_depth"="true","skip_null_values"="false"},
 *          "denormalization_context"={"groups"={"write","writeSolidary"}}
 *      },
 *      collectionOperations={
 *          "get"={
 *              "normalization_context"={"groups"={"readUser"}},
 *              "security"="is_granted('user_list',object)",
 *              "swagger_context" = {
 *                  "tags"={"Users"}
 *              }
 *          },
 *          "checkEmail"={
 *              "method"="GET",
 *              "path"="/users/checkEmail",
 *              "security_post_denormalize"="is_granted('user_register',object)",
 *              "swagger_context" = {
 *                  "tags"={"Users"}
 *              }
 *          },
 *          "checkPasswordToken"={
 *              "method"="GET",
 *              "path"="/users/checkPasswordToken",
 *              "security_post_denormalize"="is_granted('user_register',object)",
 *              "swagger_context" = {
 *                  "tags"={"Users"}
 *              }
 *          },
 *          "post"={
 *              "method"="POST",
 *              "path"="/users",
 *              "normalization_context"={"groups"={"readUser"}},
 *              "swagger_context" = {
 *                  "tags"={"Users"},
 *                  "parameters" = {
 *                      {
 *                          "name" = "givenName",
 *                          "type" = "string",
 *                          "required" = true,
 *                          "description" = "User's given name"
 *                      },
 *                      {
 *                          "name" = "familyName",
 *                          "type" = "string",
 *                          "required" = true,
 *                          "description" = "User's family name"
 *                      },
 *                      {
 *                          "name" = "email",
 *                          "type" = "string",
 *                          "required" = true,
 *                          "description" = "User's email"
 *                      },
 *                      {
 *                          "name" = "password",
 *                          "type" = "string",
 *                          "required" = true,
 *                          "description" = "Clear version of the password"
 *                      },
 *                      {
 *                          "name" = "gender",
 *                          "type" = "int",
 *                          "enum" = {1,2,3},
 *                          "required" = true,
 *                          "description" = "User's gender (1 : female, 2 : male, 3 : other)"
 *                      },
 *                      {
 *                          "name" = "birthDate",
 *                          "type" = "string",
 *                          "format" = "date",
 *                          "required" = true,
 *                          "example" = "1997-08-14T00:00:00+00:00",
 *                          "description" = "User's birthdate"
 *                      },
 *                      {
 *                          "name" = "userDelegate",
 *                          "type" = "string",
 *                          "required" = false,
 *                          "description" = "User IRI that creates the new user"
 *                      },
 *                      {
 *                          "name" = "passwordSendtype",
 *                          "type" = "int",
 *                          "enum" = {0,1,2},
 *                          "required" = true,
 *                          "description" = "Password send type (0 : none, 1 : sms, 2 : email)"
 *                      }
 *                  }
 *              },
 *              "security_post_denormalize"="is_granted('user_create',object)"
 *          },
 *          "userRegistration"={
 *              "method"="POST",
 *              "path"="/users/register",
 *              "normalization_context"={"groups"={"readUser"}},
 *              "swagger_context" = {
 *                  "tags"={"Users"},
 *                  "parameters" = {
 *                      {
 *                          "name" = "givenName",
 *                          "type" = "string",
 *                          "required" = true,
 *                          "description" = "User's given name"
 *                      },
 *                      {
 *                          "name" = "familyName",
 *                          "type" = "string",
 *                          "required" = true,
 *                          "description" = "User's family name"
 *                      },
 *                      {
 *                          "name" = "email",
 *                          "type" = "string",
 *                          "required" = true,
 *                          "description" = "User's email"
 *                      },
 *                      {
 *                          "name" = "password",
 *                          "type" = "string",
 *                          "required" = true,
 *                          "description" = "Clear version of the password"
 *                      },
 *                      {
 *                          "name" = "gender",
 *                          "type" = "int",
 *                          "enum" = {1,2,3},
 *                          "required" = true,
 *                          "description" = "User's gender (1 : female, 2 : male, 3 : other)"
 *                      },
 *                      {
 *                          "name" = "birthDate",
 *                          "type" = "string",
 *                          "format" = "date",
 *                          "required" = true,
 *                          "example" = "1997-08-14T00:00:00+00:00",
 *                          "description" = "User's birthdate"
 *                      }
 *                  }
 *              },
 *              "security_post_denormalize"="is_granted('user_register',object)"
 *          },
 *          "checkPhoneToken"={
 *              "method"="POST",
 *              "denormalization_context"={"groups"={"checkPhoneToken"}},
 *              "normalization_context"={"groups"={"readUser"}},
 *              "path"="/users/checkPhoneToken",
 *              "controller"=UserCheckPhoneToken::class,
 *              "swagger_context" = {
 *                  "tags"={"Users"}
 *              }
 *          },
 *          "me"={
 *              "normalization_context"={"groups"={"readUser"}},
 *              "method"="GET",
 *              "path"="/users/me",
 *              "read"="false",
 *              "swagger_context" = {
 *                  "tags"={"Users"}
 *              }
 *          },
 *          "paymentProfile"={
 *              "normalization_context"={"groups"={"readPayment"}},
 *              "method"="GET",
 *              "path"="/users/paymentProfile",
 *              "read"="false",
 *              "swagger_context" = {
 *                  "tags"={"Users", "Payment"}
 *              }
 *          },
 *          "accessAdmin"={
 *              "normalization_context"={"groups"={"readUser","readUserAdmin"}},
 *              "method"="GET",
 *              "path"="/users/accesFromAdminReact",
 *              "swagger_context" = {
 *                  "tags"={"Users"}
 *              }
 *          },
 *          "ADMIN_get"={
 *              "path"="/admin/users",
 *              "method"="GET",
 *              "normalization_context"={
 *                  "groups"={"aRead"},
 *                  "skip_null_values"=false
 *              },
 *              "security"="is_granted('admin_user_list',object)",
 *              "swagger_context" = {
 *                  "tags"={"Administration"}
 *              }
 *          },
 *          "ADMIN_post"={
 *              "path"="/admin/users",
 *              "method"="POST",
 *              "normalization_context"={"groups"={"aRead"}},
 *              "denormalization_context"={"groups"={"aWrite"}},
 *              "security"="is_granted('admin_user_create',object)",
 *              "swagger_context" = {
 *                  "tags"={"Administration"}
 *              }
 *          },
 *          "ADMIN_associate_campaign"={
 *              "path"="/admin/users/associate-campaign",
 *              "method"="GET",
 *              "normalization_context"={
 *                  "groups"={"aRead"},
 *                  "skip_null_values"=false
 *              },
 *              "security"="is_granted('admin_user_list',object)",
 *              "swagger_context" = {
 *                  "tags"={"Administration"}
 *              }
 *          },
 *          "ADMIN_send_campaign"={
 *              "path"="/admin/users/send-campaign",
 *              "method"="GET",
 *              "normalization_context"={
 *                  "groups"={"aRead"},
 *                  "skip_null_values"=false
 *              },
 *              "security"="is_granted('admin_user_list',object)",
 *              "swagger_context" = {
 *                  "tags"={"Administration"}
 *              }
 *          },
 *      },
 *      itemOperations={
 *          "get"={
 *              "normalization_context"={"groups"={"readUser"}},
 *              "security"="is_granted('user_read',object)",
 *              "swagger_context" = {
 *                  "tags"={"Users"}
 *              }
 *          },
 *          "password_update_request"={
 *              "method"="POST",
 *              "path"="/users/password_update_request",
 *              "controller"=UserUpdatePassword::class,
 *              "defaults"={"name"="request"},
 *              "read"=false,
 *              "denormalization_context"={"groups"={"passwordUpdateRequest"}},
 *              "normalization_context"={"groups"={"passwordUpdateRequest"}},
 *              "security"="is_granted('user_register',object)",
 *              "swagger_context" = {
 *                  "tags"={"Users"}
 *              }
 *          },
 *          "password_update"={
 *              "method"="POST",
 *              "path"="/users/password_update",
 *              "controller"=UserUpdatePassword::class,
 *              "defaults"={"name"="update"},
 *              "read"=false,
 *              "denormalization_context"={"groups"={"passwordUpdate"}},
 *              "normalization_context"={"groups"={"passwordUpdate"}},
 *              "security"="is_granted('user_register',object)",
 *              "swagger_context" = {
 *                  "tags"={"Users"}
 *              }
 *          },
 *          "generate_phone_token"={
 *              "method"="GET",
 *              "path"="/users/{id}/generate_phone_token",
 *              "controller"=UserGeneratePhoneToken::class,
 *              "security"="is_granted('user_update',object)",
 *              "swagger_context" = {
 *                  "tags"={"Users"}
 *              }
 *          },
 *          "send_validation_email"={
 *              "method"="GET",
 *              "path"="/users/{id}/sendValidationEmail",
 *              "controller"=UserSendValidationEmail::class,
 *              "security"="is_granted('user_update',object)",
 *              "swagger_context" = {
 *                  "tags"={"Users"}
 *              }
 *          },
 *          "alerts"={
 *              "method"="GET",
 *              "normalization_context"={"groups"={"alerts"}},
 *              "controller"=UserAlerts::class,
 *              "path"="/users/{id}/alerts",
 *              "security"="is_granted('user_read',object)",
 *              "swagger_context" = {
 *                  "tags"={"Users"}
 *              }
 *          },
 *          "putAlerts"={
 *              "method"="PUT",
 *              "normalization_context"={"groups"={"alerts"}},
 *              "denormalization_context"={"groups"={"alerts"}},
 *              "path"="/users/{id}/alerts",
 *              "controller"=UserAlertsUpdate::class,
 *              "security"="is_granted('user_update',object)",
 *              "swagger_context" = {
 *                  "tags"={"Users"}
 *              }
 *          },
 *          "threadsOBSOLETE20200311"={
 *              "method"="GET",
 *              "normalization_context"={"groups"={"threads"}},
 *              "controller"=UserThreads::class,
 *              "path"="/users/{id}/threads",
 *              "security"="is_granted('user_read',object)",
 *              "swagger_context" = {
 *                  "tags"={"Users"}
 *              }
 *          },
 *          "threadsDirectMessages"={
 *              "method"="GET",
 *              "normalization_context"={"groups"={"threads"}},
 *              "path"="/users/{id}/threadsDirectMessages",
 *              "security"="is_granted('user_read',object)",
 *              "swagger_context" = {
 *                  "tags"={"Users", "Communication"}
 *              }
 *          },
 *          "threadsCarpoolMessages"={
 *              "method"="GET",
 *              "normalization_context"={"groups"={"threads"}},
 *              "path"="/users/{id}/threadsCarpoolMessages",
 *              "security"="is_granted('user_read',object)",
 *              "swagger_context" = {
 *                  "tags"={"Users", "Communication"}
 *              }
 *          },
 *          "threadsSolidaryMessages"={
 *              "method"="GET",
 *              "normalization_context"={"groups"={"threads"}},
 *              "path"="/users/{id}/threadsSolidaryMessages",
 *              "security"="is_granted('user_read',object)",
 *              "swagger_context" = {
 *                  "tags"={"Users", "Communication", "Solidary"}
 *              }
 *          },
 *          "put"={
 *              "method"="PUT",
 *              "path"="/users/{id}",
 *              "normalization_context"={"groups"={"readUser"}},
 *              "denormalization_context"={"groups"={"write"}},
 *              "security"="is_granted('user_update',object)",
 *              "swagger_context" = {
 *                  "tags"={"Users"}
 *              }
 *          },
 *          "delete_user"={
 *              "method"="DELETE",
 *              "path"="/users/{id}",
 *              "controller"=UserDelete::class,
 *              "security"="is_granted('user_delete',object)",
 *              "swagger_context" = {
 *                  "tags"={"Users"}
 *              }
 *          },
 *          "asks"={
 *              "method"="GET",
 *              "path"="/users/{id}/asks",
 *              "controller"=UserAsks::class,
 *              "security"="is_granted('user_read',object)",
 *              "swagger_context" = {
 *                  "tags"={"Users", "Carpool"}
 *              }
 *          },
 *          "unsubscribe_user"={
 *              "method"="PUT",
 *              "path"="/users/{id}/unsubscribe_user",
 *              "controller"=UserUnsubscribeFromEmail::class,
 *              "swagger_context" = {
 *                  "tags"={"Users"}
 *              }
 *          },
 *          "updateLanguage"={
 *              "method"="PUT",
 *              "path"="/users/{id}/updateLanguage",
 *  *           "normalization_context"={"groups"={"readUser"}},
 *              "denormalization_context"={"groups"={"write"}},
 *              "security"="is_granted('user_update',object)",
 *              "swagger_context" = {
 *                  "tags"={"Users", "I18n"}
 *              }
 *          },
 *          "getCarpoolExport"={
 *              "method"="GET",
 *              "path"="/users/{id}/carpool_export",
 *              "normalization_context"={"groups"={"carpoolExport"}},
 *              "security"="is_granted('user_update',object)",
 *              "swagger_context" = {
 *                  "tags"={"Users"}
 *              }
 *          },
 *          "ADMIN_get"={
 *              "path"="/admin/users/{id}",
 *              "method"="GET",
 *              "normalization_context"={"groups"={"aRead"}},
 *              "security"="is_granted('admin_user_read',object)",
 *              "swagger_context" = {
 *                  "tags"={"Administration"}
 *              }
 *          },
 *          "ADMIN_patch"={
 *              "path"="/admin/users/{id}",
 *              "method"="PATCH",
 *              "normalization_context"={"groups"={"aRead"}},
 *              "denormalization_context"={"groups"={"aWrite"}},
 *              "security"="is_granted('admin_user_update',object)",
 *              "swagger_context" = {
 *                  "tags"={"Administration"}
 *              }
 *          },
 *          "ADMIN_delete"={
 *              "path"="/admin/users/{id}",
 *              "method"="DELETE",
 *              "normalization_context"={"groups"={"aRead"}},
 *              "denormalization_context"={"groups"={"aWrite"}},
 *              "security"="is_granted('admin_user_delete',object)",
 *              "swagger_context" = {
 *                  "tags"={"Administration"}
 *              }
 *          },
 *      }
 * )
 * @ApiFilter(NumericFilter::class, properties={"id","gender"})
 * @ApiFilter(SearchFilter::class, properties={"email":"partial", "givenName":"partial", "familyName":"partial", "geoToken":"exact","telephone" : "exact"})
 * @ApiFilter(FamilyAndGivenNameFilter::class, properties={"q"})
 * @ApiFilter(HomeAddressTerritoryFilter::class, properties={"homeAddressTerritory"})
 * @ApiFilter(DirectionTerritoryFilter::class, properties={"directionTerritory"})
 * @ApiFilter(IsInCommunityFilter::class)
 * @ApiFilter(ProposalValidFilter::class)
 * @ApiFilter(ODRangeDestinationFilter::class)
 * @ApiFilter(ODRangeOriginFilter::class)
 * @ApiFilter(ODRangeRadiusFilter::class)
 * @ApiFilter(HomeAddressDirectionTerritoryFilter::class, properties={"homeAddressDirectionTerritory"})
 * @ApiFilter(HomeAddressODTerritoryFilter::class, properties={"homeAddressODTerritory"})
 * @ApiFilter(HomeAddressWaypointTerritoryFilter::class, properties={"homeAddressWaypointTerritory"})
 * @ApiFilter(ODTerritoryFilter::class, properties={"oDTerritory"})
 * @ApiFilter(WaypointTerritoryFilter::class, properties={"waypointTerritory"})
 * @ApiFilter(LoginFilter::class, properties={"login"})
 * @ApiFilter(PwdTokenFilter::class, properties={"pwdToken"})
 * @ApiFilter(UnsubscribeTokenFilter::class, properties={"unsubscribeToken"})
 * @ApiFilter(EmailTokenFilter::class, properties={"emailToken"})
 * @ApiFilter(SolidaryFilter::class, properties={"solidary"})
 * @ApiFilter(BooleanFilter::class, properties={"solidaryUser.volunteer","solidaryUser.beneficiary"})
 * @ApiFilter(SolidaryCandidateFilter::class, properties={"solidaryCandidate"})
 * @ApiFilter(SolidaryExclusiveFilter::class)
 * @ApiFilter(DateFilter::class, properties={"createdDate": DateFilter::EXCLUDE_NULL,"lastActivityDate": DateFilter::EXCLUDE_NULL})
 * @ApiFilter(OrderFilter::class, properties={"id", "givenName", "status","familyName", "email", "gender", "nationality", "birthDate", "createdDate", "validatedDate", "lastActivityDate", "telephone"}, arguments={"orderParameterName"="order"})
 */
class User implements UserInterface, EquatableInterface
{
    const DEFAULT_ID = 999999999999;

    const MAX_DETOUR_DURATION = 600;
    const MAX_DETOUR_DISTANCE = 10000;

    const STATUS_ACTIVE = 1;
    const STATUS_DISABLED = 2;
    const STATUS_ANONYMIZED = 3;

    const GENDER_FEMALE = 1;
    const GENDER_MALE = 2;
    const GENDER_OTHER = 3;

    const GENDERS = [
        self::GENDER_FEMALE,
        self::GENDER_MALE,
        self::GENDER_OTHER
    ];

    const PHONE_DISPLAY_RESTRICTED = 1;
    const PHONE_DISPLAY_ALL = 2;

    const AUTHORIZED_SIZES_DEFAULT_AVATAR = [
        "square_100",
        "square_250",
        "square_800"
    ];

    const PWD_SEND_TYPE_NONE = 0;    // password not sent
    const PWD_SEND_TYPE_SMS = 1;     // password sent by sms if phone present
    const PWD_SEND_TYPE_EMAIL = 2;   // password sent by email

    const MOBILE_APP_WEB = 1;
    const MOBILE_APP_IOS = 2;
    const MOBILE_APP_ANDROID = 3;

    const ROLE_DEFAULT = 3;  // Role we want to add by default when user register, ID is in auth_item (ROLE_USER_REGISTERED_FULL now)

    const SMOKE_NO = 0;
    const SMOKE_NOT_IN_CAR = 1;
    const SMOKE = 2;

    const AD_NONE = 0;
    const AD_DRIVER = 1;
    const AD_PASSENGER = 2;
    const AD_DRIVER_PASSENGER = 3;

    /**
     * @var int The id of this user.
     *
     * @ORM\Id
     * @ORM\GeneratedValue
     * @ORM\Column(type="integer")
     * @Groups({"aRead","readUser","readCommunity","communities","readCommunityUser","results","threads", "thread","externalJourney","userStructure", "readSolidary","readPayment","carpoolExport","readReview"})
     * @ApiProperty(identifier=true)
     */
    private $id;

    /**
     * @var int User status (1 = active; 2 = disabled; 3 = anonymized).
     *
     * @Assert\NotBlank
     * @ORM\Column(type="smallint")
     * @Groups({"aRead","aWrite","readUser","readCommunityUser","results","write"})
     */
    private $status;

    /**
     * @var string|null The first name of the user.
     *
     * @ORM\Column(type="string", length=255, nullable=true)
     * @Groups({"aRead","aWrite","readUser","readCommunity","readCommunityUser","results","write", "threads", "thread","externalJourney", "readEvent", "massMigrate","communities", "readSolidary", "readAnimation", "readExport","readPublicProfile","readReview"})
     */
    private $givenName;

    /**
     * @var string|null The family name of the user.
     *
     * @ORM\Column(type="string", length=255, nullable=true)
     * @Groups({"aRead","aWrite","readUser","write","communities", "readSolidary", "readAnimation", "readExport"})
     */
    private $familyName;

    /**
     * @var string|null The shorten family name of the user.
     *
     * @Groups({"aRead","readUser","results","write", "threads", "thread", "readCommunity", "readCommunityUser", "readEvent", "massMigrate", "readExport","readPublicProfile","readReview"})
     */
    private $shortFamilyName;

    /**
     * @var string|null The name of the user in a professional context.
     *
     * @ORM\Column(type="string", length=255, nullable=true)
     * @Groups({"readUser","write"})
     */
    private $proName;

    /**
     * @var string The email of the user.
     *
     * @Assert\NotBlank
     * @Assert\Email()
     * @ORM\Column(type="string", length=255, unique=true)
     * @Groups({"aRead","aWrite","readUser","write","checkValidationToken","passwordUpdateRequest","passwordUpdate", "readSolidary"})
     */
    private $email;

    /**
     * @var string|null The email of the user.
     * @Groups({"readUser", "write"})
     */
    private $oldEmail;

    /**
     * @var string The email of the user in a professional context.
     *
     * @Assert\Email()
     * @ORM\Column(type="string", length=255, nullable=true)
     * @Groups({"readUser","write"})
     */
    private $proEmail;

    /**
     * @var string The encoded password of the user.
     *
     * @ORM\Column(type="string", length=255, nullable=true)
     * @Groups({"readUser","write","passwordUpdate"})
     */
    private $password;

    /**
     * @var string The clear password of the user, used for delegation (not persisted !).
     *
     * @Groups({"write"})
     */
    private $clearPassword;

    /**
     * @var int|null If indirect registration, how we want to send the password to the user (0 = not sent, 1 = by sms, 2 = by email)
     *
     * @Groups("write")
     */
    private $passwordSendType;

    /**
     * @var int|null The gender of the user (1=female, 2=male, 3=nc)
     *
     * @ORM\Column(type="smallint")
     * @Groups({"aRead","aWrite","readUser","results","write","externalJourney"})
     */
    private $gender;

    /**
     * @var string|null The nationality of the user.
     *
     * @ORM\Column(type="string", length=255, nullable=true)
     * @Groups({"aRead","aWrite","readUser","write"})
     */
    private $nationality;

    /**
     * @var \DateTimeInterface|null The birth date of the user.
     *
     * @ORM\Column(type="date", nullable=true)
     * @Groups({"aRead","aWrite","readUser","write"})
     *
     * @ApiProperty(
     *     attributes={
     *         "swagger_context"={"type"="string", "format"="date"}
     *     }
     * )
     */
    private $birthDate;

    /**
     * @var \DateTimeInterface|null The birth year of the user.
     *
     * @Groups({"readUser","results"})
     */
    private $birthYear;

    /**
     * @var string|null The telephone number of the user.
     *
     * @ORM\Column(type="string", length=255, nullable=true)
     * @Groups({"aRead","aWrite","readUser","write","checkPhoneToken","results", "readSolidary"})
     */
    private $telephone;

    /**
     * @var string|null The telephone number of the user.
     * @Groups({"readUser", "write"})
     */
    private $oldTelephone;

    /**
     * @var int phone display configuration (1 = restricted (default); 2 = all).
     *
     * @Assert\NotBlank
     * @ORM\Column(type="smallint")
     * @Groups({"aRead","aWrite","readUser","write","results"})
     */
    private $phoneDisplay;

    /**
     * @var int|null The maximum detour duration (in seconds) as a driver to accept a request proposal.
     *
     * @ORM\Column(type="integer", nullable=true)
     * @Groups({"readUser","write"})
     */
    private $maxDetourDuration;

    /**
     * @var int|null The maximum detour distance (in metres) as a driver to accept a request proposal.
     *
     * @ORM\Column(type="integer", nullable=true)
     * @Groups({"readUser","write"})
     */
    private $maxDetourDistance;

    /**
     * @var boolean|null The user accepts any route as a passenger from its origin to the destination.
     *
     * @ORM\Column(type="boolean", nullable=true)
     * @Groups({"readUser","write"})
     */
    private $anyRouteAsPassenger;

    /**
     * @var boolean|null The user accepts any transportation mode.
     *
     * @ORM\Column(type="boolean", nullable=true)
     * @Groups({"readUser","write"})
     */
    private $multiTransportMode;

    /**
     * @var int|null Smoking preferences.
     * 0 = i don't smoke
     * 1 = i don't smoke in car
     * 2 = i smoke
     *
     * @ORM\Column(type="integer", nullable=true)
     * @Groups({"aRead","aWrite","readUser","write"})
     */
    private $smoke;

    /**
     * @var boolean|null Music preferences.
     * 0 = no music
     * 1 = i listen to music or radio
     *
     * @ORM\Column(type="boolean", nullable=true)
     * @Groups({"aRead","aWrite","readUser","write"})
     */
    private $music;

    /**
     * @var string|null Music favorites.
     *
     * @ORM\Column(type="string", length=255, nullable=true)
     * @Groups({"aRead","aWrite","readUser","write"})
     */
    private $musicFavorites;

    /**
     * @var boolean|null Chat preferences.
     * 0 = no chat
     * 1 = chat
     *
     * @ORM\Column(type="boolean", nullable=true)
     * @Groups({"aRead","aWrite","readUser","write"})
     */
    private $chat;

    /**
     * @var string|null Chat favorite subjects.
     *
     * @ORM\Column(type="string", length=255, nullable=true)
     * @Groups({"aRead","aWrite","readUser","write"})
     */
    private $chatFavorites;

    /**
     * @var boolean|null The user accepts to receive news about the platform.
     *
     * @ORM\Column(type="boolean", nullable=true)
     * @Groups({"aRead","aWrite","readUser","write","readCommunity","readCommunityUser"})
     */
    private $newsSubscription;

    /**
     * @var \DateTimeInterface Creation date of the user.
     *
     * @ORM\Column(type="datetime")
     * @Groups({"aRead","readUser"})
     */
    private $createdDate;

    /**
     * @var \DateTimeInterface Validation date of the user.
     *
     * @ORM\Column(type="datetime", nullable=true)
     * @Groups({"readUser","write"})
     */
    private $validatedDate;

    /**
     * @var string|null Token for account validation by email
     *
     * @ORM\Column(type="string", length=255, nullable=true)
     * @Groups({"readUser","write","checkValidationToken"})
     */
    private $emailToken;

    /**
     * @var \DateTimeInterface Updated date of the user.
     *
     * @ORM\Column(type="datetime", nullable=true)
     * @Groups("readUser")
     */
    private $updatedDate;

    /**
     * @var DateTime|null  Date of password token generation modification.
     *
     * @ORM\Column(type="datetime", length=255, nullable=true)
     * @Groups({"readUser","write"})
     */
    private $pwdTokenDate;

    /**
     * @var string|null Token for password modification.
     *
     * @ORM\Column(type="string", length=255, nullable=true)
     * @Groups({"readUser","write","passwordUpdateRequest","passwordUpdate"})
     */
    private $pwdToken;

    /**
     * @var string|null Token for phone validation.
     *
     * @ORM\Column(type="string", length=255, nullable=true)
     * @Groups({"readUser","write","checkPhoneToken"})
     */
    private $phoneToken;

    /**
     * @var \DateTimeInterface|null Validation date of the phone number.
     *
     * @ORM\Column(type="datetime", nullable=true)
     * @Groups({"readUser","write"})
     */
    private $phoneValidatedDate;

    /**
     * @var bool|null Mobile user
     *
     * @ORM\Column(type="boolean", nullable=true)
     * @Groups({"readUser","write"})
     */
    private $mobile;

    /**
     * @var Language|null The language of the user.
     *
     * @ORM\ManyToOne(targetEntity="\App\I18n\Entity\Language", inversedBy="users")
     * @Groups({"read","readUser","write"})
     * @MaxDepth(1)
     */
    private $language;

    /**
     * @var ArrayCollection|null A user may have many addresses.
     *
     * @ORM\OneToMany(targetEntity="\App\Geography\Entity\Address", mappedBy="user", cascade={"persist","remove"}, orphanRemoval=true)
     * @MaxDepth(1)
     * @ApiSubresource
     * @Groups({"readUser","write"})
     */
    private $addresses;

    /**
     * @var ArrayCollection|null A user may have many cars.
     *
     * @ORM\OneToMany(targetEntity="\App\User\Entity\Car", mappedBy="user", cascade={"persist","remove"}, orphanRemoval=true)
     * @Groups({"readUser","write"})
     */
    private $cars;

    /**
     * @var ArrayCollection|null A user may have many push token ids.
     *
     * @ORM\OneToMany(targetEntity="\App\User\Entity\PushToken", mappedBy="user", cascade={"persist","remove"}, orphanRemoval=true)
     * @Groups({"readUser","write"})
     */
    private $pushTokens;

    /**
     * @var ArrayCollection|null The proposals made for this user (in general by the user itself, except when it is a "posting for").
     *
     * @ORM\OneToMany(targetEntity="\App\Carpool\Entity\Proposal", mappedBy="user", cascade={"remove"}, orphanRemoval=true)
     * @MaxDepth(1)
     * @Groups({"proposals", "get"})
     * @Apisubresource
     */
    private $proposals;

    /**
     * @var ArrayCollection|null The proposals made by this user for another user.
     *
     * @ORM\OneToMany(targetEntity="\App\Carpool\Entity\Proposal", mappedBy="userDelegate", cascade={"remove"}, orphanRemoval=true)
     * @MaxDepth(1)
     * @Apisubresource
     */
    private $proposalsDelegate;

    /**
     * @var ArrayCollection|null The asks made by this user.
     *
     * @ORM\OneToMany(targetEntity="\App\Carpool\Entity\Ask", mappedBy="user", cascade={"remove"}, orphanRemoval=true)
     */
    private $asks;

    /**
     * @var ArrayCollection|null The events made by this user.
     *
     * @ORM\OneToMany(targetEntity="\App\Event\Entity\Event", mappedBy="user", cascade={"remove"}, orphanRemoval=true)
     */
    private $events;

    /**
     * @var ArrayCollection|null A user may be the creator of many communities.
     *
     * @ORM\OneToMany(targetEntity="\App\Community\Entity\Community", mappedBy="user")
     */
    private $communities;

    /**
    * @var ArrayCollection|null The communityUser associated to this user
    *
    * @ORM\OneToMany(targetEntity="\App\Community\Entity\CommunityUser", mappedBy="user", cascade={"remove"}, orphanRemoval=true)
    */
    private $communityUsers;

    /**
    * @var int|null Community choose by a user
    * @Groups({"readUser","write"})
    */
    private $communityId;

    /**
     * @var ArrayCollection|null The asks made for this user.
     *
     * @ORM\OneToMany(targetEntity="\App\Carpool\Entity\Ask", mappedBy="userRelated", cascade={"remove"}, orphanRemoval=true)
     */
    private $asksRelated;

    /**
     * @var ArrayCollection|null The asks made by this user (in general by the user itself, except when it is a "posting for").
     *
     * @ORM\OneToMany(targetEntity="\App\Carpool\Entity\Ask", mappedBy="userDelegate", cascade={"remove"}, orphanRemoval=true)
     */
    private $asksDelegate;

    /**
     * @var ArrayCollection|null The images of the user.
     *
     * @ORM\OneToMany(targetEntity="\App\Image\Entity\Image", mappedBy="user", cascade={"persist","remove"}, orphanRemoval=true)
     * @ORM\OrderBy({"position" = "ASC"})
     * @Groups({"readUser","results","write"})
     * @MaxDepth(1)
     * @ApiSubresource(maxDepth=1)
     */
    private $images;

    /**
     * @var ArrayCollection|null A user may have many auth assignments.
     *
     * @ORM\OneToMany(targetEntity="\App\Auth\Entity\UserAuthAssignment", mappedBy="user", cascade={"persist","remove"}, orphanRemoval=true)
     * @Groups({"readUser","write"})
     * @MaxDepth(1)
     */
    private $userAuthAssignments;

    /**
     * @Groups({"readUser"})
     * @MaxDepth(1)
     */
    private $roles;

    /**
     * @var ArrayCollection|null The mass import files of the user.
     *
     * @ORM\OneToMany(targetEntity="\App\Match\Entity\Mass", mappedBy="user", cascade={"persist","remove"}, orphanRemoval=true)
     * @Groups({"mass"})
     * @MaxDepth(1)
     * @ApiSubresource
     */
    private $masses;

    /**
     * @var ArrayCollection|null The messages sent by the user.
     *
     * @ORM\OneToMany(targetEntity="\App\Communication\Entity\Message", mappedBy="user", cascade={"persist","remove"}, orphanRemoval=true)
     * @MaxDepth(1)
     * @ApiSubresource
     */
    private $messages;

    /**
     * @var ArrayCollection|null The messages received by the user.
     *
     * @ORM\OneToMany(targetEntity="\App\Communication\Entity\Recipient", mappedBy="user", cascade={"persist","remove"}, orphanRemoval=true)
     * @MaxDepth(1)
     * ApiSubresource
     */
    private $recipients;

    /**
     * @var ArrayCollection|null The notifications sent to the user.
     *
     * @ORM\OneToMany(targetEntity="\App\Communication\Entity\Notified", mappedBy="user", cascade={"persist","remove"}, orphanRemoval=true)
     */
    private $notifieds;

    /**
     * @var ArrayCollection|null A user may have many action logs.
     *
     * @ORM\OneToMany(targetEntity="\App\Action\Entity\Log", mappedBy="user", cascade={"persist","remove"}, orphanRemoval=true)
     * @Groups({"write"})
     */
    private $logs;

    /**
     * @var ArrayCollection|null A user may have many action logs as an delegate.
     *
     * @ORM\OneToMany(targetEntity="\App\Action\Entity\Log", mappedBy="userDelegate", cascade={"persist","remove"}, orphanRemoval=true)
     * @Groups({"write"})
     */
    private $logsAsDelegate;

    /**
     * @var ArrayCollection|null A user may have many action logs as a user related.
     *
     * @ORM\OneToMany(targetEntity="\App\Action\Entity\Log", mappedBy="userRelated", cascade={"persist","remove"}, orphanRemoval=true)
     * @Groups({"readUser","write"})
     */
    private $logsAsRelated;

    /**
     * @var ArrayCollection|null A user may have many action logs.
     *
     * @ORM\OneToMany(targetEntity="\App\Action\Entity\Diary", mappedBy="user", cascade={"persist","remove"}, orphanRemoval=true)
     * @Groups({"readUser","write"})
     */
    private $diaries;

    /**
     * @var ArrayCollection|null A user may have many diary action logs.
     *
     * @ORM\OneToMany(targetEntity="\App\Action\Entity\Diary", mappedBy="author", cascade={"persist","remove"}, orphanRemoval=true)
     * @Groups({"write"})
     */
    private $diariesAuthor;

    /**
    * @var ArrayCollection|null A user may have many user notification preferences.
    *
    * @ORM\OneToMany(targetEntity="\App\User\Entity\UserNotification", mappedBy="user", cascade={"persist","remove"}, orphanRemoval=true)
    */
    private $userNotifications;

    /**
     * @var ArrayCollection|null The campaigns made by this user.
     *
     * @ORM\OneToMany(targetEntity="\App\MassCommunication\Entity\Campaign", mappedBy="user", cascade={"remove"}, orphanRemoval=true)
     */
    private $campaigns;

    /**
     * @var ArrayCollection|null The campaing deliveries where this user is recipient.
     *
     * @ORM\OneToMany(targetEntity="\App\MassCommunication\Entity\Delivery", mappedBy="user", cascade={"remove"}, orphanRemoval=true)
     */
    private $deliveries;

    /**
     * @var UserImport|null The user import data.
     *
     * @ORM\OneToOne(targetEntity="\App\Import\Entity\UserImport", mappedBy="user", cascade={"remove"})
     * @Groups({"readUser"})
     * @MaxDepth(1)
     */
    private $import;

    /**
     * @var ArrayCollection|null The Rewards (Badges...) earned by this User.
     *
     * @ORM\OneToMany(targetEntity="\App\Gamification\Entity\Reward", mappedBy="user", cascade={"remove"})
     */
    private $rewards;

    /**
     * @var ArrayCollection|null The RewardSteps earned by this User.
     *
     * @ORM\OneToMany(targetEntity="\App\Gamification\Entity\RewardStep", mappedBy="user", cascade={"remove"})
     * @ORM\JoinTable(name="reward")
     * @Groups({"readGamification"})
     */
    private $rewardSteps;

    /**
     * @var array|null The avatars of the user
     * @Groups({"readUser","readCommunity","results","threads","thread","externalJourney", "readSolidary", "readAnimation"})
     */
    private $avatars;

    /**
     * @var string|null Default avatar of the user
     * @Groups({"aRead","readUser","readPublicProfile","readReview"})
     */
    private $avatar;

    /**
     * @var array|null The threads of the user
     * @Groups("threads")
     */
    private $threads;

    /**
     * @var array|null The permissions granted
     * @Groups({"permissions"})
     */
    private $permissions;

    /**
     * @var array|null The user alerts preferences
     * @Groups("alerts")
     */
    private $alerts;

    /**
     * @var string|null Facebook ID of the user
     *
     * @ORM\Column(type="string", length=255, nullable=true)
     * @Groups({"readUser","write"})
     */
    private $facebookId;

    /**
     * @var string|null External ID of the user for a SSO connection
     *
     * @ORM\Column(type="string", length=255, nullable=true)
     */
    private $ssoId;

    /**
     * @var string|null External Provider for a SSO connection
     *
     * @ORM\Column(type="string", length=255, nullable=true)
     */
    private $ssoProvider;

    /**
     * @var User|null Admin that create the user.
     *
     * @ORM\ManyToOne(targetEntity="\App\User\Entity\User")
     * @Groups({"readUser","write"})
     * @MaxDepth(1)
     */
    private $userDelegate;

    /**
     * @var App|null App that create the user.
     *
     * @ORM\ManyToOne(targetEntity="\App\App\Entity\App")
     * @Groups({"readUser","write"})
     * @MaxDepth(1)
     */
    private $appDelegate;

    /**
     * @var ArrayCollection|null The carpool proofs of the user as a driver.
     *
     * @ORM\OneToMany(targetEntity="\App\Carpool\Entity\CarpoolProof", mappedBy="driver")
     */
    private $carpoolProofsAsDriver;

    /**
     * @var ArrayCollection|null The carpool proofs of the user as a driver.
     *
     * @ORM\OneToMany(targetEntity="\App\Carpool\Entity\CarpoolProof", mappedBy="passenger")
     */
    private $carpoolProofsAsPassenger;

    /**
     * @var string|null Token for news unsubscription
     *
     * @ORM\Column(type="string", length=255, nullable=true)
     * @Groups({"readUser","write"})
     */
    private $unsubscribeToken;

    /**
     * @var \DateTimeInterface Date when user unsubscribe from email
     *
     * @ORM\Column(type="datetime", nullable=true)
     * @Groups("readUser")
     */
    private $unsubscribeDate;

    /**
     * @var string|null the unsubscribe message we return to client : change this later By listener
     * @Groups({"readUser"})
     */
    private $unsubscribeMessage;

    /**
     * @var bool|null used to indicate a attempt to import this already registered user.
     * @Groups({"massMigrate"})
     */
    private $alreadyRegistered;

    /**
     * @var int|null Registration from mobile (web app:1, iOS:2, Android:3)
     *
     * @Groups({"readUser","write","passwordUpdateRequest"})
     */
    private $mobileRegistration;

    /**
     * @var string|null The link used to validate the email (useful for mobile apps)
     * @Groups({"readUser","write","passwordUpdateRequest"})
     */
    private $backLink;

    /**
     * @var \DateTimeInterface Last user activity date
     *
     * @ORM\Column(type="datetime", nullable=true)
     * @Groups({"aRead","readUser","write"})
     */
    private $lastActivityDate;

    /**
     * @var SolidaryUser|null The SolidaryUser possibly linked to this User
     * @ORM\OneToOne(targetEntity="\App\Solidary\Entity\SolidaryUser", inversedBy="user", cascade={"persist","remove"})
     * @Groups({"readUser","write","writeSolidary"})
     * @MaxDepth(1)
     */
    private $solidaryUser;

    /**
     * @var array|null used to get the solidaries of a user
     * @Groups({"readSolidary"})
     * @MaxDepth(1)
     */
    private $solidaries;

    /**
     * @var array|null Get User Solidary Structures
     * @Groups({"readUser", "write"})
     * @MaxDepth(1)
     */
    private $solidaryStructures;

    /**
     * @var CommunityUser|null The communityUser link to the user, use in admin for get the record CommunityUser from the User ressource
     * @Groups({"readUserAdmin" })
     */
    private $adminCommunityUser;

    /**
     * @var MassPerson|null The Mass person related to the suer if the user is imported from a Mass migration
     *
     * @ORM\OneToOne(targetEntity="\App\Match\Entity\MassPerson", mappedBy="user")
     * @MaxDepth(1)
     * @Groups({"readUser"})
     */
    private $massPerson;

    /**
     * @var ArrayCollection|null A User can have multiple entry in Operate
     *
     * @ORM\OneToMany(targetEntity="\App\Solidary\Entity\Operate", mappedBy="user", cascade={"persist","remove"})
     * @Groups({"readUser", "write"})
     * @MaxDepth(1)
     */
    private $operates;

    /**
     * @var int|null PaymentProfileId of a User
     *
     * @Groups({"readPayment"})
     * @MaxDepth(1)
     */
    private $paymentProfileId;
    
    /**
     * @var array|null BankAccounts of a User
     *
     * @Groups({"readPayment"})
     * @MaxDepth(1)
     */
    private $bankAccounts;

    /**
     * @var array|null Wallets of a User
     *
     * @Groups({"readPayment"})
     * @MaxDepth(1)
     */
    private $wallets;

    /**
    * @var string|null CarpoolExport of a User
    *
    * @Groups({"carpoolExport"})
    * @MaxDepth(1)
    */
    private $carpoolExport;

    /**
     * @var bool|null If the User can receive a review from the current User (used in Carpool Results)
     *
    * @Groups({"results"})
     */
    private $canReceiveReview;

    /**
     * @var bool|null If the Reviews are enable on this instance
     * @Groups({"readUser", "readReview"})
     */
    private $userReviewsActive;

    /**
     * @var bool|null If the User is an experienced carpooler
     * @Groups({"readUser","results","write", "threads", "thread", "readCommunity", "readCommunityUser", "readEvent", "massMigrate", "readExport","readPublicProfile","readReview"})
     */
    private $experienced;

    /**
     * @var int|null Number of unread carpool messages
     * @Groups({"readUser"})
     */
    private $unreadCarpoolMessageNumber;

    /**
     * @var int|null Number of unread direct messages
     * @Groups({"readUser"})
     */
    private $unreadDirectMessageNumber;

    /**
     * @var int|null Number of unread solidary messages
     * @Groups({"readUser"})
     */
    private $unreadSolidaryMessageNumber;

    /**
     * @var int|null The savedCo2 of this user in grams
     * @Groups({"readUser","results","write", "threads", "thread", "readCommunity", "readCommunityUser", "readEvent", "massMigrate", "readExport","readPublicProfile","readReview"})
     */
    private $savedCo2;

    /**
     * @var ArrayCollection The Blocks made by this User
     *
     * @ORM\OneToMany(targetEntity="\App\User\Entity\Block", mappedBy="user", cascade={"remove"})
     */
    private $blocks;

    /**
     * @var ArrayCollection The Blocks where this User is blocked
     *
     * @ORM\OneToMany(targetEntity="\App\User\Entity\Block", mappedBy="blockedUser", cascade={"remove"})
     */
    private $blockBys;

    // ADMIN

    /**
     * @var string|null The user main image
     * @Groups({"aRead","aWrite"})
     */
    private $image;

    /**
     * @var Address The user home address
     * @Groups({"aRead","aWrite","write"})
     */
    private $homeAddress;

    /**
     * @var array|null The user roles
     * @Groups({"aRead","aWrite"})
     */
    private $rolesTerritory;

    /**
     * @var int|null Ad type for the user (0 = none, 1 = as driver only, 2 = as passenger only, 3 = as driver and passenger)
     * @Groups("aRead")
     */
    private $adType;

    /**
     * @var array The related items for which the user is owner (events, community...)
     *
     * @Groups("aRead")
     */
    private $ownership;

    /**
     * @var int|null Number of badges earned by the user
     *
     * @Groups({"readUser","results"})
     */
    private $numberOfBadges;


    public function __construct($status = null)
    {
        $this->id = self::DEFAULT_ID;
        $this->addresses = new ArrayCollection();
        $this->cars = new ArrayCollection();
        $this->proposals = new ArrayCollection();
        $this->proposalsDelegate = new ArrayCollection();
        $this->asks = new ArrayCollection();
        $this->asksRelated = new ArrayCollection();
        $this->asksDelegate = new ArrayCollection();
        $this->userAuthAssignments = new ArrayCollection();
        $this->masses = new ArrayCollection();
        $this->images = new ArrayCollection();
        $this->messages = new ArrayCollection();
        $this->recipients = new ArrayCollection();
        $this->notifieds = new ArrayCollection();
        $this->logs = new ArrayCollection();
        $this->logsAsDelegate = new ArrayCollection();
        $this->diaries = new ArrayCollection();
        $this->diariesAdmin = new ArrayCollection();
        $this->userNotifications = new ArrayCollection();
        $this->campaigns = new ArrayCollection();
        $this->deliveries = new ArrayCollection();
        $this->carpoolProofsAsDriver = new ArrayCollection();
        $this->carpoolProofsAsPassenger = new ArrayCollection();
        $this->pushTokens = new ArrayCollection();
        $this->operates = new ArrayCollection();
        $this->communityUsers = new ArrayCollection();
        $this->rewards = new ArrayCollection();
        $this->rewardSteps = new ArrayCollection();
        $this->solidaryStructures = [];
        $this->roles = [];
        $this->rolesTerritory = [];
        $this->bankAccounts = [];
        $this->wallets = [];
        $this->ownership = [];
        if (is_null($status)) {
            $status = self::STATUS_ACTIVE;
        }
        $this->setStatus($status);
        $this->setAlreadyRegistered(false);
        $this->setMobileRegistration(null);
        $this->setExperienced(false);
    }

    public function getId(): ?int
    {
        return $this->id;
    }

    public function setId(int $id): self
    {
        $this->id = $id;

        return $this;
    }

    public function getStatus(): int
    {
        return $this->status;
    }

    public function setStatus(int $status): self
    {
        $this->status = $status;

        return $this;
    }

    public function getGivenName(): ?string
    {
        return $this->givenName;
    }

    public function setGivenName(?string $givenName): self
    {
        $this->givenName = $givenName;

        return $this;
    }

    public function getFamilyName(): ?string
    {
        return $this->familyName;
    }

    public function setFamilyName(?string $familyName): self
    {
        $this->familyName = $familyName;

        return $this;
    }

    public function getShortFamilyName(): ?string
    {
        if (is_null($this->familyName) || $this->familyName==="" || !isset($this->familyName[0])) {
            return ".";
        }

        $familyName=utf8_decode($this->familyName);
        $familyName=strtoupper($familyName[0]). ".";
        $familyName=utf8_encode($familyName);
        return $familyName;
    }

    public function getProName(): ?string
    {
        return $this->proName;
    }

    public function setProName(?string $proName): self
    {
        $this->proName = $proName;

        return $this;
    }

    public function getEmail(): ?string
    {
        return $this->email;
    }

    public function setEmail(?string $email): self
    {
        $this->email = $email;

        return $this;
    }

    public function getOldEmail(): ?string
    {
        return $this->oldEmail;
    }

    public function setOldEmail(?string $oldEmail): self
    {
        $this->oldEmail = $oldEmail;

        return $this;
    }

    public function getProEmail(): ?string
    {
        return $this->proEmail;
    }

    public function setProEmail(?string $proEmail): self
    {
        $this->proEmail = $proEmail;

        return $this;
    }

    public function getPassword(): ?string
    {
        return $this->password;
    }

    public function setPassword(?string $password): self
    {
        $this->password = $password;

        return $this;
    }

    public function getClearPassword(): ?string
    {
        return $this->clearPassword;
    }

    public function setClearPassword(?string $clearPassword): self
    {
        $this->clearPassword = $clearPassword;

        return $this;
    }

    public function getPasswordSendType(): ?int
    {
        return $this->passwordSendType;
    }

    public function setPasswordSendType(?int $passwordSendType): self
    {
        $this->passwordSendType = $passwordSendType;

        return $this;
    }

    public function getGender()
    {
        return $this->gender;
    }

    public function setGender($gender): self
    {
        $this->gender = $gender;

        return $this;
    }

    public function getNationality(): ?string
    {
        return $this->nationality;
    }

    public function setNationality(?string $nationality): self
    {
        $this->nationality = $nationality;

        return $this;
    }

    public function getBirthDate(): ?\DateTimeInterface
    {
        return $this->birthDate;
    }

    public function setBirthDate(?\DateTimeInterface $birthDate): self
    {
        $this->birthDate = $birthDate;

        return $this;
    }

    public function getBirthYear(): ?int
    {
        return ($this->birthDate ? $this->birthDate->format('Y') : null);
    }

    public function getTelephone(): ?string
    {
        return $this->telephone;
    }

    public function setTelephone(?string $telephone): self
    {
        $this->telephone = $telephone;

        return $this;
    }

    public function getPhoneDisplay(): ?int
    {
        return $this->phoneDisplay;
    }

    public function setPhoneDisplay(?int $phoneDisplay): self
    {
        $this->phoneDisplay = $phoneDisplay;

        return $this;
    }

    public function getOldTelephone(): ?string
    {
        return $this->oldTelephone;
    }

    public function setOldTelephone(?string $oldTelephone): self
    {
        $this->oldTelephone = $oldTelephone;

        return $this;
    }

    public function getMaxDetourDuration(): ?int
    {
        return (!is_null($this->maxDetourDuration) ? $this->maxDetourDuration : self::MAX_DETOUR_DURATION);
    }

    public function setMaxDetourDuration(?int $maxDetourDuration): self
    {
        $this->maxDetourDuration = $maxDetourDuration;

        return $this;
    }

    public function getMaxDetourDistance(): ?int
    {
        return (!is_null($this->maxDetourDistance) ? $this->maxDetourDistance : self::MAX_DETOUR_DISTANCE);
    }

    public function setMaxDetourDistance(?int $maxDetourDistance): self
    {
        $this->maxDetourDistance = $maxDetourDistance;

        return $this;
    }

    public function getAnyRouteAsPassenger(): ?bool
    {
        return $this->anyRouteAsPassenger;
    }

    public function setAnyRouteAsPassenger(?bool $anyRouteAsPassenger): self
    {
        $this->anyRouteAsPassenger = $anyRouteAsPassenger;

        return $this;
    }

    public function getMultiTransportMode(): ?bool
    {
        return $this->multiTransportMode;
    }

    public function setMultiTransportMode(?bool $multiTransportMode): self
    {
        $this->multiTransportMode = $multiTransportMode;

        return $this;
    }

    public function getSmoke(): ?int
    {
        return $this->smoke;
    }

    public function setSmoke(?int $smoke): self
    {
        $this->smoke = $smoke;

        return $this;
    }

    public function hasMusic(): ?bool
    {
        return $this->music;
    }

    public function setMusic(?bool $music): self
    {
        $this->music = $music;

        return $this;
    }

    public function getMusicFavorites(): ?string
    {
        return $this->musicFavorites;
    }

    public function setMusicFavorites(?string $musicFavorites): self
    {
        $this->musicFavorites = $musicFavorites;

        return $this;
    }

    public function hasChat(): ?bool
    {
        return $this->chat;
    }

    public function setChat(?bool $chat): self
    {
        $this->chat = $chat;

        return $this;
    }

    public function getChatFavorites(): ?string
    {
        return $this->chatFavorites;
    }

    public function setChatFavorites(?string $chatFavorites): self
    {
        $this->chatFavorites = $chatFavorites;

        return $this;
    }

    public function hasNewsSubscription(): ?bool
    {
        return $this->newsSubscription;
    }

    public function setNewsSubscription(?bool $newsSubscription): self
    {
        $this->newsSubscription = $newsSubscription;

        return $this;
    }

    public function getPwdToken(): ?string
    {
        return $this->pwdToken;
    }

    public function setPwdToken(?string $pwdToken): self
    {
        $this->pwdToken = $pwdToken;
        $this->setPwdTokenDate($pwdToken ? new \DateTime() : null);
        return $this;
    }

    public function getPwdTokenDate(): ?\DateTimeInterface
    {
        return $this->pwdTokenDate;
    }

    public function setPwdTokenDate(?DateTime $pwdTokenDate): self
    {
        $this->pwdTokenDate = $pwdTokenDate;
        return $this;
    }

    public function getPhoneToken(): ?string
    {
        return $this->phoneToken;
    }

    public function setPhoneToken(?string $phoneToken): self
    {
        $this->phoneToken = $phoneToken;
        return $this;
    }

    public function getPhoneValidatedDate(): ?\DateTimeInterface
    {
        return $this->phoneValidatedDate;
    }

    public function setPhoneValidatedDate(?\DateTimeInterface $phoneValidatedDate): ?self
    {
        $this->phoneValidatedDate = $phoneValidatedDate;

        return $this;
    }

    public function hasMobile(): ?bool
    {
        return $this->mobile ? true : false;
    }

    public function setMobile(?bool $mobile): self
    {
        $this->mobile = $mobile;

        return $this;
    }

    public function getLanguage(): ?Language
    {
        return $this->language;
    }

    public function setLanguage(?Language $language): self
    {
        $this->language = $language;

        return $this;
    }

    public function getAddresses()
    {
        return $this->addresses->getValues();
    }

    public function addAddress(Address $address): self
    {
        if (!$this->addresses->contains($address)) {
            $this->addresses->add($address);
            $address->setUser($this);
        }

        return $this;
    }

    public function removeAddress(Address $address): self
    {
        if ($this->addresses->contains($address)) {
            $this->addresses->removeElement($address);
            // set the owning side to null (unless already changed)
            if ($address->getUser() === $this) {
                $address->setUser(null);
            }
        }

        return $this;
    }

    public function getImages()
    {
        return $this->images->getValues();
    }

    public function addImage(Image $image): self
    {
        if (!$this->images->contains($image)) {
            $this->images[] = $image;
            $image->setUser($this);
        }

        return $this;
    }

    public function removeImage(Image $image): self
    {
        if ($this->images->contains($image)) {
            $this->images->removeElement($image);
            // set the owning side to null (unless already changed)
            if ($image->getUser() === $this) {
                $image->setUser(null);
            }
        }

        return $this;
    }

    public function getCars()
    {
        return $this->cars->getValues();
    }

    public function addCar(Car $car): self
    {
        if (!$this->cars->contains($car)) {
            $this->cars->add($car);
            $car->setUser($this);
        }

        return $this;
    }

    public function removeCar(Car $car): self
    {
        if ($this->cars->contains($car)) {
            $this->cars->removeElement($car);
            // set the owning side to null (unless already changed)
            if ($car->getUser() === $this) {
                $car->setUser(null);
            }
        }

        return $this;
    }

    public function getPushTokens()
    {
        return $this->pushTokens->getValues();
    }

    public function addPushToken(PushToken $pushToken): self
    {
        if (!$this->pushTokens->contains($pushToken)) {
            $this->pushTokens->add($pushToken);
            $pushToken->setUser($this);
        }

        return $this;
    }

    public function removePushToken(PushToken $pushToken): self
    {
        if ($this->pushTokens->contains($pushToken)) {
            $this->pushTokens->removeElement($pushToken);
            // set the owning side to null (unless already changed)
            if ($pushToken->getUser() === $this) {
                $pushToken->setUser(null);
            }
        }

        return $this;
    }

    public function getProposals()
    {
        return $this->proposals->getValues();
    }

    public function addProposal(Proposal $proposal): self
    {
        if (!$this->proposals->contains($proposal)) {
            $this->proposals->add($proposal);
            $proposal->setUser($this);
        }

        return $this;
    }

    public function removeProposal(Proposal $proposal): self
    {
        if ($this->proposals->contains($proposal)) {
            $this->proposals->removeElement($proposal);
            // set the owning side to null (unless already changed)
            if ($proposal->getUser() === $this) {
                $proposal->setUser(null);
            }
        }

        return $this;
    }

    public function getProposalsDelegate()
    {
        return $this->proposalsDelegate->getValues();
    }

    public function addProposalDelegate(Proposal $proposalDelegate): self
    {
        if (!$this->proposalsDelegate->contains($proposalDelegate)) {
            $this->proposalsDelegate->add($proposalDelegate);
            $proposalDelegate->setUserDelegate($this);
        }

        return $this;
    }

    public function removeProposalDelegate(Proposal $proposalDelegate): self
    {
        if ($this->proposalsDelegate->contains($proposalDelegate)) {
            $this->proposalsDelegate->removeElement($proposalDelegate);
            // set the owning side to null (unless already changed)
            if ($proposalDelegate->getUserDelegate() === $this) {
                $proposalDelegate->setUserDelegate(null);
            }
        }

        return $this;
    }

    public function getAsks()
    {
        return $this->asks->getValues();
    }

    public function addAsk(Ask $ask): self
    {
        if (!$this->asks->contains($ask)) {
            $this->asks->add($ask);
            $ask->setUser($this);
        }

        return $this;
    }

    public function removeAsk(Ask $ask): self
    {
        if ($this->asks->contains($ask)) {
            $this->asks->removeElement($ask);
            // set the owning side to null (unless already changed)
            if ($ask->getUser() === $this) {
                $ask->setUser(null);
            }
        }

        return $this;
    }



    public function getAsksRelated()
    {
        return $this->asksRelated->getValues();
    }

    public function addAsksRelated(Ask $asksRelated): self
    {
        if (!$this->asksRelated->contains($asksRelated)) {
            $this->asksRelated->add($asksRelated);
            $asksRelated->setUser($this);
        }

        return $this;
    }

    public function removeAsksRelated(Ask $asksRelated): self
    {
        if ($this->asksRelated->contains($asksRelated)) {
            $this->asksRelated->removeElement($asksRelated);
            // set the owning side to null (unless already changed)
            if ($asksRelated->getUser() === $this) {
                $asksRelated->setUser(null);
            }
        }

        return $this;
    }

    public function getAsksDelegate()
    {
        return $this->asksDelegate->getValues();
    }

    public function addAskDelegate(Ask $askDelegate): self
    {
        if (!$this->asksDelegate->contains($askDelegate)) {
            $this->asksDelegate->add($askDelegate);
            $askDelegate->setUserDelegate($this);
        }

        return $this;
    }

    public function removeAskDelegate(Ask $askDelegate): self
    {
        if ($this->asksDelegate->contains($askDelegate)) {
            $this->asksDelegate->removeElement($askDelegate);
            // set the owning side to null (unless already changed)
            if ($askDelegate->getUserDelegate() === $this) {
                $askDelegate->setUserDelegate(null);
            }
        }

        return $this;
    }

    public function getEvents()
    {
        return $this->events->getValues();
    }

    public function addEvent(Event $event): self
    {
        if (!$this->events->contains($event)) {
            $this->events->add($event);
            $event->setUser($this);
        }

        return $this;
    }

    public function removeEvent(Event $event): self
    {
        if ($this->events->contains($event)) {
            $this->events->removeElement($event);
            // set the owning side to null (unless already changed)
            if ($event->getUser() === $this) {
                $event->setUser(null);
            }
        }

        return $this;
    }

    public function getCommunities()
    {
        return $this->communities->getValues();
    }

    public function addCommunity(Community $community): self
    {
        if (!$this->communities->contains($community)) {
            $this->communities->add($community);
            $community->setUser($this);
        }

        return $this;
    }

    public function removeCommunity(Community $community): self
    {
        if ($this->communities->contains($community)) {
            $this->communities->removeElement($community);
        }

        return $this;
    }

    public function getCommunityUsers()
    {
        return $this->communityUsers->getValues();
    }

    public function addCommunityUser(CommunityUser $communityUser): self
    {
        if (!$this->events->contains($communityUser)) {
            $this->events->add($communityUser);
            $communityUser->setUser($this);
        }

        return $this;
    }

    public function removeCommunityUser(CommunityUser $communityUser): self
    {
        if ($this->events->contains($communityUser)) {
            $this->events->removeElement($communityUser);
            // set the owning side to null (unless already changed)
            if ($communityUser->getUser() === $this) {
                $communityUser->setUser(null);
            }
        }

        return $this;
    }

    public function getCommunityId(): ?int
    {
        return $this->communityId;
    }

    public function setCommunityId($communityId)
    {
        $this->communityId = $communityId;
    }

    public function getUserAuthAssignments()
    {
        return $this->userAuthAssignments->getValues();
    }

    public function addUserAuthAssignment(UserAuthAssignment $userAuthAssignment): self
    {
        if (!$this->userAuthAssignments->contains($userAuthAssignment)) {
            $this->userAuthAssignments->add($userAuthAssignment);
            $userAuthAssignment->setUser($this);
        }

        return $this;
    }

    public function removeUserAuthAssignment(UserAuthAssignment $userAuthAssignment): self
    {
        // This contains... does'nt seem to work
        if ($this->userAuthAssignments->contains($userAuthAssignment)) {
            $this->userAuthAssignments->removeElement($userAuthAssignment);
            // set the owning side to null (unless already changed)
            if ($userAuthAssignment->getUser() === $this) {
                $userAuthAssignment->setUser(null);
            }
        }

        return $this;
    }

    public function removeUserAuthAssignments()
    {
        foreach ($this->userAuthAssignments as $userAuthAssignment) {
            $this->userAuthAssignments->removeElement($userAuthAssignment);
            if ($userAuthAssignment->getUser() === $this) {
                $userAuthAssignment->setUser(null);
            }
        }
    }

    public function getMasses()
    {
        return $this->masses->getValues();
    }

    public function addMass(Mass $mass): self
    {
        if (!$this->masses->contains($mass)) {
            $this->masses->add($mass);
            $mass->setUser($this);
        }
        return $this;
    }

    public function removeMass(Mass $mass): self
    {
        if ($this->masses->contains($mass)) {
            $this->masses->removeElement($mass);
            // set the owning side to null (unless already changed)
            if ($mass->getUser() === $this) {
                $mass->setUser(null);
            }
        }

        return $this;
    }

    public function getMessages()
    {
        return $this->messages->getValues();
    }

    public function addMessage(Message $message): self
    {
        if (!$this->messages->contains($message)) {
            $this->messages->add($message);
            $message->setUser($this);
        }

        return $this;
    }

    public function removeMessage(Message $message): self
    {
        if ($this->messages->contains($message)) {
            $this->messages->removeElement($message);
            // set the owning side to null (unless already changed)
            if ($message->getUser() === $this) {
                $message->setUser(null);
            }
        }

        return $this;
    }

    public function getRecipients()
    {
        return $this->recipients->getValues();
    }

    public function addRecipient(Recipient $recipient): self
    {
        if (!$this->recipients->contains($recipient)) {
            $this->recipients[] = $recipient;
            $recipient->setUser($this);
        }

        return $this;
    }

    public function removeRecipient(Recipient $recipient): self
    {
        if ($this->recipients->contains($recipient)) {
            $this->recipients->removeElement($recipient);
            // set the owning side to null (unless already changed)
            if ($recipient->getUser() === $this) {
                $recipient->setUser(null);
            }
        }

        return $this;
    }

    public function getNotifieds()
    {
        return $this->notifieds->getValues();
    }

    public function addNotified(Notified $notified): self
    {
        if (!$this->notifieds->contains($notified)) {
            $this->notifieds[] = $notified;
            $notified->setUser($this);
        }

        return $this;
    }

    public function removeNotified(Notified $notified): self
    {
        if ($this->notifieds->contains($notified)) {
            $this->notifieds->removeElement($notified);
            // set the owning side to null (unless already changed)
            if ($notified->getUser() === $this) {
                $notified->setUser(null);
            }
        }

        return $this;
    }

    public function getLogs()
    {
<<<<<<< HEAD
        return (!is_null($this->logs) ? $this->logs->getValues() : null);
=======
        return (!is_null($this->logs)?$this->logs->getValues():null);
>>>>>>> 45c6f65d
    }

    public function addLog(Log $log): self
    {
        if (!$this->logs->contains($log)) {
            $this->logs->add($log);
            $log->setUser($this);
        }

        return $this;
    }

    public function removeLog(Log $log): self
    {
        if ($this->logs->contains($log)) {
            $this->logs->removeElement($log);
            // set the owning side to null (unless already changed)
            if ($log->getUser() === $this) {
                $log->setUser(null);
            }
        }

        return $this;
    }

    public function getLogsAsDelegate()
    {
<<<<<<< HEAD
        return (!is_null($this->logsAsDelegate) ? $this->logsAsDelegate->getValues() : null);
=======
        return (!is_null($this->logsAsDelegate)?$this->logsAsDelegate->getValues():null);
>>>>>>> 45c6f65d
    }

    public function addLogAsDelegate(Log $logAsDelegate): self
    {
        if (!$this->logsAsDelegate->contains($logAsDelegate)) {
            $this->logsAsDelegate->add($logAsDelegate);
            $logAsDelegate->setUserDelegate($this);
        }

        return $this;
    }

    public function removeLogAsDelegate(Log $logAsDelegate): self
    {
        if ($this->logsAsDelegate->contains($logAsDelegate)) {
            $this->logsAsDelegate->removeElement($logAsDelegate);
            // set the owning side to null (unless already changed)
            if ($logAsDelegate->getUserDelegate() === $this) {
                $logAsDelegate->setUserDelegate(null);
            }
        }

        return $this;
    }

    public function getLogsAsRelated(): ?array
    {
<<<<<<< HEAD
        return (!is_null($this->logsAsRelated) ? $this->logsAsRelated->getValues() : null);
=======
        return (!is_null($this->logsAsRelated)?$this->logsAsRelated->getValues():null);
>>>>>>> 45c6f65d
    }

    public function addLogAsRelated(Log $logAsRelated): self
    {
        if (!$this->logsAsRelated->contains($logAsRelated)) {
            $this->logsAsRelated->add($logAsRelated);
            $logAsRelated->setUserRelated($this);
        }

        return $this;
    }

    public function removeLogAsRelated(Log $logAsRelated): self
    {
        if ($this->logsAsRelated->contains($logAsRelated)) {
            $this->logsAsRelated->removeElement($logAsRelated);
            // set the owning side to null (unless already changed)
            if ($logAsRelated->getUserRelated() === $this) {
                $logAsRelated->setUserRelated(null);
            }
        }

        return $this;
    }

    public function getDiaries()
    {
        return $this->diaries->getValues();
    }

    public function addDiary(Diary $diary): self
    {
        if (!$this->diaries->contains($diary)) {
            $this->diaries->add($diary);
            $diary->setUser($this);
        }

        return $this;
    }

    public function removeDiary(Diary $diary): self
    {
        if ($this->diaries->contains($diary)) {
            $this->diaries->removeElement($diary);
            // set the owning side to null (unless already changed)
            if ($diary->getUser() === $this) {
                $diary->setUser(null);
            }
        }

        return $this;
    }

    public function getDiariesAuthor()
    {
        return $this->diariesAuthor->getValues();
    }

    public function addDiaryAuthor(Diary $diaryAuthor): self
    {
        if (!$this->diariesAuthor->contains($diaryAuthor)) {
            $this->diariesAuthor->add($diaryAuthor);
            $diaryAuthor->setAuthor($this);
        }

        return $this;
    }

    public function removeDiaryAuthor(Diary $diaryAdmin): self
    {
        if ($this->diariesAuthor->contains($diaryAdmin)) {
            $this->diariesAuthor->removeElement($diaryAdmin);
            // set the owning side to null (unless already changed)
            if ($diaryAdmin->getAuthor() === $this) {
                $diaryAdmin->setAuthor(null);
            }
        }

        return $this;
    }

    public function getUserNotifications()
    {
        return $this->userNotifications->getValues();
    }

    public function addUserNotification(UserNotification $userNotification): self
    {
        if (!$this->userNotifications->contains($userNotification)) {
            $this->userNotifications->add($userNotification);
            $userNotification->setUser($this);
        }

        return $this;
    }

    public function removeUserNotification(UserNotification $userNotification): self
    {
        if ($this->userNotifications->contains($userNotification)) {
            $this->userNotifications->removeElement($userNotification);
            // set the owning side to null (unless already changed)
            if ($userNotification->getUser() === $this) {
                $userNotification->setUser(null);
            }
        }

        return $this;
    }

    public function getCampaigns()
    {
        return $this->campaigns->getValues();
    }

    public function addCampaign(Campaign $campaign): self
    {
        if (!$this->campaigns->contains($campaign)) {
            $this->campaigns->add($campaign);
            $campaign->setUser($this);
        }

        return $this;
    }

    public function removeCampaign(Campaign $campaign): self
    {
        if ($this->campaigns->contains($campaign)) {
            $this->campaigns->removeElement($campaign);
            // set the owning side to null (unless already changed)
            if ($campaign->getUser() === $this) {
                $campaign->setUser(null);
            }
        }

        return $this;
    }

    public function getDeliveries()
    {
        return $this->deliveries->getValues();
    }

    public function addDelivery(Delivery $delivery): self
    {
        if (!$this->deliveries->contains($delivery)) {
            $this->deliveries->add($delivery);
            $delivery->setUser($this);
        }

        return $this;
    }

    public function removeDelivery(Delivery $delivery): self
    {
        if ($this->deliveries->contains($delivery)) {
            $this->deliveries->removeElement($delivery);
            // set the owning side to null (unless already changed)
            if ($delivery->getUser() === $this) {
                $delivery->setUser(null);
            }
        }

        return $this;
    }

    public function getCarpoolProofsAsDriver()
    {
        return $this->carpoolProofsAsDriver->getValues();
    }

    public function addCarpoolProofsAsDriver(CarpoolProof $carpoolProofAsDriver): self
    {
        if (!$this->carpoolProofsAsDriver->contains($carpoolProofAsDriver)) {
            $this->carpoolProofsAsDriver->add($carpoolProofAsDriver);
            $carpoolProofAsDriver->setDriver($this);
        }

        return $this;
    }

    public function removeCarpoolProofsAsDriver(CarpoolProof $carpoolProofAsDriver): self
    {
        if ($this->carpoolProofsAsDriver->contains($carpoolProofAsDriver)) {
            $this->carpoolProofsAsDriver->removeElement($carpoolProofAsDriver);
            // set the owning side to null (unless already changed)
            if ($carpoolProofAsDriver->getDriver() === $this) {
                $carpoolProofAsDriver->setDriver(null);
            }
        }

        return $this;
    }

    public function getCarpoolProofsAsPassenger()
    {
        return $this->carpoolProofsAsPassenger->getValues();
    }

    public function addCarpoolProofsAsPassenger(CarpoolProof $carpoolProofAsPassenger): self
    {
        if (!$this->carpoolProofsAsPassenger->contains($carpoolProofAsPassenger)) {
            $this->carpoolProofsAsPassenger->add($carpoolProofAsPassenger);
            $carpoolProofAsPassenger->setPassenger($this);
        }

        return $this;
    }

    public function removeCarpoolProofsAsPassenger(CarpoolProof $carpoolProofAsPassenger): self
    {
        if ($this->carpoolProofsAsPassenger->contains($carpoolProofAsPassenger)) {
            $this->carpoolProofsAsPassenger->removeElement($carpoolProofAsPassenger);
            // set the owning side to null (unless already changed)
            if ($carpoolProofAsPassenger->getPassenger() === $this) {
                $carpoolProofAsPassenger->setPassenger(null);
            }
        }

        return $this;
    }

    public function getImport(): ?UserImport
    {
        return $this->import;
    }

    public function setImport(?UserImport $import): self
    {
        $this->import = $import;

        return $this;
    }

    public function getCreatedDate(): ?\DateTimeInterface
    {
        return $this->createdDate;
    }

    public function setCreatedDate(\DateTimeInterface $createdDate): self
    {
        $this->createdDate = $createdDate;

        return $this;
    }

    public function getUpdatedDate(): ?\DateTimeInterface
    {
        return $this->updatedDate;
    }

    public function setUpdatedDate(\DateTimeInterface $updatedDate): self
    {
        $this->updatedDate = $updatedDate;

        return $this;
    }

    public function getValidatedDate(): ?\DateTimeInterface
    {
        return $this->validatedDate;
    }

    public function setValidatedDate(?\DateTimeInterface $validatedDate): self
    {
        $this->validatedDate = $validatedDate;

        return $this;
    }

    public function getEmailToken(): ?string
    {
        return $this->emailToken;
    }

    public function setEmailToken(?string $emailToken): self
    {
        $this->emailToken = $emailToken;
        return $this;
    }

    public function getRoles(): array
    {
        // we return an array of ROLE_***
        foreach ($this->userAuthAssignments as $userAuthAssignment) {
            if ($userAuthAssignment->getAuthItem()->getType() == AuthItem::TYPE_ROLE) {
                $this->roles[] = $userAuthAssignment->getAuthItem()->getName();
            }
        }
        //Security : if an user has no roles but it shouldn't be possible
        return $this->roles ? array_unique($this->roles) : array(AuthItem::ROLE_USER_REGISTERED_FULL);
    }

    public function getSalt()
    {
        return  null;
    }

    public function getUsername()
    {
        return $this->email;
    }

    public function eraseCredentials()
    {
    }

    public function isEqualTo(UserInterface $user)
    {
        if (!$user instanceof User) {
            return false;
        }

        if ($this->password !== $user->getPassword()) {
            return false;
        }

        if ($this->email !== $user->getUsername()) {
            return false;
        }

        return true;
    }

    public function getPermissions(): ?array
    {
        return $this->permissions;
    }

    public function setPermissions(array $permissions): self
    {
        $this->permissions = $permissions;

        return $this;
    }

    public function getAlerts(): ?array
    {
        return $this->alerts;
    }

    public function setAlerts(?array $alerts): self
    {
        $this->alerts = $alerts;

        return $this;
    }

    public function getThreads(): ?array
    {
        return $this->threads;
    }

    public function setThreads(array $threads): self
    {
        $this->threads = $threads;

        return $this;
    }

    public function getAvatars(): ?array
    {
        return $this->avatars;
    }

    public function setAvatars(?array $avatars): self
    {
        $this->avatars = $avatars;

        return $this;
    }

    public function addAvatar(string $avatar): ?array
    {
        if (is_null($this->avatars)) {
            $this->avatars = [];
        }
        if (!in_array($avatar, $this->avatars)) {
            $this->avatars[]=$avatar;
        }
        return $this->avatars;
    }

    public function removeAvatar(string $avatar): ?array
    {
        if ($key = array_search($avatar, $this->avatars)) {
            unset($this->avatars[$key]);
        }
        return $this->avatars;
    }

    public function getAvatar(): ?string
    {
        // By default, return the last avatar
        $avatar = "";
        if (is_array($this->getAvatars()) && count($this->getAvatars())>0) {
            return $this->getAvatars()[count($this->getAvatars())-1];
        }
        
        return $avatar;
    }

    public function setAvatar(?string $avatar): self
    {
        $this->avatar = $avatar;

        return $this;
    }

    public function getFacebookId(): ?string
    {
        return $this->facebookId;
    }

    public function setFacebookId(?string $facebookId): self
    {
        $this->facebookId = $facebookId;
        return $this;
    }

    public function getSsoId(): ?string
    {
        return $this->ssoId;
    }

    public function setSsoId(?string $ssoId): self
    {
        $this->ssoId = $ssoId;
        return $this;
    }

    public function getSsoProvider(): ?string
    {
        return $this->ssoProvider;
    }

    public function setSsoProvider(?string $ssoProvider): self
    {
        $this->ssoProvider = $ssoProvider;
        return $this;
    }

    public function getUserDelegate(): ?User
    {
        return $this->userDelegate;
    }

    public function setUserDelegate(?User $userDelegate): self
    {
        $this->userDelegate = $userDelegate;

        return $this;
    }

    public function getAppDelegate(): ?App
    {
        return $this->appDelegate;
    }

    public function setAppDelegate(?App $appDelegate): self
    {
        $this->appDelegate = $appDelegate;

        return $this;
    }

    public function getUnsubscribeToken(): ?string
    {
        return $this->unsubscribeToken;
    }

    public function setUnsubscribeToken(?string $unsubscribeToken): self
    {
        $this->unsubscribeToken = $unsubscribeToken;
        return $this;
    }

    public function getUnsubscribeDate(): ?\DateTimeInterface
    {
        return $this->unsubscribeDate;
    }

    public function setUnsubscribeDate(?\DateTimeInterface $unsubscribeDate): self
    {
        $this->unsubscribeDate = $unsubscribeDate;

        return $this;
    }

    public function getUnsubscribeMessage(): ?string
    {
        return $this->unsubscribeMessage;
    }

    public function setUnsubscribeMessage(?string $unsubscribeMessage): self
    {
        $this->unsubscribeMessage = $unsubscribeMessage;

        return $this;
    }

    public function getMobileRegistration(): ?int
    {
        return $this->mobileRegistration;
    }

    public function setMobileRegistration(?int $mobileRegistration): self
    {
        $this->mobileRegistration = $mobileRegistration;
        if ($this->mobileRegistration == self::MOBILE_APP_IOS || $this->mobileRegistration == self::MOBILE_APP_ANDROID) {
            $this->setMobile(true);
        }
        return $this;
    }

    public function getBackLink(): ?string
    {
        return $this->backLink;
    }

    public function setBackLink(?string $backLink): self
    {
        $this->backLink = $backLink;

        return $this;
    }

    public function isAlreadyRegistered(): ?bool
    {
        return $this->alreadyRegistered;
    }

    public function setAlreadyRegistered(?bool $alreadyRegistered): self
    {
        $this->alreadyRegistered = $alreadyRegistered;

        return $this;
    }

    public function getSolidaryUser(): ?SolidaryUser
    {
        return $this->solidaryUser;
    }

    public function setSolidaryUser(?SolidaryUser $solidaryUser): self
    {
        $this->solidaryUser = $solidaryUser;

        return $this;
    }

    public function getRefresh()
    {
        return $this->email;
    }

    public function getLastActivityDate(): ?\DateTimeInterface
    {
        return $this->lastActivityDate;
    }

    public function setLastActivityDate(?\DateTimeInterface $lastActivityDate): self
    {
        $this->lastActivityDate = $lastActivityDate;

        return $this;
    }

    public function getSolidaryStructures()
    {
        if ($this->solidaryStructures) {
            return $this->solidaryStructures;
        }
        $structures = [];
        if (!is_null($this->getOperates())) {
            foreach ($this->getOperates() as $operate) {
                $structures[] = $operate->getStructure();
            }
        }
        return $structures;
        ;
    }

    public function setSolidaryStructures(?array $solidaryStructures): self
    {
        $this->solidaryStructures = $solidaryStructures;

        return $this;
    }

    public function getAdminCommunityUser()
    {
        return $this->adminCommunityUser;
    }

    public function setAdminCommunityUser(CommunityUser $adminCommunityUser)
    {
        $this->adminCommunityUser = $adminCommunityUser;
    }

    public function getMassPerson(): ?MassPerson
    {
        return $this->massPerson;
    }

    public function setMassPerson(?MassPerson $massPerson): self
    {
        $this->massPerson = $massPerson;

        return $this;
    }

    
    public function getOperates()
    {
        return $this->operates->getValues();
    }

    public function addOperate(Operate $operate): self
    {
        if (!$this->operates->contains($operate)) {
            $this->operates[] = $operate;
            $operate->setUser($this);
        }

        return $this;
    }

    public function removeOperate(Operate $operate): self
    {
        if ($this->operates->contains($operate)) {
            $this->operates->removeElement($operate);
        }

        return $this;
    }

    public function getPaymentProfileId(): ?int
    {
        return $this->paymentProfileId;
    }

    public function setPaymentProfileId(?int $paymentProfileId): self
    {
        $this->paymentProfileId = $paymentProfileId;

        return $this;
    }

    public function getBankAccounts(): ?array
    {
        return $this->bankAccounts;
    }

    public function setBankAccounts(?array $bankAccounts): self
    {
        $this->bankAccounts = $bankAccounts;

        return $this;
    }

    public function getWallets(): ?array
    {
        return $this->wallets;
    }

    public function setWallets(?array $wallets): self
    {
        $this->wallets = $wallets;

        return $this;
    }

    public function getCarpoolExport(): ?string
    {
        return $this->carpoolExport;
    }

    public function setCarpoolExport(?string $carpoolExport): self
    {
        $this->carpoolExport = $carpoolExport;

        return $this;
    }

    public function getCanReceiveReview(): ?bool
    {
        return $this->canReceiveReview;
    }

    public function setCanReceiveReview(?bool $canReceiveReview): self
    {
        $this->canReceiveReview = $canReceiveReview;

        return $this;
    }
    
    public function isUserReviewsActive(): ?bool
    {
        return $this->userReviewsActive;
    }

    public function setUserReviewsActive(?bool $userReviewsActive): self
    {
        $this->userReviewsActive = $userReviewsActive;

        return $this;
    }

    public function isExperienced(): ?bool
    {
        return $this->experienced;
    }

    public function setExperienced(?bool $experienced): self
    {
        $this->experienced = $experienced;

        return $this;
    }

    public function getUnreadCarpoolMessageNumber(): ?int
    {
        return $this->unreadCarpoolMessageNumber;
    }

    public function setUnreadCarpoolMessageNumber(?int $unreadCarpoolMessageNumber): self
    {
        $this->unreadCarpoolMessageNumber = $unreadCarpoolMessageNumber;

        return $this;
    }


    public function getUnreadDirectMessageNumber(): ?int
    {
        return $this->unreadDirectMessageNumber;
    }

    public function setUnreadDirectMessageNumber(?int $unreadDirectMessageNumber): self
    {
        $this->unreadDirectMessageNumber = $unreadDirectMessageNumber;

        return $this;
    }

    public function getUnreadSolidaryMessageNumber(): ?int
    {
        return $this->unreadSolidaryMessageNumber;
    }

    public function setUnreadSolidaryMessageNumber(?int $unreadSolidaryMessageNumber): self
    {
        $this->unreadSolidaryMessageNumber = $unreadSolidaryMessageNumber;

        return $this;
    }

    public function getSavedCo2(): ?int
    {
        return $this->savedCo2;
    }

    public function setSavedCo2(?int $savedCo2): self
    {
        $this->savedCo2 = $savedCo2;

        return $this;
    }

    public function getRewards()
    {
        return $this->rewards->getValues();
    }

    public function addReward(Reward $reward): self
    {
        if (!$this->rewards->contains($reward)) {
            $this->rewards[] = $reward;
        }
        
        return $this;
    }
    
    public function removeReward(Reward $reward): self
    {
        if ($this->rewards->contains($reward)) {
            $this->rewards->removeElement($reward);
        }
        return $this;
    }

    public function getRewardSteps()
    {
        return $this->rewardSteps->getValues();
    }

    public function addRewardStep(RewardStep $rewardStep): self
    {
        if (!$this->rewardSteps->contains($rewardStep)) {
            $this->rewardSteps[] = $rewardStep;
        }
        
        return $this;
    }
    
    public function removeRewardStep(RewardStep $rewardStep): self
    {
        if ($this->rewardSteps->contains($rewardStep)) {
            $this->rewardSteps->removeElement($rewardStep);
        }
        return $this;
    }

    public function getNumberOfBadges(): ?int
    {
        return count($this->rewards);
    }

    public function setNumberOfBadges(?int $numberOfBadges): self
    {
        $this->numberOfBadges = $numberOfBadges;

        return $this;
    }

    // ADMIN

    public function getImage(): ?string
    {
        if (count($this->getImages())>0 && isset($this->getImages()[0]->getVersions()['square_800'])) {
            return $this->getImages()[0]->getVersions()['square_800'];
        }
        return null;
    }

    public function getHomeAddress(): ?Address
    {
        if (is_null($this->homeAddress)) {
            foreach ($this->addresses as $address) {
                if ($address->isHome()) {
                    $this->homeAddress = $address;
                    break;
                }
            }
        }
        return $this->homeAddress;
    }

    public function setHomeAddress(?Address $homeAddress): self
    {
        $this->homeAddress = $homeAddress;

        return $this;
    }

    public function getRolesTerritory(): ?array
    {
        foreach ($this->userAuthAssignments as $userAuthAssignment) {
            if ($userAuthAssignment->getAuthItem()->getType() == AuthItem::TYPE_ROLE) {
                $this->rolesTerritory[] = [
                    'role' => $userAuthAssignment->getAuthItem()->getId(),
                    'territory' => $userAuthAssignment->getTerritory() ? $userAuthAssignment->getTerritory()->getId() : null
                ];
            }
        }
        return $this->rolesTerritory;
    }

    public function setRolesTerritory(?array $rolesTerritory): self
    {
        $this->rolesTerritory = $rolesTerritory;

        return $this;
    }

    public function getAdType(): ?int
    {
        return $this->adType;
    }

    public function setAdType(int $adType): self
    {
        $this->adType = $adType;

        return $this;
    }
    
    
    public function getBlocks()
    {
        return $this->blocks->getValues();
    }
    
    public function addBlock(Block $block): self
    {
        if (!$this->blocks->contains($block)) {
            $this->blocks[] = $block;
            $block->setUser($this);
        }
        
        return $this;
    }
    
    public function removeBlock(Block $block): self
    {
        if ($this->blocks->contains($block)) {
            $this->blocks->removeElement($block);
            // set the owning side to null (unless already changed)
            if ($block->getUser() === $this) {
                $block->setUser(null);
            }
        }
        
        return $this;
    }

    public function getBlockBys()
    {
        return $this->blockBys->getValues();
    }
    
    public function addBlockBy(Block $blockBy): self
    {
        if (!$this->blockBys->contains($blockBy)) {
            $this->blockBys[] = $blockBy;
            $blockBy->setBlockedUser($this);
        }
        
        return $this;
    }
    
    public function removeBlockBy(Block $blockBy): self
    {
        if ($this->blockBys->contains($blockBy)) {
            $this->blockBys->removeElement($blockBy);
            // set the owning side to null (unless already changed)
            if ($blockBy->getBlockedUser() === $this) {
                $blockBy->setBlockedUser(null);
            }
        }
        
        return $this;
    }

    public function getOwnership(): ?array
    {
        return $this->ownership;
    }

    public function initOwnership(): self
    {
        $this->ownership = [];

        return $this;
    }

    public function addOwnership(array $item): self
    {
        $this->ownership[] = $item;

        return $this;
    }


    // DOCTRINE EVENTS

    /**
     * Creation date.
     *
     * @ORM\PrePersist
     */
    public function setAutoCreatedDate()
    {
        $this->setCreatedDate(new \Datetime());
    }

    /**
     * Update date.
     *
     * @ORM\PreUpdate
     */
    public function setAutoUpdatedDate()
    {
        $this->setUpdatedDate(new \Datetime());
    }
}<|MERGE_RESOLUTION|>--- conflicted
+++ resolved
@@ -2446,11 +2446,7 @@
 
     public function getLogs()
     {
-<<<<<<< HEAD
         return (!is_null($this->logs) ? $this->logs->getValues() : null);
-=======
-        return (!is_null($this->logs)?$this->logs->getValues():null);
->>>>>>> 45c6f65d
     }
 
     public function addLog(Log $log): self
@@ -2478,11 +2474,7 @@
 
     public function getLogsAsDelegate()
     {
-<<<<<<< HEAD
         return (!is_null($this->logsAsDelegate) ? $this->logsAsDelegate->getValues() : null);
-=======
-        return (!is_null($this->logsAsDelegate)?$this->logsAsDelegate->getValues():null);
->>>>>>> 45c6f65d
     }
 
     public function addLogAsDelegate(Log $logAsDelegate): self
@@ -2510,11 +2502,7 @@
 
     public function getLogsAsRelated(): ?array
     {
-<<<<<<< HEAD
         return (!is_null($this->logsAsRelated) ? $this->logsAsRelated->getValues() : null);
-=======
-        return (!is_null($this->logsAsRelated)?$this->logsAsRelated->getValues():null);
->>>>>>> 45c6f65d
     }
 
     public function addLogAsRelated(Log $logAsRelated): self
