--- conflicted
+++ resolved
@@ -4137,7 +4137,6 @@
         return $this->paymentProfiles;
     }
 
-<<<<<<< HEAD
     /**
      * Get the value of hasAccessToMobAPI.
      */
@@ -4146,7 +4145,8 @@
         $this->hasAccessToMobAPI = !is_null($this->getMobConnectAuth()) && !$this->mobConnectAuth->hasAuthenticationExpired();
 
         return $this->hasAccessToMobAPI;
-=======
+    }
+
     public function isAssociatedWithSsoAccount(string $provider): bool
     {
         $filteredProviders = array_filter($this->getSsoAccounts(), function ($ssoAccount) use ($provider) {
@@ -4165,6 +4165,5 @@
         return array_filter($this->getSsoAccounts(), function ($ssoAccount) use ($provider) {
             return $provider === $ssoAccount->getSsoProvider();
         })[0];
->>>>>>> 4b017779
     }
 }