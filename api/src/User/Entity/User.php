<?php

/**
 * Copyright (c) 2020, MOBICOOP. All rights reserved.
 * This project is dual licensed under AGPL and proprietary licence.
 ***************************
 *    This program is free software: you can redistribute it and/or modify
 *    it under the terms of the GNU Affero General Public License as
 *    published by the Free Software Foundation, either version 3 of the
 *    License, or (at your option) any later version.
 *
 *    This program is distributed in the hope that it will be useful,
 *    but WITHOUT ANY WARRANTY; without even the implied warranty of
 *    MERCHANTABILITY or FITNESS FOR A PARTICULAR PURPOSE.  See the
 *    GNU Affero General Public License for more details.
 *
 *    You should have received a copy of the GNU Affero General Public License
 *    along with this program.  If not, see <gnu.org/licenses>.
 ***************************
 *    Licence MOBICOOP described in the file
 *    LICENSE
 **************************/

namespace App\User\Entity;

use DateTime;
use Doctrine\ORM\Mapping as ORM;
use Doctrine\Common\Collections\ArrayCollection;
use Doctrine\ORM\PersistentCollection;
use ApiPlatform\Core\Annotation\ApiResource;
use ApiPlatform\Core\Annotation\ApiSubresource;
use ApiPlatform\Core\Annotation\ApiProperty;
use ApiPlatform\Core\Annotation\ApiFilter;
use ApiPlatform\Core\Bridge\Doctrine\Orm\Filter\NumericFilter;
use ApiPlatform\Core\Bridge\Doctrine\Orm\Filter\SearchFilter;
use ApiPlatform\Core\Bridge\Doctrine\Orm\Filter\BooleanFilter;
use ApiPlatform\Core\Bridge\Doctrine\Orm\Filter\OrderFilter;
use App\Action\Entity\Diary;
use Symfony\Component\Serializer\Annotation\Groups;
use Symfony\Component\Serializer\Annotation\MaxDepth;
use Symfony\Component\Validator\Constraints as Assert;
use Symfony\Bridge\Doctrine\Validator\Constraints\UniqueEntity;
use App\Geography\Entity\Address;
use App\Carpool\Entity\Proposal;
use App\Carpool\Entity\Ask;
use Symfony\Component\Security\Core\User\UserInterface;
use Symfony\Component\Security\Core\User\EquatableInterface;
use App\Match\Entity\Mass;
use App\Image\Entity\Image;
use App\Communication\Entity\Message;
use App\Communication\Entity\Recipient;
use App\User\Controller\UserRegistration;
use App\User\Controller\UserDelegateRegistration;
use App\User\Controller\UserPermissions;
use App\User\Controller\UserAlerts;
use App\User\Controller\UserAlertsUpdate;
use App\User\Controller\UserLogin;
use App\User\Controller\UserAsks;
use App\User\Controller\UserThreads;
use App\User\Controller\UserThreadsDirectMessages;
use App\User\Controller\UserThreadsCarpoolMessages;
use App\User\Controller\UserUpdatePassword;
use App\User\Controller\UserGeneratePhoneToken;
use App\User\Controller\UserUpdate;
use App\User\Controller\UserDelete;
use App\User\Controller\UserCheckSignUpValidationToken;
use App\User\Controller\UserCheckPhoneToken;
use App\User\Controller\UserUnsubscribeFromEmail;
use App\User\Controller\UserMe;
use App\User\Filter\HomeAddressTerritoryFilter;
use App\User\Filter\DirectionTerritoryFilter;
use App\User\Filter\HomeAddressDirectionTerritoryFilter;
use App\User\Filter\ODTerritoryFilter;
use App\User\Filter\WaypointTerritoryFilter;
use App\User\Filter\HomeAddressODTerritoryFilter;
use App\User\Filter\HomeAddressWaypointTerritoryFilter;
use App\User\Filter\LoginFilter;
use App\User\Filter\PwdTokenFilter;
use App\User\Filter\SolidaryFilter;
use App\User\Filter\SolidaryCandidateFilter;
use App\User\Filter\ValidatedDateTokenFilter;
use App\User\Filter\UnsubscribeTokenFilter;
use App\Communication\Entity\Notified;
use App\Action\Entity\Log;
use App\Auth\Entity\AuthItem;
use App\Import\Entity\UserImport;
use App\MassCommunication\Entity\Campaign;
use App\MassCommunication\Entity\Delivery;
use App\Auth\Entity\UserAuthAssignment;
use App\Carpool\Entity\CarpoolProof;
use App\Solidary\Entity\Solidary;
use App\User\EntityListener\UserListener;
use App\Event\Entity\Event;
use App\Community\Entity\CommunityUser;
use App\Solidary\Entity\SolidaryUser;
use App\User\Controller\UserCanUseEmail;

/**
 * A user.
 *
 * Note : force eager is set to false to avoid max number of nested relations (can occure despite of maxdepth... https://github.com/api-platform/core/issues/1910)
 *
 * @ORM\Entity
 * @ORM\HasLifecycleCallbacks
 * @UniqueEntity("email")
 * @ApiResource(
 *      attributes={
 *          "force_eager"=false,
 *          "normalization_context"={"groups"={"readUser","mass","readSolidary","userStructure"}, "enable_max_depth"="true"},
 *          "denormalization_context"={"groups"={"write","writeSolidary"}}
 *      },
 *      collectionOperations={
 *          "get"={
 *              "normalization_context"={"groups"={"readUser"}},
 *              "security"="is_granted('user_list',object)"
 *          },
 *          "checkEmail"={
 *              "method"="GET",
 *              "path"="/users/checkEmail",
 *              "security_post_denormalize"="is_granted('user_register',object)"
 *          },
 *          "post"={
 *              "method"="POST",
 *              "path"="/users",
 *              "swagger_context" = {
 *                  "parameters" = {
 *                      {
 *                          "name" = "givenName",
 *                          "type" = "string",
 *                          "required" = true,
 *                          "description" = "User's given name"
 *                      },
 *                      {
 *                          "name" = "familyName",
 *                          "type" = "string",
 *                          "required" = true,
 *                          "description" = "User's family name"
 *                      },
 *                      {
 *                          "name" = "email",
 *                          "type" = "string",
 *                          "required" = true,
 *                          "description" = "User's email"
 *                      },
 *                      {
 *                          "name" = "password",
 *                          "type" = "string",
 *                          "required" = true,
 *                          "description" = "Encoded version of the password (i.e. bcrypt)"
 *                      },
 *                      {
 *                          "name" = "gender",
 *                          "type" = "int",
 *                          "enum" = {1,2,3},
 *                          "required" = true,
 *                          "description" = "User's gender (1 : female, 2 : male, 3 : other)"
 *                      },
 *                      {
 *                          "name" = "birthDate",
 *                          "type" = "string",
 *                          "format" = "date",
 *                          "required" = true,
 *                          "example" = "1997-08-14T00:00:00+00:00",
 *                          "description" = "User's birthdate"
 *                      }
 *                  }
 *              },
 *              "security_post_denormalize"="is_granted('user_create',object)"
 *          },
 *          "delegateRegistration"={
 *              "method"="POST",
 *              "path"="/users/register",
 *              "swagger_context" = {
 *                  "parameters" = {
 *                      {
 *                          "name" = "givenName",
 *                          "type" = "string",
 *                          "required" = true,
 *                          "description" = "User's given name"
 *                      },
 *                      {
 *                          "name" = "familyName",
 *                          "type" = "string",
 *                          "required" = true,
 *                          "description" = "User's family name"
 *                      },
 *                      {
 *                          "name" = "email",
 *                          "type" = "string",
 *                          "required" = true,
 *                          "description" = "User's email"
 *                      },
 *                      {
 *                          "name" = "password",
 *                          "type" = "string",
 *                          "required" = true,
 *                          "description" = "Clear version of the password"
 *                      },
 *                      {
 *                          "name" = "gender",
 *                          "type" = "int",
 *                          "enum" = {1,2,3},
 *                          "required" = true,
 *                          "description" = "User's gender (1 : female, 2 : male, 3 : other)"
 *                      },
 *                      {
 *                          "name" = "birthDate",
 *                          "type" = "string",
 *                          "format" = "date",
 *                          "required" = true,
 *                          "example" = "1997-08-14T00:00:00+00:00",
 *                          "description" = "User's birthdate"
 *                      },
 *                      {
 *                          "name" = "userDelegate",
 *                          "type" = "string",
 *                          "required" = false,
 *                          "description" = "User IRI that creates the new user"
 *                      },
 *                      {
 *                          "name" = "passwordSendtype",
 *                          "type" = "int",
 *                          "enum" = {0,1,2},
 *                          "required" = true,
 *                          "description" = "Password send type (0 : none, 1 : sms, 2 : email)"
 *                      }
 *                  }
 *              },
 *              "security_post_denormalize"="is_granted('user_register',object)"
 *          },
 *          "checkSignUpValidationToken"={
 *              "method"="POST",
 *              "denormalization_context"={"groups"={"checkValidationToken"}},
 *              "normalization_context"={"groups"={"readUser"}},
 *              "path"="/users/checkSignUpValidationToken",
 *              "controller"=UserCheckSignUpValidationToken::class
 *          },
 *          "checkPhoneToken"={
 *              "method"="POST",
 *              "denormalization_context"={"groups"={"checkPhoneToken"}},
 *              "normalization_context"={"groups"={"readUser"}},
 *              "path"="/users/checkPhoneToken",
 *              "controller"=UserCheckPhoneToken::class
 *          },
 *          "me"={
 *              "normalization_context"={"groups"={"readUser"}},
 *              "method"="GET",
 *              "path"="/users/me",
 *              "read"="false"
 *          }
 *      },
 *      itemOperations={
 *          "get"={
 *              "normalization_context"={"groups"={"readUser"}},
 *              "security"="is_granted('user_read',object)"
 *          },
 *          "password_update_request"={
 *              "method"="POST",
 *              "path"="/users/password_update_request",
 *              "controller"=UserUpdatePassword::class,
 *              "defaults"={"name"="request"},
 *              "read"=false,
 *              "denormalization_context"={"groups"={"passwordUpdateRequest"}},
 *              "normalization_context"={"groups"={"passwordUpdateRequest"}},
 *              "security"="is_granted('user_password',object)"
 *          },
 *          "password_update"={
 *              "method"="POST",
 *              "path"="/users/password_update",
 *              "controller"=UserUpdatePassword::class,
 *              "defaults"={"name"="update"},
 *              "read"=false,
 *              "denormalization_context"={"groups"={"passwordUpdate"}},
 *              "normalization_context"={"groups"={"passwordUpdate"}},
 *              "security"="is_granted('user_password',object)"
 *          },
 *          "generate_phone_token"={
 *              "method"="GET",
 *              "path"="/users/{id}/generate_phone_token",
 *              "controller"=UserGeneratePhoneToken::class,
 *              "security"="is_granted('user_update',object)"
 *          },
 *          "alerts"={
 *              "method"="GET",
 *              "normalization_context"={"groups"={"alerts"}},
 *              "controller"=UserAlerts::class,
 *              "path"="/users/{id}/alerts",
 *              "security"="is_granted('user_read',object)"
 *          },
 *          "putAlerts"={
 *              "method"="PUT",
 *              "normalization_context"={"groups"={"alerts"}},
 *              "denormalization_context"={"groups"={"alerts"}},
 *              "path"="/users/{id}/alerts",
 *              "controller"=UserAlertsUpdate::class,
 *              "security"="is_granted('user_update',object)"
 *          },
 *          "threadsOBSOLETE20200311"={
 *              "method"="GET",
 *              "normalization_context"={"groups"={"threads"}},
 *              "controller"=UserThreads::class,
 *              "path"="/users/{id}/threads",
 *              "security"="is_granted('user_read',object)"
 *          },
 *          "threadsDirectMessages"={
 *              "method"="GET",
 *              "normalization_context"={"groups"={"threads"}},
 *              "controller"=UserThreadsDirectMessages::class,
 *              "path"="/users/{id}/threadsDirectMessages",
 *              "security"="is_granted('user_read',object)"
 *          },
 *          "threadsCarpoolMessages"={
 *              "method"="GET",
 *              "normalization_context"={"groups"={"threads"}},
 *              "controller"=UserThreadsCarpoolMessages::class,
 *              "path"="/users/{id}/threadsCarpoolMessages",
 *              "security"="is_granted('user_read',object)"
 *          },
 *          "put"={
 *              "method"="PUT",
 *              "path"="/users/{id}",
 *              "security"="is_granted('user_update',object)"
 *          },
 *          "delete_user"={
 *              "method"="DELETE",
 *              "path"="/users/{id}",
 *              "controller"=UserDelete::class,
 *              "security"="is_granted('user_delete',object)"
 *          },
 *          "asks"={
 *              "method"="GET",
 *              "path"="/users/{id}/asks",
 *              "controller"=UserAsks::class,
 *              "security"="is_granted('user_read',object)"
 *          },
 *          "unsubscribe_user"={
 *              "method"="PUT",
 *              "path"="/users/{id}/unsubscribe_user",
 *              "controller"=UserUnsubscribeFromEmail::class
 *          },
 *          "solidaries"={
 *              "method"="GET",
 *              "path"="/users/{id}/solidaries",
 *              "normalization_context"={"groups"={"readSolidary"}},
 *              "security"="is_granted('solidary_list',object)"
 *          },
 *          "structures"={
 *              "method"="GET",
 *              "path"="/users/{id}/structures",
 *              "normalization_context"={"groups"={"userStructure"}},
 *              "security"="is_granted('solidary_list',object)"
 *          }
 *      }
 * )
 * @ApiFilter(NumericFilter::class, properties={"id"})
 * @ApiFilter(SearchFilter::class, properties={"email":"partial", "givenName":"partial", "familyName":"partial", "geoToken":"exact"})
 * @ApiFilter(HomeAddressTerritoryFilter::class, properties={"homeAddressTerritory"})
 * @ApiFilter(DirectionTerritoryFilter::class, properties={"directionTerritory"})
 * @ApiFilter(HomeAddressDirectionTerritoryFilter::class, properties={"homeAddressDirectionTerritory"})
 * @ApiFilter(HomeAddressODTerritoryFilter::class, properties={"homeAddressODTerritory"})
 * @ApiFilter(HomeAddressWaypointTerritoryFilter::class, properties={"homeAddressWaypointTerritory"})
 * @ApiFilter(ODTerritoryFilter::class, properties={"oDTerritory"})
 * @ApiFilter(WaypointTerritoryFilter::class, properties={"waypointTerritory"})
 * @ApiFilter(LoginFilter::class, properties={"login"})
 * @ApiFilter(PwdTokenFilter::class, properties={"pwdToken"})
 * @ApiFilter(UnsubscribeTokenFilter::class, properties={"unsubscribeToken"})
 * @ApiFilter(ValidatedDateTokenFilter::class, properties={"validatedDateToken"})
 * @ApiFilter(SolidaryFilter::class, properties={"solidary"})
 * @ApiFilter(BooleanFilter::class, properties={"solidaryUser.volunteer","solidaryUser.beneficiary"})
 * @ApiFilter(SolidaryCandidateFilter::class, properties={"solidaryCandidate"})
 * @ApiFilter(OrderFilter::class, properties={"id", "givenName", "familyName", "email", "gender", "nationality", "birthDate", "createdDate", "validatedDate"}, arguments={"orderParameterName"="order"})
 */
class User implements UserInterface, EquatableInterface
{
    const DEFAULT_ID = 999999999999;

    const MAX_DETOUR_DURATION = 600;
    const MAX_DETOUR_DISTANCE = 10000;

    const STATUS_ACTIVE = 1;
    const STATUS_DISABLED = 2;
    const STATUS_ANONYMIZED = 3;

    const GENDER_FEMALE = 1;
    const GENDER_MALE = 2;
    const GENDER_OTHER = 3;

    const GENDERS = [
        self::GENDER_FEMALE,
        self::GENDER_MALE,
        self::GENDER_OTHER
    ];

    const PHONE_DISPLAY_RESTRICTED = 1;
    const PHONE_DISPLAY_ALL = 2;

    const AUTHORIZED_SIZES_DEFAULT_AVATAR = [
        "square_100",
        "square_250",
        "square_800"
    ];

    const PWD_SEND_TYPE_NONE = 0;    // password not sent
    const PWD_SEND_TYPE_SMS = 1;     // password sent by sms if phone present
    const PWD_SEND_TYPE_EMAIL = 2;   // password sent by email

    /**
     * @var int The id of this user.
     *
     * @ORM\Id
     * @ORM\GeneratedValue
     * @ORM\Column(type="integer")
<<<<<<< HEAD
     * @Groups({"readUser","readCommunity","readCommunityUser","results","threads", "thread","userStructure"})
=======
     * @Groups({"readUser","readCommunity","communities","readCommunityUser","results","threads", "thread"})
>>>>>>> f6181efc
     * @ApiProperty(identifier=true)
     */
    private $id;

    /**
     * @var int User status (1 = active; 2 = disabled; 3 = anonymized).
     *
     * @Assert\NotBlank
     * @ORM\Column(type="smallint")
     * @Groups({"readUser","readCommunityUser","results","write"})
     */
    private $status;

    /**
     * @var string|null The first name of the user.
     *
     * @ORM\Column(type="string", length=255, nullable=true)
     * @Groups({"readUser","readCommunity","readCommunityUser","results","write", "threads", "thread","externalJourney", "readEvent", "massMigrate"})
     */
    private $givenName;

    /**
     * @var string|null The family name of the user.
     *
     * @ORM\Column(type="string", length=255, nullable=true)
     * @Groups({"readUser","write"})
     */
    private $familyName;

    /**
     * @var string|null The shorten family name of the user.
     *
     * @Groups({"readUser","results","write", "threads", "thread", "readCommunity", "readCommunityUser", "readEvent", "massMigrate"})
     */
    private $shortFamilyName;

    /**
     * @var string|null The name of the user in a professional context.
     *
     * @ORM\Column(type="string", length=255, nullable=true)
     * @Groups({"readUser","write"})
     */
    private $proName;

    /**
     * @var string The email of the user.
     *
     * @Assert\NotBlank
     * @Assert\Email()
     * @ORM\Column(type="string", length=255, unique=true)
     * @Groups({"readUser","write","checkValidationToken","passwordUpdateRequest","passwordUpdate"})
     */
    private $email;

    /**
     * @var string The email of the user in a professional context.
     *
     * @Assert\Email()
     * @ORM\Column(type="string", length=255, nullable=true)
     * @Groups({"readUser","write"})
     */
    private $proEmail;

    /**
     * @var string The encoded password of the user.
     *
     * @ORM\Column(type="string", length=255, nullable=true)
     * @Groups({"readUser","write","passwordUpdate"})
     */
    private $password;

    /**
     * @var string The clear password of the user, used for delegation (not persisted !).
     *
     * @Groups("write")
     */
    private $clearPassword;

    /**
     * @var int|null If indirect registration, how we want to send the password to the user (0 = not sent, 1 = by sms, 2 = by email)
     *
     * @Groups("write")
     */
    private $passwordSendType;

    /**
     * @var int|null The gender of the user (1=female, 2=male, 3=nc)
     *
     * @ORM\Column(type="smallint")
     * @Groups({"readUser","results","write","externalJourney"})
     */
    private $gender;

    /**
     * @var string|null The nationality of the user.
     *
     * @ORM\Column(type="string", length=255, nullable=true)
     * @Groups({"readUser","write"})
     */
    private $nationality;

    /**
     * @var \DateTimeInterface|null The birth date of the user.
     *
     * @ORM\Column(type="date", nullable=true)
     * @Groups({"readUser","write"})
     *
     * @ApiProperty(
     *     attributes={
     *         "swagger_context"={"type"="string", "format"="date"}
     *     }
     * )
     */
    private $birthDate;

    /**
     * @var \DateTimeInterface|null The birth year of the user.
     *
     * @Groups({"readUser","results"})
     */
    private $birthYear;

    /**
     * @var string|null The telephone number of the user.
     *
     * @ORM\Column(type="string", length=255, nullable=true)
     * @Groups({"readUser","write","checkPhoneToken"})
     */
    private $telephone;

    /**
     * @var string|null The telephone number of the user.
     * @Groups({"readUser", "write"})
     */
    private $oldTelephone;

    /**
     * @var string|null The telephone number of the user (for results).
     * @Groups({"readUser","results"})
     */
    private $phone;

    /**
     * @var int phone display configuration (1 = restricted (default); 2 = all).
     *
     * @Assert\NotBlank
     * @ORM\Column(type="smallint")
     * @Groups({"readUser","write", "results"})
     */
    private $phoneDisplay;

    /**
     * @var int|null The maximum detour duration (in seconds) as a driver to accept a request proposal.
     *
     * @ORM\Column(type="integer", nullable=true)
     * @Groups({"readUser","write"})
     */
    private $maxDetourDuration;

    /**
     * @var int|null The maximum detour distance (in metres) as a driver to accept a request proposal.
     *
     * @ORM\Column(type="integer", nullable=true)
     * @Groups({"readUser","write"})
     */
    private $maxDetourDistance;

    /**
     * @var boolean|null The user accepts any route as a passenger from its origin to the destination.
     *
     * @ORM\Column(type="boolean", nullable=true)
     * @Groups({"readUser","write"})
     */
    private $anyRouteAsPassenger;

    /**
     * @var boolean|null The user accepts any transportation mode.
     *
     * @ORM\Column(type="boolean", nullable=true)
     * @Groups({"readUser","write"})
     */
    private $multiTransportMode;

    /**
     * @var int|null Smoking preferences.
     * 0 = i don't smoke
     * 1 = i don't smoke in car
     * 2 = i smoke
     *
     * @ORM\Column(type="integer", nullable=true)
     * @Groups({"readUser","write"})
     */
    private $smoke;

    /**
     * @var boolean|null Music preferences.
     * 0 = no music
     * 1 = i listen to music or radio
     *
     * @ORM\Column(type="boolean", nullable=true)
     * @Groups({"readUser","write"})
     */
    private $music;

    /**
     * @var string|null Music favorites.
     *
     * @ORM\Column(type="string", length=255, nullable=true)
     * @Groups({"readUser","write"})
     */
    private $musicFavorites;

    /**
     * @var boolean|null Chat preferences.
     * 0 = no chat
     * 1 = chat
     *
     * @ORM\Column(type="boolean", nullable=true)
     * @Groups({"readUser","write"})
     */
    private $chat;

    /**
     * @var string|null Chat favorite subjects.
     *
     * @ORM\Column(type="string", length=255, nullable=true)
     * @Groups({"readUser","write"})
     */
    private $chatFavorites;

    /**
     * @var boolean|null The user accepts to receive news about the platform.
     *
     * @ORM\Column(type="boolean", nullable=true)
     * @Groups({"readUser","write"})
     */
    private $newsSubscription;

    /**
     * @var \DateTimeInterface Creation date of the user.
     *
     * @ORM\Column(type="datetime")
     * @Groups("readUser")
     */
    private $createdDate;

    /**
     * @var \DateTimeInterface Validation date of the user.
     *
     * @ORM\Column(type="datetime", nullable=true)
     * @Groups({"readUser","write"})
     */
    private $validatedDate;

    /**
     * @var string|null Token for account validation by email
     *
     * @ORM\Column(type="string", length=255, nullable=true)
     * @Groups({"readUser","write","checkValidationToken"})
     */
    private $validatedDateToken;

    /**
     * @var \DateTimeInterface Updated date of the user.
     *
     * @ORM\Column(type="datetime", nullable=true)
     * @Groups("readUser")
     */
    private $updatedDate;

    /**
     * @var DateTime|null  Date of password token generation modification.
     *
     * @ORM\Column(type="datetime", length=255, nullable=true)
     * @Groups({"readUser","write"})
     */
    private $pwdTokenDate;

    /**
     * @var string|null Token for password modification.
     *
     * @ORM\Column(type="string", length=255, nullable=true)
     * @Groups({"readUser","write","passwordUpdateRequest","passwordUpdate"})
     */
    private $pwdToken;

    /**
     * @var string|null Token for geographical search authorization.
     *
     * @ORM\Column(type="string", length=255, nullable=true)
     * @Groups({"readUser","write"})
     */
    private $geoToken;

    /**
     * @var string|null Token for phone validation.
     *
     * @ORM\Column(type="string", length=255, nullable=true)
     * @Groups({"readUser","write","checkPhoneToken"})
     */
    private $phoneToken;

    /**
     * @var \DateTimeInterface|null Validation date of the phone number.
     *
     * @ORM\Column(type="datetime", nullable=true)
     * @Groups({"readUser","write"})
     */
    private $phoneValidatedDate;

    /**
     * @var string|null iOS app ID.
     *
     * @ORM\Column(type="string", length=255, nullable=true)
     * @Groups({"readUser","write"})
     */
    private $iosAppId;

    /**
     * @var string|null Android app ID.
     *
     * @ORM\Column(type="string", length=255, nullable=true)
     * @Groups({"readUser","write"})
     */
    private $androidAppId;

    /**
     * @var string User language
     * @Groups({"readUser","write"})
     * @ORM\Column(name="language", type="string", length=10, nullable=true)
     */
    private $language;

    /**
     * @var ArrayCollection|null A user may have many addresses.
     *
     * @ORM\OneToMany(targetEntity="\App\Geography\Entity\Address", mappedBy="user", cascade={"persist","remove"}, orphanRemoval=true)
     * @MaxDepth(1)
     * @ApiSubresource
     * @Groups({"readUser","write"})
     */
    private $addresses;

    /**
     * @var ArrayCollection|null A user may have many cars.
     *
     * @ORM\OneToMany(targetEntity="\App\User\Entity\Car", mappedBy="user", cascade={"persist","remove"}, orphanRemoval=true)
     * @Groups({"readUser","write"})
     */
    private $cars;

    /**
     * @var ArrayCollection|null The proposals made for this user (in general by the user itself, except when it is a "posting for").
     *
     * @ORM\OneToMany(targetEntity="\App\Carpool\Entity\Proposal", mappedBy="user", cascade={"remove"}, orphanRemoval=true)
     * @MaxDepth(1)
     * @Groups({"proposals", "get"})
     * @Apisubresource
     */
    private $proposals;

    /**
     * @var ArrayCollection|null The proposals made by this user for another user.
     *
     * @ORM\OneToMany(targetEntity="\App\Carpool\Entity\Proposal", mappedBy="userDelegate", cascade={"remove"}, orphanRemoval=true)
     * @MaxDepth(1)
     * @Apisubresource
     */
    private $proposalsDelegate;

    /**
     * @var ArrayCollection|null The asks made by this user.
     *
     * @ORM\OneToMany(targetEntity="\App\Carpool\Entity\Ask", mappedBy="user", cascade={"remove"}, orphanRemoval=true)
     */
    private $asks;

    /**
     * @var ArrayCollection|null The events made by this user.
     *
     * @ORM\OneToMany(targetEntity="\App\Event\Entity\Event", mappedBy="user", cascade={"remove"}, orphanRemoval=true)
     */
    private $events;

    /**
    * @var ArrayCollection|null The communityUser associated to this user
    *
    * @ORM\OneToMany(targetEntity="\App\Community\Entity\CommunityUser", mappedBy="user", cascade={"remove"}, orphanRemoval=true)
    */
    private $communityUsers;

    /**
    * @var int|null Community choose by a user
    * @Groups({"readUser","write"})
    */
    private $communityId;

    /**
     * @var ArrayCollection|null The asks made for this user.
     *
     * @ORM\OneToMany(targetEntity="\App\Carpool\Entity\Ask", mappedBy="userRelated", cascade={"remove"}, orphanRemoval=true)
     */
    private $asksRelated;

    /**
     * @var ArrayCollection|null The asks made by this user (in general by the user itself, except when it is a "posting for").
     *
     * @ORM\OneToMany(targetEntity="\App\Carpool\Entity\Ask", mappedBy="userDelegate", cascade={"remove"}, orphanRemoval=true)
     */
    private $asksDelegate;

    /**
     * @var ArrayCollection|null The images of the user.
     *
     * @ORM\OneToMany(targetEntity="\App\Image\Entity\Image", mappedBy="user", cascade={"persist","remove"}, orphanRemoval=true)
     * @ORM\OrderBy({"position" = "ASC"})
     * @Groups({"readUser","results","write"})
     * @MaxDepth(1)
     * @ApiSubresource(maxDepth=1)
     */
    private $images;

    /**
     * @var ArrayCollection|null A user may have many auth assignments.
     *
     * @ORM\OneToMany(targetEntity="\App\Auth\Entity\UserAuthAssignment", mappedBy="user", cascade={"persist","remove"}, orphanRemoval=true)
     * @Groups({"readUser","write"})
     * @MaxDepth(1)
     */
    private $userAuthAssignments;

    /**
     * @Groups({"readUser"})
     * @MaxDepth(1)
     */
    private $roles;

    /**
     * @var ArrayCollection|null The mass import files of the user.
     *
     * @ORM\OneToMany(targetEntity="\App\Match\Entity\Mass", mappedBy="user", cascade={"persist","remove"}, orphanRemoval=true)
     * @Groups({"mass"})
     * @MaxDepth(1)
     * @ApiSubresource
     */
    private $masses;

    /**
     * @var ArrayCollection|null The messages sent by the user.
     *
     * @ORM\OneToMany(targetEntity="\App\Communication\Entity\Message", mappedBy="user", cascade={"persist","remove"}, orphanRemoval=true)
     * @MaxDepth(1)
     * @ApiSubresource
     */
    private $messages;

    /**
     * @var ArrayCollection|null The messages received by the user.
     *
     * @ORM\OneToMany(targetEntity="\App\Communication\Entity\Recipient", mappedBy="user", cascade={"persist","remove"}, orphanRemoval=true)
     * @MaxDepth(1)
     * ApiSubresource
     */
    private $recipients;

    /**
     * @var ArrayCollection|null The notifications sent to the user.
     *
     * @ORM\OneToMany(targetEntity="\App\Communication\Entity\Notified", mappedBy="user", cascade={"persist","remove"}, orphanRemoval=true)
     */
    private $notifieds;

    /**
     * @var ArrayCollection|null A user may have many action logs.
     *
     * @ORM\OneToMany(targetEntity="\App\Action\Entity\Log", mappedBy="user", cascade={"persist","remove"}, orphanRemoval=true)
     * @Groups({"readUser","write"})
     */
    private $logs;

    /**
     * @var ArrayCollection|null A user may have many diary action logs as an admin.
     *
     * @ORM\OneToMany(targetEntity="\App\Action\Entity\Log", mappedBy="admin", cascade={"persist","remove"}, orphanRemoval=true)
     * @Groups({"readUser","write"})
     */
    private $logsAdmin;

    /**
     * @var ArrayCollection|null A user may have many action logs.
     *
     * @ORM\OneToMany(targetEntity="\App\Action\Entity\Diary", mappedBy="user", cascade={"persist","remove"}, orphanRemoval=true)
     * @Groups({"readUser","write"})
     */
    private $diaries;

    /**
     * @var ArrayCollection|null A user may have many diary action logs.
     *
     * @ORM\OneToMany(targetEntity="\App\Action\Entity\Diary", mappedBy="author", cascade={"persist","remove"}, orphanRemoval=true)
     * @Groups({"write"})
     */
    private $diariesAuthor;

    /**
    * @var ArrayCollection|null A user may have many user notification preferences.
    *
    * @ORM\OneToMany(targetEntity="\App\User\Entity\UserNotification", mappedBy="user", cascade={"persist","remove"}, orphanRemoval=true)
    */
    private $userNotifications;

    /**
     * @var ArrayCollection|null The campaigns made by this user.
     *
     * @ORM\OneToMany(targetEntity="\App\MassCommunication\Entity\Campaign", mappedBy="user", cascade={"remove"}, orphanRemoval=true)
     */
    private $campaigns;

    /**
     * @var ArrayCollection|null The campaing deliveries where this user is recipient.
     *
     * @ORM\OneToMany(targetEntity="\App\MassCommunication\Entity\Delivery", mappedBy="user", cascade={"remove"}, orphanRemoval=true)
     */
    private $deliveries;

    /**
     * @var UserImport|null The user import data.
     *
     * @ORM\OneToOne(targetEntity="\App\Import\Entity\UserImport", mappedBy="user")
     * @Groups({"readUser"})
     * @MaxDepth(1)
     */
    private $import;

    /**
     * @var array|null The avatars of the user
     * @Groups({"readUser","readCommunity","results","threads","thread","externalJourney"})
     */
    private $avatars;

    /**
     * @var array|null The threads of the user
     * @Groups("threads")
     */
    private $threads;

    /**
     * @var array|null The permissions granted
     * @Groups("permissions")
     */
    private $permissions;

    /**
     * @var array|null The user alerts preferences
     * @Groups("alerts")
     */
    private $alerts;

    /**
     * @var string|null Facebook ID of the user
     *
     * @ORM\Column(type="string", length=255, nullable=true)
     * @Groups({"readUser","write"})
     */
    private $facebookId;

    /**
     * @var User|null Admin that create the user.
     *
     * @ORM\ManyToOne(targetEntity="\App\User\Entity\User")
     * @Groups({"readUser","write"})
     * @MaxDepth(1)
     */
    private $userDelegate;

    /**
     * @var ArrayCollection|null The carpool proofs of the user as a driver.
     *
     * @ORM\OneToMany(targetEntity="\App\Carpool\Entity\CarpoolProof", mappedBy="driver")
     */
    private $carpoolProofsAsDriver;

    /**
     * @var ArrayCollection|null The carpool proofs of the user as a driver.
     *
     * @ORM\OneToMany(targetEntity="\App\Carpool\Entity\CarpoolProof", mappedBy="passenger")
     */
    private $carpoolProofsAsPassenger;

    /**
     * @var string|null Token for unsubscribee the user from receiving email
     *
     * @ORM\Column(type="string", length=255, nullable=true)
     * @Groups({"readUser","write"})
     */
    private $unsubscribeToken;

    /**
     * @var \DateTimeInterface Date when user unsubscribe from email
     *
     * @ORM\Column(type="datetime", nullable=true)
     * @Groups("readUser")
     */
    private $unsubscribeDate;

    /**
     * @var string|null the unsubscribe message we return to client : change this later By listener
     * @Groups({"readUser"})
     */
    private $unsubscribeMessage;

    /**
     * @var bool|null used to indicate a attempt to import this already registered user.
     * @Groups({"massMigrate"})
     */
    private $alreadyRegistered;


    /**
     * @var \DateTimeInterface Last user activity date
     *
     * @ORM\Column(type="datetime", nullable=true)
     * @Groups({"readUser","write"})
     */
    private $lastActivityDate;

    /**
     * The SolidaryUser possibly linked to this User
     * @ORM\OneToOne(targetEntity="\App\Solidary\Entity\SolidaryUser", inversedBy="user", cascade={"persist","remove"})
     * @Groups({"readUser","write","readSolidary","writeSolidary"})
     */
    private $solidaryUser;

    /**
     * @var array|null used to get the solidaries of a user
     * @Groups({"readSolidary"})
     */
    private $solidaries;

    /**
     * @var array|null used to get the structures of a user
     * @Groups({"userStructure"})
     */
    private $structures;

    public function __construct($status = null)
    {
        $this->id = self::DEFAULT_ID;
        $this->addresses = new ArrayCollection();
        $this->cars = new ArrayCollection();
        $this->proposals = new ArrayCollection();
        $this->proposalsDelegate = new ArrayCollection();
        $this->asks = new ArrayCollection();
        $this->asksRelated = new ArrayCollection();
        $this->asksDelegate = new ArrayCollection();
        $this->userAuthAssignments = new ArrayCollection();
        $this->masses = new ArrayCollection();
        $this->images = new ArrayCollection();
        $this->messages = new ArrayCollection();
        $this->recipients = new ArrayCollection();
        $this->notifieds = new ArrayCollection();
        $this->logs = new ArrayCollection();
        $this->logsAdmin = new ArrayCollection();
        $this->diaries = new ArrayCollection();
        $this->diariesAdmin = new ArrayCollection();
        $this->userNotifications = new ArrayCollection();
        $this->campaigns = new ArrayCollection();
        $this->deliveries = new ArrayCollection();
        $this->carpoolProofsAsDriver = new ArrayCollection();
        $this->carpoolProofsAsPassenger = new ArrayCollection();
        $this->roles = [];
        if (is_null($status)) {
            $status = self::STATUS_ACTIVE;
        }
        $this->setStatus($status);
        $this->setAlreadyRegistered(false);
    }

    public function getId(): ?int
    {
        return $this->id;
    }

    public function getStatus(): int
    {
        return $this->status;
    }

    public function setStatus(int $status): self
    {
        $this->status = $status;

        return $this;
    }

    public function getGivenName(): ?string
    {
        return $this->givenName;
    }

    public function setGivenName(?string $givenName): self
    {
        $this->givenName = $givenName;

        return $this;
    }

    public function getFamilyName(): ?string
    {
        return $this->familyName;
    }

    public function setFamilyName(?string $familyName): self
    {
        $this->familyName = $familyName;

        return $this;
    }

    public function getShortFamilyName(): ?string
    {
        if (is_null($this->familyName) || $this->familyName==="" || !isset($this->familyName[0])) {
            return ".";
        }
        return strtoupper($this->familyName[0]) . ".";
    }

    public function getProName(): ?string
    {
        return $this->proName;
    }

    public function setProName(?string $proName): self
    {
        $this->proName = $proName;

        return $this;
    }

    public function getEmail(): string
    {
        return $this->email;
    }

    public function setEmail(string $email): self
    {
        $this->email = $email;

        return $this;
    }

    public function getProEmail(): ?string
    {
        return $this->proEmail;
    }

    public function setProEmail(?string $proEmail): self
    {
        $this->proEmail = $proEmail;

        return $this;
    }

    public function getPassword(): ?string
    {
        return $this->password;
    }

    public function setPassword(?string $password): self
    {
        $this->password = $password;

        return $this;
    }

    public function getClearPassword(): ?string
    {
        return $this->clearPassword;
    }

    public function setClearPassword(?string $clearPassword): self
    {
        $this->clearPassword = $clearPassword;

        return $this;
    }

    public function getPasswordSendType(): ?int
    {
        return $this->passwordSendType;
    }

    public function setPasswordSendType(?int $passwordSendType): self
    {
        $this->passwordSendType = $passwordSendType;

        return $this;
    }

    public function getGender()
    {
        return $this->gender;
    }

    public function setGender($gender): self
    {
        $this->gender = $gender;

        return $this;
    }

    public function getNationality(): ?string
    {
        return $this->nationality;
    }

    public function setNationality(?string $nationality): self
    {
        $this->nationality = $nationality;

        return $this;
    }

    public function getBirthDate(): ?\DateTimeInterface
    {
        return $this->birthDate;
    }

    public function setBirthDate(?\DateTimeInterface $birthDate): self
    {
        $this->birthDate = $birthDate;

        return $this;
    }

    public function getBirthYear(): ?int
    {
        return ($this->birthDate ? $this->birthDate->format('Y') : null);
    }

    public function getTelephone(): ?string
    {
        return $this->telephone;
    }

    public function setTelephone(?string $telephone): self
    {
        $this->telephone = $telephone;

        return $this;
    }

    public function getPhone(): ?string
    {
        return ($this->phoneDisplay == self::PHONE_DISPLAY_ALL ? $this->telephone : null);
    }

    public function getPhoneDisplay(): ?int
    {
        return $this->phoneDisplay;
    }

    public function setPhoneDisplay(?int $phoneDisplay): self
    {
        $this->phoneDisplay = $phoneDisplay;

        return $this;
    }

    public function getOldTelephone(): ?string
    {
        return $this->oldTelephone;
    }

    public function setOldTelephone(?string $oldTelephone): self
    {
        $this->oldTelephone = $oldTelephone;

        return $this;
    }

    public function getMaxDetourDuration(): ?int
    {
        return (!is_null($this->maxDetourDuration) ? $this->maxDetourDuration : self::MAX_DETOUR_DURATION);
    }

    public function setMaxDetourDuration(?int $maxDetourDuration): self
    {
        $this->maxDetourDuration = $maxDetourDuration;

        return $this;
    }

    public function getMaxDetourDistance(): ?int
    {
        return (!is_null($this->maxDetourDistance) ? $this->maxDetourDistance : self::MAX_DETOUR_DISTANCE);
    }

    public function setMaxDetourDistance(?int $maxDetourDistance): self
    {
        $this->maxDetourDistance = $maxDetourDistance;

        return $this;
    }

    public function getAnyRouteAsPassenger(): ?bool
    {
        return $this->anyRouteAsPassenger;
    }

    public function setAnyRouteAsPassenger(?bool $anyRouteAsPassenger): self
    {
        $this->anyRouteAsPassenger = $anyRouteAsPassenger;

        return $this;
    }

    public function getMultiTransportMode(): ?bool
    {
        return $this->multiTransportMode;
    }

    public function setMultiTransportMode(?bool $multiTransportMode): self
    {
        $this->multiTransportMode = $multiTransportMode;

        return $this;
    }

    public function getSmoke(): ?int
    {
        return $this->smoke;
    }

    public function setSmoke(?int $smoke): self
    {
        $this->smoke = $smoke;

        return $this;
    }

    public function hasMusic(): ?bool
    {
        return $this->music;
    }

    public function setMusic(?bool $music): self
    {
        $this->music = $music;

        return $this;
    }

    public function getMusicFavorites(): ?string
    {
        return $this->musicFavorites;
    }

    public function setMusicFavorites(?string $musicFavorites): self
    {
        $this->musicFavorites = $musicFavorites;

        return $this;
    }

    public function hasChat(): ?bool
    {
        return $this->chat;
    }

    public function setChat(?bool $chat): self
    {
        $this->chat = $chat;

        return $this;
    }

    public function getChatFavorites(): ?string
    {
        return $this->chatFavorites;
    }

    public function setChatFavorites(?string $chatFavorites): self
    {
        $this->chatFavorites = $chatFavorites;

        return $this;
    }

    public function hasNewsSubscription(): ?bool
    {
        return $this->newsSubscription;
    }

    public function setNewsSubscription(?bool $newsSubscription): self
    {
        $this->newsSubscription = $newsSubscription;

        return $this;
    }

    public function getPwdToken(): ?string
    {
        return $this->pwdToken;
    }

    public function setPwdToken(?string $pwdToken): self
    {
        $this->pwdToken = $pwdToken;
        $this->setPwdTokenDate($pwdToken ? new DateTime() : null);
        return $this;
    }

    public function getPwdTokenDate(): ?\DateTimeInterface
    {
        return $this->pwdTokenDate;
    }

    public function setPwdTokenDate(?DateTime $pwdTokenDate): self
    {
        $this->pwdTokenDate = $pwdTokenDate;
        return $this;
    }

    public function getGeoToken(): ?string
    {
        return $this->geoToken;
    }

    public function setGeoToken(?string $geoToken): self
    {
        $this->geoToken = $geoToken;
        return $this;
    }

    public function getPhoneToken(): ?string
    {
        return $this->phoneToken;
    }

    public function setPhoneToken(?string $phoneToken): self
    {
        $this->phoneToken = $phoneToken;
        return $this;
    }

    public function getPhoneValidatedDate(): ?\DateTimeInterface
    {
        return $this->phoneValidatedDate;
    }

    public function setPhoneValidatedDate(?\DateTimeInterface $phoneValidatedDate): ?self
    {
        $this->phoneValidatedDate = $phoneValidatedDate;

        return $this;
    }

    public function getIosAppId(): ?string
    {
        return $this->iosAppId;
    }

    public function setIosAppId(?string $iosAppId): self
    {
        $this->iosAppId = $iosAppId;
        return $this;
    }

    public function getAndroidAppId(): ?string
    {
        return $this->androidAppId;
    }

    public function setAndroidAppId(?string $androidAppId): self
    {
        $this->androidAppId = $androidAppId;
        return $this;
    }

    public function getLanguage(): ?string
    {
        return $this->language;
    }

    public function setLanguage(?string $language): self
    {
        $this->language= $language;
        return $this;
    }

    public function getAddresses()
    {
        return $this->addresses->getValues();
    }

    public function addAddress(Address $address): self
    {
        if (!$this->addresses->contains($address)) {
            $this->addresses->add($address);
            $address->setUser($this);
        }

        return $this;
    }

    public function removeAddress(Address $address): self
    {
        if ($this->addresses->contains($address)) {
            $this->addresses->removeElement($address);
            // set the owning side to null (unless already changed)
            if ($address->getUser() === $this) {
                $address->setUser(null);
            }
        }

        return $this;
    }

    public function getImages()
    {
        return $this->images->getValues();
    }

    public function addImage(Image $image): self
    {
        if (!$this->images->contains($image)) {
            $this->images[] = $image;
            $image->setUser($this);
        }

        return $this;
    }

    public function removeImage(Image $image): self
    {
        if ($this->images->contains($image)) {
            $this->images->removeElement($image);
            // set the owning side to null (unless already changed)
            if ($image->getUser() === $this) {
                $image->setUser(null);
            }
        }

        return $this;
    }

    public function getCars()
    {
        return $this->cars->getValues();
    }

    public function addCar(Car $car): self
    {
        if (!$this->cars->contains($car)) {
            $this->cars->add($car);
            $car->setUser($this);
        }

        return $this;
    }

    public function removeCar(Car $car): self
    {
        if ($this->cars->contains($car)) {
            $this->cars->removeElement($car);
            // set the owning side to null (unless already changed)
            if ($car->getUser() === $this) {
                $car->setUser(null);
            }
        }

        return $this;
    }

    public function getProposals()
    {
        return $this->proposals->getValues();
    }

    public function addProposal(Proposal $proposal): self
    {
        if (!$this->proposals->contains($proposal)) {
            $this->proposals->add($proposal);
            $proposal->setUser($this);
        }

        return $this;
    }

    public function removeProposal(Proposal $proposal): self
    {
        if ($this->proposals->contains($proposal)) {
            $this->proposals->removeElement($proposal);
            // set the owning side to null (unless already changed)
            if ($proposal->getUser() === $this) {
                $proposal->setUser(null);
            }
        }

        return $this;
    }

    public function getProposalsDelegate()
    {
        return $this->proposalsDelegate->getValues();
    }

    public function addProposalDelegate(Proposal $proposalDelegate): self
    {
        if (!$this->proposalsDelegate->contains($proposalDelegate)) {
            $this->proposalsDelegate->add($proposalDelegate);
            $proposalDelegate->setUserDelegate($this);
        }

        return $this;
    }

    public function removeProposalDelegate(Proposal $proposalDelegate): self
    {
        if ($this->proposalsDelegate->contains($proposalDelegate)) {
            $this->proposalsDelegate->removeElement($proposalDelegate);
            // set the owning side to null (unless already changed)
            if ($proposalDelegate->getUserDelegate() === $this) {
                $proposalDelegate->setUserDelegate(null);
            }
        }

        return $this;
    }

    public function getAsks()
    {
        return $this->asks->getValues();
    }

    public function addAsk(Ask $ask): self
    {
        if (!$this->asks->contains($ask)) {
            $this->asks->add($ask);
            $ask->setUser($this);
        }

        return $this;
    }

    public function removeAsk(Ask $ask): self
    {
        if ($this->asks->contains($ask)) {
            $this->asks->removeElement($ask);
            // set the owning side to null (unless already changed)
            if ($ask->getUser() === $this) {
                $ask->setUser(null);
            }
        }

        return $this;
    }



    public function getAsksRelated()
    {
        return $this->asksRelated->getValues();
    }

    public function addAsksRelated(Ask $asksRelated): self
    {
        if (!$this->asksRelated->contains($asksRelated)) {
            $this->asksRelated->add($asksRelated);
            $asksRelated->setUser($this);
        }

        return $this;
    }

    public function removeAsksRelated(Ask $asksRelated): self
    {
        if ($this->asksRelated->contains($asksRelated)) {
            $this->asksRelated->removeElement($asksRelated);
            // set the owning side to null (unless already changed)
            if ($asksRelated->getUser() === $this) {
                $asksRelated->setUser(null);
            }
        }

        return $this;
    }

    public function getAsksDelegate()
    {
        return $this->asksDelegate->getValues();
    }

    public function addAskDelegate(Ask $askDelegate): self
    {
        if (!$this->asksDelegate->contains($askDelegate)) {
            $this->asksDelegate->add($askDelegate);
            $askDelegate->setUserDelegate($this);
        }

        return $this;
    }

    public function removeAskDelegate(Ask $askDelegate): self
    {
        if ($this->asksDelegate->contains($askDelegate)) {
            $this->asksDelegate->removeElement($askDelegate);
            // set the owning side to null (unless already changed)
            if ($askDelegate->getUserDelegate() === $this) {
                $askDelegate->setUserDelegate(null);
            }
        }

        return $this;
    }

    public function getEvents()
    {
        return $this->events->getValues();
    }

    public function addEvent(Event $event): self
    {
        if (!$this->events->contains($event)) {
            $this->events->add($event);
            $event->setUser($this);
        }

        return $this;
    }

    public function removeEvent(Event $event): self
    {
        if ($this->events->contains($event)) {
            $this->events->removeElement($event);
            // set the owning side to null (unless already changed)
            if ($event->getUser() === $this) {
                $event->setUser(null);
            }
        }

        return $this;
    }

    public function getCommunityUsers()
    {
        return $this->communityUsers->getValues();
    }

    public function addCommunityUser(CommunityUser $communityUser): self
    {
        if (!$this->events->contains($communityUser)) {
            $this->events->add($communityUser);
            $communityUser->setUser($this);
        }

        return $this;
    }

    public function removeCommunityUser(CommunityUser $communityUser): self
    {
        if ($this->events->contains($communityUser)) {
            $this->events->removeElement($communityUser);
            // set the owning side to null (unless already changed)
            if ($communityUser->getUser() === $this) {
                $communityUser->setUser(null);
            }
        }

        return $this;
    }

    public function getCommunityId(): ?int
    {
        return $this->communityId;
    }
    
    public function setCommunityId($communityId)
    {
        $this->communityId = $communityId;
    }

    public function getUserAuthAssignments()
    {
        return $this->userAuthAssignments->getValues();
    }

    public function addUserAuthAssignment(UserAuthAssignment $userAuthAssignment): self
    {
        if (!$this->userAuthAssignments->contains($userAuthAssignment)) {
            $this->userAuthAssignments->add($userAuthAssignment);
            $userAuthAssignment->setUser($this);
        }

        return $this;
    }

    public function removeUserAuthAssignment(UserAuthAssignment $userAuthAssignment): self
    {
        // This contains... does'nt seem to work
        if ($this->userAuthAssignments->contains($userAuthAssignment)) {
            $this->userAuthAssignments->removeElement($userAuthAssignment);
            // set the owning side to null (unless already changed)
            if ($userAuthAssignment->getUser() === $this) {
                $userAuthAssignment->setUser(null);
            }
        }

        return $this;
    }

    public function getMasses()
    {
        return $this->masses->getValues();
    }

    public function addMass(Mass $mass): self
    {
        if (!$this->masses->contains($mass)) {
            $this->masses->add($mass);
            $mass->setUser($this);
        }

        return $this;
    }

    public function removeMass(Mass $mass): self
    {
        if ($this->masses->contains($mass)) {
            $this->masses->removeElement($mass);
            // set the owning side to null (unless already changed)
            if ($mass->getUser() === $this) {
                $mass->setUser(null);
            }
        }

        return $this;
    }

    public function getMessages()
    {
        return $this->messages->getValues();
    }

    public function addMessage(Message $message): self
    {
        if (!$this->messages->contains($message)) {
            $this->messages->add($message);
            $message->setUser($this);
        }

        return $this;
    }

    public function removeMessage(Message $message): self
    {
        if ($this->messages->contains($message)) {
            $this->messages->removeElement($message);
            // set the owning side to null (unless already changed)
            if ($message->getUser() === $this) {
                $message->setUser(null);
            }
        }

        return $this;
    }

    public function getRecipients()
    {
        return $this->recipients->getValues();
    }

    public function addRecipient(Recipient $recipient): self
    {
        if (!$this->recipients->contains($recipient)) {
            $this->recipients[] = $recipient;
            $recipient->setUser($this);
        }

        return $this;
    }

    public function removeRecipient(Recipient $recipient): self
    {
        if ($this->recipients->contains($recipient)) {
            $this->recipients->removeElement($recipient);
            // set the owning side to null (unless already changed)
            if ($recipient->getUser() === $this) {
                $recipient->setUser(null);
            }
        }

        return $this;
    }

    public function getNotifieds()
    {
        return $this->notifieds->getValues();
    }

    public function addNotified(Notified $notified): self
    {
        if (!$this->notifieds->contains($notified)) {
            $this->notifieds[] = $notified;
            $notified->setUser($this);
        }

        return $this;
    }

    public function removeNotified(Notified $notified): self
    {
        if ($this->notifieds->contains($notified)) {
            $this->notifieds->removeElement($notified);
            // set the owning side to null (unless already changed)
            if ($notified->getUser() === $this) {
                $notified->setUser(null);
            }
        }

        return $this;
    }

    public function getLogs()
    {
        return $this->logs->getValues();
    }

    public function addLog(Log $log): self
    {
        if (!$this->logs->contains($log)) {
            $this->logs->add($log);
            $log->setUser($this);
        }

        return $this;
    }

    public function removeLog(Log $log): self
    {
        if ($this->logs->contains($log)) {
            $this->logs->removeElement($log);
            // set the owning side to null (unless already changed)
            if ($log->getUser() === $this) {
                $log->setUser(null);
            }
        }

        return $this;
    }

    public function getLogsAdmin()
    {
        return $this->logsAdmin->getValues();
    }

    public function addLogAdmin(Log $logAdmin): self
    {
        if (!$this->logsAdmin->contains($logAdmin)) {
            $this->logsAdmin->add($logAdmin);
            $logAdmin->setAdmin($this);
        }

        return $this;
    }

    public function removeLogAdmin(Log $logAdmin): self
    {
        if ($this->logsAdmin->contains($logAdmin)) {
            $this->logsAdmin->removeElement($logAdmin);
            // set the owning side to null (unless already changed)
            if ($logAdmin->getAdmin() === $this) {
                $logAdmin->setAdmin(null);
            }
        }

        return $this;
    }

    public function getDiaries()
    {
        return $this->diaries->getValues();
    }

    public function addDiary(Diary $diary): self
    {
        if (!$this->diaries->contains($diary)) {
            $this->diaries->add($diary);
            $diary->setUser($this);
        }

        return $this;
    }

    public function removeDiary(Diary $diary): self
    {
        if ($this->diaries->contains($diary)) {
            $this->diaries->removeElement($diary);
            // set the owning side to null (unless already changed)
            if ($diary->getUser() === $this) {
                $diary->setUser(null);
            }
        }

        return $this;
    }

    public function getDiariesAuthor()
    {
        return $this->diariesAuthor->getValues();
    }

    public function addDiaryAuthor(Diary $diaryAuthor): self
    {
        if (!$this->diariesAuthor->contains($diaryAuthor)) {
            $this->diariesAuthor->add($diaryAuthor);
            $diaryAuthor->setAuthor($this);
        }

        return $this;
    }

    public function removeDiaryAuthor(Diary $diaryAdmin): self
    {
        if ($this->diariesAuthor->contains($diaryAdmin)) {
            $this->diariesAuthor->removeElement($diaryAdmin);
            // set the owning side to null (unless already changed)
            if ($diaryAdmin->getAuthor() === $this) {
                $diaryAdmin->setAuthor(null);
            }
        }

        return $this;
    }

    public function getUserNotifications()
    {
        return $this->userNotifications->getValues();
    }

    public function addUserNotification(UserNotification $userNotification): self
    {
        if (!$this->userNotifications->contains($userNotification)) {
            $this->userNotifications->add($userNotification);
            $userNotification->setUser($this);
        }

        return $this;
    }

    public function removeUserNotification(UserNotification $userNotification): self
    {
        if ($this->userNotifications->contains($userNotification)) {
            $this->userNotifications->removeElement($userNotification);
            // set the owning side to null (unless already changed)
            if ($userNotification->getUser() === $this) {
                $userNotification->setUser(null);
            }
        }

        return $this;
    }

    public function getCampaigns()
    {
        return $this->campaigns->getValues();
    }

    public function addCampaign(Campaign $campaign): self
    {
        if (!$this->campaigns->contains($campaign)) {
            $this->campaigns->add($campaign);
            $campaign->setUser($this);
        }

        return $this;
    }

    public function removeCampaign(Campaign $campaign): self
    {
        if ($this->campaigns->contains($campaign)) {
            $this->campaigns->removeElement($campaign);
            // set the owning side to null (unless already changed)
            if ($campaign->getUser() === $this) {
                $campaign->setUser(null);
            }
        }

        return $this;
    }

    public function getDeliveries()
    {
        return $this->deliveries->getValues();
    }

    public function addDelivery(Delivery $delivery): self
    {
        if (!$this->deliveries->contains($delivery)) {
            $this->deliveries->add($delivery);
            $delivery->setUser($this);
        }

        return $this;
    }

    public function removeDelivery(Delivery $delivery): self
    {
        if ($this->deliveries->contains($delivery)) {
            $this->deliveries->removeElement($delivery);
            // set the owning side to null (unless already changed)
            if ($delivery->getUser() === $this) {
                $delivery->setUser(null);
            }
        }

        return $this;
    }

    public function getCarpoolProofsAsDriver()
    {
        return $this->carpoolProofsAsDriver->getValues();
    }

    public function addCarpoolProofsAsDriver(CarpoolProof $carpoolProofAsDriver): self
    {
        if (!$this->carpoolProofsAsDriver->contains($carpoolProofAsDriver)) {
            $this->carpoolProofsAsDriver->add($carpoolProofAsDriver);
            $carpoolProofAsDriver->setDriver($this);
        }

        return $this;
    }

    public function removeCarpoolProofsAsDriver(CarpoolProof $carpoolProofAsDriver): self
    {
        if ($this->carpoolProofsAsDriver->contains($carpoolProofAsDriver)) {
            $this->carpoolProofsAsDriver->removeElement($carpoolProofAsDriver);
            // set the owning side to null (unless already changed)
            if ($carpoolProofAsDriver->getDriver() === $this) {
                $carpoolProofAsDriver->setDriver(null);
            }
        }

        return $this;
    }

    public function getCarpoolProofsAsPassenger()
    {
        return $this->carpoolProofsAsPassenger->getValues();
    }

    public function addCarpoolProofsAsPassenger(CarpoolProof $carpoolProofAsPassenger): self
    {
        if (!$this->carpoolProofsAsPassenger->contains($carpoolProofAsPassenger)) {
            $this->carpoolProofsAsPassenger->add($carpoolProofAsPassenger);
            $carpoolProofAsPassenger->setPassenger($this);
        }

        return $this;
    }

    public function removeCarpoolProofsAsPassenger(CarpoolProof $carpoolProofAsPassenger): self
    {
        if ($this->carpoolProofsAsPassenger->contains($carpoolProofAsPassenger)) {
            $this->carpoolProofsAsPassenger->removeElement($carpoolProofAsPassenger);
            // set the owning side to null (unless already changed)
            if ($carpoolProofAsPassenger->getPassenger() === $this) {
                $carpoolProofAsPassenger->setPassenger(null);
            }
        }

        return $this;
    }

    public function getImport(): ?UserImport
    {
        return $this->import;
    }

    public function setImport(?UserImport $import): self
    {
        $this->import = $import;

        return $this;
    }

    public function getCreatedDate(): ?\DateTimeInterface
    {
        return $this->createdDate;
    }

    public function setCreatedDate(\DateTimeInterface $createdDate): self
    {
        $this->createdDate = $createdDate;

        return $this;
    }

    public function getUpdatedDate(): ?\DateTimeInterface
    {
        return $this->updatedDate;
    }

    public function setUpdatedDate(\DateTimeInterface $updatedDate): self
    {
        $this->updatedDate = $updatedDate;

        return $this;
    }

    public function getValidatedDate(): ?\DateTimeInterface
    {
        return $this->validatedDate;
    }

    public function setValidatedDate(?\DateTimeInterface $validatedDate): self
    {
        $this->validatedDate = $validatedDate;

        return $this;
    }

    public function getValidatedDateToken(): ?string
    {
        return $this->validatedDateToken;
    }

    public function setValidatedDateToken(?string $validatedDateToken): self
    {
        $this->validatedDateToken = $validatedDateToken;
        return $this;
    }

    public function getRoles(): array
    {
        // we return an array of ROLE_***
        foreach ($this->userAuthAssignments as $userAuthAssignment) {
            if ($userAuthAssignment->getAuthItem()->getType() == AuthItem::TYPE_ROLE) {
                $this->roles[] = $userAuthAssignment->getAuthItem()->getName();
            }
        }
        return array_unique($this->roles);
    }

    public function getSalt()
    {
        return  null;
    }

    public function getUsername()
    {
        return $this->email;
    }

    public function eraseCredentials()
    {
    }

    public function isEqualTo(UserInterface $user)
    {
        if (!$user instanceof User) {
            return false;
        }

        if ($this->password !== $user->getPassword()) {
            return false;
        }

        if ($this->email !== $user->getUsername()) {
            return false;
        }

        return true;
    }

    public function getPermissions(): ?array
    {
        return $this->permissions;
    }

    public function setPermissions(array $permissions): self
    {
        $this->permissions = $permissions;

        return $this;
    }

    public function getAlerts(): ?array
    {
        return $this->alerts;
    }

    public function setAlerts(?array $alerts): self
    {
        $this->alerts = $alerts;

        return $this;
    }

    public function getThreads(): ?array
    {
        return $this->threads;
    }

    public function setThreads(array $threads): self
    {
        $this->threads = $threads;

        return $this;
    }

    public function getAvatars(): ?array
    {
        return $this->avatars;
    }

    public function setAvatars(array $avatars): self
    {
        $this->avatars = $avatars;

        return $this;
    }

    public function addAvatar(string $avatar): ?array
    {
        if (is_null($this->avatars)) {
            $this->avatars = [];
        }
        if (!in_array($avatar, $this->avatars)) {
            $this->avatars[]=$avatar;
        }
        return $this->avatars;
    }

    public function removeAvatar(string $avatar): ?array
    {
        if ($key = array_search($avatar, $this->avatars)) {
            unset($this->avatars[$key]);
        }
        return $this->avatars;
    }

    public function getFacebookId(): ?string
    {
        return $this->facebookId;
    }

    public function setFacebookId(?string $facebookId): self
    {
        $this->facebookId = $facebookId;
        return $this;
    }

    public function getUserDelegate(): ?User
    {
        return $this->userDelegate;
    }

    public function setUserDelegate(?User $userDelegate): self
    {
        $this->userDelegate = $userDelegate;

        return $this;
    }

    public function getUnsubscribeToken(): ?string
    {
        return $this->unsubscribeToken;
    }

    public function setUnsubscribeToken(?string $unsubscribeToken): self
    {
        $this->unsubscribeToken = $unsubscribeToken;
        return $this;
    }

    public function getUnsubscribeDate(): ?\DateTimeInterface
    {
        return $this->unsubscribeDate;
    }

    public function setUnsubscribeDate(?\DateTimeInterface $unsubscribeDate): self
    {
        $this->unsubscribeDate = $unsubscribeDate;

        return $this;
    }

    public function getUnsubscribeMessage(): ?string
    {
        return $this->unsubscribeMessage;
    }

    public function setUnsubscribeMessage(?string $unsubscribeMessage): self
    {
        $this->unsubscribeMessage = $unsubscribeMessage;

        return $this;
    }

    public function isAlreadyRegistered(): ?bool
    {
        return $this->alreadyRegistered;
    }

    public function setAlreadyRegistered(?bool $alreadyRegistered): self
    {
        $this->alreadyRegistered = $alreadyRegistered;

        return $this;
    }

    public function getSolidaryUser(): ?SolidaryUser
    {
        return $this->solidaryUser;
    }

    public function setSolidaryUser(?SolidaryUser $solidaryUser): self
    {
        $this->solidaryUser = $solidaryUser;

        return $this;
    }

    public function getRefresh()
    {
        return $this->email;
    }

    public function getLastActivityDate(): ?\DateTimeInterface
    {
        return $this->lastActivityDate;
    }

    public function setLastActivityDate(?\DateTimeInterface $lastActivityDate): self
    {
        $this->lastActivityDate = $lastActivityDate;

        return $this;
    }

    public function getSolidaries()
    {
        return $this->solidaries;
    }

    public function setSolidaries(?array $solidaries): self
    {
        $this->solidaries = $solidaries;

        return $this;
    }

    public function getStructures()
    {
        return $this->structures;
    }

    public function setStructures(?array $structures): self
    {
        $this->structures = $structures;

        return $this;
    }

    // DOCTRINE EVENTS

    /**
     * Creation date.
     *
     * @ORM\PrePersist
     */
    public function setAutoCreatedDate()
    {
        $this->setCreatedDate(new \Datetime());
    }

    /**
     * Update date.
     *
     * @ORM\PreUpdate
     */
    public function setAutoUpdatedDate()
    {
        $this->setUpdatedDate(new \Datetime());
    }
}<|MERGE_RESOLUTION|>--- conflicted
+++ resolved
@@ -410,11 +410,7 @@
      * @ORM\Id
      * @ORM\GeneratedValue
      * @ORM\Column(type="integer")
-<<<<<<< HEAD
-     * @Groups({"readUser","readCommunity","readCommunityUser","results","threads", "thread","userStructure"})
-=======
-     * @Groups({"readUser","readCommunity","communities","readCommunityUser","results","threads", "thread"})
->>>>>>> f6181efc
+     * @Groups({"readUser","readCommunity","communities","readCommunityUser","results","threads", "thread","userStructure"})
      * @ApiProperty(identifier=true)
      */
     private $id;
