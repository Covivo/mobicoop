<?php

/**
 * Copyright (c) 2020, MOBICOOP. All rights reserved.
 * This project is dual licensed under AGPL and proprietary licence.
 ***************************
 *    This program is free software: you can redistribute it and/or modify
 *    it under the terms of the GNU Affero General Public License as
 *    published by the Free Software Foundation, either version 3 of the
 *    License, or (at your option) any later version.
 *
 *    This program is distributed in the hope that it will be useful,
 *    but WITHOUT ANY WARRANTY; without even the implied warranty of
 *    MERCHANTABILITY or FITNESS FOR A PARTICULAR PURPOSE.  See the
 *    GNU Affero General Public License for more details.
 *
 *    You should have received a copy of the GNU Affero General Public License
 *    along with this program.  If not, see <gnu.org/licenses>.
 ***************************
 *    Licence MOBICOOP described in the file
 *    LICENSE
 **************************/

namespace App\User\Entity;

use DateTime;
use Doctrine\ORM\Mapping as ORM;
use Doctrine\Common\Collections\ArrayCollection;
use Doctrine\ORM\PersistentCollection;
use ApiPlatform\Core\Annotation\ApiResource;
use ApiPlatform\Core\Annotation\ApiSubresource;
use ApiPlatform\Core\Annotation\ApiProperty;
use ApiPlatform\Core\Annotation\ApiFilter;
use ApiPlatform\Core\Bridge\Doctrine\Orm\Filter\NumericFilter;
use ApiPlatform\Core\Bridge\Doctrine\Orm\Filter\SearchFilter;
use ApiPlatform\Core\Bridge\Doctrine\Orm\Filter\BooleanFilter;
use ApiPlatform\Core\Bridge\Doctrine\Orm\Filter\OrderFilter;
use ApiPlatform\Core\Bridge\Doctrine\Orm\Filter\DateFilter;
use App\Action\Entity\Diary;
use Symfony\Component\Serializer\Annotation\Groups;
use Symfony\Component\Serializer\Annotation\MaxDepth;
use Symfony\Component\Validator\Constraints as Assert;
use Symfony\Bridge\Doctrine\Validator\Constraints\UniqueEntity;
use App\Geography\Entity\Address;
use App\Carpool\Entity\Proposal;
use App\Carpool\Entity\Ask;
use Symfony\Component\Security\Core\User\UserInterface;
use Symfony\Component\Security\Core\User\EquatableInterface;
use App\Match\Entity\Mass;
use App\Image\Entity\Image;
use App\Communication\Entity\Message;
use App\Communication\Entity\Recipient;
use App\User\Controller\UserRegistration;
use App\User\Controller\UserDelegateRegistration;
use App\User\Controller\UserPermissions;
use App\User\Controller\UserAlerts;
use App\User\Controller\UserAlertsUpdate;
use App\User\Controller\UserLogin;
use App\User\Controller\UserAsks;
use App\User\Controller\UserThreads;
use App\User\Controller\UserThreadsDirectMessages;
use App\User\Controller\UserThreadsCarpoolMessages;
use App\User\Controller\UserThreadsSolidaryMessages;
use App\User\Controller\UserUpdatePassword;
use App\User\Controller\UserGeneratePhoneToken;
use App\User\Controller\UserUpdate;
use App\User\Controller\UserDelete;
use App\User\Controller\UserCheckPhoneToken;
use App\User\Controller\UserUnsubscribeFromEmail;
use App\User\Controller\UserMe;
use App\User\Filter\HomeAddressTerritoryFilter;
use App\User\Filter\DirectionTerritoryFilter;
use App\User\Filter\IsInCommunityFilter;
use App\User\Filter\ProposalValidFilter;
use App\User\Filter\ODRangeDestinationFilter;
use App\User\Filter\ODRangeOriginFilter;
use App\User\Filter\ODRangeRadiusFilter;
use App\User\Filter\HomeAddressDirectionTerritoryFilter;
use App\User\Filter\ODTerritoryFilter;
use App\User\Filter\WaypointTerritoryFilter;
use App\User\Filter\HomeAddressODTerritoryFilter;
use App\User\Filter\HomeAddressWaypointTerritoryFilter;
use App\User\Filter\FamilyAndGivenNameFilter;
use App\User\Filter\LoginFilter;
use App\User\Filter\PwdTokenFilter;
use App\User\Filter\SolidaryFilter;
use App\User\Filter\SolidaryCandidateFilter;
use App\User\Filter\EmailTokenFilter;
use App\User\Filter\UnsubscribeTokenFilter;
use App\Communication\Entity\Notified;
use App\Action\Entity\Log;
use App\App\Entity\App;
use App\Auth\Entity\AuthItem;
use App\Import\Entity\UserImport;
use App\MassCommunication\Entity\Campaign;
use App\MassCommunication\Entity\Delivery;
use App\Auth\Entity\UserAuthAssignment;
use App\Carpool\Entity\CarpoolProof;
use App\Solidary\Entity\Solidary;
use App\User\EntityListener\UserListener;
use App\Event\Entity\Event;
use App\Community\Entity\CommunityUser;
use App\Match\Entity\MassPerson;
use App\Payment\Ressource\BankAccount;
use App\Solidary\Entity\Operate;
use App\Solidary\Entity\SolidaryUser;
use App\User\Controller\UserCanUseEmail;
use App\User\Controller\UserSendValidationEmail;

/**
 * A user.
 *
 * Note : force eager is set to false to avoid max number of nested relations (can occure despite of maxdepth... https://github.com/api-platform/core/issues/1910)
 *
 * @ORM\Entity
 * @ORM\Table(indexes={@ORM\Index(name="IDX_NEWS_SUBSCRIPTION", columns={"news_subscription"})})
 * @ORM\HasLifecycleCallbacks
 * @UniqueEntity("email")
 * @ApiResource(
 *      attributes={
 *          "force_eager"=false,
 *          "normalization_context"={"groups"={"readUser","mass","readSolidary","userStructure", "readExport","carpoolExport"}, "enable_max_depth"="true","skip_null_values"="false"},
 *          "denormalization_context"={"groups"={"write","writeSolidary"}}
 *      },
 *      collectionOperations={
 *          "get"={
 *              "normalization_context"={"groups"={"readUser"}},
 *              "security"="is_granted('user_list',object)"
 *          },
 *          "checkEmail"={
 *              "method"="GET",
 *              "path"="/users/checkEmail",
 *              "security_post_denormalize"="is_granted('user_register',object)"
 *          },
 *          "checkPasswordToken"={
 *              "method"="GET",
 *              "path"="/users/checkPasswordToken",
 *              "security_post_denormalize"="is_granted('user_register',object)"
 *          },
 *          "post"={
 *              "method"="POST",
 *              "path"="/users",
 *              "normalization_context"={"groups"={"readUser"}},
 *              "swagger_context" = {
 *                  "parameters" = {
 *                      {
 *                          "name" = "givenName",
 *                          "type" = "string",
 *                          "required" = true,
 *                          "description" = "User's given name"
 *                      },
 *                      {
 *                          "name" = "familyName",
 *                          "type" = "string",
 *                          "required" = true,
 *                          "description" = "User's family name"
 *                      },
 *                      {
 *                          "name" = "email",
 *                          "type" = "string",
 *                          "required" = true,
 *                          "description" = "User's email"
 *                      },
 *                      {
 *                          "name" = "password",
 *                          "type" = "string",
 *                          "required" = true,
 *                          "description" = "Clear version of the password"
 *                      },
 *                      {
 *                          "name" = "gender",
 *                          "type" = "int",
 *                          "enum" = {1,2,3},
 *                          "required" = true,
 *                          "description" = "User's gender (1 : female, 2 : male, 3 : other)"
 *                      },
 *                      {
 *                          "name" = "birthDate",
 *                          "type" = "string",
 *                          "format" = "date",
 *                          "required" = true,
 *                          "example" = "1997-08-14T00:00:00+00:00",
 *                          "description" = "User's birthdate"
 *                      },
 *                      {
 *                          "name" = "userDelegate",
 *                          "type" = "string",
 *                          "required" = false,
 *                          "description" = "User IRI that creates the new user"
 *                      },
 *                      {
 *                          "name" = "passwordSendtype",
 *                          "type" = "int",
 *                          "enum" = {0,1,2},
 *                          "required" = true,
 *                          "description" = "Password send type (0 : none, 1 : sms, 2 : email)"
 *                      }
 *                  }
 *              },
 *              "security_post_denormalize"="is_granted('user_create',object)"
 *          },
 *          "userRegistration"={
 *              "method"="POST",
 *              "path"="/users/register",
 *              "normalization_context"={"groups"={"readUser"}},
 *              "swagger_context" = {
 *                  "parameters" = {
 *                      {
 *                          "name" = "givenName",
 *                          "type" = "string",
 *                          "required" = true,
 *                          "description" = "User's given name"
 *                      },
 *                      {
 *                          "name" = "familyName",
 *                          "type" = "string",
 *                          "required" = true,
 *                          "description" = "User's family name"
 *                      },
 *                      {
 *                          "name" = "email",
 *                          "type" = "string",
 *                          "required" = true,
 *                          "description" = "User's email"
 *                      },
 *                      {
 *                          "name" = "password",
 *                          "type" = "string",
 *                          "required" = true,
 *                          "description" = "Clear version of the password"
 *                      },
 *                      {
 *                          "name" = "gender",
 *                          "type" = "int",
 *                          "enum" = {1,2,3},
 *                          "required" = true,
 *                          "description" = "User's gender (1 : female, 2 : male, 3 : other)"
 *                      },
 *                      {
 *                          "name" = "birthDate",
 *                          "type" = "string",
 *                          "format" = "date",
 *                          "required" = true,
 *                          "example" = "1997-08-14T00:00:00+00:00",
 *                          "description" = "User's birthdate"
 *                      }
 *                  }
 *              },
 *              "security_post_denormalize"="is_granted('user_register',object)"
 *          },
 *          "checkPhoneToken"={
 *              "method"="POST",
 *              "denormalization_context"={"groups"={"checkPhoneToken"}},
 *              "normalization_context"={"groups"={"readUser"}},
 *              "path"="/users/checkPhoneToken",
 *              "controller"=UserCheckPhoneToken::class
 *          },
 *          "me"={
 *              "normalization_context"={"groups"={"readUser"}},
 *              "method"="GET",
 *              "path"="/users/me",
 *              "read"="false"
 *          },
 *          "paymentProfile"={
 *              "normalization_context"={"groups"={"readPayment"}},
 *              "method"="GET",
 *              "path"="/users/paymentProfile",
 *              "read"="false"
 *          },
 *          "accessAdmin"={
 *              "normalization_context"={"groups"={"readUser","readUserAdmin"}},
 *              "method"="GET",
 *              "path"="/users/accesFromAdminReact",
 *          },
 *          "ADMIN_get"={
 *              "path"="/admin/users",
 *              "method"="GET",
 *              "normalization_context"={
 *                  "groups"={"aRead"},
 *                  "skip_null_values"=false
 *              },
 *              "security"="is_granted('admin_user_list',object)"
 *          },
 *          "ADMIN_post"={
 *              "path"="/admin/users",
 *              "method"="POST",
 *              "normalization_context"={"groups"={"aRead"}},
 *              "denormalization_context"={"groups"={"aWrite"}},
 *              "security"="is_granted('admin_user_create',object)"
 *          },
 *      },
 *      itemOperations={
 *          "get"={
 *              "normalization_context"={"groups"={"readUser"}},
 *              "security"="is_granted('user_read',object)"
 *          },
 *          "password_update_request"={
 *              "method"="POST",
 *              "path"="/users/password_update_request",
 *              "controller"=UserUpdatePassword::class,
 *              "defaults"={"name"="request"},
 *              "read"=false,
 *              "denormalization_context"={"groups"={"passwordUpdateRequest"}},
 *              "normalization_context"={"groups"={"passwordUpdateRequest"}},
 *              "security"="is_granted('user_register',object)"
 *          },
 *          "password_update"={
 *              "method"="POST",
 *              "path"="/users/password_update",
 *              "controller"=UserUpdatePassword::class,
 *              "defaults"={"name"="update"},
 *              "read"=false,
 *              "denormalization_context"={"groups"={"passwordUpdate"}},
 *              "normalization_context"={"groups"={"passwordUpdate"}},
 *              "security"="is_granted('user_register',object)"
 *          },
 *          "generate_phone_token"={
 *              "method"="GET",
 *              "path"="/users/{id}/generate_phone_token",
 *              "controller"=UserGeneratePhoneToken::class,
 *              "security"="is_granted('user_update',object)"
 *          },
 *          "send_validation_email"={
 *              "method"="GET",
 *              "path"="/users/{id}/sendValidationEmail",
 *              "controller"=UserSendValidationEmail::class,
 *              "security"="is_granted('user_update',object)"
 *          },
 *          "alerts"={
 *              "method"="GET",
 *              "normalization_context"={"groups"={"alerts"}},
 *              "controller"=UserAlerts::class,
 *              "path"="/users/{id}/alerts",
 *              "security"="is_granted('user_read',object)"
 *          },
 *          "putAlerts"={
 *              "method"="PUT",
 *              "normalization_context"={"groups"={"alerts"}},
 *              "denormalization_context"={"groups"={"alerts"}},
 *              "path"="/users/{id}/alerts",
 *              "controller"=UserAlertsUpdate::class,
 *              "security"="is_granted('user_update',object)"
 *          },
 *          "threadsOBSOLETE20200311"={
 *              "method"="GET",
 *              "normalization_context"={"groups"={"threads"}},
 *              "controller"=UserThreads::class,
 *              "path"="/users/{id}/threads",
 *              "security"="is_granted('user_read',object)"
 *          },
 *          "threadsDirectMessages"={
 *              "method"="GET",
 *              "normalization_context"={"groups"={"threads"}},
 *              "path"="/users/{id}/threadsDirectMessages",
 *              "security"="is_granted('user_read',object)"
 *          },
 *          "threadsCarpoolMessages"={
 *              "method"="GET",
 *              "normalization_context"={"groups"={"threads"}},
 *              "path"="/users/{id}/threadsCarpoolMessages",
 *              "security"="is_granted('user_read',object)"
 *          },
 *          "threadsSolidaryMessages"={
 *              "method"="GET",
 *              "normalization_context"={"groups"={"threads"}},
 *              "path"="/users/{id}/threadsSolidaryMessages",
 *              "security"="is_granted('user_read',object)"
 *          },
 *          "put"={
 *              "method"="PUT",
 *              "path"="/users/{id}",
 *              "normalization_context"={"groups"={"readUser"}},
 *              "denormalization_context"={"groups"={"write"}},
 *              "security"="is_granted('user_update',object)"
 *          },
 *          "delete_user"={
 *              "method"="DELETE",
 *              "path"="/users/{id}",
 *              "controller"=UserDelete::class,
 *              "security"="is_granted('user_delete',object)"
 *          },
 *          "asks"={
 *              "method"="GET",
 *              "path"="/users/{id}/asks",
 *              "controller"=UserAsks::class,
 *              "security"="is_granted('user_read',object)"
 *          },
 *          "unsubscribe_user"={
 *              "method"="PUT",
 *              "path"="/users/{id}/unsubscribe_user",
 *              "controller"=UserUnsubscribeFromEmail::class
 *          },
 *          "getCarpoolExport"={
 *              "method"="GET",
 *              "path"="/users/{id}/carpool_export",
 *              "normalization_context"={"groups"={"carpoolExport"}},
 *              "security"="is_granted('user_update',object)"
 *          },
 *          "ADMIN_get"={
 *              "path"="/admin/users/{id}",
 *              "method"="GET",
 *              "normalization_context"={"groups"={"aRead"}},
 *              "security"="is_granted('admin_user_read',object)"
 *          },
 *          "ADMIN_patch"={
 *              "path"="/admin/users/{id}",
 *              "method"="PATCH",
 *              "normalization_context"={"groups"={"aRead"}},
 *              "denormalization_context"={"groups"={"aWrite"}},
 *              "security"="is_granted('admin_user_update',object)"
 *          },
 *          "ADMIN_delete"={
 *              "path"="/admin/users/{id}",
 *              "method"="DELETE",
 *              "normalization_context"={"groups"={"aRead"}},
 *              "denormalization_context"={"groups"={"aWrite"}},
 *              "security"="is_granted('admin_user_delete',object)"
 *          },
 *      }
 * )
 * @ApiFilter(NumericFilter::class, properties={"id","gender"})
 * @ApiFilter(SearchFilter::class, properties={"email":"partial", "givenName":"partial", "familyName":"partial", "geoToken":"exact","telephone" : "exact"})
 * @ApiFilter(FamilyAndGivenNameFilter::class, properties={"q"})
 * @ApiFilter(HomeAddressTerritoryFilter::class, properties={"homeAddressTerritory"})
 * @ApiFilter(DirectionTerritoryFilter::class, properties={"directionTerritory"})
 * @ApiFilter(IsInCommunityFilter::class)
 * @ApiFilter(ProposalValidFilter::class)
 * @ApiFilter(ODRangeDestinationFilter::class)
 * @ApiFilter(ODRangeOriginFilter::class)
 * @ApiFilter(ODRangeRadiusFilter::class)
 * @ApiFilter(HomeAddressDirectionTerritoryFilter::class, properties={"homeAddressDirectionTerritory"})
 * @ApiFilter(HomeAddressODTerritoryFilter::class, properties={"homeAddressODTerritory"})
 * @ApiFilter(HomeAddressWaypointTerritoryFilter::class, properties={"homeAddressWaypointTerritory"})
 * @ApiFilter(ODTerritoryFilter::class, properties={"oDTerritory"})
 * @ApiFilter(WaypointTerritoryFilter::class, properties={"waypointTerritory"})
 * @ApiFilter(LoginFilter::class, properties={"login"})
 * @ApiFilter(PwdTokenFilter::class, properties={"pwdToken"})
 * @ApiFilter(UnsubscribeTokenFilter::class, properties={"unsubscribeToken"})
 * @ApiFilter(EmailTokenFilter::class, properties={"emailToken"})
 * @ApiFilter(SolidaryFilter::class, properties={"solidary"})
 * @ApiFilter(BooleanFilter::class, properties={"solidaryUser.volunteer","solidaryUser.beneficiary"})
 * @ApiFilter(SolidaryCandidateFilter::class, properties={"solidaryCandidate"})
 * @ApiFilter(DateFilter::class, properties={"createdDate": DateFilter::EXCLUDE_NULL,"lastActivityDate": DateFilter::EXCLUDE_NULL})
 * @ApiFilter(OrderFilter::class, properties={"id", "givenName", "status","familyName", "email", "gender", "nationality", "birthDate", "createdDate", "validatedDate", "lastActivityDate", "telephone"}, arguments={"orderParameterName"="order"})
 */
class User implements UserInterface, EquatableInterface
{
    const DEFAULT_ID = 999999999999;

    const MAX_DETOUR_DURATION = 600;
    const MAX_DETOUR_DISTANCE = 10000;

    const STATUS_ACTIVE = 1;
    const STATUS_DISABLED = 2;
    const STATUS_ANONYMIZED = 3;

    const GENDER_FEMALE = 1;
    const GENDER_MALE = 2;
    const GENDER_OTHER = 3;

    const GENDERS = [
        self::GENDER_FEMALE,
        self::GENDER_MALE,
        self::GENDER_OTHER
    ];

    const PHONE_DISPLAY_RESTRICTED = 1;
    const PHONE_DISPLAY_ALL = 2;

    const AUTHORIZED_SIZES_DEFAULT_AVATAR = [
        "square_100",
        "square_250",
        "square_800"
    ];

    const PWD_SEND_TYPE_NONE = 0;    // password not sent
    const PWD_SEND_TYPE_SMS = 1;     // password sent by sms if phone present
    const PWD_SEND_TYPE_EMAIL = 2;   // password sent by email

    const MOBILE_APP_WEB = 1;
    const MOBILE_APP_IOS = 2;
    const MOBILE_APP_ANDROID = 3;

    const ROLE_DEFAULT = 3;  // Role we want to add by default when user register, ID is in auth_item (ROLE_USER_REGISTERED_FULL now)

    const SMOKE_NO = 0;
    const SMOKE_NOT_IN_CAR = 1;
    const SMOKE = 2;

    /**
     * @var int The id of this user.
     *
     * @ORM\Id
     * @ORM\GeneratedValue
     * @ORM\Column(type="integer")
     * @Groups({"aRead","readUser","readCommunity","communities","readCommunityUser","results","threads", "thread","externalJourney","userStructure", "readSolidary","readPayment","carpoolExport","readReview"})
     * @ApiProperty(identifier=true)
     */
    private $id;

    /**
     * @var int User status (1 = active; 2 = disabled; 3 = anonymized).
     *
     * @Assert\NotBlank
     * @ORM\Column(type="smallint")
     * @Groups({"aRead","aWrite","readUser","readCommunityUser","results","write"})
     */
    private $status;

    /**
     * @var string|null The first name of the user.
     *
     * @ORM\Column(type="string", length=255, nullable=true)
     * @Groups({"aRead","aWrite","readUser","readCommunity","readCommunityUser","results","write", "threads", "thread","externalJourney", "readEvent", "massMigrate","communities", "readSolidary", "readAnimation", "readExport","readPublicProfile","readReview"})
     */
    private $givenName;

    /**
     * @var string|null The family name of the user.
     *
     * @ORM\Column(type="string", length=255, nullable=true)
     * @Groups({"aRead","aWrite","readUser","write","communities", "readSolidary", "readAnimation", "readExport"})
     */
    private $familyName;

    /**
     * @var string|null The shorten family name of the user.
     *
     * @Groups({"aRead","readUser","results","write", "threads", "thread", "readCommunity", "readCommunityUser", "readEvent", "massMigrate", "readExport","readPublicProfile","readReview"})
     */
    private $shortFamilyName;

    /**
     * @var string|null The name of the user in a professional context.
     *
     * @ORM\Column(type="string", length=255, nullable=true)
     * @Groups({"readUser","write"})
     */
    private $proName;

    /**
     * @var string The email of the user.
     *
     * @Assert\NotBlank
     * @Assert\Email()
     * @ORM\Column(type="string", length=255, unique=true)
     * @Groups({"aRead","aWrite","readUser","write","checkValidationToken","passwordUpdateRequest","passwordUpdate", "readSolidary"})
     */
    private $email;

    /**
     * @var string|null The email of the user.
     * @Groups({"readUser", "write"})
     */
    private $oldEmail;

    /**
     * @var string The email of the user in a professional context.
     *
     * @Assert\Email()
     * @ORM\Column(type="string", length=255, nullable=true)
     * @Groups({"readUser","write"})
     */
    private $proEmail;

    /**
     * @var string The encoded password of the user.
     *
     * @ORM\Column(type="string", length=255, nullable=true)
     * @Groups({"readUser","write","passwordUpdate"})
     */
    private $password;

    /**
     * @var string The clear password of the user, used for delegation (not persisted !).
     *
     * @Groups("write")
     */
    private $clearPassword;

    /**
     * @var int|null If indirect registration, how we want to send the password to the user (0 = not sent, 1 = by sms, 2 = by email)
     *
     * @Groups("write")
     */
    private $passwordSendType;

    /**
     * @var int|null The gender of the user (1=female, 2=male, 3=nc)
     *
     * @ORM\Column(type="smallint")
     * @Groups({"aRead","aWrite","readUser","results","write","externalJourney"})
     */
    private $gender;

    /**
     * @var string|null The nationality of the user.
     *
     * @ORM\Column(type="string", length=255, nullable=true)
     * @Groups({"aRead","aWrite","readUser","write"})
     */
    private $nationality;

    /**
     * @var \DateTimeInterface|null The birth date of the user.
     *
     * @ORM\Column(type="date", nullable=true)
     * @Groups({"aRead","aWrite","readUser","write"})
     *
     * @ApiProperty(
     *     attributes={
     *         "swagger_context"={"type"="string", "format"="date"}
     *     }
     * )
     */
    private $birthDate;

    /**
     * @var \DateTimeInterface|null The birth year of the user.
     *
     * @Groups({"readUser","results"})
     */
    private $birthYear;

    /**
     * @var string|null The telephone number of the user.
     *
     * @ORM\Column(type="string", length=255, nullable=true)
     * @Groups({"aRead","aWrite","readUser","write","checkPhoneToken","results", "readSolidary"})
     */
    private $telephone;

    /**
     * @var string|null The telephone number of the user.
     * @Groups({"readUser", "write"})
     */
    private $oldTelephone;

    /**
     * @var int phone display configuration (1 = restricted (default); 2 = all).
     *
     * @Assert\NotBlank
     * @ORM\Column(type="smallint")
     * @Groups({"aRead","aWrite","readUser","write","results"})
     */
    private $phoneDisplay;

    /**
     * @var int|null The maximum detour duration (in seconds) as a driver to accept a request proposal.
     *
     * @ORM\Column(type="integer", nullable=true)
     * @Groups({"readUser","write"})
     */
    private $maxDetourDuration;

    /**
     * @var int|null The maximum detour distance (in metres) as a driver to accept a request proposal.
     *
     * @ORM\Column(type="integer", nullable=true)
     * @Groups({"readUser","write"})
     */
    private $maxDetourDistance;

    /**
     * @var boolean|null The user accepts any route as a passenger from its origin to the destination.
     *
     * @ORM\Column(type="boolean", nullable=true)
     * @Groups({"readUser","write"})
     */
    private $anyRouteAsPassenger;

    /**
     * @var boolean|null The user accepts any transportation mode.
     *
     * @ORM\Column(type="boolean", nullable=true)
     * @Groups({"readUser","write"})
     */
    private $multiTransportMode;

    /**
     * @var int|null Smoking preferences.
     * 0 = i don't smoke
     * 1 = i don't smoke in car
     * 2 = i smoke
     *
     * @ORM\Column(type="integer", nullable=true)
     * @Groups({"aRead","aWrite","readUser","write"})
     */
    private $smoke;

    /**
     * @var boolean|null Music preferences.
     * 0 = no music
     * 1 = i listen to music or radio
     *
     * @ORM\Column(type="boolean", nullable=true)
     * @Groups({"aRead","aWrite","readUser","write"})
     */
    private $music;

    /**
     * @var string|null Music favorites.
     *
     * @ORM\Column(type="string", length=255, nullable=true)
     * @Groups({"aRead","aWrite","readUser","write"})
     */
    private $musicFavorites;

    /**
     * @var boolean|null Chat preferences.
     * 0 = no chat
     * 1 = chat
     *
     * @ORM\Column(type="boolean", nullable=true)
     * @Groups({"aRead","aWrite","readUser","write"})
     */
    private $chat;

    /**
     * @var string|null Chat favorite subjects.
     *
     * @ORM\Column(type="string", length=255, nullable=true)
     * @Groups({"aRead","aWrite","readUser","write"})
     */
    private $chatFavorites;

    /**
     * @var boolean|null The user accepts to receive news about the platform.
     *
     * @ORM\Column(type="boolean", nullable=true)
     * @Groups({"aRead","aWrite","readUser","write","readCommunity","readCommunityUser"})
     */
    private $newsSubscription;

    /**
     * @var \DateTimeInterface Creation date of the user.
     *
     * @ORM\Column(type="datetime")
     * @Groups({"aRead","readUser"})
     */
    private $createdDate;

    /**
     * @var \DateTimeInterface Validation date of the user.
     *
     * @ORM\Column(type="datetime", nullable=true)
     * @Groups({"readUser","write"})
     */
    private $validatedDate;

    /**
     * @var string|null Token for account validation by email
     *
     * @ORM\Column(type="string", length=255, nullable=true)
     * @Groups({"readUser","write","checkValidationToken"})
     */
    private $emailToken;

    /**
     * @var \DateTimeInterface Updated date of the user.
     *
     * @ORM\Column(type="datetime", nullable=true)
     * @Groups("readUser")
     */
    private $updatedDate;

    /**
     * @var DateTime|null  Date of password token generation modification.
     *
     * @ORM\Column(type="datetime", length=255, nullable=true)
     * @Groups({"readUser","write"})
     */
    private $pwdTokenDate;

    /**
     * @var string|null Token for password modification.
     *
     * @ORM\Column(type="string", length=255, nullable=true)
     * @Groups({"readUser","write","passwordUpdateRequest","passwordUpdate"})
     */
    private $pwdToken;

    /**
     * @var string|null Token for phone validation.
     *
     * @ORM\Column(type="string", length=255, nullable=true)
     * @Groups({"readUser","write","checkPhoneToken"})
     */
    private $phoneToken;

    /**
     * @var \DateTimeInterface|null Validation date of the phone number.
     *
     * @ORM\Column(type="datetime", nullable=true)
     * @Groups({"readUser","write"})
     */
    private $phoneValidatedDate;

    /**
     * @var bool|null Mobile user
     *
     * @ORM\Column(type="boolean", nullable=true)
     * @Groups({"readUser","write"})
     */
    private $mobile;

    /**
     * @var string User language
     * @Groups({"readUser","write"})
     * @ORM\Column(name="language", type="string", length=10, nullable=true)
     */
    private $language;

    /**
     * @var ArrayCollection|null A user may have many addresses.
     *
     * @ORM\OneToMany(targetEntity="\App\Geography\Entity\Address", mappedBy="user", cascade={"persist","remove"}, orphanRemoval=true)
     * @MaxDepth(1)
     * @ApiSubresource
     * @Groups({"readUser","write"})
     */
    private $addresses;

    /**
     * @var ArrayCollection|null A user may have many cars.
     *
     * @ORM\OneToMany(targetEntity="\App\User\Entity\Car", mappedBy="user", cascade={"persist","remove"}, orphanRemoval=true)
     * @Groups({"readUser","write"})
     */
    private $cars;

    /**
     * @var ArrayCollection|null A user may have many push token ids.
     *
     * @ORM\OneToMany(targetEntity="\App\User\Entity\PushToken", mappedBy="user", cascade={"persist","remove"}, orphanRemoval=true)
     * @Groups({"readUser","write"})
     */
    private $pushTokens;

    /**
     * @var ArrayCollection|null The proposals made for this user (in general by the user itself, except when it is a "posting for").
     *
     * @ORM\OneToMany(targetEntity="\App\Carpool\Entity\Proposal", mappedBy="user", cascade={"remove"}, orphanRemoval=true)
     * @MaxDepth(1)
     * @Groups({"proposals", "get"})
     * @Apisubresource
     */
    private $proposals;

    /**
     * @var ArrayCollection|null The proposals made by this user for another user.
     *
     * @ORM\OneToMany(targetEntity="\App\Carpool\Entity\Proposal", mappedBy="userDelegate", cascade={"remove"}, orphanRemoval=true)
     * @MaxDepth(1)
     * @Apisubresource
     */
    private $proposalsDelegate;

    /**
     * @var ArrayCollection|null The asks made by this user.
     *
     * @ORM\OneToMany(targetEntity="\App\Carpool\Entity\Ask", mappedBy="user", cascade={"remove"}, orphanRemoval=true)
     */
    private $asks;

    /**
     * @var ArrayCollection|null The events made by this user.
     *
     * @ORM\OneToMany(targetEntity="\App\Event\Entity\Event", mappedBy="user", cascade={"remove"}, orphanRemoval=true)
     */
    private $events;

    /**
    * @var ArrayCollection|null The communityUser associated to this user
    *
    * @ORM\OneToMany(targetEntity="\App\Community\Entity\CommunityUser", mappedBy="user", cascade={"remove"}, orphanRemoval=true)
    */
    private $communityUsers;

    /**
    * @var int|null Community choose by a user
    * @Groups({"readUser","write"})
    */
    private $communityId;

    /**
     * @var ArrayCollection|null The asks made for this user.
     *
     * @ORM\OneToMany(targetEntity="\App\Carpool\Entity\Ask", mappedBy="userRelated", cascade={"remove"}, orphanRemoval=true)
     */
    private $asksRelated;

    /**
     * @var ArrayCollection|null The asks made by this user (in general by the user itself, except when it is a "posting for").
     *
     * @ORM\OneToMany(targetEntity="\App\Carpool\Entity\Ask", mappedBy="userDelegate", cascade={"remove"}, orphanRemoval=true)
     */
    private $asksDelegate;

    /**
     * @var ArrayCollection|null The images of the user.
     *
     * @ORM\OneToMany(targetEntity="\App\Image\Entity\Image", mappedBy="user", cascade={"persist","remove"}, orphanRemoval=true)
     * @ORM\OrderBy({"position" = "ASC"})
     * @Groups({"readUser","results","write"})
     * @MaxDepth(1)
     * @ApiSubresource(maxDepth=1)
     */
    private $images;

    /**
     * @var ArrayCollection|null A user may have many auth assignments.
     *
     * @ORM\OneToMany(targetEntity="\App\Auth\Entity\UserAuthAssignment", mappedBy="user", cascade={"persist","remove"}, orphanRemoval=true)
     * @Groups({"readUser","write"})
     * @MaxDepth(1)
     */
    private $userAuthAssignments;

    /**
     * @Groups({"readUser"})
     * @MaxDepth(1)
     */
    private $roles;

    /**
     * @var ArrayCollection|null The mass import files of the user.
     *
     * @ORM\OneToMany(targetEntity="\App\Match\Entity\Mass", mappedBy="user", cascade={"persist","remove"}, orphanRemoval=true)
     * @Groups({"mass"})
     * @MaxDepth(1)
     * @ApiSubresource
     */
    private $masses;

    /**
     * @var ArrayCollection|null The messages sent by the user.
     *
     * @ORM\OneToMany(targetEntity="\App\Communication\Entity\Message", mappedBy="user", cascade={"persist","remove"}, orphanRemoval=true)
     * @MaxDepth(1)
     * @ApiSubresource
     */
    private $messages;

    /**
     * @var ArrayCollection|null The messages received by the user.
     *
     * @ORM\OneToMany(targetEntity="\App\Communication\Entity\Recipient", mappedBy="user", cascade={"persist","remove"}, orphanRemoval=true)
     * @MaxDepth(1)
     * ApiSubresource
     */
    private $recipients;

    /**
     * @var ArrayCollection|null The notifications sent to the user.
     *
     * @ORM\OneToMany(targetEntity="\App\Communication\Entity\Notified", mappedBy="user", cascade={"persist","remove"}, orphanRemoval=true)
     */
    private $notifieds;

    /**
     * @var ArrayCollection|null A user may have many action logs.
     *
     * @ORM\OneToMany(targetEntity="\App\Action\Entity\Log", mappedBy="user", cascade={"persist","remove"}, orphanRemoval=true)
     * @Groups({"readUser","write"})
     */
    private $logs;

    /**
     * @var ArrayCollection|null A user may have many action logs as an delegate.
     *
     * @ORM\OneToMany(targetEntity="\App\Action\Entity\Log", mappedBy="userDelegate", cascade={"persist","remove"}, orphanRemoval=true)
     * @Groups({"readUser","write"})
     */
    private $logsAsDelegate;

    /**
     * @var ArrayCollection|null A user may have many action logs.
     *
     * @ORM\OneToMany(targetEntity="\App\Action\Entity\Diary", mappedBy="user", cascade={"persist","remove"}, orphanRemoval=true)
     * @Groups({"readUser","write"})
     */
    private $diaries;

    /**
     * @var ArrayCollection|null A user may have many diary action logs.
     *
     * @ORM\OneToMany(targetEntity="\App\Action\Entity\Diary", mappedBy="author", cascade={"persist","remove"}, orphanRemoval=true)
     * @Groups({"write"})
     */
    private $diariesAuthor;

    /**
    * @var ArrayCollection|null A user may have many user notification preferences.
    *
    * @ORM\OneToMany(targetEntity="\App\User\Entity\UserNotification", mappedBy="user", cascade={"persist","remove"}, orphanRemoval=true)
    */
    private $userNotifications;

    /**
     * @var ArrayCollection|null The campaigns made by this user.
     *
     * @ORM\OneToMany(targetEntity="\App\MassCommunication\Entity\Campaign", mappedBy="user", cascade={"remove"}, orphanRemoval=true)
     */
    private $campaigns;

    /**
     * @var ArrayCollection|null The campaing deliveries where this user is recipient.
     *
     * @ORM\OneToMany(targetEntity="\App\MassCommunication\Entity\Delivery", mappedBy="user", cascade={"remove"}, orphanRemoval=true)
     */
    private $deliveries;

    /**
     * @var UserImport|null The user import data.
     *
     * @ORM\OneToOne(targetEntity="\App\Import\Entity\UserImport", mappedBy="user", cascade={"remove"})
     * @Groups({"readUser"})
     * @MaxDepth(1)
     */
    private $import;

    /**
     * @var array|null The avatars of the user
     * @Groups({"readUser","readCommunity","results","threads","thread","externalJourney", "readSolidary", "readAnimation"})
     */
    private $avatars;

    /**
     * @var string|null Default avatar of the user
     * @Groups({"aRead","readUser","readPublicProfile","readReview"})
     */
    private $avatar;

    /**
     * @var array|null The threads of the user
     * @Groups("threads")
     */
    private $threads;

    /**
     * @var array|null The permissions granted
     * @Groups({"permissions"})
     */
    private $permissions;

    /**
     * @var array|null The user alerts preferences
     * @Groups("alerts")
     */
    private $alerts;

    /**
     * @var string|null Facebook ID of the user
     *
     * @ORM\Column(type="string", length=255, nullable=true)
     * @Groups({"readUser","write"})
     */
    private $facebookId;

    /**
     * @var string|null External ID of the user for a SSO connection
     *
     * @ORM\Column(type="string", length=255, nullable=true)
     */
    private $ssoId;

    /**
     * @var string|null External Provider for a SSO connection
     *
     * @ORM\Column(type="string", length=255, nullable=true)
     */
    private $ssoProvider;

    /**
     * @var User|null Admin that create the user.
     *
     * @ORM\ManyToOne(targetEntity="\App\User\Entity\User")
     * @Groups({"readUser","write"})
     * @MaxDepth(1)
     */
    private $userDelegate;

    /**
     * @var App|null App that create the user.
     *
     * @ORM\ManyToOne(targetEntity="\App\App\Entity\App")
     * @Groups({"readUser","write"})
     * @MaxDepth(1)
     */
    private $appDelegate;

    /**
     * @var ArrayCollection|null The carpool proofs of the user as a driver.
     *
     * @ORM\OneToMany(targetEntity="\App\Carpool\Entity\CarpoolProof", mappedBy="driver")
     */
    private $carpoolProofsAsDriver;

    /**
     * @var ArrayCollection|null The carpool proofs of the user as a driver.
     *
     * @ORM\OneToMany(targetEntity="\App\Carpool\Entity\CarpoolProof", mappedBy="passenger")
     */
    private $carpoolProofsAsPassenger;

    /**
     * @var string|null Token for news unsubscription
     *
     * @ORM\Column(type="string", length=255, nullable=true)
     * @Groups({"readUser","write"})
     */
    private $unsubscribeToken;

    /**
     * @var \DateTimeInterface Date when user unsubscribe from email
     *
     * @ORM\Column(type="datetime", nullable=true)
     * @Groups("readUser")
     */
    private $unsubscribeDate;

    /**
     * @var string|null the unsubscribe message we return to client : change this later By listener
     * @Groups({"readUser"})
     */
    private $unsubscribeMessage;

    /**
     * @var bool|null used to indicate a attempt to import this already registered user.
     * @Groups({"massMigrate"})
     */
    private $alreadyRegistered;

    /**
     * @var int|null Registration from mobile (web app:1, iOS:2, Android:3)
     *
     * @Groups({"readUser","write","passwordUpdateRequest"})
     */
    private $mobileRegistration;

    /**
     * @var string|null The link used to validate the email (useful for mobile apps)
     * @Groups({"readUser","write","passwordUpdateRequest"})
     */
    private $backLink;

    /**
     * @var \DateTimeInterface Last user activity date
     *
     * @ORM\Column(type="datetime", nullable=true)
     * @Groups({"aRead","readUser","write"})
     */
    private $lastActivityDate;

    /**
     * @var SolidaryUser|null The SolidaryUser possibly linked to this User
     * @ORM\OneToOne(targetEntity="\App\Solidary\Entity\SolidaryUser", inversedBy="user", cascade={"persist","remove"})
     * @Groups({"readUser","write","writeSolidary"})
     * @MaxDepth(1)
     */
    private $solidaryUser;

    /**
     * @var array|null used to get the solidaries of a user
     * @Groups({"readSolidary"})
     * @MaxDepth(1)
     */
    private $solidaries;

    /**
     * @var array|null Get User Solidary Structures
     * @Groups({"readUser", "write"})
     * @MaxDepth(1)
     */
    private $solidaryStructures;

    /**
     * @var CommunityUser|null The communityUser link to the user, use in admin for get the record CommunityUser from the User ressource
     * @Groups({"readUserAdmin" })
     */
    private $adminCommunityUser;

    /**
     * @var MassPerson|null The Mass person related to the suer if the user is imported from a Mass migration
     *
     * @ORM\OneToOne(targetEntity="\App\Match\Entity\MassPerson", mappedBy="user")
     * @MaxDepth(1)
     * @Groups({"readUser"})
     */
    private $massPerson;

    /**
     * @var ArrayCollection|null A User can have multiple entry in Operate
     *
     * @ORM\OneToMany(targetEntity="\App\Solidary\Entity\Operate", mappedBy="user", cascade={"persist","remove"})
     * @Groups({"readUser", "write"})
     * @MaxDepth(1)
     */
    private $operates;

    /**
     * @var int|null PaymentProfileId of a User
     *
     * @Groups({"readPayment"})
     * @MaxDepth(1)
     */
    private $paymentProfileId;
    
    /**
     * @var array|null BankAccounts of a User
     *
     * @Groups({"readPayment"})
     * @MaxDepth(1)
     */
    private $bankAccounts;

    /**
     * @var array|null Wallets of a User
     *
     * @Groups({"readPayment"})
     * @MaxDepth(1)
     */
    private $wallets;

    /**
    * @var string|null CarpoolExport of a User
    *
    * @Groups({"carpoolExport"})
    * @MaxDepth(1)
    */
    private $carpoolExport;

    /**
     * @var bool|null If the User can receive a review from the current User (used in Carpool Results)
     *
    * @Groups({"results"})
     */
    private $canReceiveReview;

    /**
     * @var bool|null If the Reviews are enable on this instance
     * @Groups({"readUser", "readReview"})
     */
    private $userReviewsActive;

    /**
     * @var bool|null If the User is an experienced carpooler
     * @Groups({"readUser","results","write", "threads", "thread", "readCommunity", "readCommunityUser", "readEvent", "massMigrate", "readExport","readPublicProfile","readReview"})
     */
    private $experienced;

    /**
     * @var int|null Number of unread carpool messages
     * @Groups({"readUser"})
     */
    private $unreadCarpoolMessageNumber;

    /**
     * @var int|null Number of unread direct messages
     * @Groups({"readUser"})
     */
    private $unreadDirectMessageNumber;

    /**
     * @var int|null Number of unread solidary messages
     * @Groups({"readUser"})
     */
    private $unreadSolidaryMessageNumber;

<<<<<<< HEAD

    // ADMIN

    /**
     * @var string|null The user main image
     * @Groups({"aRead","aWrite"})
     */
    private $image;

    /**
     * @var Address The user home address
     * @Groups({"aRead","aWrite"})
     */
    private $homeAddress;

    /**
     * @var array The user roles
     * @Groups({"aRead","aWrite"})
     */
    private $rolesTerritory;

=======
    /**
     * @var int|null The savedCo2 of this user in grams
     * @Groups({"readUser","results","write", "threads", "thread", "readCommunity", "readCommunityUser", "readEvent", "massMigrate", "readExport","readPublicProfile","readReview"})
     */
    private $savedCo2;
>>>>>>> e736058b

    public function __construct($status = null)
    {
        $this->id = self::DEFAULT_ID;
        $this->addresses = new ArrayCollection();
        $this->cars = new ArrayCollection();
        $this->proposals = new ArrayCollection();
        $this->proposalsDelegate = new ArrayCollection();
        $this->asks = new ArrayCollection();
        $this->asksRelated = new ArrayCollection();
        $this->asksDelegate = new ArrayCollection();
        $this->userAuthAssignments = new ArrayCollection();
        $this->masses = new ArrayCollection();
        $this->images = new ArrayCollection();
        $this->messages = new ArrayCollection();
        $this->recipients = new ArrayCollection();
        $this->notifieds = new ArrayCollection();
        $this->logs = new ArrayCollection();
        $this->logsAsDelegate = new ArrayCollection();
        $this->diaries = new ArrayCollection();
        $this->diariesAdmin = new ArrayCollection();
        $this->userNotifications = new ArrayCollection();
        $this->campaigns = new ArrayCollection();
        $this->deliveries = new ArrayCollection();
        $this->carpoolProofsAsDriver = new ArrayCollection();
        $this->carpoolProofsAsPassenger = new ArrayCollection();
        $this->pushTokens = new ArrayCollection();
        $this->operates = new ArrayCollection();
        $this->solidaryStructures = [];
        $this->roles = [];
        $this->rolesTerritory = [];
        $this->bankAccounts = [];
        $this->wallets = [];
        if (is_null($status)) {
            $status = self::STATUS_ACTIVE;
        }
        $this->setStatus($status);
        $this->setAlreadyRegistered(false);
        $this->setMobileRegistration(null);
        $this->setExperienced(false);
    }

    public function getId(): ?int
    {
        return $this->id;
    }

    public function setId(int $id): self
    {
        $this->id = $id;

        return $this;
    }

    public function getStatus(): int
    {
        return $this->status;
    }

    public function setStatus(int $status): self
    {
        $this->status = $status;

        return $this;
    }

    public function getGivenName(): ?string
    {
        return $this->givenName;
    }

    public function setGivenName(?string $givenName): self
    {
        $this->givenName = $givenName;

        return $this;
    }

    public function getFamilyName(): ?string
    {
        return $this->familyName;
    }

    public function setFamilyName(?string $familyName): self
    {
        $this->familyName = $familyName;

        return $this;
    }

    public function getShortFamilyName(): ?string
    {
        if (is_null($this->familyName) || $this->familyName==="" || !isset($this->familyName[0])) {
            return ".";
        }

        $familyName=utf8_decode($this->familyName);
        $familyName=strtoupper($familyName[0]). ".";
        $familyName=utf8_encode($familyName);
        return $familyName;
    }

    public function getProName(): ?string
    {
        return $this->proName;
    }

    public function setProName(?string $proName): self
    {
        $this->proName = $proName;

        return $this;
    }

    public function getEmail(): ?string
    {
        return $this->email;
    }

    public function setEmail(?string $email): self
    {
        $this->email = $email;

        return $this;
    }

    public function getOldEmail(): ?string
    {
        return $this->oldEmail;
    }

    public function setOldEmail(?string $oldEmail): self
    {
        $this->oldEmail = $oldEmail;

        return $this;
    }

    public function getProEmail(): ?string
    {
        return $this->proEmail;
    }

    public function setProEmail(?string $proEmail): self
    {
        $this->proEmail = $proEmail;

        return $this;
    }

    public function getPassword(): ?string
    {
        return $this->password;
    }

    public function setPassword(?string $password): self
    {
        $this->password = $password;

        return $this;
    }

    public function getClearPassword(): ?string
    {
        return $this->clearPassword;
    }

    public function setClearPassword(?string $clearPassword): self
    {
        $this->clearPassword = $clearPassword;

        return $this;
    }

    public function getPasswordSendType(): ?int
    {
        return $this->passwordSendType;
    }

    public function setPasswordSendType(?int $passwordSendType): self
    {
        $this->passwordSendType = $passwordSendType;

        return $this;
    }

    public function getGender()
    {
        return $this->gender;
    }

    public function setGender($gender): self
    {
        $this->gender = $gender;

        return $this;
    }

    public function getNationality(): ?string
    {
        return $this->nationality;
    }

    public function setNationality(?string $nationality): self
    {
        $this->nationality = $nationality;

        return $this;
    }

    public function getBirthDate(): ?\DateTimeInterface
    {
        return $this->birthDate;
    }

    public function setBirthDate(?\DateTimeInterface $birthDate): self
    {
        $this->birthDate = $birthDate;

        return $this;
    }

    public function getBirthYear(): ?int
    {
        return ($this->birthDate ? $this->birthDate->format('Y') : null);
    }

    public function getTelephone(): ?string
    {
        return $this->telephone;
    }

    public function setTelephone(?string $telephone): self
    {
        $this->telephone = $telephone;

        return $this;
    }

    public function getPhoneDisplay(): ?int
    {
        return $this->phoneDisplay;
    }

    public function setPhoneDisplay(?int $phoneDisplay): self
    {
        $this->phoneDisplay = $phoneDisplay;

        return $this;
    }

    public function getOldTelephone(): ?string
    {
        return $this->oldTelephone;
    }

    public function setOldTelephone(?string $oldTelephone): self
    {
        $this->oldTelephone = $oldTelephone;

        return $this;
    }

    public function getMaxDetourDuration(): ?int
    {
        return (!is_null($this->maxDetourDuration) ? $this->maxDetourDuration : self::MAX_DETOUR_DURATION);
    }

    public function setMaxDetourDuration(?int $maxDetourDuration): self
    {
        $this->maxDetourDuration = $maxDetourDuration;

        return $this;
    }

    public function getMaxDetourDistance(): ?int
    {
        return (!is_null($this->maxDetourDistance) ? $this->maxDetourDistance : self::MAX_DETOUR_DISTANCE);
    }

    public function setMaxDetourDistance(?int $maxDetourDistance): self
    {
        $this->maxDetourDistance = $maxDetourDistance;

        return $this;
    }

    public function getAnyRouteAsPassenger(): ?bool
    {
        return $this->anyRouteAsPassenger;
    }

    public function setAnyRouteAsPassenger(?bool $anyRouteAsPassenger): self
    {
        $this->anyRouteAsPassenger = $anyRouteAsPassenger;

        return $this;
    }

    public function getMultiTransportMode(): ?bool
    {
        return $this->multiTransportMode;
    }

    public function setMultiTransportMode(?bool $multiTransportMode): self
    {
        $this->multiTransportMode = $multiTransportMode;

        return $this;
    }

    public function getSmoke(): ?int
    {
        return $this->smoke;
    }

    public function setSmoke(?int $smoke): self
    {
        $this->smoke = $smoke;

        return $this;
    }

    public function hasMusic(): ?bool
    {
        return $this->music;
    }

    public function setMusic(?bool $music): self
    {
        $this->music = $music;

        return $this;
    }

    public function getMusicFavorites(): ?string
    {
        return $this->musicFavorites;
    }

    public function setMusicFavorites(?string $musicFavorites): self
    {
        $this->musicFavorites = $musicFavorites;

        return $this;
    }

    public function hasChat(): ?bool
    {
        return $this->chat;
    }

    public function setChat(?bool $chat): self
    {
        $this->chat = $chat;

        return $this;
    }

    public function getChatFavorites(): ?string
    {
        return $this->chatFavorites;
    }

    public function setChatFavorites(?string $chatFavorites): self
    {
        $this->chatFavorites = $chatFavorites;

        return $this;
    }

    public function hasNewsSubscription(): ?bool
    {
        return $this->newsSubscription;
    }

    public function setNewsSubscription(?bool $newsSubscription): self
    {
        $this->newsSubscription = $newsSubscription;

        return $this;
    }

    public function getPwdToken(): ?string
    {
        return $this->pwdToken;
    }

    public function setPwdToken(?string $pwdToken): self
    {
        $this->pwdToken = $pwdToken;
        $this->setPwdTokenDate($pwdToken ? new \DateTime() : null);
        return $this;
    }

    public function getPwdTokenDate(): ?\DateTimeInterface
    {
        return $this->pwdTokenDate;
    }

    public function setPwdTokenDate(?DateTime $pwdTokenDate): self
    {
        $this->pwdTokenDate = $pwdTokenDate;
        return $this;
    }

    public function getPhoneToken(): ?string
    {
        return $this->phoneToken;
    }

    public function setPhoneToken(?string $phoneToken): self
    {
        $this->phoneToken = $phoneToken;
        return $this;
    }

    public function getPhoneValidatedDate(): ?\DateTimeInterface
    {
        return $this->phoneValidatedDate;
    }

    public function setPhoneValidatedDate(?\DateTimeInterface $phoneValidatedDate): ?self
    {
        $this->phoneValidatedDate = $phoneValidatedDate;

        return $this;
    }

    public function hasMobile(): ?bool
    {
        return $this->mobile ? true : false;
    }

    public function setMobile(?bool $mobile): self
    {
        $this->mobile = $mobile;

        return $this;
    }

    public function getLanguage(): ?string
    {
        return $this->language;
    }

    public function setLanguage(?string $language): self
    {
        $this->language= $language;
        return $this;
    }

    public function getAddresses()
    {
        return $this->addresses->getValues();
    }

    public function addAddress(Address $address): self
    {
        if (!$this->addresses->contains($address)) {
            $this->addresses->add($address);
            $address->setUser($this);
        }

        return $this;
    }

    public function removeAddress(Address $address): self
    {
        if ($this->addresses->contains($address)) {
            $this->addresses->removeElement($address);
            // set the owning side to null (unless already changed)
            if ($address->getUser() === $this) {
                $address->setUser(null);
            }
        }

        return $this;
    }

    public function getImages()
    {
        return $this->images->getValues();
    }

    public function addImage(Image $image): self
    {
        if (!$this->images->contains($image)) {
            $this->images[] = $image;
            $image->setUser($this);
        }

        return $this;
    }

    public function removeImage(Image $image): self
    {
        if ($this->images->contains($image)) {
            $this->images->removeElement($image);
            // set the owning side to null (unless already changed)
            if ($image->getUser() === $this) {
                $image->setUser(null);
            }
        }

        return $this;
    }

    public function getCars()
    {
        return $this->cars->getValues();
    }

    public function addCar(Car $car): self
    {
        if (!$this->cars->contains($car)) {
            $this->cars->add($car);
            $car->setUser($this);
        }

        return $this;
    }

    public function removeCar(Car $car): self
    {
        if ($this->cars->contains($car)) {
            $this->cars->removeElement($car);
            // set the owning side to null (unless already changed)
            if ($car->getUser() === $this) {
                $car->setUser(null);
            }
        }

        return $this;
    }

    public function getPushTokens()
    {
        return $this->pushTokens->getValues();
    }

    public function addPushToken(PushToken $pushToken): self
    {
        if (!$this->pushTokens->contains($pushToken)) {
            $this->pushTokens->add($pushToken);
            $pushToken->setUser($this);
        }

        return $this;
    }

    public function removePushToken(PushToken $pushToken): self
    {
        if ($this->pushTokens->contains($pushToken)) {
            $this->pushTokens->removeElement($pushToken);
            // set the owning side to null (unless already changed)
            if ($pushToken->getUser() === $this) {
                $pushToken->setUser(null);
            }
        }

        return $this;
    }

    public function getProposals()
    {
        return $this->proposals->getValues();
    }

    public function addProposal(Proposal $proposal): self
    {
        if (!$this->proposals->contains($proposal)) {
            $this->proposals->add($proposal);
            $proposal->setUser($this);
        }

        return $this;
    }

    public function removeProposal(Proposal $proposal): self
    {
        if ($this->proposals->contains($proposal)) {
            $this->proposals->removeElement($proposal);
            // set the owning side to null (unless already changed)
            if ($proposal->getUser() === $this) {
                $proposal->setUser(null);
            }
        }

        return $this;
    }

    public function getProposalsDelegate()
    {
        return $this->proposalsDelegate->getValues();
    }

    public function addProposalDelegate(Proposal $proposalDelegate): self
    {
        if (!$this->proposalsDelegate->contains($proposalDelegate)) {
            $this->proposalsDelegate->add($proposalDelegate);
            $proposalDelegate->setUserDelegate($this);
        }

        return $this;
    }

    public function removeProposalDelegate(Proposal $proposalDelegate): self
    {
        if ($this->proposalsDelegate->contains($proposalDelegate)) {
            $this->proposalsDelegate->removeElement($proposalDelegate);
            // set the owning side to null (unless already changed)
            if ($proposalDelegate->getUserDelegate() === $this) {
                $proposalDelegate->setUserDelegate(null);
            }
        }

        return $this;
    }

    public function getAsks()
    {
        return $this->asks->getValues();
    }

    public function addAsk(Ask $ask): self
    {
        if (!$this->asks->contains($ask)) {
            $this->asks->add($ask);
            $ask->setUser($this);
        }

        return $this;
    }

    public function removeAsk(Ask $ask): self
    {
        if ($this->asks->contains($ask)) {
            $this->asks->removeElement($ask);
            // set the owning side to null (unless already changed)
            if ($ask->getUser() === $this) {
                $ask->setUser(null);
            }
        }

        return $this;
    }



    public function getAsksRelated()
    {
        return $this->asksRelated->getValues();
    }

    public function addAsksRelated(Ask $asksRelated): self
    {
        if (!$this->asksRelated->contains($asksRelated)) {
            $this->asksRelated->add($asksRelated);
            $asksRelated->setUser($this);
        }

        return $this;
    }

    public function removeAsksRelated(Ask $asksRelated): self
    {
        if ($this->asksRelated->contains($asksRelated)) {
            $this->asksRelated->removeElement($asksRelated);
            // set the owning side to null (unless already changed)
            if ($asksRelated->getUser() === $this) {
                $asksRelated->setUser(null);
            }
        }

        return $this;
    }

    public function getAsksDelegate()
    {
        return $this->asksDelegate->getValues();
    }

    public function addAskDelegate(Ask $askDelegate): self
    {
        if (!$this->asksDelegate->contains($askDelegate)) {
            $this->asksDelegate->add($askDelegate);
            $askDelegate->setUserDelegate($this);
        }

        return $this;
    }

    public function removeAskDelegate(Ask $askDelegate): self
    {
        if ($this->asksDelegate->contains($askDelegate)) {
            $this->asksDelegate->removeElement($askDelegate);
            // set the owning side to null (unless already changed)
            if ($askDelegate->getUserDelegate() === $this) {
                $askDelegate->setUserDelegate(null);
            }
        }

        return $this;
    }

    public function getEvents()
    {
        return $this->events->getValues();
    }

    public function addEvent(Event $event): self
    {
        if (!$this->events->contains($event)) {
            $this->events->add($event);
            $event->setUser($this);
        }

        return $this;
    }

    public function removeEvent(Event $event): self
    {
        if ($this->events->contains($event)) {
            $this->events->removeElement($event);
            // set the owning side to null (unless already changed)
            if ($event->getUser() === $this) {
                $event->setUser(null);
            }
        }

        return $this;
    }

    public function getCommunityUsers()
    {
        return $this->communityUsers->getValues();
    }

    public function addCommunityUser(CommunityUser $communityUser): self
    {
        if (!$this->events->contains($communityUser)) {
            $this->events->add($communityUser);
            $communityUser->setUser($this);
        }

        return $this;
    }

    public function removeCommunityUser(CommunityUser $communityUser): self
    {
        if ($this->events->contains($communityUser)) {
            $this->events->removeElement($communityUser);
            // set the owning side to null (unless already changed)
            if ($communityUser->getUser() === $this) {
                $communityUser->setUser(null);
            }
        }

        return $this;
    }

    public function getCommunityId(): ?int
    {
        return $this->communityId;
    }

    public function setCommunityId($communityId)
    {
        $this->communityId = $communityId;
    }

    public function getUserAuthAssignments()
    {
        return $this->userAuthAssignments->getValues();
    }

    public function addUserAuthAssignment(UserAuthAssignment $userAuthAssignment): self
    {
        if (!$this->userAuthAssignments->contains($userAuthAssignment)) {
            $this->userAuthAssignments->add($userAuthAssignment);
            $userAuthAssignment->setUser($this);
        }

        return $this;
    }

    public function removeUserAuthAssignment(UserAuthAssignment $userAuthAssignment): self
    {
        // This contains... does'nt seem to work
        if ($this->userAuthAssignments->contains($userAuthAssignment)) {
            $this->userAuthAssignments->removeElement($userAuthAssignment);
            // set the owning side to null (unless already changed)
            if ($userAuthAssignment->getUser() === $this) {
                $userAuthAssignment->setUser(null);
            }
        }

        return $this;
    }

    public function removeUserAuthAssignments()
    {
        foreach ($this->userAuthAssignments as $userAuthAssignment) {
            $this->userAuthAssignments->removeElement($userAuthAssignment);
            if ($userAuthAssignment->getUser() === $this) {
                $userAuthAssignment->setUser(null);
            }
        }
    }

    public function getMasses()
    {
        return $this->masses->getValues();
    }

    public function addMass(Mass $mass): self
    {
        if (!$this->masses->contains($mass)) {
            $this->masses->add($mass);
            $mass->setUser($this);
        }

        return $this;
    }

    public function removeMass(Mass $mass): self
    {
        if ($this->masses->contains($mass)) {
            $this->masses->removeElement($mass);
            // set the owning side to null (unless already changed)
            if ($mass->getUser() === $this) {
                $mass->setUser(null);
            }
        }

        return $this;
    }

    public function getMessages()
    {
        return $this->messages->getValues();
    }

    public function addMessage(Message $message): self
    {
        if (!$this->messages->contains($message)) {
            $this->messages->add($message);
            $message->setUser($this);
        }

        return $this;
    }

    public function removeMessage(Message $message): self
    {
        if ($this->messages->contains($message)) {
            $this->messages->removeElement($message);
            // set the owning side to null (unless already changed)
            if ($message->getUser() === $this) {
                $message->setUser(null);
            }
        }

        return $this;
    }

    public function getRecipients()
    {
        return $this->recipients->getValues();
    }

    public function addRecipient(Recipient $recipient): self
    {
        if (!$this->recipients->contains($recipient)) {
            $this->recipients[] = $recipient;
            $recipient->setUser($this);
        }

        return $this;
    }

    public function removeRecipient(Recipient $recipient): self
    {
        if ($this->recipients->contains($recipient)) {
            $this->recipients->removeElement($recipient);
            // set the owning side to null (unless already changed)
            if ($recipient->getUser() === $this) {
                $recipient->setUser(null);
            }
        }

        return $this;
    }

    public function getNotifieds()
    {
        return $this->notifieds->getValues();
    }

    public function addNotified(Notified $notified): self
    {
        if (!$this->notifieds->contains($notified)) {
            $this->notifieds[] = $notified;
            $notified->setUser($this);
        }

        return $this;
    }

    public function removeNotified(Notified $notified): self
    {
        if ($this->notifieds->contains($notified)) {
            $this->notifieds->removeElement($notified);
            // set the owning side to null (unless already changed)
            if ($notified->getUser() === $this) {
                $notified->setUser(null);
            }
        }

        return $this;
    }

    public function getLogs()
    {
        return $this->logs->getValues();
    }

    public function addLog(Log $log): self
    {
        if (!$this->logs->contains($log)) {
            $this->logs->add($log);
            $log->setUser($this);
        }

        return $this;
    }

    public function removeLog(Log $log): self
    {
        if ($this->logs->contains($log)) {
            $this->logs->removeElement($log);
            // set the owning side to null (unless already changed)
            if ($log->getUser() === $this) {
                $log->setUser(null);
            }
        }

        return $this;
    }

    public function getLogsAsDelegate()
    {
        return $this->logsAsDelegate->getValues();
    }

    public function addLogAsDelegate(Log $logAsDelegate): self
    {
        if (!$this->logsAsDelegate->contains($logAsDelegate)) {
            $this->logsAsDelegate->add($logAsDelegate);
            $logAsDelegate->setUserDelegate($this);
        }

        return $this;
    }

    public function removeLogAsDelegate(Log $logAsDelegate): self
    {
        if ($this->logsAsDelegate->contains($logAsDelegate)) {
            $this->logsAsDelegate->removeElement($logAsDelegate);
            // set the owning side to null (unless already changed)
            if ($logAsDelegate->getUserDelegate() === $this) {
                $logAsDelegate->setUserDelegate(null);
            }
        }

        return $this;
    }

    public function getDiaries()
    {
        return $this->diaries->getValues();
    }

    public function addDiary(Diary $diary): self
    {
        if (!$this->diaries->contains($diary)) {
            $this->diaries->add($diary);
            $diary->setUser($this);
        }

        return $this;
    }

    public function removeDiary(Diary $diary): self
    {
        if ($this->diaries->contains($diary)) {
            $this->diaries->removeElement($diary);
            // set the owning side to null (unless already changed)
            if ($diary->getUser() === $this) {
                $diary->setUser(null);
            }
        }

        return $this;
    }

    public function getDiariesAuthor()
    {
        return $this->diariesAuthor->getValues();
    }

    public function addDiaryAuthor(Diary $diaryAuthor): self
    {
        if (!$this->diariesAuthor->contains($diaryAuthor)) {
            $this->diariesAuthor->add($diaryAuthor);
            $diaryAuthor->setAuthor($this);
        }

        return $this;
    }

    public function removeDiaryAuthor(Diary $diaryAdmin): self
    {
        if ($this->diariesAuthor->contains($diaryAdmin)) {
            $this->diariesAuthor->removeElement($diaryAdmin);
            // set the owning side to null (unless already changed)
            if ($diaryAdmin->getAuthor() === $this) {
                $diaryAdmin->setAuthor(null);
            }
        }

        return $this;
    }

    public function getUserNotifications()
    {
        return $this->userNotifications->getValues();
    }

    public function addUserNotification(UserNotification $userNotification): self
    {
        if (!$this->userNotifications->contains($userNotification)) {
            $this->userNotifications->add($userNotification);
            $userNotification->setUser($this);
        }

        return $this;
    }

    public function removeUserNotification(UserNotification $userNotification): self
    {
        if ($this->userNotifications->contains($userNotification)) {
            $this->userNotifications->removeElement($userNotification);
            // set the owning side to null (unless already changed)
            if ($userNotification->getUser() === $this) {
                $userNotification->setUser(null);
            }
        }

        return $this;
    }

    public function getCampaigns()
    {
        return $this->campaigns->getValues();
    }

    public function addCampaign(Campaign $campaign): self
    {
        if (!$this->campaigns->contains($campaign)) {
            $this->campaigns->add($campaign);
            $campaign->setUser($this);
        }

        return $this;
    }

    public function removeCampaign(Campaign $campaign): self
    {
        if ($this->campaigns->contains($campaign)) {
            $this->campaigns->removeElement($campaign);
            // set the owning side to null (unless already changed)
            if ($campaign->getUser() === $this) {
                $campaign->setUser(null);
            }
        }

        return $this;
    }

    public function getDeliveries()
    {
        return $this->deliveries->getValues();
    }

    public function addDelivery(Delivery $delivery): self
    {
        if (!$this->deliveries->contains($delivery)) {
            $this->deliveries->add($delivery);
            $delivery->setUser($this);
        }

        return $this;
    }

    public function removeDelivery(Delivery $delivery): self
    {
        if ($this->deliveries->contains($delivery)) {
            $this->deliveries->removeElement($delivery);
            // set the owning side to null (unless already changed)
            if ($delivery->getUser() === $this) {
                $delivery->setUser(null);
            }
        }

        return $this;
    }

    public function getCarpoolProofsAsDriver()
    {
        return $this->carpoolProofsAsDriver->getValues();
    }

    public function addCarpoolProofsAsDriver(CarpoolProof $carpoolProofAsDriver): self
    {
        if (!$this->carpoolProofsAsDriver->contains($carpoolProofAsDriver)) {
            $this->carpoolProofsAsDriver->add($carpoolProofAsDriver);
            $carpoolProofAsDriver->setDriver($this);
        }

        return $this;
    }

    public function removeCarpoolProofsAsDriver(CarpoolProof $carpoolProofAsDriver): self
    {
        if ($this->carpoolProofsAsDriver->contains($carpoolProofAsDriver)) {
            $this->carpoolProofsAsDriver->removeElement($carpoolProofAsDriver);
            // set the owning side to null (unless already changed)
            if ($carpoolProofAsDriver->getDriver() === $this) {
                $carpoolProofAsDriver->setDriver(null);
            }
        }

        return $this;
    }

    public function getCarpoolProofsAsPassenger()
    {
        return $this->carpoolProofsAsPassenger->getValues();
    }

    public function addCarpoolProofsAsPassenger(CarpoolProof $carpoolProofAsPassenger): self
    {
        if (!$this->carpoolProofsAsPassenger->contains($carpoolProofAsPassenger)) {
            $this->carpoolProofsAsPassenger->add($carpoolProofAsPassenger);
            $carpoolProofAsPassenger->setPassenger($this);
        }

        return $this;
    }

    public function removeCarpoolProofsAsPassenger(CarpoolProof $carpoolProofAsPassenger): self
    {
        if ($this->carpoolProofsAsPassenger->contains($carpoolProofAsPassenger)) {
            $this->carpoolProofsAsPassenger->removeElement($carpoolProofAsPassenger);
            // set the owning side to null (unless already changed)
            if ($carpoolProofAsPassenger->getPassenger() === $this) {
                $carpoolProofAsPassenger->setPassenger(null);
            }
        }

        return $this;
    }

    public function getImport(): ?UserImport
    {
        return $this->import;
    }

    public function setImport(?UserImport $import): self
    {
        $this->import = $import;

        return $this;
    }

    public function getCreatedDate(): ?\DateTimeInterface
    {
        return $this->createdDate;
    }

    public function setCreatedDate(\DateTimeInterface $createdDate): self
    {
        $this->createdDate = $createdDate;

        return $this;
    }

    public function getUpdatedDate(): ?\DateTimeInterface
    {
        return $this->updatedDate;
    }

    public function setUpdatedDate(\DateTimeInterface $updatedDate): self
    {
        $this->updatedDate = $updatedDate;

        return $this;
    }

    public function getValidatedDate(): ?\DateTimeInterface
    {
        return $this->validatedDate;
    }

    public function setValidatedDate(?\DateTimeInterface $validatedDate): self
    {
        $this->validatedDate = $validatedDate;

        return $this;
    }

    public function getEmailToken(): ?string
    {
        return $this->emailToken;
    }

    public function setEmailToken(?string $emailToken): self
    {
        $this->emailToken = $emailToken;
        return $this;
    }

    public function getRoles(): array
    {
        // we return an array of ROLE_***
        foreach ($this->userAuthAssignments as $userAuthAssignment) {
            if ($userAuthAssignment->getAuthItem()->getType() == AuthItem::TYPE_ROLE) {
                $this->roles[] = $userAuthAssignment->getAuthItem()->getName();
            }
        }
        //Security : if an user has no roles but it shouldn't be possible
        return $this->roles ? array_unique($this->roles) : array(AuthItem::ROLE_USER_REGISTERED_FULL);
    }

    public function getSalt()
    {
        return  null;
    }

    public function getUsername()
    {
        return $this->email;
    }

    public function eraseCredentials()
    {
    }

    public function isEqualTo(UserInterface $user)
    {
        if (!$user instanceof User) {
            return false;
        }

        if ($this->password !== $user->getPassword()) {
            return false;
        }

        if ($this->email !== $user->getUsername()) {
            return false;
        }

        return true;
    }

    public function getPermissions(): ?array
    {
        return $this->permissions;
    }

    public function setPermissions(array $permissions): self
    {
        $this->permissions = $permissions;

        return $this;
    }

    public function getAlerts(): ?array
    {
        return $this->alerts;
    }

    public function setAlerts(?array $alerts): self
    {
        $this->alerts = $alerts;

        return $this;
    }

    public function getThreads(): ?array
    {
        return $this->threads;
    }

    public function setThreads(array $threads): self
    {
        $this->threads = $threads;

        return $this;
    }

    public function getAvatars(): ?array
    {
        return $this->avatars;
    }

    public function setAvatars(array $avatars): self
    {
        $this->avatars = $avatars;

        return $this;
    }

    public function addAvatar(string $avatar): ?array
    {
        if (is_null($this->avatars)) {
            $this->avatars = [];
        }
        if (!in_array($avatar, $this->avatars)) {
            $this->avatars[]=$avatar;
        }
        return $this->avatars;
    }

    public function removeAvatar(string $avatar): ?array
    {
        if ($key = array_search($avatar, $this->avatars)) {
            unset($this->avatars[$key]);
        }
        return $this->avatars;
    }

    public function getAvatar(): ?string
    {
        // By default, return the last avatar
        $avatar = "";
        if (is_array($this->getAvatars()) && count($this->getAvatars())>0) {
            return $this->getAvatars()[count($this->getAvatars())-1];
        }
        
        return $avatar;
    }

    public function setAvatar(?string $avatar): self
    {
        $this->avatar = $avatar;

        return $this;
    }

    public function getFacebookId(): ?string
    {
        return $this->facebookId;
    }

    public function setFacebookId(?string $facebookId): self
    {
        $this->facebookId = $facebookId;
        return $this;
    }

    public function getSsoId(): ?string
    {
        return $this->ssoId;
    }

    public function setSsoId(?string $ssoId): self
    {
        $this->ssoId = $ssoId;
        return $this;
    }

    public function getSsoProvider(): ?string
    {
        return $this->ssoProvider;
    }

    public function setSsoProvider(?string $ssoProvider): self
    {
        $this->ssoProvider = $ssoProvider;
        return $this;
    }

    public function getUserDelegate(): ?User
    {
        return $this->userDelegate;
    }

    public function setUserDelegate(?User $userDelegate): self
    {
        $this->userDelegate = $userDelegate;

        return $this;
    }

    public function getAppDelegate(): ?App
    {
        return $this->appDelegate;
    }

    public function setAppDelegate(?App $appDelegate): self
    {
        $this->appDelegate = $appDelegate;

        return $this;
    }

    public function getUnsubscribeToken(): ?string
    {
        return $this->unsubscribeToken;
    }

    public function setUnsubscribeToken(?string $unsubscribeToken): self
    {
        $this->unsubscribeToken = $unsubscribeToken;
        return $this;
    }

    public function getUnsubscribeDate(): ?\DateTimeInterface
    {
        return $this->unsubscribeDate;
    }

    public function setUnsubscribeDate(?\DateTimeInterface $unsubscribeDate): self
    {
        $this->unsubscribeDate = $unsubscribeDate;

        return $this;
    }

    public function getUnsubscribeMessage(): ?string
    {
        return $this->unsubscribeMessage;
    }

    public function setUnsubscribeMessage(?string $unsubscribeMessage): self
    {
        $this->unsubscribeMessage = $unsubscribeMessage;

        return $this;
    }

    public function getMobileRegistration(): ?int
    {
        return $this->mobileRegistration;
    }

    public function setMobileRegistration(?int $mobileRegistration): self
    {
        $this->mobileRegistration = $mobileRegistration;
        if ($this->mobileRegistration == self::MOBILE_APP_IOS || $this->mobileRegistration == self::MOBILE_APP_ANDROID) {
            $this->setMobile(true);
        }
        return $this;
    }

    public function getBackLink(): ?string
    {
        return $this->backLink;
    }

    public function setBackLink(?string $backLink): self
    {
        $this->backLink = $backLink;

        return $this;
    }

    public function isAlreadyRegistered(): ?bool
    {
        return $this->alreadyRegistered;
    }

    public function setAlreadyRegistered(?bool $alreadyRegistered): self
    {
        $this->alreadyRegistered = $alreadyRegistered;

        return $this;
    }

    public function getSolidaryUser(): ?SolidaryUser
    {
        return $this->solidaryUser;
    }

    public function setSolidaryUser(?SolidaryUser $solidaryUser): self
    {
        $this->solidaryUser = $solidaryUser;

        return $this;
    }

    public function getRefresh()
    {
        return $this->email;
    }

    public function getLastActivityDate(): ?\DateTimeInterface
    {
        return $this->lastActivityDate;
    }

    public function setLastActivityDate(?\DateTimeInterface $lastActivityDate): self
    {
        $this->lastActivityDate = $lastActivityDate;

        return $this;
    }

    public function getSolidaryStructures()
    {
        if ($this->solidaryStructures) {
            return $this->solidaryStructures;
        }
        $structures = [];
        if (!is_null($this->getOperates())) {
            foreach ($this->getOperates() as $operate) {
                $structures[] = $operate->getStructure();
            }
        }
        return $structures;
        ;
    }

    public function setSolidaryStructures(?array $solidaryStructures): self
    {
        $this->solidaryStructures = $solidaryStructures;

        return $this;
    }

    public function getAdminCommunityUser()
    {
        return $this->adminCommunityUser;
    }

    public function setAdminCommunityUser(CommunityUser $adminCommunityUser)
    {
        $this->adminCommunityUser = $adminCommunityUser;
    }

    public function getMassPerson(): ?MassPerson
    {
        return $this->massPerson;
    }

    public function setMassPerson(?MassPerson $massPerson): self
    {
        $this->massPerson = $massPerson;

        return $this;
    }

    
    public function getOperates()
    {
        return $this->operates->getValues();
    }

    public function addOperate(Operate $operate): self
    {
        if (!$this->operates->contains($operate)) {
            $this->operates[] = $operate;
            $operate->setUser($this);
        }

        return $this;
    }

    public function removeOperate(Operate $operate): self
    {
        if ($this->operates->contains($operate)) {
            $this->operates->removeElement($operate);
        }

        return $this;
    }

    public function getPaymentProfileId(): ?int
    {
        return $this->paymentProfileId;
    }

    public function setPaymentProfileId(?int $paymentProfileId): self
    {
        $this->paymentProfileId = $paymentProfileId;

        return $this;
    }

    public function getBankAccounts(): ?array
    {
        return $this->bankAccounts;
    }

    public function setBankAccounts(?array $bankAccounts): self
    {
        $this->bankAccounts = $bankAccounts;

        return $this;
    }

    public function getWallets(): ?array
    {
        return $this->wallets;
    }

    public function setWallets(?array $wallets): self
    {
        $this->wallets = $wallets;

        return $this;
    }

    public function getCarpoolExport(): ?string
    {
        return $this->carpoolExport;
    }

    public function setCarpoolExport(?string $carpoolExport): self
    {
        $this->carpoolExport = $carpoolExport;

        return $this;
    }

    public function getCanReceiveReview(): ?bool
    {
        return $this->canReceiveReview;
    }

    public function setCanReceiveReview(?bool $canReceiveReview): self
    {
        $this->canReceiveReview = $canReceiveReview;

        return $this;
    }
    
    public function isUserReviewsActive(): ?bool
    {
        return $this->userReviewsActive;
    }

    public function setUserReviewsActive(?bool $userReviewsActive): self
    {
        $this->userReviewsActive = $userReviewsActive;

        return $this;
    }

    public function isExperienced(): ?bool
    {
        return $this->experienced;
    }

    public function setExperienced(?bool $experienced): self
    {
        $this->experienced = $experienced;

        return $this;
    }

    public function getUnreadCarpoolMessageNumber(): ?int
    {
        return $this->unreadCarpoolMessageNumber;
    }

    public function setUnreadCarpoolMessageNumber(?int $unreadCarpoolMessageNumber): self
    {
        $this->unreadCarpoolMessageNumber = $unreadCarpoolMessageNumber;

        return $this;
    }


    public function getUnreadDirectMessageNumber(): ?int
    {
        return $this->unreadDirectMessageNumber;
    }

    public function setUnreadDirectMessageNumber(?int $unreadDirectMessageNumber): self
    {
        $this->unreadDirectMessageNumber = $unreadDirectMessageNumber;

        return $this;
    }

    public function getUnreadSolidaryMessageNumber(): ?int
    {
        return $this->unreadSolidaryMessageNumber;
    }

    public function setUnreadSolidaryMessageNumber(?int $unreadSolidaryMessageNumber): self
    {
        $this->unreadSolidaryMessageNumber = $unreadSolidaryMessageNumber;

        return $this;
    }

<<<<<<< HEAD
    // ADMIN

    public function getImage(): ?string
    {
        if (count($this->getImages())>0 && isset($this->getImages()[0]->getVersions()['square_800'])) {
            return $this->getImages()[0]->getVersions()['square_800'];
        }
        return null;
    }

    public function getHomeAddress(): ?Address
    {
        if (is_null($this->homeAddress)) {
            foreach ($this->addresses as $address) {
                if ($address->isHome()) {
                    $this->homeAddress = $address;
                    break;
                }
            }
        }
        return $this->homeAddress;
    }

    public function setHomeAddress(?Address $homeAddress): self
    {
        $this->homeAddress = $homeAddress;
=======
    public function getSavedCo2(): ?int
    {
        return $this->savedCo2;
    }

    public function setSavedCo2(?int $savedCo2): self
    {
        $this->savedCo2 = $savedCo2;
>>>>>>> e736058b

        return $this;
    }

<<<<<<< HEAD
    public function getRolesTerritory(): array
    {
        foreach ($this->userAuthAssignments as $userAuthAssignment) {
            if ($userAuthAssignment->getAuthItem()->getType() == AuthItem::TYPE_ROLE) {
                $this->rolesTerritory[] = [
                    'role' => $userAuthAssignment->getAuthItem()->getId(),
                    'territory' => $userAuthAssignment->getTerritory() ? $userAuthAssignment->getTerritory()->getId() : null
                ];
            }
        }
        return $this->rolesTerritory;
    }

    
=======
>>>>>>> e736058b
    // DOCTRINE EVENTS

    /**
     * Creation date.
     *
     * @ORM\PrePersist
     */
    public function setAutoCreatedDate()
    {
        $this->setCreatedDate(new \Datetime());
    }

    /**
     * Update date.
     *
     * @ORM\PreUpdate
     */
    public function setAutoUpdatedDate()
    {
        $this->setUpdatedDate(new \Datetime());
    }
}<|MERGE_RESOLUTION|>--- conflicted
+++ resolved
@@ -1268,7 +1268,11 @@
      */
     private $unreadSolidaryMessageNumber;
 
-<<<<<<< HEAD
+    /**
+     * @var int|null The savedCo2 of this user in grams
+     * @Groups({"readUser","results","write", "threads", "thread", "readCommunity", "readCommunityUser", "readEvent", "massMigrate", "readExport","readPublicProfile","readReview"})
+     */
+    private $savedCo2;
 
     // ADMIN
 
@@ -1289,14 +1293,6 @@
      * @Groups({"aRead","aWrite"})
      */
     private $rolesTerritory;
-
-=======
-    /**
-     * @var int|null The savedCo2 of this user in grams
-     * @Groups({"readUser","results","write", "threads", "thread", "readCommunity", "readCommunityUser", "readEvent", "massMigrate", "readExport","readPublicProfile","readReview"})
-     */
-    private $savedCo2;
->>>>>>> e736058b
 
     public function __construct($status = null)
     {
@@ -3008,7 +3004,18 @@
         return $this;
     }
 
-<<<<<<< HEAD
+    public function getSavedCo2(): ?int
+    {
+        return $this->savedCo2;
+    }
+
+    public function setSavedCo2(?int $savedCo2): self
+    {
+        $this->savedCo2 = $savedCo2;
+
+        return $this;
+    }
+
     // ADMIN
 
     public function getImage(): ?string
@@ -3035,21 +3042,10 @@
     public function setHomeAddress(?Address $homeAddress): self
     {
         $this->homeAddress = $homeAddress;
-=======
-    public function getSavedCo2(): ?int
-    {
-        return $this->savedCo2;
-    }
-
-    public function setSavedCo2(?int $savedCo2): self
-    {
-        $this->savedCo2 = $savedCo2;
->>>>>>> e736058b
-
-        return $this;
-    }
-
-<<<<<<< HEAD
+
+        return $this;
+    }
+
     public function getRolesTerritory(): array
     {
         foreach ($this->userAuthAssignments as $userAuthAssignment) {
@@ -3064,8 +3060,6 @@
     }
 
     
-=======
->>>>>>> e736058b
     // DOCTRINE EVENTS
 
     /**
