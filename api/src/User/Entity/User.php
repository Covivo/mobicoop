<?php

/**
 * Copyright (c) 2020, MOBICOOP. All rights reserved.
 * This project is dual licensed under AGPL and proprietary licence.
 ***************************
 *    This program is free software: you can redistribute it and/or modify
 *    it under the terms of the GNU Affero General Public License as
 *    published by the Free Software Foundation, either version 3 of the
 *    License, or (at your option) any later version.
 *
 *    This program is distributed in the hope that it will be useful,
 *    but WITHOUT ANY WARRANTY; without even the implied warranty of
 *    MERCHANTABILITY or FITNESS FOR A PARTICULAR PURPOSE.  See the
 *    GNU Affero General Public License for more details.
 *
 *    You should have received a copy of the GNU Affero General Public License
 *    along with this program.  If not, see <gnu.org/licenses>.
 ***************************
 *    Licence MOBICOOP described in the file
 *    LICENSE
 **************************/

namespace App\User\Entity;

use DateTime;
use Doctrine\ORM\Mapping as ORM;
use Doctrine\Common\Collections\ArrayCollection;
use Doctrine\ORM\PersistentCollection;
use ApiPlatform\Core\Annotation\ApiResource;
use ApiPlatform\Core\Annotation\ApiSubresource;
use ApiPlatform\Core\Annotation\ApiProperty;
use ApiPlatform\Core\Annotation\ApiFilter;
use ApiPlatform\Core\Bridge\Doctrine\Orm\Filter\NumericFilter;
use ApiPlatform\Core\Bridge\Doctrine\Orm\Filter\SearchFilter;
use ApiPlatform\Core\Bridge\Doctrine\Orm\Filter\OrderFilter;
use Symfony\Component\Serializer\Annotation\Groups;
use Symfony\Component\Serializer\Annotation\MaxDepth;
use Symfony\Component\Validator\Constraints as Assert;
use Symfony\Bridge\Doctrine\Validator\Constraints\UniqueEntity;
use App\Geography\Entity\Address;
use App\Carpool\Entity\Proposal;
use App\Carpool\Entity\Ask;
use Symfony\Component\Security\Core\User\UserInterface;
use Symfony\Component\Security\Core\User\EquatableInterface;
use App\Match\Entity\Mass;
use App\Image\Entity\Image;
use App\Communication\Entity\Message;
use App\Communication\Entity\Recipient;
use App\User\Controller\UserRegistration;
use App\User\Controller\UserDelegateRegistration;
use App\User\Controller\UserPermissions;
use App\User\Controller\UserAlerts;
use App\User\Controller\UserAlertsUpdate;
use App\User\Controller\UserLogin;
use App\User\Controller\UserAsks;
use App\User\Controller\UserThreads;
use App\User\Controller\UserThreadsDirectMessages;
use App\User\Controller\UserThreadsCarpoolMessages;
use App\User\Controller\UserUpdatePassword;
use App\User\Controller\UserGeneratePhoneToken;
use App\User\Controller\UserUpdate;
use App\User\Controller\UserDelete;
use App\User\Controller\UserCheckSignUpValidationToken;
use App\User\Controller\UserCheckPhoneToken;
use App\User\Controller\UserUnsubscribeFromEmail;
use App\User\Filter\HomeAddressTerritoryFilter;
use App\User\Filter\DirectionTerritoryFilter;
use App\User\Filter\HomeAddressDirectionTerritoryFilter;
use App\User\Filter\ODTerritoryFilter;
use App\User\Filter\WaypointTerritoryFilter;
use App\User\Filter\HomeAddressODTerritoryFilter;
use App\User\Filter\HomeAddressWaypointTerritoryFilter;
use App\User\Filter\LoginFilter;
use App\User\Filter\PwdTokenFilter;
use App\User\Filter\SolidaryFilter;
use App\User\Filter\ValidatedDateTokenFilter;
use App\User\Filter\UnsubscribeTokenFilter;
use App\Communication\Entity\Notified;
use App\Action\Entity\Log;
use App\Auth\Entity\AuthItem;
use App\Import\Entity\UserImport;
use App\MassCommunication\Entity\Campaign;
use App\MassCommunication\Entity\Delivery;
use App\Auth\Entity\UserAuthAssignment;
use App\Solidary\Entity\Solidary;
use App\User\EntityListener\UserListener;
use App\Event\Entity\Event;
use App\Community\Entity\CommunityUser;

/**
 * A user.
 *
 * Users should not be fully removed, if a user wants to remove its account it should be anonymized, unless he has no interactions with other users.
 * Note : force eager is set to false to avoid max number of nested relations (can occure despite of maxdepth... https://github.com/api-platform/core/issues/1910)
 *
 * @ORM\Entity
 * @ORM\HasLifecycleCallbacks
 * @UniqueEntity("email")
 * @ApiResource(
 *      attributes={
 *          "force_eager"=false,
 *          "normalization_context"={"groups"={"readUser","mass"}, "enable_max_depth"="true"},
 *          "denormalization_context"={"groups"={"write"}}
 *      },
 *      collectionOperations={
 *          "get"={
 *              "normalization_context"={"groups"={"readUser"}},
 *              "security"="is_granted('user_list',object)"
 *          },
 *          "post"={
 *              "method"="POST",
 *              "path"="/users",
 *              "controller"=UserRegistration::class,
 *              "swagger_context" = {
 *                  "parameters" = {
 *                      {
 *                          "name" = "givenName",
 *                          "type" = "string",
 *                          "required" = true,
 *                          "description" = "User's given name"
 *                      },
 *                      {
 *                          "name" = "familyName",
 *                          "type" = "string",
 *                          "required" = true,
 *                          "description" = "User's family name"
 *                      },
 *                      {
 *                          "name" = "email",
 *                          "type" = "string",
 *                          "required" = true,
 *                          "description" = "User's email"
 *                      },
 *                      {
 *                          "name" = "password",
 *                          "type" = "string",
 *                          "required" = true,
 *                          "description" = "Encoded version of the password (i.e. bcrypt)"
 *                      },
 *                      {
 *                          "name" = "gender",
 *                          "type" = "int",
 *                          "enum" = {1,2,3},
 *                          "required" = true,
 *                          "description" = "User's gender (1 : female, 2 : male, 3 : other)"
 *                      },
 *                      {
 *                          "name" = "birthDate",
 *                          "type" = "string",
 *                          "format" = "date",
 *                          "required" = true,
 *                          "example" = "1997-08-14T00:00:00+00:00",
 *                          "description" = "User's birthdate"
 *                      }
 *                  }
 *              },
 *              "security_post_denormalize"="is_granted('user_create',object)"
 *          },
 *          "delegateRegistration"={
 *              "method"="POST",
 *              "path"="/users/register",
 *              "controller"=UserDelegateRegistration::class,
 *              "swagger_context" = {
 *                  "parameters" = {
 *                      {
 *                          "name" = "givenName",
 *                          "type" = "string",
 *                          "required" = true,
 *                          "description" = "User's given name"
 *                      },
 *                      {
 *                          "name" = "familyName",
 *                          "type" = "string",
 *                          "required" = true,
 *                          "description" = "User's family name"
 *                      },
 *                      {
 *                          "name" = "email",
 *                          "type" = "string",
 *                          "required" = true,
 *                          "description" = "User's email"
 *                      },
 *                      {
 *                          "name" = "password",
 *                          "type" = "string",
 *                          "required" = true,
 *                          "description" = "Clear version of the password"
 *                      },
 *                      {
 *                          "name" = "gender",
 *                          "type" = "int",
 *                          "enum" = {1,2,3},
 *                          "required" = true,
 *                          "description" = "User's gender (1 : female, 2 : male, 3 : other)"
 *                      },
 *                      {
 *                          "name" = "birthDate",
 *                          "type" = "string",
 *                          "format" = "date",
 *                          "required" = true,
 *                          "example" = "1997-08-14T00:00:00+00:00",
 *                          "description" = "User's birthdate"
 *                      },
 *                      {
 *                          "name" = "userDelegate",
 *                          "type" = "string",
 *                          "required" = false,
 *                          "description" = "User IRI that creates the new user"
 *                      },
 *                      {
 *                          "name" = "passwordSendtype",
 *                          "type" = "int",
 *                          "enum" = {0,1,2},
 *                          "required" = true,
 *                          "description" = "Password send type (0 : none, 1 : sms, 2 : email)"
 *                      }
 *                  }
 *              },
 *              "security_post_denormalize"="is_granted('user_create',object)"
 *          },
 *          "checkSignUpValidationToken"={
 *              "method"="POST",
 *              "denormalization_context"={"groups"={"checkValidationToken"}},
 *              "normalization_context"={"groups"={"readUser"}},
 *              "path"="/users/checkSignUpValidationToken",
 *              "controller"=UserCheckSignUpValidationToken::class
 *          },
 *          "checkPhoneToken"={
 *              "method"="POST",
 *              "denormalization_context"={"groups"={"checkPhoneToken"}},
 *              "normalization_context"={"groups"={"readUser"}},
 *              "path"="/users/checkPhoneToken",
 *              "controller"=UserCheckPhoneToken::class
 *          }
 *      },
 *      itemOperations={
 *          "get"={
 *              "normalization_context"={"groups"={"readUser"}},
 *              "security"="is_granted('user_read',object)"
 *          },
 *          "password_update_request"={
 *              "method"="POST",
 *              "path"="/users/password_update_request",
 *              "controller"=UserUpdatePassword::class,
 *              "defaults"={"name"="request"},
 *              "read"=false,
 *              "denormalization_context"={"groups"={"passwordUpdateRequest"}},
 *              "normalization_context"={"groups"={"passwordUpdateRequest"}},
 *              "security"="is_granted('user_password',object)"
 *          },
 *          "password_update"={
 *              "method"="POST",
 *              "path"="/users/password_update",
 *              "controller"=UserUpdatePassword::class,
 *              "defaults"={"name"="update"},
 *              "read"=false,
 *              "denormalization_context"={"groups"={"passwordUpdate"}},
 *              "normalization_context"={"groups"={"passwordUpdate"}},
 *              "security"="is_granted('user_password',object)"
 *          },
 *          "generate_phone_token"={
 *              "method"="GET",
 *              "path"="/users/{id}/generate_phone_token",
 *              "controller"=UserGeneratePhoneToken::class,
 *              "security"="is_granted('user_update',object)"
 *          },
 *          "alerts"={
 *              "method"="GET",
 *              "normalization_context"={"groups"={"alerts"}},
 *              "controller"=UserAlerts::class,
 *              "path"="/users/{id}/alerts",
 *              "security"="is_granted('user_read',object)"
 *          },
 *          "putAlerts"={
 *              "method"="PUT",
 *              "normalization_context"={"groups"={"alerts"}},
 *              "denormalization_context"={"groups"={"alerts"}},
 *              "path"="/users/{id}/alerts",
 *              "controller"=UserAlertsUpdate::class,
 *              "security"="is_granted('user_update',object)"
 *          },
 *          "threads"={
 *              "method"="GET",
 *              "normalization_context"={"groups"={"threads"}},
 *              "controller"=UserThreads::class,
 *              "path"="/users/{id}/threads",
 *              "security"="is_granted('user_messages',object)"
 *          },
 *          "threadsDirectMessages"={
 *              "method"="GET",
 *              "normalization_context"={"groups"={"threads"}},
 *              "controller"=UserThreadsDirectMessages::class,
 *              "path"="/users/{id}/threadsDirectMessages",
 *              "security"="is_granted('user_messages',object)"
 *          },
 *          "threadsCarpoolMessages"={
 *              "method"="GET",
 *              "normalization_context"={"groups"={"threads"}},
 *              "controller"=UserThreadsCarpoolMessages::class,
 *              "path"="/users/{id}/threadsCarpoolMessages",
 *              "security"="is_granted('user_messages',object)"
 *          },
 *          "put"={
 *              "method"="PUT",
 *              "path"="/users/{id}",
 *              "controller"=UserUpdate::class,
 *              "security"="is_granted('user_update',object)"
 *          },
 *          "delete_user"={
 *              "method"="DELETE",
 *              "path"="/users/{id}",
 *              "controller"=UserDelete::class,
 *              "security"="is_granted('user_delete',object)"
 *          },
 *          "asks"={
 *              "method"="GET",
 *              "path"="/users/{id}/asks",
 *              "controller"=UserAsks::class,
 *              "security"="is_granted('user_asks',object)"
 *          },
 *          "unsubscribe_user"={
 *              "method"="PUT",
 *              "path"="/users/{id}/unsubscribe_user",
 *              "controller"=UserUnsubscribeFromEmail::class
 *          }
 *      }
 * )
 * @ApiFilter(NumericFilter::class, properties={"id"})
 * @ApiFilter(SearchFilter::class, properties={"email":"partial", "givenName":"partial", "familyName":"partial", "geoToken":"exact"})
 * @ApiFilter(HomeAddressTerritoryFilter::class, properties={"homeAddressTerritory"})
 * @ApiFilter(DirectionTerritoryFilter::class, properties={"directionTerritory"})
 * @ApiFilter(HomeAddressDirectionTerritoryFilter::class, properties={"homeAddressDirectionTerritory"})
 * @ApiFilter(HomeAddressODTerritoryFilter::class, properties={"homeAddressODTerritory"})
 * @ApiFilter(HomeAddressWaypointTerritoryFilter::class, properties={"homeAddressWaypointTerritory"})
 * @ApiFilter(ODTerritoryFilter::class, properties={"oDTerritory"})
 * @ApiFilter(WaypointTerritoryFilter::class, properties={"waypointTerritory"})
 * @ApiFilter(LoginFilter::class, properties={"login"})
 * @ApiFilter(PwdTokenFilter::class, properties={"pwdToken"})
 * @ApiFilter(UnsubscribeTokenFilter::class, properties={"unsubscribeToken"})
 * @ApiFilter(ValidatedDateTokenFilter::class, properties={"validatedDateToken"})
 * @ApiFilter(SolidaryFilter::class, properties={"solidary"})
 * @ApiFilter(OrderFilter::class, properties={"id", "givenName", "familyName", "email", "gender", "nationality", "birthDate", "createdDate", "validatedDate"}, arguments={"orderParameterName"="order"})
 */
class User implements UserInterface, EquatableInterface
{
    const DEFAULT_ID = 999999999999;
    
    const MAX_DETOUR_DURATION = 600;
    const MAX_DETOUR_DISTANCE = 10000;

    const STATUS_ACTIVE = 1;
    const STATUS_DISABLED = 2;
    const STATUS_ANONYMIZED = 3;

    const GENDER_FEMALE = 1;
    const GENDER_MALE = 2;
    const GENDER_OTHER = 3;

    const GENDERS = [
        self::GENDER_FEMALE,
        self::GENDER_MALE,
        self::GENDER_OTHER
    ];

    const PHONE_DISPLAY_RESTRICTED = 1;
    const PHONE_DISPLAY_ALL = 2;

    const AUTHORIZED_SIZES_DEFAULT_AVATAR = [
        "square_100",
        "square_250",
        "square_800"
    ];

    const PWD_SEND_TYPE_NONE = 0;    // password not sent
    const PWD_SEND_TYPE_SMS = 1;     // password sent by sms if phone present
    const PWD_SEND_TYPE_EMAIL = 2;   // password sent by email

    /**
     * @var int The id of this user.
     *
     * @ORM\Id
     * @ORM\GeneratedValue
     * @ORM\Column(type="integer")
     * @Groups({"readUser","readCommunity","readCommunityUser","results","threads", "thread"})
     * @ApiProperty(identifier=true)
     */
    private $id;

    /**
     * @var int User status (1 = active; 2 = disabled; 3 = anonymized).
     *
     * @Assert\NotBlank
     * @ORM\Column(type="smallint")
     * @Groups({"readUser","readCommunityUser","results","write"})
     */
    private $status;

    /**
     * @var string|null The first name of the user.
     *
     * @ORM\Column(type="string", length=255, nullable=true)
     * @Groups({"readUser","readCommunity","readCommunityUser","results","write", "threads", "thread","externalJourney", "readEvent", "massMigrate"})
     */
    private $givenName;

    /**
     * @var string|null The family name of the user.
     *
     * @ORM\Column(type="string", length=255, nullable=true)
     * @Groups({"readUser","write"})
     */
    private $familyName;

    /**
     * @var string|null The shorten family name of the user.
     *
     * @Groups({"readUser","results","write", "threads", "thread", "readCommunity", "readCommunityUser", "readEvent", "massMigrate"})
     */
    private $shortFamilyName;

    /**
     * @var string|null The name of the user in a professional context.
     *
     * @ORM\Column(type="string", length=255, nullable=true)
     * @Groups({"readUser","write"})
     */
    private $proName;

    /**
     * @var string The email of the user.
     *
     * @Assert\NotBlank
     * @Assert\Email()
     * @ORM\Column(type="string", length=255, unique=true)
     * @Groups({"readUser","write","checkValidationToken","passwordUpdateRequest","passwordUpdate"})
     */
    private $email;

    /**
     * @var string The email of the user in a professional context.
     *
     * @Assert\Email()
     * @ORM\Column(type="string", length=255, nullable=true)
     * @Groups({"readUser","write"})
     */
    private $proEmail;

    /**
     * @var string The encoded password of the user.
     *
     * @ORM\Column(type="string", length=255, nullable=true)
     * @Groups({"readUser","write","passwordUpdate"})
     */
    private $password;

    /**
     * @var string The clear password of the user, used for delegation (not persisted !).
     *
     * @Groups("write")
     */
    private $clearPassword;

    /**
     * @var int|null If indirect registration, how we want to send the password to the user (0 = not sent, 1 = by sms, 2 = by email)
     *
     * @Groups("write")
     */
    private $passwordSendType;

    /**
     * @var int|null The gender of the user (1=female, 2=male, 3=nc)
     *
     * @ORM\Column(type="smallint")
     * @Groups({"readUser","results","write","externalJourney"})
     */
    private $gender;

    /**
     * @var string|null The nationality of the user.
     *
     * @ORM\Column(type="string", length=255, nullable=true)
     * @Groups({"readUser","write"})
     */
    private $nationality;

    /**
     * @var \DateTimeInterface|null The birth date of the user.
     *
     * @ORM\Column(type="date", nullable=true)
     * @Groups({"readUser","write"})
     *
     * @ApiProperty(
     *     attributes={
     *         "swagger_context"={"type"="string", "format"="date"}
     *     }
     * )
     */
    private $birthDate;

    /**
     * @var \DateTimeInterface|null The birth year of the user.
     *
     * @Groups({"readUser","results"})
     */
    private $birthYear;

    /**
     * @var string|null The telephone number of the user.
     *
     * @ORM\Column(type="string", length=255, nullable=true)
     * @Groups({"readUser","write","checkPhoneToken"})
     */
    private $telephone;
    
    /**
     * @var string|null The telephone number of the user.
     * @Groups({"readUser", "write"})
     */
    private $oldTelephone;

    /**
     * @var string|null The telephone number of the user (for results).
     * @Groups({"readUser","results"})
     */
    private $phone;

    /**
     * @var int phone display configuration (1 = restricted (default); 2 = all).
     *
     * @Assert\NotBlank
     * @ORM\Column(type="smallint")
     * @Groups({"readUser","write", "results"})
     */
    private $phoneDisplay;

    /**
     * @var int|null The maximum detour duration (in seconds) as a driver to accept a request proposal.
     *
     * @ORM\Column(type="integer", nullable=true)
     * @Groups({"readUser","write"})
     */
    private $maxDetourDuration;

    /**
     * @var int|null The maximum detour distance (in metres) as a driver to accept a request proposal.
     *
     * @ORM\Column(type="integer", nullable=true)
     * @Groups({"readUser","write"})
     */
    private $maxDetourDistance;

    /**
     * @var boolean|null The user accepts any route as a passenger from its origin to the destination.
     *
     * @ORM\Column(type="boolean", nullable=true)
     * @Groups({"readUser","write"})
     */
    private $anyRouteAsPassenger;

    /**
     * @var boolean|null The user accepts any transportation mode.
     *
     * @ORM\Column(type="boolean", nullable=true)
     * @Groups({"readUser","write"})
     */
    private $multiTransportMode;

    /**
     * @var int|null Smoking preferences.
     * 0 = i don't smoke
     * 1 = i don't smoke in car
     * 2 = i smoke
     *
     * @ORM\Column(type="integer", nullable=true)
     * @Groups({"readUser","write"})
     */
    private $smoke;

    /**
     * @var boolean|null Music preferences.
     * 0 = no music
     * 1 = i listen to music or radio
     *
     * @ORM\Column(type="boolean", nullable=true)
     * @Groups({"readUser","write"})
     */
    private $music;

    /**
     * @var string|null Music favorites.
     *
     * @ORM\Column(type="string", length=255, nullable=true)
     * @Groups({"readUser","write"})
     */
    private $musicFavorites;

    /**
     * @var boolean|null Chat preferences.
     * 0 = no chat
     * 1 = chat
     *
     * @ORM\Column(type="boolean", nullable=true)
     * @Groups({"readUser","write"})
     */
    private $chat;

    /**
     * @var string|null Chat favorite subjects.
     *
     * @ORM\Column(type="string", length=255, nullable=true)
     * @Groups({"readUser","write"})
     */
    private $chatFavorites;

    /**
     * @var boolean|null The user accepts to receive news about the platform.
     *
     * @ORM\Column(type="boolean", nullable=true)
     * @Groups({"readUser","write"})
     */
    private $newsSubscription;

    /**
     * @var \DateTimeInterface Creation date of the user.
     *
     * @ORM\Column(type="datetime")
     * @Groups("readUser")
     */
    private $createdDate;

    /**
     * @var \DateTimeInterface Validation date of the user.
     *
     * @ORM\Column(type="datetime", nullable=true)
     * @Groups({"readUser","write"})
     */
    private $validatedDate;

    /**
     * @var string|null Token for account validation by email
     *
     * @ORM\Column(type="string", length=255, nullable=true)
     * @Groups({"readUser","write","checkValidationToken"})
     */
    private $validatedDateToken;

    /**
     * @var \DateTimeInterface Updated date of the user.
     *
     * @ORM\Column(type="datetime", nullable=true)
     * @Groups("readUser")
     */
    private $updatedDate;

    /**
     * @var DateTime|null  Date of password token generation modification.
     *
     * @ORM\Column(type="datetime", length=255, nullable=true)
     * @Groups({"readUser","write"})
     */
    private $pwdTokenDate;

    /**
     * @var string|null Token for password modification.
     *
     * @ORM\Column(type="string", length=255, nullable=true)
     * @Groups({"readUser","write","passwordUpdateRequest","passwordUpdate"})
     */
    private $pwdToken;

    /**
     * @var string|null Token for geographical search authorization.
     *
     * @ORM\Column(type="string", length=255, nullable=true)
     * @Groups({"readUser","write"})
     */
    private $geoToken;

    /**
     * @var string|null Token for phone validation.
     *
     * @ORM\Column(type="string", length=255, nullable=true)
     * @Groups({"readUser","write","checkPhoneToken"})
     */
    private $phoneToken;

    /**
     * @var \DateTimeInterface|null Validation date of the phone number.
     *
     * @ORM\Column(type="datetime", nullable=true)
     * @Groups({"readUser","write"})
     */
    private $phoneValidatedDate;

    /**
     * @var string|null iOS app ID.
     *
     * @ORM\Column(type="string", length=255, nullable=true)
     * @Groups({"readUser","write"})
     */
    private $iosAppId;

    /**
     * @var string|null Android app ID.
     *
     * @ORM\Column(type="string", length=255, nullable=true)
     * @Groups({"readUser","write"})
     */
    private $androidAppId;

    /**
     * @var string User language
     * @Groups({"readUser","write"})
     * @ORM\Column(name="language", type="string", length=10, nullable=true)
     */
    private $language;

    /**
     * @var ArrayCollection|null A user may have many addresses.
     *
     * @ORM\OneToMany(targetEntity="\App\Geography\Entity\Address", mappedBy="user", cascade={"persist","remove"}, orphanRemoval=true)
     * @MaxDepth(1)
     * @ApiSubresource
     * @Groups({"readUser","write"})
     */
    private $addresses;

    /**
     * @var ArrayCollection|null A user may have many cars.
     *
     * @ORM\OneToMany(targetEntity="\App\User\Entity\Car", mappedBy="user", cascade={"persist","remove"}, orphanRemoval=true)
     * @Groups({"readUser","write"})
     */
    private $cars;

    /**
     * @var ArrayCollection|null The proposals made for this user (in general by the user itself, except when it is a "posting for").
     *
     * @ORM\OneToMany(targetEntity="\App\Carpool\Entity\Proposal", mappedBy="user", cascade={"remove"}, orphanRemoval=true)
     * @MaxDepth(1)
     * @Groups({"proposals", "get"})
     * @Apisubresource
     */
    private $proposals;

    /**
     * @var ArrayCollection|null The proposals made by this user for another user.
     *
     * @ORM\OneToMany(targetEntity="\App\Carpool\Entity\Proposal", mappedBy="userDelegate", cascade={"remove"}, orphanRemoval=true)
     * @MaxDepth(1)
     * @Apisubresource
     */
    private $proposalsDelegate;

    /**
     * @var ArrayCollection|null The asks made by this user.
     *
     * @ORM\OneToMany(targetEntity="\App\Carpool\Entity\Ask", mappedBy="user", cascade={"remove"}, orphanRemoval=true)
     */
    private $asks;

    /**
     * @var ArrayCollection|null The events made by this user.
     *
     * @ORM\OneToMany(targetEntity="\App\Event\Entity\Event", mappedBy="user", cascade={"remove"}, orphanRemoval=true)
     */
    private $events;

    /**
    * @var ArrayCollection|null The communityUser associated to this user
    *
    * @ORM\OneToMany(targetEntity="\App\Community\Entity\CommunityUser", mappedBy="user", cascade={"remove"}, orphanRemoval=true)
    */
    private $communityUsers;

    /**
     * @var ArrayCollection|null The asks made for this user.
     *
     * @ORM\OneToMany(targetEntity="\App\Carpool\Entity\Ask", mappedBy="userRelated", cascade={"remove"}, orphanRemoval=true)
     */
    private $asksRelated;

    /**
     * @var ArrayCollection|null The asks made by this user (in general by the user itself, except when it is a "posting for").
     *
     * @ORM\OneToMany(targetEntity="\App\Carpool\Entity\Ask", mappedBy="userDelegate", cascade={"remove"}, orphanRemoval=true)
     */
    private $asksDelegate;

    /**
     * @var ArrayCollection|null The images of the user.
     *
     * @ORM\OneToMany(targetEntity="\App\Image\Entity\Image", mappedBy="user", cascade={"persist","remove"}, orphanRemoval=true)
     * @ORM\OrderBy({"position" = "ASC"})
     * @Groups({"readUser","results","write"})
     * @MaxDepth(1)
     * @ApiSubresource(maxDepth=1)
     */
    private $images;
    
    /**
     * @var ArrayCollection|null A user may have many auth assignments.
     *
     * @ORM\OneToMany(targetEntity="\App\Auth\Entity\UserAuthAssignment", mappedBy="user", cascade={"persist","remove"}, orphanRemoval=true)
     * @Groups({"readUser","write"})
     * @MaxDepth(1)
     */
    private $userAuthAssignments;

    /**
     * @Groups({"readUser"})
     */
    private $roles;

    /**
     * @var ArrayCollection|null The mass import files of the user.
     *
     * @ORM\OneToMany(targetEntity="\App\Match\Entity\Mass", mappedBy="user", cascade={"persist","remove"}, orphanRemoval=true)
     * @Groups({"mass"})
     * @MaxDepth(1)
     * @ApiSubresource
     */
    private $masses;

    /**
     * @var ArrayCollection|null The messages sent by the user.
     *
     * @ORM\OneToMany(targetEntity="\App\Communication\Entity\Message", mappedBy="user", cascade={"persist","remove"}, orphanRemoval=true)
     * @MaxDepth(1)
     * @ApiSubresource
     */
    private $messages;

    /**
     * @var ArrayCollection|null The messages received by the user.
     *
     * @ORM\OneToMany(targetEntity="\App\Communication\Entity\Recipient", mappedBy="user", cascade={"persist","remove"}, orphanRemoval=true)
     * @MaxDepth(1)
     * ApiSubresource
     */
    private $recipients;

    /**
     * @var ArrayCollection|null The notifications sent to the user.
     *
     * @ORM\OneToMany(targetEntity="\App\Communication\Entity\Notified", mappedBy="user", cascade={"persist","remove"}, orphanRemoval=true)
     */
    private $notifieds;

    /**
     * @var ArrayCollection|null A user may have many action logs.
     *
     * @ORM\OneToMany(targetEntity="\App\Action\Entity\Log", mappedBy="user", cascade={"persist","remove"}, orphanRemoval=true)
     * @Groups({"readUser","write"})
     */
    private $logs;

    /**
     * @var ArrayCollection|null A user may have many diary action logs as an admin.
     *
     * @ORM\OneToMany(targetEntity="\App\Action\Entity\Log", mappedBy="admin", cascade={"persist","remove"}, orphanRemoval=true)
     * @Groups({"readUser","write"})
     */
    private $logsAdmin;

    /**
     * @var ArrayCollection|null A user may have many action logs.
     *
     * @ORM\OneToMany(targetEntity="\App\User\Entity\Diary", mappedBy="user", cascade={"persist","remove"}, orphanRemoval=true)
     * @Groups({"readUser","write"})
     */
    private $diaries;

    /**
     * @var ArrayCollection|null A user may have many diary action logs.
     *
     * @ORM\OneToMany(targetEntity="\App\User\Entity\Diary", mappedBy="admin", cascade={"persist","remove"}, orphanRemoval=true)
     * @Groups({"readUser","write"})
     */
    private $diariesAdmin;

    /**
     * @var ArrayCollection|null The solidary records for this user.
     *
     * @ORM\OneToMany(targetEntity="\App\Solidary\Entity\Solidary", mappedBy="user", cascade={"remove"}, orphanRemoval=true)
     * @MaxDepth(1)
     * @Groups("readUser")
     * @Apisubresource
     */
    private $solidaries;

    /**
    * @var ArrayCollection|null A user may have many user notification preferences.
    *
    * @ORM\OneToMany(targetEntity="\App\User\Entity\UserNotification", mappedBy="user", cascade={"persist","remove"}, orphanRemoval=true)
    */
    private $userNotifications;

    /**
     * @var ArrayCollection|null The campaigns made by this user.
     *
     * @ORM\OneToMany(targetEntity="\App\MassCommunication\Entity\Campaign", mappedBy="user", cascade={"remove"}, orphanRemoval=true)
     */
    private $campaigns;

    /**
     * @var ArrayCollection|null The campaing deliveries where this user is recipient.
     *
     * @ORM\OneToMany(targetEntity="\App\MassCommunication\Entity\Delivery", mappedBy="user", cascade={"remove"}, orphanRemoval=true)
     */
    private $deliveries;

    /**
     * @var UserImport|null The user import data.
     *
     * @ORM\OneToOne(targetEntity="\App\Import\Entity\UserImport", mappedBy="user")
     * @Groups({"readUser"})
     * @MaxDepth(1)
     */
    private $import;

    /**
     * @var array|null The avatars of the user
     * @Groups({"readUser","readCommunity","results","threads","thread","externalJourney"})
     */
    private $avatars;

    /**
     * @var array|null The threads of the user
     * @Groups("threads")
     */
    private $threads;

    /**
     * @var array|null The permissions granted
     * @Groups("permissions")
     */
    private $permissions;

    /**
     * @var array|null The user alerts preferences
     * @Groups("alerts")
     */
    private $alerts;

    /**
     * @var string|null Facebook ID of the user
     *
     * @ORM\Column(type="string", length=255, nullable=true)
     * @Groups({"readUser","write"})
     */
    private $facebookId;

    /**
     * @var User|null Admin that create the user.
     *
     * @ORM\ManyToOne(targetEntity="\App\User\Entity\User")
     * @Groups({"readUser","write"})
     * @MaxDepth(1)
     */
    private $userDelegate;

    /**
     * @var string|null Token for unsubscribee the user from receiving email
     *
     * @ORM\Column(type="string", length=255, nullable=true)
     * @Groups({"readUser","write"})
     */
    private $unsubscribeToken;

    /**
     * @var \DateTimeInterface Date when user unsubscribe from email
     *
     * @ORM\Column(type="datetime", nullable=true)
     * @Groups("readUser")
     */
    private $unsubscribeDate;

    /**
     * @var string|null the unsubscribe message we return to client : change this later By listener
     * @Groups({"readUser"})
     */
    private $unsubscribeMessage;

    /**
     * @var bool|null used to indicate a attempt to import this already registered user.
     * @Groups({"massMigrate"})
     */
    private $alreadyRegistered;


    public function __construct($status = null)
    {
        $this->id = self::DEFAULT_ID;
        $this->addresses = new ArrayCollection();
        $this->cars = new ArrayCollection();
        $this->proposals = new ArrayCollection();
        $this->proposalsDelegate = new ArrayCollection();
        $this->asks = new ArrayCollection();
        $this->asksRelated = new ArrayCollection();
        $this->asksDelegate = new ArrayCollection();
        $this->userAuthAssignments = new ArrayCollection();
        $this->masses = new ArrayCollection();
        $this->images = new ArrayCollection();
        $this->messages = new ArrayCollection();
        $this->recipients = new ArrayCollection();
        $this->notifieds = new ArrayCollection();
        $this->logs = new ArrayCollection();
        $this->logsAdmin = new ArrayCollection();
        $this->diaries = new ArrayCollection();
        $this->diariesAdmin = new ArrayCollection();
        $this->solidaries = new ArrayCollection();
        $this->userNotifications = new ArrayCollection();
        $this->campaigns = new ArrayCollection();
        $this->deliveries = new ArrayCollection();
        $this->roles = [];
        if (is_null($status)) {
            $status = self::STATUS_ACTIVE;
        }
        $this->setStatus($status);
        $this->setAlreadyRegistered(false);
    }

    public function getId(): ?int
    {
        return $this->id;
    }

    public function getStatus(): int
    {
        return $this->status;
    }

    public function setStatus(int $status): self
    {
        $this->status = $status;

        return $this;
    }

    public function getGivenName(): ?string
    {
        return $this->givenName;
    }

    public function setGivenName(?string $givenName): self
    {
        $this->givenName = $givenName;

        return $this;
    }

    public function getFamilyName(): ?string
    {
        return $this->familyName;
    }

    public function setFamilyName(?string $familyName): self
    {
        $this->familyName = $familyName;

        return $this;
    }

    public function getShortFamilyName(): ?string
    {
        if (is_null($this->familyName) || $this->familyName==="" || !isset($this->familyName[0])) {
            return ".";
        }
        return strtoupper($this->familyName[0]) . ".";
    }

    public function getProName(): ?string
    {
        return $this->proName;
    }

    public function setProName(?string $proName): self
    {
        $this->proName = $proName;

        return $this;
    }

    public function getEmail(): string
    {
        return $this->email;
    }

    public function setEmail(string $email): self
    {
        $this->email = $email;

        return $this;
    }

    public function getProEmail(): ?string
    {
        return $this->proEmail;
    }

    public function setProEmail(string $proEmail): self
    {
        $this->proEmail = $proEmail;

        return $this;
    }

    public function getPassword(): ?string
    {
        return $this->password;
    }

    public function setPassword(?string $password): self
    {
        $this->password = $password;

        return $this;
    }

    public function getClearPassword(): ?string
    {
        return $this->clearPassword;
    }

    public function setClearPassword(?string $clearPassword): self
    {
        $this->clearPassword = $clearPassword;

        return $this;
    }

    public function getPasswordSendType(): ?int
    {
        return $this->passwordSendType;
    }

    public function setPasswordSendType(?int $passwordSendType): self
    {
        $this->passwordSendType = $passwordSendType;
        
        return $this;
    }

    public function getGender()
    {
        return $this->gender;
    }

    public function setGender($gender): self
    {
        $this->gender = $gender;

        return $this;
    }

    public function getNationality(): ?string
    {
        return $this->nationality;
    }

    public function setNationality(?string $nationality): self
    {
        $this->nationality = $nationality;

        return $this;
    }

    public function getBirthDate(): ?\DateTimeInterface
    {
        return $this->birthDate;
    }

    public function setBirthDate(?\DateTimeInterface $birthDate): self
    {
        $this->birthDate = $birthDate;

        return $this;
    }

    public function getBirthYear(): ?int
    {
        return ($this->birthDate ? $this->birthDate->format('Y') : null);
    }

    public function getTelephone(): ?string
    {
        return $this->telephone;
    }

    public function setTelephone(?string $telephone): self
    {
        $this->telephone = $telephone;

        return $this;
    }

    public function getPhone(): ?string
    {
        return ($this->phoneDisplay == self::PHONE_DISPLAY_ALL ? $this->telephone : null);
    }

    public function getPhoneDisplay(): ?int
    {
        return $this->phoneDisplay;
    }

    public function setPhoneDisplay(?int $phoneDisplay): self
    {
        $this->phoneDisplay = $phoneDisplay;
        
        return $this;
    }
    
    public function getOldTelephone(): ?string
    {
        return $this->oldTelephone;
    }

    public function setOldTelephone(?string $oldTelephone): self
    {
        $this->oldTelephone = $oldTelephone;

        return $this;
    }

    public function getMaxDetourDuration(): ?int
    {
        return (!is_null($this->maxDetourDuration) ? $this->maxDetourDuration : self::MAX_DETOUR_DURATION);
    }

    public function setMaxDetourDuration(?int $maxDetourDuration): self
    {
        $this->maxDetourDuration = $maxDetourDuration;

        return $this;
    }

    public function getMaxDetourDistance(): ?int
    {
        return (!is_null($this->maxDetourDistance) ? $this->maxDetourDistance : self::MAX_DETOUR_DISTANCE);
    }

    public function setMaxDetourDistance(?int $maxDetourDistance): self
    {
        $this->maxDetourDistance = $maxDetourDistance;

        return $this;
    }

    public function getAnyRouteAsPassenger(): ?bool
    {
        return $this->anyRouteAsPassenger;
    }

    public function setAnyRouteAsPassenger(?bool $anyRouteAsPassenger): self
    {
        $this->anyRouteAsPassenger = $anyRouteAsPassenger;

        return $this;
    }

    public function getMultiTransportMode(): ?bool
    {
        return $this->multiTransportMode;
    }

    public function setMultiTransportMode(?bool $multiTransportMode): self
    {
        $this->multiTransportMode = $multiTransportMode;

        return $this;
    }

    public function getSmoke(): ?int
    {
        return $this->smoke;
    }

    public function setSmoke(?int $smoke): self
    {
        $this->smoke = $smoke;

        return $this;
    }

    public function hasMusic(): ?bool
    {
        return $this->music;
    }

    public function setMusic(?bool $music): self
    {
        $this->music = $music;

        return $this;
    }

    public function getMusicFavorites(): ?string
    {
        return $this->musicFavorites;
    }

    public function setMusicFavorites(?string $musicFavorites): self
    {
        $this->musicFavorites = $musicFavorites;

        return $this;
    }

    public function hasChat(): ?bool
    {
        return $this->chat;
    }

    public function setChat(?bool $chat): self
    {
        $this->chat = $chat;

        return $this;
    }

    public function getChatFavorites(): ?string
    {
        return $this->chatFavorites;
    }

    public function setChatFavorites(?string $chatFavorites): self
    {
        $this->chatFavorites = $chatFavorites;

        return $this;
    }

    public function hasNewsSubscription(): ?bool
    {
        return $this->newsSubscription;
    }

    public function setNewsSubscription(?bool $newsSubscription): self
    {
        $this->newsSubscription = $newsSubscription;

        return $this;
    }

    public function getPwdToken(): ?string
    {
        return $this->pwdToken;
    }

    public function setPwdToken(?string $pwdToken): self
    {
        $this->pwdToken = $pwdToken;
        $this->setPwdTokenDate($pwdToken ? new DateTime() : null);
        return $this;
    }

    public function getPwdTokenDate(): ?\DateTimeInterface
    {
        return $this->pwdTokenDate;
    }

    public function setPwdTokenDate(?DateTime $pwdTokenDate): self
    {
        $this->pwdTokenDate = $pwdTokenDate;
        return $this;
    }

    public function getGeoToken(): ?string
    {
        return $this->geoToken;
    }

    public function setGeoToken(?string $geoToken): self
    {
        $this->geoToken = $geoToken;
        return $this;
    }

    public function getPhoneToken(): ?string
    {
        return $this->phoneToken;
    }

    public function setPhoneToken(?string $phoneToken): self
    {
        $this->phoneToken = $phoneToken;
        return $this;
    }

    public function getPhoneValidatedDate(): ?\DateTimeInterface
    {
        return $this->phoneValidatedDate;
    }

    public function setPhoneValidatedDate(?\DateTimeInterface $phoneValidatedDate): ?self
    {
        $this->phoneValidatedDate = $phoneValidatedDate;

        return $this;
    }

    public function getIosAppId(): ?string
    {
        return $this->iosAppId;
    }

    public function setIosAppId(?string $iosAppId): self
    {
        $this->iosAppId = $iosAppId;
        return $this;
    }

    public function getAndroidAppId(): ?string
    {
        return $this->androidAppId;
    }

    public function setAndroidAppId(?string $androidAppId): self
    {
        $this->androidAppId = $androidAppId;
        return $this;
    }

    public function getLanguage(): ?string
    {
        return $this->language;
    }
 
    public function setLanguage(?string $language): self
    {
        $this->language= $language;
        return $this;
    }

    public function getAddresses()
    {
        return $this->addresses->getValues();
    }

    public function addAddress(Address $address): self
    {
        if (!$this->addresses->contains($address)) {
            $this->addresses->add($address);
            $address->setUser($this);
        }

        return $this;
    }

    public function removeAddress(Address $address): self
    {
        if ($this->addresses->contains($address)) {
            $this->addresses->removeElement($address);
            // set the owning side to null (unless already changed)
            if ($address->getUser() === $this) {
                $address->setUser(null);
            }
        }

        return $this;
    }

    public function getImages()
    {
        return $this->images->getValues();
    }

    public function addImage(Image $image): self
    {
        if (!$this->images->contains($image)) {
            $this->images[] = $image;
            $image->setUser($this);
        }

        return $this;
    }

    public function removeImage(Image $image): self
    {
        if ($this->images->contains($image)) {
            $this->images->removeElement($image);
            // set the owning side to null (unless already changed)
            if ($image->getUser() === $this) {
                $image->setUser(null);
            }
        }

        return $this;
    }

    public function getCars()
    {
        return $this->cars->getValues();
    }

    public function addCar(Car $car): self
    {
        if (!$this->cars->contains($car)) {
            $this->cars->add($car);
            $car->setUser($this);
        }

        return $this;
    }

    public function removeCar(Car $car): self
    {
        if ($this->cars->contains($car)) {
            $this->cars->removeElement($car);
            // set the owning side to null (unless already changed)
            if ($car->getUser() === $this) {
                $car->setUser(null);
            }
        }

        return $this;
    }

    public function getProposals()
    {
        return $this->proposals->getValues();
    }

    public function addProposal(Proposal $proposal): self
    {
        if (!$this->proposals->contains($proposal)) {
            $this->proposals->add($proposal);
            $proposal->setUser($this);
        }

        return $this;
    }

    public function removeProposal(Proposal $proposal): self
    {
        if ($this->proposals->contains($proposal)) {
            $this->proposals->removeElement($proposal);
            // set the owning side to null (unless already changed)
            if ($proposal->getUser() === $this) {
                $proposal->setUser(null);
            }
        }

        return $this;
    }

    public function getProposalsDelegate()
    {
        return $this->proposalsDelegate->getValues();
    }

    public function addProposalDelegate(Proposal $proposalDelegate): self
    {
        if (!$this->proposalsDelegate->contains($proposalDelegate)) {
            $this->proposalsDelegate->add($proposalDelegate);
            $proposalDelegate->setUserDelegate($this);
        }

        return $this;
    }

    public function removeProposalDelegate(Proposal $proposalDelegate): self
    {
        if ($this->proposalsDelegate->contains($proposalDelegate)) {
            $this->proposalsDelegate->removeElement($proposalDelegate);
            // set the owning side to null (unless already changed)
            if ($proposalDelegate->getUserDelegate() === $this) {
                $proposalDelegate->setUserDelegate(null);
            }
        }

        return $this;
    }

    public function getAsks()
    {
        return $this->asks->getValues();
    }

    public function addAsk(Ask $ask): self
    {
        if (!$this->asks->contains($ask)) {
            $this->asks->add($ask);
            $ask->setUser($this);
        }

        return $this;
    }

    public function removeAsk(Ask $ask): self
    {
        if ($this->asks->contains($ask)) {
            $this->asks->removeElement($ask);
            // set the owning side to null (unless already changed)
            if ($ask->getUser() === $this) {
                $ask->setUser(null);
            }
        }

        return $this;
    }

    

    public function getAsksRelated()
    {
        return $this->asksRelated->getValues();
    }

    public function addAsksRelated(Ask $asksRelated): self
    {
        if (!$this->asksRelated->contains($asksRelated)) {
            $this->asksRelated->add($asksRelated);
            $asksRelated->setUser($this);
        }

        return $this;
    }

    public function removeAsksRelated(Ask $asksRelated): self
    {
        if ($this->asksRelated->contains($asksRelated)) {
            $this->asksRelated->removeElement($asksRelated);
            // set the owning side to null (unless already changed)
            if ($asksRelated->getUser() === $this) {
                $asksRelated->setUser(null);
            }
        }

        return $this;
    }

    public function getAsksDelegate()
    {
        return $this->asksDelegate->getValues();
    }

    public function addAskDelegate(Ask $askDelegate): self
    {
        if (!$this->asksDelegate->contains($askDelegate)) {
            $this->asksDelegate->add($askDelegate);
            $askDelegate->setUserDelegate($this);
        }

        return $this;
    }

    public function removeAskDelegate(Ask $askDelegate): self
    {
        if ($this->asksDelegate->contains($askDelegate)) {
            $this->asksDelegate->removeElement($askDelegate);
            // set the owning side to null (unless already changed)
            if ($askDelegate->getUserDelegate() === $this) {
                $askDelegate->setUserDelegate(null);
            }
        }

        return $this;
    }

<<<<<<< HEAD
    public function getUserAuthAssignments()
=======
    public function getEvents()
    {
        return $this->events->getValues();
    }

    public function addEvent(Event $event): self
    {
        if (!$this->events->contains($event)) {
            $this->events->add($event);
            $event->setUser($this);
        }

        return $this;
    }

    public function removeEvent(Event $event): self
    {
        if ($this->events->contains($event)) {
            $this->events->removeElement($event);
            // set the owning side to null (unless already changed)
            if ($event->getUser() === $this) {
                $event->setUser(null);
            }
        }

        return $this;
    }

    public function getCommunityUsers()
    {
        return $this->communityUsers->getValues();
    }

    public function addCommunityUser(CommunityUser $communityUser): self
    {
        if (!$this->events->contains($communityUser)) {
            $this->events->add($communityUser);
            $communityUser->setUser($this);
        }

        return $this;
    }

    public function removeCommunityUser(CommunityUser $communityUser): self
    {
        if ($this->events->contains($communityUser)) {
            $this->events->removeElement($communityUser);
            // set the owning side to null (unless already changed)
            if ($communityUser->getUser() === $this) {
                $communityUser->setUser(null);
            }
        }

        return $this;
    }

    public function getUserRoles()
>>>>>>> 63596227
    {
        return $this->userAuthAssignments->getValues();
    }

    public function addUserAuthAssignment(UserAuthAssignment $userAuthAssignment): self
    {
        if (!$this->userAuthAssignments->contains($userAuthAssignment)) {
            $this->userAuthAssignments->add($userAuthAssignment);
            $userAuthAssignment->setUser($this);
        }

        return $this;
    }

    public function removeUserAuthAssignment(UserAuthAssignment $userAuthAssignment): self
    {
        if ($this->userAuthAssignments->contains($userAuthAssignment)) {
            $this->userAuthAssignments->removeElement($userAuthAssignment);
            // set the owning side to null (unless already changed)
            if ($userAuthAssignment->getUser() === $this) {
                $userAuthAssignment->setUser(null);
            }
        }

        return $this;
    }

    public function getMasses()
    {
        return $this->masses->getValues();
    }

    public function addMass(Mass $mass): self
    {
        if (!$this->masses->contains($mass)) {
            $this->masses->add($mass);
            $mass->setUser($this);
        }

        return $this;
    }

    public function removeMass(Mass $mass): self
    {
        if ($this->masses->contains($mass)) {
            $this->masses->removeElement($mass);
            // set the owning side to null (unless already changed)
            if ($mass->getUser() === $this) {
                $mass->setUser(null);
            }
        }

        return $this;
    }

    public function getMessages()
    {
        return $this->messages->getValues();
    }

    public function addMessage(Message $message): self
    {
        if (!$this->messages->contains($message)) {
            $this->messages->add($message);
            $message->setUser($this);
        }

        return $this;
    }

    public function removeMessage(Message $message): self
    {
        if ($this->messages->contains($message)) {
            $this->messages->removeElement($message);
            // set the owning side to null (unless already changed)
            if ($message->getUser() === $this) {
                $message->setUser(null);
            }
        }

        return $this;
    }

    public function getRecipients()
    {
        return $this->recipients->getValues();
    }
    
    public function addRecipient(Recipient $recipient): self
    {
        if (!$this->recipients->contains($recipient)) {
            $this->recipients[] = $recipient;
            $recipient->setUser($this);
        }
        
        return $this;
    }
    
    public function removeRecipient(Recipient $recipient): self
    {
        if ($this->recipients->contains($recipient)) {
            $this->recipients->removeElement($recipient);
            // set the owning side to null (unless already changed)
            if ($recipient->getUser() === $this) {
                $recipient->setUser(null);
            }
        }
        
        return $this;
    }

    public function getNotifieds()
    {
        return $this->notifieds->getValues();
    }
    
    public function addNotified(Notified $notified): self
    {
        if (!$this->notifieds->contains($notified)) {
            $this->notifieds[] = $notified;
            $notified->setUser($this);
        }
        
        return $this;
    }
    
    public function removeNotified(Notified $notified): self
    {
        if ($this->notifieds->contains($notified)) {
            $this->notifieds->removeElement($notified);
            // set the owning side to null (unless already changed)
            if ($notified->getUser() === $this) {
                $notified->setUser(null);
            }
        }
        
        return $this;
    }

    public function getLogs()
    {
        return $this->logs->getValues();
    }

    public function addLog(Log $log): self
    {
        if (!$this->logs->contains($log)) {
            $this->logs->add($log);
            $log->setUser($this);
        }

        return $this;
    }

    public function removeLog(Log $log): self
    {
        if ($this->logs->contains($log)) {
            $this->logs->removeElement($log);
            // set the owning side to null (unless already changed)
            if ($log->getUser() === $this) {
                $log->setUser(null);
            }
        }

        return $this;
    }

    public function getLogsAdmin()
    {
        return $this->logsAdmin->getValues();
    }

    public function addLogAdmin(Log $logAdmin): self
    {
        if (!$this->logsAdmin->contains($logAdmin)) {
            $this->logsAdmin->add($logAdmin);
            $logAdmin->setAdmin($this);
        }

        return $this;
    }

    public function removeLogAdmin(Log $logAdmin): self
    {
        if ($this->logsAdmin->contains($logAdmin)) {
            $this->logsAdmin->removeElement($logAdmin);
            // set the owning side to null (unless already changed)
            if ($logAdmin->getAdmin() === $this) {
                $logAdmin->setAdmin(null);
            }
        }

        return $this;
    }

    public function getDiaries()
    {
        return $this->diaries->getValues();
    }

    public function addDiary(Diary $diary): self
    {
        if (!$this->diaries->contains($diary)) {
            $this->diaries->add($diary);
            $diary->setUser($this);
        }

        return $this;
    }

    public function removeDiary(Diary $diary): self
    {
        if ($this->diaries->contains($diary)) {
            $this->diaries->removeElement($diary);
            // set the owning side to null (unless already changed)
            if ($diary->getUser() === $this) {
                $diary->setUser(null);
            }
        }

        return $this;
    }

    public function getDiariesAdmin()
    {
        return $this->diariesAdmin->getValues();
    }

    public function addDiaryAdmin(Diary $diaryAdmin): self
    {
        if (!$this->diariesAdmin->contains($diaryAdmin)) {
            $this->diariesAdmin->add($diaryAdmin);
            $diaryAdmin->setAdmin($this);
        }

        return $this;
    }

    public function removeDiaryAdmin(Diary $diaryAdmin): self
    {
        if ($this->diariesAdmin->contains($diaryAdmin)) {
            $this->diariesAdmin->removeElement($diaryAdmin);
            // set the owning side to null (unless already changed)
            if ($diaryAdmin->getAdmin() === $this) {
                $diaryAdmin->setAdmin(null);
            }
        }

        return $this;
    }

    public function getSolidaries()
    {
        return $this->solidaries->getValues();
    }

    public function addSolidary(Solidary $solidary): self
    {
        if (!$this->solidaries->contains($solidary)) {
            $this->solidaries->add($solidary);
            $solidary->setUser($this);
        }

        return $this;
    }

    public function removeSolidary(Solidary $solidary): self
    {
        if ($this->solidaries->contains($solidary)) {
            $this->solidaries->removeElement($solidary);
            // set the owning side to null (unless already changed)
            if ($solidary->getUser() === $this) {
                $solidary->setUser(null);
            }
        }

        return $this;
    }

    public function getUserNotifications()
    {
        return $this->userNotifications->getValues();
    }

    public function addUserNotification(UserNotification $userNotification): self
    {
        if (!$this->userNotifications->contains($userNotification)) {
            $this->userNotifications->add($userNotification);
            $userNotification->setUser($this);
        }

        return $this;
    }

    public function removeUserNotification(UserNotification $userNotification): self
    {
        if ($this->userNotifications->contains($userNotification)) {
            $this->userNotifications->removeElement($userNotification);
            // set the owning side to null (unless already changed)
            if ($userNotification->getUser() === $this) {
                $userNotification->setUser(null);
            }
        }

        return $this;
    }

    public function getCampaigns()
    {
        return $this->campaigns->getValues();
    }

    public function addCampaign(Campaign $campaign): self
    {
        if (!$this->campaigns->contains($campaign)) {
            $this->campaigns->add($campaign);
            $campaign->setUser($this);
        }

        return $this;
    }

    public function removeCampaign(Campaign $campaign): self
    {
        if ($this->campaigns->contains($campaign)) {
            $this->campaigns->removeElement($campaign);
            // set the owning side to null (unless already changed)
            if ($campaign->getUser() === $this) {
                $campaign->setUser(null);
            }
        }

        return $this;
    }

    public function getDeliveries()
    {
        return $this->deliveries->getValues();
    }

    public function addDelivery(Delivery $delivery): self
    {
        if (!$this->deliveries->contains($delivery)) {
            $this->deliveries->add($delivery);
            $delivery->setUser($this);
        }

        return $this;
    }

    public function removeDelivery(Delivery $delivery): self
    {
        if ($this->deliveries->contains($delivery)) {
            $this->deliveries->removeElement($delivery);
            // set the owning side to null (unless already changed)
            if ($delivery->getUser() === $this) {
                $delivery->setUser(null);
            }
        }

        return $this;
    }

    public function getImport(): ?UserImport
    {
        return $this->import;
    }

    public function setImport(?UserImport $import): self
    {
        $this->import = $import;

        return $this;
    }

    public function getCreatedDate(): ?\DateTimeInterface
    {
        return $this->createdDate;
    }

    public function setCreatedDate(\DateTimeInterface $createdDate): self
    {
        $this->createdDate = $createdDate;

        return $this;
    }

    public function getUpdatedDate(): ?\DateTimeInterface
    {
        return $this->updatedDate;
    }

    public function setUpdatedDate(\DateTimeInterface $updatedDate): self
    {
        $this->updatedDate = $updatedDate;

        return $this;
    }

    public function getValidatedDate(): ?\DateTimeInterface
    {
        return $this->validatedDate;
    }

    public function setValidatedDate(\DateTimeInterface $validatedDate): self
    {
        $this->validatedDate = $validatedDate;

        return $this;
    }

    public function getValidatedDateToken(): ?string
    {
        return $this->validatedDateToken;
    }

    public function setValidatedDateToken(?string $validatedDateToken): self
    {
        $this->validatedDateToken = $validatedDateToken;
        return $this;
    }

    public function getRoles(): array
    {
        // we return an array of ROLE_***
        foreach ($this->userAuthAssignments as $userAuthAssignment) {
            if ($userAuthAssignment->getAuthItem()->getType() == AuthItem::TYPE_ROLE) {
                $this->roles[] = $userAuthAssignment->getAuthItem()->getName();
            }
        }
        return array_unique($this->roles);
    }

    public function getSalt()
    {
        return  null;
    }

    public function getUsername()
    {
        return $this->email;
    }

    public function eraseCredentials()
    {
    }

    public function isEqualTo(UserInterface $user)
    {
        if (!$user instanceof User) {
            return false;
        }

        if ($this->password !== $user->getPassword()) {
            return false;
        }

        if ($this->email !== $user->getUsername()) {
            return false;
        }

        return true;
    }

    public function getPermissions(): ?array
    {
        return $this->permissions;
    }

    public function setPermissions(array $permissions): self
    {
        $this->permissions = $permissions;

        return $this;
    }

    public function getAlerts(): ?array
    {
        return $this->alerts;
    }

    public function setAlerts(?array $alerts): self
    {
        $this->alerts = $alerts;

        return $this;
    }

    public function getThreads(): ?array
    {
        return $this->threads;
    }

    public function setThreads(array $threads): self
    {
        $this->threads = $threads;

        return $this;
    }

    public function getAvatars(): ?array
    {
        return $this->avatars;
    }

    public function setAvatars(array $avatars): self
    {
        $this->avatars = $avatars;

        return $this;
    }

    public function addAvatar(string $avatar): ?array
    {
        if (is_null($this->avatars)) {
            $this->avatars = [];
        }
        if (!in_array($avatar, $this->avatars)) {
            $this->avatars[]=$avatar;
        }
        return $this->avatars;
    }

    public function removeAvatar(string $avatar): ?array
    {
        if ($key = array_search($avatar, $this->avatars)) {
            unset($this->avatars[$key]);
        }
        return $this->avatars;
    }

    public function getFacebookId(): ?string
    {
        return $this->facebookId;
    }

    public function setFacebookId(?string $facebookId): self
    {
        $this->facebookId = $facebookId;
        return $this;
    }

    public function getUserDelegate(): ?User
    {
        return $this->userDelegate;
    }

    public function setUserDelegate(?User $userDelegate): self
    {
        $this->userDelegate = $userDelegate;

        return $this;
    }

    public function getUnsubscribeToken(): ?string
    {
        return $this->unsubscribeToken;
    }

    public function setUnsubscribeToken(?string $unsubscribeToken): self
    {
        $this->unsubscribeToken = $unsubscribeToken;
        return $this;
    }

    public function getUnsubscribeDate(): ?\DateTimeInterface
    {
        return $this->unsubscribeDate;
    }

    public function setUnsubscribeDate(?\DateTimeInterface $unsubscribeDate): self
    {
        $this->unsubscribeDate = $unsubscribeDate;

        return $this;
    }

    public function getUnsubscribeMessage(): ?string
    {
        return $this->unsubscribeMessage;
    }

    public function setUnsubscribeMessage(?string $unsubscribeMessage): self
    {
        $this->unsubscribeMessage = $unsubscribeMessage;

        return $this;
    }

    public function isAlreadyRegistered(): ?bool
    {
        return $this->alreadyRegistered;
    }

    public function setAlreadyRegistered(?bool $alreadyRegistered): self
    {
        $this->alreadyRegistered = $alreadyRegistered;

        return $this;
    }


    // DOCTRINE EVENTS

    /**
     * Creation date.
     *
     * @ORM\PrePersist
     */
    public function setAutoCreatedDate()
    {
        $this->setCreatedDate(new \Datetime());
    }

    /**
     * Update date.
     *
     * @ORM\PreUpdate
     */
    public function setAutoUpdatedDate()
    {
        $this->setUpdatedDate(new \Datetime());
    }
}<|MERGE_RESOLUTION|>--- conflicted
+++ resolved
@@ -1661,67 +1661,7 @@
         return $this;
     }
 
-<<<<<<< HEAD
     public function getUserAuthAssignments()
-=======
-    public function getEvents()
-    {
-        return $this->events->getValues();
-    }
-
-    public function addEvent(Event $event): self
-    {
-        if (!$this->events->contains($event)) {
-            $this->events->add($event);
-            $event->setUser($this);
-        }
-
-        return $this;
-    }
-
-    public function removeEvent(Event $event): self
-    {
-        if ($this->events->contains($event)) {
-            $this->events->removeElement($event);
-            // set the owning side to null (unless already changed)
-            if ($event->getUser() === $this) {
-                $event->setUser(null);
-            }
-        }
-
-        return $this;
-    }
-
-    public function getCommunityUsers()
-    {
-        return $this->communityUsers->getValues();
-    }
-
-    public function addCommunityUser(CommunityUser $communityUser): self
-    {
-        if (!$this->events->contains($communityUser)) {
-            $this->events->add($communityUser);
-            $communityUser->setUser($this);
-        }
-
-        return $this;
-    }
-
-    public function removeCommunityUser(CommunityUser $communityUser): self
-    {
-        if ($this->events->contains($communityUser)) {
-            $this->events->removeElement($communityUser);
-            // set the owning side to null (unless already changed)
-            if ($communityUser->getUser() === $this) {
-                $communityUser->setUser(null);
-            }
-        }
-
-        return $this;
-    }
-
-    public function getUserRoles()
->>>>>>> 63596227
     {
         return $this->userAuthAssignments->getValues();
     }
