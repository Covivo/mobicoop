<?php

/**
 * Copyright (c) 2020, MOBICOOP. All rights reserved.
 * This project is dual licensed under AGPL and proprietary licence.
 ***************************
 *    This program is free software: you can redistribute it and/or modify
 *    it under the terms of the GNU Affero General Public License as
 *    published by the Free Software Foundation, either version 3 of the
 *    License, or (at your option) any later version.
 *
 *    This program is distributed in the hope that it will be useful,
 *    but WITHOUT ANY WARRANTY; without even the implied warranty of
 *    MERCHANTABILITY or FITNESS FOR A PARTICULAR PURPOSE.  See the
 *    GNU Affero General Public License for more details.
 *
 *    You should have received a copy of the GNU Affero General Public License
 *    along with this program.  If not, see <gnu.org/licenses>.
 ***************************
 *    Licence MOBICOOP described in the file
 *    LICENSE
 **************************/

namespace App\User\Entity;

use DateTime;
use Doctrine\ORM\Mapping as ORM;
use Doctrine\Common\Collections\ArrayCollection;
use Doctrine\ORM\PersistentCollection;
use ApiPlatform\Core\Annotation\ApiResource;
use ApiPlatform\Core\Annotation\ApiSubresource;
use ApiPlatform\Core\Annotation\ApiProperty;
use ApiPlatform\Core\Annotation\ApiFilter;
use ApiPlatform\Core\Bridge\Doctrine\Orm\Filter\NumericFilter;
use ApiPlatform\Core\Bridge\Doctrine\Orm\Filter\SearchFilter;
use ApiPlatform\Core\Bridge\Doctrine\Orm\Filter\BooleanFilter;
use ApiPlatform\Core\Bridge\Doctrine\Orm\Filter\OrderFilter;
use App\Action\Entity\Diary;
use Symfony\Component\Serializer\Annotation\Groups;
use Symfony\Component\Serializer\Annotation\MaxDepth;
use Symfony\Component\Validator\Constraints as Assert;
use Symfony\Bridge\Doctrine\Validator\Constraints\UniqueEntity;
use App\Geography\Entity\Address;
use App\Carpool\Entity\Proposal;
use App\Carpool\Entity\Ask;
use Symfony\Component\Security\Core\User\UserInterface;
use Symfony\Component\Security\Core\User\EquatableInterface;
use App\Match\Entity\Mass;
use App\Image\Entity\Image;
use App\Communication\Entity\Message;
use App\Communication\Entity\Recipient;
use App\User\Controller\UserRegistration;
use App\User\Controller\UserDelegateRegistration;
use App\User\Controller\UserPermissions;
use App\User\Controller\UserAlerts;
use App\User\Controller\UserAlertsUpdate;
use App\User\Controller\UserLogin;
use App\User\Controller\UserAsks;
use App\User\Controller\UserThreads;
use App\User\Controller\UserThreadsDirectMessages;
use App\User\Controller\UserThreadsCarpoolMessages;
use App\User\Controller\UserUpdatePassword;
use App\User\Controller\UserGeneratePhoneToken;
use App\User\Controller\UserUpdate;
use App\User\Controller\UserDelete;
use App\User\Controller\UserCheckPhoneToken;
use App\User\Controller\UserUnsubscribeFromEmail;
use App\User\Controller\UserMe;
use App\User\Filter\HomeAddressTerritoryFilter;
use App\User\Filter\DirectionTerritoryFilter;
use App\User\Filter\HomeAddressDirectionTerritoryFilter;
use App\User\Filter\ODTerritoryFilter;
use App\User\Filter\WaypointTerritoryFilter;
use App\User\Filter\HomeAddressODTerritoryFilter;
use App\User\Filter\HomeAddressWaypointTerritoryFilter;
use App\User\Filter\LoginFilter;
use App\User\Filter\PwdTokenFilter;
use App\User\Filter\SolidaryFilter;
use App\User\Filter\SolidaryCandidateFilter;
use App\User\Filter\EmailTokenFilter;
use App\User\Filter\UnsubscribeTokenFilter;
use App\Communication\Entity\Notified;
use App\Action\Entity\Log;
use App\Auth\Entity\AuthItem;
use App\Import\Entity\UserImport;
use App\MassCommunication\Entity\Campaign;
use App\MassCommunication\Entity\Delivery;
use App\Auth\Entity\UserAuthAssignment;
use App\Carpool\Entity\CarpoolProof;
use App\Solidary\Entity\Solidary;
use App\User\EntityListener\UserListener;
use App\Event\Entity\Event;
use App\Community\Entity\CommunityUser;
use App\Match\Entity\MassPerson;
use App\Solidary\Entity\SolidaryUser;
use App\Solidary\Entity\Structure;
use App\User\Controller\UserCanUseEmail;

/**
 * A user.
 *
 * Note : force eager is set to false to avoid max number of nested relations (can occure despite of maxdepth... https://github.com/api-platform/core/issues/1910)
 *
 * @ORM\Entity
 * @ORM\HasLifecycleCallbacks
 * @UniqueEntity("email")
 * @ApiResource(
 *      attributes={
 *          "force_eager"=false,
 *          "normalization_context"={"groups"={"readUser","mass","readSolidary","userStructure"}, "enable_max_depth"="true"},
 *          "denormalization_context"={"groups"={"write","writeSolidary"}}
 *      },
 *      collectionOperations={
 *          "get"={
 *              "normalization_context"={"groups"={"readUser"}},
 *              "security"="is_granted('user_list',object)"
 *          },
 *          "checkEmail"={
 *              "method"="GET",
 *              "path"="/users/checkEmail",
 *              "security_post_denormalize"="is_granted('user_register',object)"
 *          },
 *          "post"={
 *              "method"="POST",
 *              "path"="/users",
 *              "normalization_context"={"groups"={"readUser"}},
 *              "swagger_context" = {
 *                  "parameters" = {
 *                      {
 *                          "name" = "givenName",
 *                          "type" = "string",
 *                          "required" = true,
 *                          "description" = "User's given name"
 *                      },
 *                      {
 *                          "name" = "familyName",
 *                          "type" = "string",
 *                          "required" = true,
 *                          "description" = "User's family name"
 *                      },
 *                      {
 *                          "name" = "email",
 *                          "type" = "string",
 *                          "required" = true,
 *                          "description" = "User's email"
 *                      },
 *                      {
 *                          "name" = "password",
 *                          "type" = "string",
 *                          "required" = true,
 *                          "description" = "Clear version of the password"
 *                      },
 *                      {
 *                          "name" = "gender",
 *                          "type" = "int",
 *                          "enum" = {1,2,3},
 *                          "required" = true,
 *                          "description" = "User's gender (1 : female, 2 : male, 3 : other)"
 *                      },
 *                      {
 *                          "name" = "birthDate",
 *                          "type" = "string",
 *                          "format" = "date",
 *                          "required" = true,
 *                          "example" = "1997-08-14T00:00:00+00:00",
 *                          "description" = "User's birthdate"
 *                      },
 *                      {
 *                          "name" = "userDelegate",
 *                          "type" = "string",
 *                          "required" = false,
 *                          "description" = "User IRI that creates the new user"
 *                      },
 *                      {
 *                          "name" = "passwordSendtype",
 *                          "type" = "int",
 *                          "enum" = {0,1,2},
 *                          "required" = true,
 *                          "description" = "Password send type (0 : none, 1 : sms, 2 : email)"
 *                      }
 *                  }
 *              },
 *              "security_post_denormalize"="is_granted('user_create',object)"
 *          },
 *          "userRegistration"={
 *              "method"="POST",
 *              "path"="/users/register",
 *              "normalization_context"={"groups"={"readUser"}},
 *              "swagger_context" = {
 *                  "parameters" = {
 *                      {
 *                          "name" = "givenName",
 *                          "type" = "string",
 *                          "required" = true,
 *                          "description" = "User's given name"
 *                      },
 *                      {
 *                          "name" = "familyName",
 *                          "type" = "string",
 *                          "required" = true,
 *                          "description" = "User's family name"
 *                      },
 *                      {
 *                          "name" = "email",
 *                          "type" = "string",
 *                          "required" = true,
 *                          "description" = "User's email"
 *                      },
 *                      {
 *                          "name" = "password",
 *                          "type" = "string",
 *                          "required" = true,
 *                          "description" = "Clear version of the password"
 *                      },
 *                      {
 *                          "name" = "gender",
 *                          "type" = "int",
 *                          "enum" = {1,2,3},
 *                          "required" = true,
 *                          "description" = "User's gender (1 : female, 2 : male, 3 : other)"
 *                      },
 *                      {
 *                          "name" = "birthDate",
 *                          "type" = "string",
 *                          "format" = "date",
 *                          "required" = true,
 *                          "example" = "1997-08-14T00:00:00+00:00",
 *                          "description" = "User's birthdate"
 *                      }
 *                  }
 *              },
 *              "security_post_denormalize"="is_granted('user_register',object)"
 *          },
 *          "checkPhoneToken"={
 *              "method"="POST",
 *              "denormalization_context"={"groups"={"checkPhoneToken"}},
 *              "normalization_context"={"groups"={"readUser"}},
 *              "path"="/users/checkPhoneToken",
 *              "controller"=UserCheckPhoneToken::class
 *          },
 *          "me"={
 *              "normalization_context"={"groups"={"readUser"}},
 *              "method"="GET",
 *              "path"="/users/me",
 *              "read"="false"
 *          },
 *          "accessAdmin"={
 *              "normalization_context"={"groups"={"readUser","readUserAdmin"}},
 *              "method"="GET",
 *              "path"="/users/accesFromAdminReact",
 *          }
 *      },
 *      itemOperations={
 *          "get"={
 *              "normalization_context"={"groups"={"readUser"}},
 *              "security"="is_granted('user_read',object)"
 *          },
 *          "password_update_request"={
 *              "method"="POST",
 *              "path"="/users/password_update_request",
 *              "controller"=UserUpdatePassword::class,
 *              "defaults"={"name"="request"},
 *              "read"=false,
 *              "denormalization_context"={"groups"={"passwordUpdateRequest"}},
 *              "normalization_context"={"groups"={"passwordUpdateRequest"}},
 *              "security"="is_granted('user_register',object)"
 *          },
 *          "password_update"={
 *              "method"="POST",
 *              "path"="/users/password_update",
 *              "controller"=UserUpdatePassword::class,
 *              "defaults"={"name"="update"},
 *              "read"=false,
 *              "denormalization_context"={"groups"={"passwordUpdate"}},
 *              "normalization_context"={"groups"={"passwordUpdate"}},
 *              "security"="is_granted('user_register',object)"
 *          },
 *          "generate_phone_token"={
 *              "method"="GET",
 *              "path"="/users/{id}/generate_phone_token",
 *              "controller"=UserGeneratePhoneToken::class,
 *              "security"="is_granted('user_update',object)"
 *          },
 *          "alerts"={
 *              "method"="GET",
 *              "normalization_context"={"groups"={"alerts"}},
 *              "controller"=UserAlerts::class,
 *              "path"="/users/{id}/alerts",
 *              "security"="is_granted('user_read',object)"
 *          },
 *          "putAlerts"={
 *              "method"="PUT",
 *              "normalization_context"={"groups"={"alerts"}},
 *              "denormalization_context"={"groups"={"alerts"}},
 *              "path"="/users/{id}/alerts",
 *              "controller"=UserAlertsUpdate::class,
 *              "security"="is_granted('user_update',object)"
 *          },
 *          "threadsOBSOLETE20200311"={
 *              "method"="GET",
 *              "normalization_context"={"groups"={"threads"}},
 *              "controller"=UserThreads::class,
 *              "path"="/users/{id}/threads",
 *              "security"="is_granted('user_read',object)"
 *          },
 *          "threadsDirectMessages"={
 *              "method"="GET",
 *              "normalization_context"={"groups"={"threads"}},
 *              "controller"=UserThreadsDirectMessages::class,
 *              "path"="/users/{id}/threadsDirectMessages",
 *              "security"="is_granted('user_read',object)"
 *          },
 *          "threadsCarpoolMessages"={
 *              "method"="GET",
 *              "normalization_context"={"groups"={"threads"}},
 *              "controller"=UserThreadsCarpoolMessages::class,
 *              "path"="/users/{id}/threadsCarpoolMessages",
 *              "security"="is_granted('user_read',object)"
 *          },
 *          "put"={
 *              "method"="PUT",
 *              "path"="/users/{id}",
 *              "normalization_context"={"groups"={"readUser"}},
 *              "denormalization_context"={"groups"={"write"}},
 *              "security"="is_granted('user_update',object)"
 *          },
 *          "delete_user"={
 *              "method"="DELETE",
 *              "path"="/users/{id}",
 *              "controller"=UserDelete::class,
 *              "security"="is_granted('user_delete',object)"
 *          },
 *          "asks"={
 *              "method"="GET",
 *              "path"="/users/{id}/asks",
 *              "controller"=UserAsks::class,
 *              "security"="is_granted('user_read',object)"
 *          },
 *          "unsubscribe_user"={
 *              "method"="PUT",
 *              "path"="/users/{id}/unsubscribe_user",
 *              "controller"=UserUnsubscribeFromEmail::class
 *          },
 *          "structures"={
 *              "method"="GET",
 *              "path"="/users/{id}/structures",
 *              "normalization_context"={"groups"={"userStructure"}},
 *              "security"="is_granted('solidary_list',object)"
 *          }
 *      }
 * )
 * @ApiFilter(NumericFilter::class, properties={"id"})
 * @ApiFilter(SearchFilter::class, properties={"email":"partial", "givenName":"partial", "familyName":"partial", "geoToken":"exact"})
 * @ApiFilter(HomeAddressTerritoryFilter::class, properties={"homeAddressTerritory"})
 * @ApiFilter(DirectionTerritoryFilter::class, properties={"directionTerritory"})
 * @ApiFilter(HomeAddressDirectionTerritoryFilter::class, properties={"homeAddressDirectionTerritory"})
 * @ApiFilter(HomeAddressODTerritoryFilter::class, properties={"homeAddressODTerritory"})
 * @ApiFilter(HomeAddressWaypointTerritoryFilter::class, properties={"homeAddressWaypointTerritory"})
 * @ApiFilter(ODTerritoryFilter::class, properties={"oDTerritory"})
 * @ApiFilter(WaypointTerritoryFilter::class, properties={"waypointTerritory"})
 * @ApiFilter(LoginFilter::class, properties={"login"})
 * @ApiFilter(PwdTokenFilter::class, properties={"pwdToken"})
 * @ApiFilter(UnsubscribeTokenFilter::class, properties={"unsubscribeToken"})
 * @ApiFilter(EmailTokenFilter::class, properties={"emailToken"})
 * @ApiFilter(SolidaryFilter::class, properties={"solidary"})
 * @ApiFilter(BooleanFilter::class, properties={"solidaryUser.volunteer","solidaryUser.beneficiary"})
 * @ApiFilter(SolidaryCandidateFilter::class, properties={"solidaryCandidate"})
 * @ApiFilter(OrderFilter::class, properties={"id", "givenName", "familyName", "email", "gender", "nationality", "birthDate", "createdDate", "validatedDate"}, arguments={"orderParameterName"="order"})
 */
class User implements UserInterface, EquatableInterface
{
    const DEFAULT_ID = 999999999999;

    const MAX_DETOUR_DURATION = 600;
    const MAX_DETOUR_DISTANCE = 10000;

    const STATUS_ACTIVE = 1;
    const STATUS_DISABLED = 2;
    const STATUS_ANONYMIZED = 3;

    const GENDER_FEMALE = 1;
    const GENDER_MALE = 2;
    const GENDER_OTHER = 3;

    const GENDERS = [
        self::GENDER_FEMALE,
        self::GENDER_MALE,
        self::GENDER_OTHER
    ];

    const PHONE_DISPLAY_RESTRICTED = 1;
    const PHONE_DISPLAY_ALL = 2;

    const AUTHORIZED_SIZES_DEFAULT_AVATAR = [
        "square_100",
        "square_250",
        "square_800"
    ];

    const PWD_SEND_TYPE_NONE = 0;    // password not sent
    const PWD_SEND_TYPE_SMS = 1;     // password sent by sms if phone present
    const PWD_SEND_TYPE_EMAIL = 2;   // password sent by email

    const MOBILE_APP_WEB = 1;
    const MOBILE_APP_IOS = 2;
    const MOBILE_APP_ANDROID = 3;

    const ROLE_DEFAULT = 3;  // Role we want to add by default when user register, ID is in auth_item (ROLE_USER_REGISTERED_FULL now)

    /**
     * @var int The id of this user.
     *
     * @ORM\Id
     * @ORM\GeneratedValue
     * @ORM\Column(type="integer")
     * @Groups({"readUser","readCommunity","communities","readCommunityUser","results","threads", "thread","userStructure"})
     * @ApiProperty(identifier=true)
     */
    private $id;

    /**
     * @var int User status (1 = active; 2 = disabled; 3 = anonymized).
     *
     * @Assert\NotBlank
     * @ORM\Column(type="smallint")
     * @Groups({"readUser","readCommunityUser","results","write"})
     */
    private $status;

    /**
     * @var string|null The first name of the user.
     *
     * @ORM\Column(type="string", length=255, nullable=true)
     * @Groups({"readUser","readCommunity","readCommunityUser","results","write", "threads", "thread","externalJourney", "readEvent", "massMigrate","communities"})
     */
    private $givenName;

    /**
     * @var string|null The family name of the user.
     *
     * @ORM\Column(type="string", length=255, nullable=true)
     * @Groups({"readUser","write","communities"})
     */
    private $familyName;

    /**
     * @var string|null The shorten family name of the user.
     *
     * @Groups({"readUser","results","write", "threads", "thread", "readCommunity", "readCommunityUser", "readEvent", "massMigrate"})
     */
    private $shortFamilyName;

    /**
     * @var string|null The name of the user in a professional context.
     *
     * @ORM\Column(type="string", length=255, nullable=true)
     * @Groups({"readUser","write"})
     */
    private $proName;

    /**
     * @var string The email of the user.
     *
     * @Assert\NotBlank
     * @Assert\Email()
     * @ORM\Column(type="string", length=255, unique=true)
     * @Groups({"readUser","write","checkValidationToken","passwordUpdateRequest","passwordUpdate"})
     */
    private $email;

    /**
     * @var string The email of the user in a professional context.
     *
     * @Assert\Email()
     * @ORM\Column(type="string", length=255, nullable=true)
     * @Groups({"readUser","write"})
     */
    private $proEmail;

    /**
     * @var string The encoded password of the user.
     *
     * @ORM\Column(type="string", length=255, nullable=true)
     * @Groups({"readUser","write","passwordUpdate"})
     */
    private $password;

    /**
     * @var string The clear password of the user, used for delegation (not persisted !).
     *
     * @Groups("write")
     */
    private $clearPassword;

    /**
     * @var int|null If indirect registration, how we want to send the password to the user (0 = not sent, 1 = by sms, 2 = by email)
     *
     * @Groups("write")
     */
    private $passwordSendType;

    /**
     * @var int|null The gender of the user (1=female, 2=male, 3=nc)
     *
     * @ORM\Column(type="smallint")
     * @Groups({"readUser","results","write","externalJourney"})
     */
    private $gender;

    /**
     * @var string|null The nationality of the user.
     *
     * @ORM\Column(type="string", length=255, nullable=true)
     * @Groups({"readUser","write"})
     */
    private $nationality;

    /**
     * @var \DateTimeInterface|null The birth date of the user.
     *
     * @ORM\Column(type="date", nullable=true)
     * @Groups({"readUser","write"})
     *
     * @ApiProperty(
     *     attributes={
     *         "swagger_context"={"type"="string", "format"="date"}
     *     }
     * )
     */
    private $birthDate;

    /**
     * @var \DateTimeInterface|null The birth year of the user.
     *
     * @Groups({"readUser","results"})
     */
    private $birthYear;

    /**
     * @var string|null The telephone number of the user.
     *
     * @ORM\Column(type="string", length=255, nullable=true)
     * @Groups({"readUser","write","checkPhoneToken","results"})
     */
    private $telephone;

    /**
     * @var string|null The telephone number of the user.
     * @Groups({"readUser", "write"})
     */
    private $oldTelephone;

    /**
     * @var int phone display configuration (1 = restricted (default); 2 = all).
     *
     * @Assert\NotBlank
     * @ORM\Column(type="smallint")
     * @Groups({"readUser","write","results"})
     */
    private $phoneDisplay;

    /**
     * @var int|null The maximum detour duration (in seconds) as a driver to accept a request proposal.
     *
     * @ORM\Column(type="integer", nullable=true)
     * @Groups({"readUser","write"})
     */
    private $maxDetourDuration;

    /**
     * @var int|null The maximum detour distance (in metres) as a driver to accept a request proposal.
     *
     * @ORM\Column(type="integer", nullable=true)
     * @Groups({"readUser","write"})
     */
    private $maxDetourDistance;

    /**
     * @var boolean|null The user accepts any route as a passenger from its origin to the destination.
     *
     * @ORM\Column(type="boolean", nullable=true)
     * @Groups({"readUser","write"})
     */
    private $anyRouteAsPassenger;

    /**
     * @var boolean|null The user accepts any transportation mode.
     *
     * @ORM\Column(type="boolean", nullable=true)
     * @Groups({"readUser","write"})
     */
    private $multiTransportMode;

    /**
     * @var int|null Smoking preferences.
     * 0 = i don't smoke
     * 1 = i don't smoke in car
     * 2 = i smoke
     *
     * @ORM\Column(type="integer", nullable=true)
     * @Groups({"readUser","write"})
     */
    private $smoke;

    /**
     * @var boolean|null Music preferences.
     * 0 = no music
     * 1 = i listen to music or radio
     *
     * @ORM\Column(type="boolean", nullable=true)
     * @Groups({"readUser","write"})
     */
    private $music;

    /**
     * @var string|null Music favorites.
     *
     * @ORM\Column(type="string", length=255, nullable=true)
     * @Groups({"readUser","write"})
     */
    private $musicFavorites;

    /**
     * @var boolean|null Chat preferences.
     * 0 = no chat
     * 1 = chat
     *
     * @ORM\Column(type="boolean", nullable=true)
     * @Groups({"readUser","write"})
     */
    private $chat;

    /**
     * @var string|null Chat favorite subjects.
     *
     * @ORM\Column(type="string", length=255, nullable=true)
     * @Groups({"readUser","write"})
     */
    private $chatFavorites;

    /**
     * @var boolean|null The user accepts to receive news about the platform.
     *
     * @ORM\Column(type="boolean", nullable=true)
     * @Groups({"readUser","write"})
     */
    private $newsSubscription;

    /**
     * @var \DateTimeInterface Creation date of the user.
     *
     * @ORM\Column(type="datetime")
     * @Groups("readUser")
     */
    private $createdDate;

    /**
     * @var \DateTimeInterface Validation date of the user.
     *
     * @ORM\Column(type="datetime", nullable=true)
     * @Groups({"readUser","write"})
     */
    private $validatedDate;

    /**
     * @var string|null Token for account validation by email
     *
     * @ORM\Column(type="string", length=255, nullable=true)
     * @Groups({"readUser","write","checkValidationToken"})
     */
    private $emailToken;

    /**
     * @var \DateTimeInterface Updated date of the user.
     *
     * @ORM\Column(type="datetime", nullable=true)
     * @Groups("readUser")
     */
    private $updatedDate;

    /**
     * @var DateTime|null  Date of password token generation modification.
     *
     * @ORM\Column(type="datetime", length=255, nullable=true)
     * @Groups({"readUser","write"})
     */
    private $pwdTokenDate;

    /**
     * @var string|null Token for password modification.
     *
     * @ORM\Column(type="string", length=255, nullable=true)
     * @Groups({"readUser","write","passwordUpdateRequest","passwordUpdate"})
     */
    private $pwdToken;

    /**
     * @var string|null Token for geographical search authorization.
     *
     * @ORM\Column(type="string", length=255, nullable=true)
     * @Groups({"readUser","write"})
     */
    private $geoToken;

    /**
     * @var string|null Token for phone validation.
     *
     * @ORM\Column(type="string", length=255, nullable=true)
     * @Groups({"readUser","write","checkPhoneToken"})
     */
    private $phoneToken;

    /**
     * @var \DateTimeInterface|null Validation date of the phone number.
     *
     * @ORM\Column(type="datetime", nullable=true)
     * @Groups({"readUser","write"})
     */
    private $phoneValidatedDate;

    /**
     * @var bool|null Mobile user
     *
     * @ORM\Column(type="boolean", nullable=true)
     * @Groups({"readUser","write"})
     */
    private $mobile;

    /**
     * @var string User language
     * @Groups({"readUser","write"})
     * @ORM\Column(name="language", type="string", length=10, nullable=true)
     */
    private $language;

    /**
     * @var ArrayCollection|null A user may have many addresses.
     *
     * @ORM\OneToMany(targetEntity="\App\Geography\Entity\Address", mappedBy="user", cascade={"persist","remove"}, orphanRemoval=true)
     * @MaxDepth(1)
     * @ApiSubresource
     * @Groups({"readUser","write"})
     */
    private $addresses;

    /**
     * @var ArrayCollection|null A user may have many cars.
     *
     * @ORM\OneToMany(targetEntity="\App\User\Entity\Car", mappedBy="user", cascade={"persist","remove"}, orphanRemoval=true)
     * @Groups({"readUser","write"})
     */
    private $cars;

    /**
     * @var ArrayCollection|null A user may have many push token ids.
     *
     * @ORM\OneToMany(targetEntity="\App\User\Entity\PushToken", mappedBy="user", cascade={"persist","remove"}, orphanRemoval=true)
     * @Groups({"readUser","write"})
     */
    private $pushTokens;

    /**
     * @var ArrayCollection|null The proposals made for this user (in general by the user itself, except when it is a "posting for").
     *
     * @ORM\OneToMany(targetEntity="\App\Carpool\Entity\Proposal", mappedBy="user", cascade={"remove"}, orphanRemoval=true)
     * @MaxDepth(1)
     * @Groups({"proposals", "get"})
     * @Apisubresource
     */
    private $proposals;

    /**
     * @var ArrayCollection|null The proposals made by this user for another user.
     *
     * @ORM\OneToMany(targetEntity="\App\Carpool\Entity\Proposal", mappedBy="userDelegate", cascade={"remove"}, orphanRemoval=true)
     * @MaxDepth(1)
     * @Apisubresource
     */
    private $proposalsDelegate;

    /**
     * @var ArrayCollection|null The asks made by this user.
     *
     * @ORM\OneToMany(targetEntity="\App\Carpool\Entity\Ask", mappedBy="user", cascade={"remove"}, orphanRemoval=true)
     */
    private $asks;

    /**
     * @var ArrayCollection|null The events made by this user.
     *
     * @ORM\OneToMany(targetEntity="\App\Event\Entity\Event", mappedBy="user", cascade={"remove"}, orphanRemoval=true)
     */
    private $events;

    /**
    * @var ArrayCollection|null The communityUser associated to this user
    *
    * @ORM\OneToMany(targetEntity="\App\Community\Entity\CommunityUser", mappedBy="user", cascade={"remove"}, orphanRemoval=true)
    */
    private $communityUsers;

    /**
    * @var int|null Community choose by a user
    * @Groups({"readUser","write"})
    */
    private $communityId;

    /**
     * @var ArrayCollection|null The asks made for this user.
     *
     * @ORM\OneToMany(targetEntity="\App\Carpool\Entity\Ask", mappedBy="userRelated", cascade={"remove"}, orphanRemoval=true)
     */
    private $asksRelated;

    /**
     * @var ArrayCollection|null The asks made by this user (in general by the user itself, except when it is a "posting for").
     *
     * @ORM\OneToMany(targetEntity="\App\Carpool\Entity\Ask", mappedBy="userDelegate", cascade={"remove"}, orphanRemoval=true)
     */
    private $asksDelegate;

    /**
     * @var ArrayCollection|null The images of the user.
     *
     * @ORM\OneToMany(targetEntity="\App\Image\Entity\Image", mappedBy="user", cascade={"persist","remove"}, orphanRemoval=true)
     * @ORM\OrderBy({"position" = "ASC"})
     * @Groups({"readUser","results","write"})
     * @MaxDepth(1)
     * @ApiSubresource(maxDepth=1)
     */
    private $images;

    /**
     * @var ArrayCollection|null A user may have many auth assignments.
     *
     * @ORM\OneToMany(targetEntity="\App\Auth\Entity\UserAuthAssignment", mappedBy="user", cascade={"persist","remove"}, orphanRemoval=true)
     * @Groups({"readUser","write"})
     * @MaxDepth(1)
     */
    private $userAuthAssignments;

    /**
     * @Groups({"readUser"})
     * @MaxDepth(1)
     */
    private $roles;

    /**
     * @var ArrayCollection|null The mass import files of the user.
     *
     * @ORM\OneToMany(targetEntity="\App\Match\Entity\Mass", mappedBy="user", cascade={"persist","remove"}, orphanRemoval=true)
     * @Groups({"mass"})
     * @MaxDepth(1)
     * @ApiSubresource
     */
    private $masses;

    /**
     * @var ArrayCollection|null The messages sent by the user.
     *
     * @ORM\OneToMany(targetEntity="\App\Communication\Entity\Message", mappedBy="user", cascade={"persist","remove"}, orphanRemoval=true)
     * @MaxDepth(1)
     * @ApiSubresource
     */
    private $messages;

    /**
     * @var ArrayCollection|null The messages received by the user.
     *
     * @ORM\OneToMany(targetEntity="\App\Communication\Entity\Recipient", mappedBy="user", cascade={"persist","remove"}, orphanRemoval=true)
     * @MaxDepth(1)
     * ApiSubresource
     */
    private $recipients;

    /**
     * @var ArrayCollection|null The notifications sent to the user.
     *
     * @ORM\OneToMany(targetEntity="\App\Communication\Entity\Notified", mappedBy="user", cascade={"persist","remove"}, orphanRemoval=true)
     */
    private $notifieds;

    /**
     * @var ArrayCollection|null A user may have many action logs.
     *
     * @ORM\OneToMany(targetEntity="\App\Action\Entity\Log", mappedBy="user", cascade={"persist","remove"}, orphanRemoval=true)
     * @Groups({"readUser","write"})
     */
    private $logs;

    /**
     * @var ArrayCollection|null A user may have many diary action logs as an admin.
     *
     * @ORM\OneToMany(targetEntity="\App\Action\Entity\Log", mappedBy="admin", cascade={"persist","remove"}, orphanRemoval=true)
     * @Groups({"readUser","write"})
     */
    private $logsAdmin;

    /**
     * @var ArrayCollection|null A user may have many action logs.
     *
     * @ORM\OneToMany(targetEntity="\App\Action\Entity\Diary", mappedBy="user", cascade={"persist","remove"}, orphanRemoval=true)
     * @Groups({"readUser","write"})
     */
    private $diaries;

    /**
     * @var ArrayCollection|null A user may have many diary action logs.
     *
     * @ORM\OneToMany(targetEntity="\App\Action\Entity\Diary", mappedBy="author", cascade={"persist","remove"}, orphanRemoval=true)
     * @Groups({"write"})
     */
    private $diariesAuthor;

    /**
    * @var ArrayCollection|null A user may have many user notification preferences.
    *
    * @ORM\OneToMany(targetEntity="\App\User\Entity\UserNotification", mappedBy="user", cascade={"persist","remove"}, orphanRemoval=true)
    */
    private $userNotifications;

    /**
     * @var ArrayCollection|null The campaigns made by this user.
     *
     * @ORM\OneToMany(targetEntity="\App\MassCommunication\Entity\Campaign", mappedBy="user", cascade={"remove"}, orphanRemoval=true)
     */
    private $campaigns;

    /**
     * @var ArrayCollection|null The campaing deliveries where this user is recipient.
     *
     * @ORM\OneToMany(targetEntity="\App\MassCommunication\Entity\Delivery", mappedBy="user", cascade={"remove"}, orphanRemoval=true)
     */
    private $deliveries;

    /**
     * @var UserImport|null The user import data.
     *
     * @ORM\OneToOne(targetEntity="\App\Import\Entity\UserImport", mappedBy="user", cascade={"remove"})
     * @Groups({"readUser"})
     * @MaxDepth(1)
     */
    private $import;

    /**
     * @var array|null The avatars of the user
     * @Groups({"readUser","readCommunity","results","threads","thread","externalJourney"})
     */
    private $avatars;

    /**
     * @var array|null The threads of the user
     * @Groups("threads")
     */
    private $threads;

    /**
     * @var array|null The permissions granted
     * @Groups("permissions")
     */
    private $permissions;

    /**
     * @var array|null The user alerts preferences
     * @Groups("alerts")
     */
    private $alerts;

    /**
     * @var string|null Facebook ID of the user
     *
     * @ORM\Column(type="string", length=255, nullable=true)
     * @Groups({"readUser","write"})
     */
    private $facebookId;

    /**
     * @var User|null Admin that create the user.
     *
     * @ORM\ManyToOne(targetEntity="\App\User\Entity\User")
     * @Groups({"readUser","write"})
     * @MaxDepth(1)
     */
    private $userDelegate;

    /**
     * @var ArrayCollection|null The carpool proofs of the user as a driver.
     *
     * @ORM\OneToMany(targetEntity="\App\Carpool\Entity\CarpoolProof", mappedBy="driver")
     */
    private $carpoolProofsAsDriver;

    /**
     * @var ArrayCollection|null The carpool proofs of the user as a driver.
     *
     * @ORM\OneToMany(targetEntity="\App\Carpool\Entity\CarpoolProof", mappedBy="passenger")
     */
    private $carpoolProofsAsPassenger;

    /**
     * @var string|null Token for unsubscribee the user from receiving email
     *
     * @ORM\Column(type="string", length=255, nullable=true)
     * @Groups({"readUser","write"})
     */
    private $unsubscribeToken;

    /**
     * @var \DateTimeInterface Date when user unsubscribe from email
     *
     * @ORM\Column(type="datetime", nullable=true)
     * @Groups("readUser")
     */
    private $unsubscribeDate;

    /**
     * @var string|null the unsubscribe message we return to client : change this later By listener
     * @Groups({"readUser"})
     */
    private $unsubscribeMessage;

    /**
     * @var bool|null used to indicate a attempt to import this already registered user.
     * @Groups({"massMigrate"})
     */
    private $alreadyRegistered;

    /**
     * @var int|null Registration from mobile (web app:1, iOS:2, Android:3)
     *
     * @Groups({"readUser","write"})
     */
    private $mobileRegistration;

    /**
     * @var string|null The link used to validate the email (useful for mobile apps)
     * @Groups({"readUser","write"})
     */
    private $emailValidationLink;

    /**
     * @var \DateTimeInterface Last user activity date
     *
     * @ORM\Column(type="datetime", nullable=true)
     * @Groups({"readUser","write"})
     */
    private $lastActivityDate;

    /**
     * @var SolidaryUser|null The SolidaryUser possibly linked to this User
     * @ORM\OneToOne(targetEntity="\App\Solidary\Entity\SolidaryUser", inversedBy="user", cascade={"persist","remove"})
     * @Groups({"readUser","write","writeSolidary"})
     * @MaxDepth(1)
     */
    private $solidaryUser;

    /**
     * @var array|null used to get the structures of a user
     * @Groups({"userStructure"})
     */
    private $structures;

    /**
     * @var CommunityUser|null The communityUser link to the user, use in admin for get the record CommunityUser from the User ressource
     * @Groups({"readUserAdmin" })
     */
    private $adminCommunityUser;

    /**
     * @var MassPerson|null The Mass person related to the suer if the user is imported from a Mass migration
     *
     * @ORM\OneToOne(targetEntity="\App\Match\Entity\MassPerson", mappedBy="user")
     * @MaxDepth(1)
     * @Groups({"readUser"})
     */
    private $massPerson;

<<<<<<< HEAD
=======
    /**
     * @var ArrayCollection|null A user may work in multiple solidary Structures.
     *
     * @ORM\ManyToMany(targetEntity="\App\Solidary\Entity\Structure", mappedBy="users")
     * @MaxDepth(1)
     */
    private $solidaryStructures;

>>>>>>> 3ed8d9fc
    public function __construct($status = null)
    {
        $this->id = self::DEFAULT_ID;
        $this->addresses = new ArrayCollection();
        $this->cars = new ArrayCollection();
        $this->proposals = new ArrayCollection();
        $this->proposalsDelegate = new ArrayCollection();
        $this->asks = new ArrayCollection();
        $this->asksRelated = new ArrayCollection();
        $this->asksDelegate = new ArrayCollection();
        $this->userAuthAssignments = new ArrayCollection();
        $this->masses = new ArrayCollection();
        $this->images = new ArrayCollection();
        $this->messages = new ArrayCollection();
        $this->recipients = new ArrayCollection();
        $this->notifieds = new ArrayCollection();
        $this->logs = new ArrayCollection();
        $this->logsAdmin = new ArrayCollection();
        $this->diaries = new ArrayCollection();
        $this->diariesAdmin = new ArrayCollection();
        $this->userNotifications = new ArrayCollection();
        $this->campaigns = new ArrayCollection();
        $this->deliveries = new ArrayCollection();
        $this->carpoolProofsAsDriver = new ArrayCollection();
        $this->carpoolProofsAsPassenger = new ArrayCollection();
        $this->pushTokens = new ArrayCollection();
<<<<<<< HEAD
=======
        $this->solidaryStructures = new ArrayCollection();
>>>>>>> 3ed8d9fc
        $this->roles = [];
        if (is_null($status)) {
            $status = self::STATUS_ACTIVE;
        }
        $this->setStatus($status);
        $this->setAlreadyRegistered(false);
        $this->setMobileRegistration(null);
    }

    public function getId(): ?int
    {
        return $this->id;
    }

    public function getStatus(): int
    {
        return $this->status;
    }

    public function setStatus(int $status): self
    {
        $this->status = $status;

        return $this;
    }

    public function getGivenName(): ?string
    {
        return $this->givenName;
    }

    public function setGivenName(?string $givenName): self
    {
        $this->givenName = $givenName;

        return $this;
    }

    public function getFamilyName(): ?string
    {
        return $this->familyName;
    }

    public function setFamilyName(?string $familyName): self
    {
        $this->familyName = $familyName;

        return $this;
    }

    public function getShortFamilyName(): ?string
    {
        if (is_null($this->familyName) || $this->familyName==="" || !isset($this->familyName[0])) {
            return ".";
        }
        return strtoupper($this->familyName[0]) . ".";
    }

    public function getProName(): ?string
    {
        return $this->proName;
    }

    public function setProName(?string $proName): self
    {
        $this->proName = $proName;

        return $this;
    }

    public function getEmail(): string
    {
        return $this->email;
    }

    public function setEmail(string $email): self
    {
        $this->email = $email;

        return $this;
    }

    public function getProEmail(): ?string
    {
        return $this->proEmail;
    }

    public function setProEmail(?string $proEmail): self
    {
        $this->proEmail = $proEmail;

        return $this;
    }

    public function getPassword(): ?string
    {
        return $this->password;
    }

    public function setPassword(?string $password): self
    {
        $this->password = $password;

        return $this;
    }

    public function getClearPassword(): ?string
    {
        return $this->clearPassword;
    }

    public function setClearPassword(?string $clearPassword): self
    {
        $this->clearPassword = $clearPassword;

        return $this;
    }

    public function getPasswordSendType(): ?int
    {
        return $this->passwordSendType;
    }

    public function setPasswordSendType(?int $passwordSendType): self
    {
        $this->passwordSendType = $passwordSendType;

        return $this;
    }

    public function getGender()
    {
        return $this->gender;
    }

    public function setGender($gender): self
    {
        $this->gender = $gender;

        return $this;
    }

    public function getNationality(): ?string
    {
        return $this->nationality;
    }

    public function setNationality(?string $nationality): self
    {
        $this->nationality = $nationality;

        return $this;
    }

    public function getBirthDate(): ?\DateTimeInterface
    {
        return $this->birthDate;
    }

    public function setBirthDate(?\DateTimeInterface $birthDate): self
    {
        $this->birthDate = $birthDate;

        return $this;
    }

    public function getBirthYear(): ?int
    {
        return ($this->birthDate ? $this->birthDate->format('Y') : null);
    }

    public function getTelephone(): ?string
    {
        return $this->telephone;
    }

    public function setTelephone(?string $telephone): self
    {
        $this->telephone = $telephone;

        return $this;
    }

    public function getPhoneDisplay(): ?int
    {
        return $this->phoneDisplay;
    }

    public function setPhoneDisplay(?int $phoneDisplay): self
    {
        $this->phoneDisplay = $phoneDisplay;

        return $this;
    }

    public function getOldTelephone(): ?string
    {
        return $this->oldTelephone;
    }

    public function setOldTelephone(?string $oldTelephone): self
    {
        $this->oldTelephone = $oldTelephone;

        return $this;
    }

    public function getMaxDetourDuration(): ?int
    {
        return (!is_null($this->maxDetourDuration) ? $this->maxDetourDuration : self::MAX_DETOUR_DURATION);
    }

    public function setMaxDetourDuration(?int $maxDetourDuration): self
    {
        $this->maxDetourDuration = $maxDetourDuration;

        return $this;
    }

    public function getMaxDetourDistance(): ?int
    {
        return (!is_null($this->maxDetourDistance) ? $this->maxDetourDistance : self::MAX_DETOUR_DISTANCE);
    }

    public function setMaxDetourDistance(?int $maxDetourDistance): self
    {
        $this->maxDetourDistance = $maxDetourDistance;

        return $this;
    }

    public function getAnyRouteAsPassenger(): ?bool
    {
        return $this->anyRouteAsPassenger;
    }

    public function setAnyRouteAsPassenger(?bool $anyRouteAsPassenger): self
    {
        $this->anyRouteAsPassenger = $anyRouteAsPassenger;

        return $this;
    }

    public function getMultiTransportMode(): ?bool
    {
        return $this->multiTransportMode;
    }

    public function setMultiTransportMode(?bool $multiTransportMode): self
    {
        $this->multiTransportMode = $multiTransportMode;

        return $this;
    }

    public function getSmoke(): ?int
    {
        return $this->smoke;
    }

    public function setSmoke(?int $smoke): self
    {
        $this->smoke = $smoke;

        return $this;
    }

    public function hasMusic(): ?bool
    {
        return $this->music;
    }

    public function setMusic(?bool $music): self
    {
        $this->music = $music;

        return $this;
    }

    public function getMusicFavorites(): ?string
    {
        return $this->musicFavorites;
    }

    public function setMusicFavorites(?string $musicFavorites): self
    {
        $this->musicFavorites = $musicFavorites;

        return $this;
    }

    public function hasChat(): ?bool
    {
        return $this->chat;
    }

    public function setChat(?bool $chat): self
    {
        $this->chat = $chat;

        return $this;
    }

    public function getChatFavorites(): ?string
    {
        return $this->chatFavorites;
    }

    public function setChatFavorites(?string $chatFavorites): self
    {
        $this->chatFavorites = $chatFavorites;

        return $this;
    }

    public function hasNewsSubscription(): ?bool
    {
        return $this->newsSubscription;
    }

    public function setNewsSubscription(?bool $newsSubscription): self
    {
        $this->newsSubscription = $newsSubscription;

        return $this;
    }

    public function getPwdToken(): ?string
    {
        return $this->pwdToken;
    }

    public function setPwdToken(?string $pwdToken): self
    {
        $this->pwdToken = $pwdToken;
        $this->setPwdTokenDate($pwdToken ? new DateTime() : null);
        return $this;
    }

    public function getPwdTokenDate(): ?\DateTimeInterface
    {
        return $this->pwdTokenDate;
    }

    public function setPwdTokenDate(?DateTime $pwdTokenDate): self
    {
        $this->pwdTokenDate = $pwdTokenDate;
        return $this;
    }

    public function getGeoToken(): ?string
    {
        return $this->geoToken;
    }

    public function setGeoToken(?string $geoToken): self
    {
        $this->geoToken = $geoToken;
        return $this;
    }

    public function getPhoneToken(): ?string
    {
        return $this->phoneToken;
    }

    public function setPhoneToken(?string $phoneToken): self
    {
        $this->phoneToken = $phoneToken;
        return $this;
    }

    public function getPhoneValidatedDate(): ?\DateTimeInterface
    {
        return $this->phoneValidatedDate;
    }

    public function setPhoneValidatedDate(?\DateTimeInterface $phoneValidatedDate): ?self
    {
        $this->phoneValidatedDate = $phoneValidatedDate;

        return $this;
    }

    public function hasMobile(): ?bool
    {
        return $this->mobile ? true : false;
    }

    public function setMobile(?bool $mobile): self
    {
        $this->mobile = $mobile;

        return $this;
    }

    public function getLanguage(): ?string
    {
        return $this->language;
    }

    public function setLanguage(?string $language): self
    {
        $this->language= $language;
        return $this;
    }

    public function getAddresses()
    {
        return $this->addresses->getValues();
    }

    public function addAddress(Address $address): self
    {
        if (!$this->addresses->contains($address)) {
            $this->addresses->add($address);
            $address->setUser($this);
        }

        return $this;
    }

    public function removeAddress(Address $address): self
    {
        if ($this->addresses->contains($address)) {
            $this->addresses->removeElement($address);
            // set the owning side to null (unless already changed)
            if ($address->getUser() === $this) {
                $address->setUser(null);
            }
        }

        return $this;
    }

    public function getImages()
    {
        return $this->images->getValues();
    }

    public function addImage(Image $image): self
    {
        if (!$this->images->contains($image)) {
            $this->images[] = $image;
            $image->setUser($this);
        }

        return $this;
    }

    public function removeImage(Image $image): self
    {
        if ($this->images->contains($image)) {
            $this->images->removeElement($image);
            // set the owning side to null (unless already changed)
            if ($image->getUser() === $this) {
                $image->setUser(null);
            }
        }

        return $this;
    }

    public function getCars()
    {
        return $this->cars->getValues();
    }

    public function addCar(Car $car): self
    {
        if (!$this->cars->contains($car)) {
            $this->cars->add($car);
            $car->setUser($this);
        }

        return $this;
    }

    public function removeCar(Car $car): self
    {
        if ($this->cars->contains($car)) {
            $this->cars->removeElement($car);
            // set the owning side to null (unless already changed)
            if ($car->getUser() === $this) {
                $car->setUser(null);
            }
        }

        return $this;
    }

    public function getPushTokens()
    {
        return $this->pushTokens->getValues();
    }

    public function addPushToken(PushToken $pushToken): self
    {
        if (!$this->pushTokens->contains($pushToken)) {
            $this->pushTokens->add($pushToken);
            $pushToken->setUser($this);
        }

        return $this;
    }

    public function removePushToken(PushToken $pushToken): self
    {
        if ($this->pushTokens->contains($pushToken)) {
            $this->pushTokens->removeElement($pushToken);
            // set the owning side to null (unless already changed)
            if ($pushToken->getUser() === $this) {
                $pushToken->setUser(null);
            }
        }

        return $this;
    }

    public function getProposals()
    {
        return $this->proposals->getValues();
    }

    public function addProposal(Proposal $proposal): self
    {
        if (!$this->proposals->contains($proposal)) {
            $this->proposals->add($proposal);
            $proposal->setUser($this);
        }

        return $this;
    }

    public function removeProposal(Proposal $proposal): self
    {
        if ($this->proposals->contains($proposal)) {
            $this->proposals->removeElement($proposal);
            // set the owning side to null (unless already changed)
            if ($proposal->getUser() === $this) {
                $proposal->setUser(null);
            }
        }

        return $this;
    }

    public function getProposalsDelegate()
    {
        return $this->proposalsDelegate->getValues();
    }

    public function addProposalDelegate(Proposal $proposalDelegate): self
    {
        if (!$this->proposalsDelegate->contains($proposalDelegate)) {
            $this->proposalsDelegate->add($proposalDelegate);
            $proposalDelegate->setUserDelegate($this);
        }

        return $this;
    }

    public function removeProposalDelegate(Proposal $proposalDelegate): self
    {
        if ($this->proposalsDelegate->contains($proposalDelegate)) {
            $this->proposalsDelegate->removeElement($proposalDelegate);
            // set the owning side to null (unless already changed)
            if ($proposalDelegate->getUserDelegate() === $this) {
                $proposalDelegate->setUserDelegate(null);
            }
        }

        return $this;
    }

    public function getAsks()
    {
        return $this->asks->getValues();
    }

    public function addAsk(Ask $ask): self
    {
        if (!$this->asks->contains($ask)) {
            $this->asks->add($ask);
            $ask->setUser($this);
        }

        return $this;
    }

    public function removeAsk(Ask $ask): self
    {
        if ($this->asks->contains($ask)) {
            $this->asks->removeElement($ask);
            // set the owning side to null (unless already changed)
            if ($ask->getUser() === $this) {
                $ask->setUser(null);
            }
        }

        return $this;
    }



    public function getAsksRelated()
    {
        return $this->asksRelated->getValues();
    }

    public function addAsksRelated(Ask $asksRelated): self
    {
        if (!$this->asksRelated->contains($asksRelated)) {
            $this->asksRelated->add($asksRelated);
            $asksRelated->setUser($this);
        }

        return $this;
    }

    public function removeAsksRelated(Ask $asksRelated): self
    {
        if ($this->asksRelated->contains($asksRelated)) {
            $this->asksRelated->removeElement($asksRelated);
            // set the owning side to null (unless already changed)
            if ($asksRelated->getUser() === $this) {
                $asksRelated->setUser(null);
            }
        }

        return $this;
    }

    public function getAsksDelegate()
    {
        return $this->asksDelegate->getValues();
    }

    public function addAskDelegate(Ask $askDelegate): self
    {
        if (!$this->asksDelegate->contains($askDelegate)) {
            $this->asksDelegate->add($askDelegate);
            $askDelegate->setUserDelegate($this);
        }

        return $this;
    }

    public function removeAskDelegate(Ask $askDelegate): self
    {
        if ($this->asksDelegate->contains($askDelegate)) {
            $this->asksDelegate->removeElement($askDelegate);
            // set the owning side to null (unless already changed)
            if ($askDelegate->getUserDelegate() === $this) {
                $askDelegate->setUserDelegate(null);
            }
        }

        return $this;
    }

    public function getEvents()
    {
        return $this->events->getValues();
    }

    public function addEvent(Event $event): self
    {
        if (!$this->events->contains($event)) {
            $this->events->add($event);
            $event->setUser($this);
        }

        return $this;
    }

    public function removeEvent(Event $event): self
    {
        if ($this->events->contains($event)) {
            $this->events->removeElement($event);
            // set the owning side to null (unless already changed)
            if ($event->getUser() === $this) {
                $event->setUser(null);
            }
        }

        return $this;
    }

    public function getCommunityUsers()
    {
        return $this->communityUsers->getValues();
    }

    public function addCommunityUser(CommunityUser $communityUser): self
    {
        if (!$this->events->contains($communityUser)) {
            $this->events->add($communityUser);
            $communityUser->setUser($this);
        }

        return $this;
    }

    public function removeCommunityUser(CommunityUser $communityUser): self
    {
        if ($this->events->contains($communityUser)) {
            $this->events->removeElement($communityUser);
            // set the owning side to null (unless already changed)
            if ($communityUser->getUser() === $this) {
                $communityUser->setUser(null);
            }
        }

        return $this;
    }

    public function getCommunityId(): ?int
    {
        return $this->communityId;
    }

    public function setCommunityId($communityId)
    {
        $this->communityId = $communityId;
    }

    public function getUserAuthAssignments()
    {
        return $this->userAuthAssignments->getValues();
    }

    public function addUserAuthAssignment(UserAuthAssignment $userAuthAssignment): self
    {
        if (!$this->userAuthAssignments->contains($userAuthAssignment)) {
            $this->userAuthAssignments->add($userAuthAssignment);
            $userAuthAssignment->setUser($this);
        }

        return $this;
    }

    public function removeUserAuthAssignment(UserAuthAssignment $userAuthAssignment): self
    {
        // This contains... does'nt seem to work
        if ($this->userAuthAssignments->contains($userAuthAssignment)) {
            $this->userAuthAssignments->removeElement($userAuthAssignment);
            // set the owning side to null (unless already changed)
            if ($userAuthAssignment->getUser() === $this) {
                $userAuthAssignment->setUser(null);
            }
        }

        return $this;
    }

    public function getMasses()
    {
        return $this->masses->getValues();
    }

    public function addMass(Mass $mass): self
    {
        if (!$this->masses->contains($mass)) {
            $this->masses->add($mass);
            $mass->setUser($this);
        }

        return $this;
    }

    public function removeMass(Mass $mass): self
    {
        if ($this->masses->contains($mass)) {
            $this->masses->removeElement($mass);
            // set the owning side to null (unless already changed)
            if ($mass->getUser() === $this) {
                $mass->setUser(null);
            }
        }

        return $this;
    }

    public function getMessages()
    {
        return $this->messages->getValues();
    }

    public function addMessage(Message $message): self
    {
        if (!$this->messages->contains($message)) {
            $this->messages->add($message);
            $message->setUser($this);
        }

        return $this;
    }

    public function removeMessage(Message $message): self
    {
        if ($this->messages->contains($message)) {
            $this->messages->removeElement($message);
            // set the owning side to null (unless already changed)
            if ($message->getUser() === $this) {
                $message->setUser(null);
            }
        }

        return $this;
    }

    public function getRecipients()
    {
        return $this->recipients->getValues();
    }

    public function addRecipient(Recipient $recipient): self
    {
        if (!$this->recipients->contains($recipient)) {
            $this->recipients[] = $recipient;
            $recipient->setUser($this);
        }

        return $this;
    }

    public function removeRecipient(Recipient $recipient): self
    {
        if ($this->recipients->contains($recipient)) {
            $this->recipients->removeElement($recipient);
            // set the owning side to null (unless already changed)
            if ($recipient->getUser() === $this) {
                $recipient->setUser(null);
            }
        }

        return $this;
    }

    public function getNotifieds()
    {
        return $this->notifieds->getValues();
    }

    public function addNotified(Notified $notified): self
    {
        if (!$this->notifieds->contains($notified)) {
            $this->notifieds[] = $notified;
            $notified->setUser($this);
        }

        return $this;
    }

    public function removeNotified(Notified $notified): self
    {
        if ($this->notifieds->contains($notified)) {
            $this->notifieds->removeElement($notified);
            // set the owning side to null (unless already changed)
            if ($notified->getUser() === $this) {
                $notified->setUser(null);
            }
        }

        return $this;
    }

    public function getLogs()
    {
        return $this->logs->getValues();
    }

    public function addLog(Log $log): self
    {
        if (!$this->logs->contains($log)) {
            $this->logs->add($log);
            $log->setUser($this);
        }

        return $this;
    }

    public function removeLog(Log $log): self
    {
        if ($this->logs->contains($log)) {
            $this->logs->removeElement($log);
            // set the owning side to null (unless already changed)
            if ($log->getUser() === $this) {
                $log->setUser(null);
            }
        }

        return $this;
    }

    public function getLogsAdmin()
    {
        return $this->logsAdmin->getValues();
    }

    public function addLogAdmin(Log $logAdmin): self
    {
        if (!$this->logsAdmin->contains($logAdmin)) {
            $this->logsAdmin->add($logAdmin);
            $logAdmin->setAdmin($this);
        }

        return $this;
    }

    public function removeLogAdmin(Log $logAdmin): self
    {
        if ($this->logsAdmin->contains($logAdmin)) {
            $this->logsAdmin->removeElement($logAdmin);
            // set the owning side to null (unless already changed)
            if ($logAdmin->getAdmin() === $this) {
                $logAdmin->setAdmin(null);
            }
        }

        return $this;
    }

    public function getDiaries()
    {
        return $this->diaries->getValues();
    }

    public function addDiary(Diary $diary): self
    {
        if (!$this->diaries->contains($diary)) {
            $this->diaries->add($diary);
            $diary->setUser($this);
        }

        return $this;
    }

    public function removeDiary(Diary $diary): self
    {
        if ($this->diaries->contains($diary)) {
            $this->diaries->removeElement($diary);
            // set the owning side to null (unless already changed)
            if ($diary->getUser() === $this) {
                $diary->setUser(null);
            }
        }

        return $this;
    }

    public function getDiariesAuthor()
    {
        return $this->diariesAuthor->getValues();
    }

    public function addDiaryAuthor(Diary $diaryAuthor): self
    {
        if (!$this->diariesAuthor->contains($diaryAuthor)) {
            $this->diariesAuthor->add($diaryAuthor);
            $diaryAuthor->setAuthor($this);
        }

        return $this;
    }

    public function removeDiaryAuthor(Diary $diaryAdmin): self
    {
        if ($this->diariesAuthor->contains($diaryAdmin)) {
            $this->diariesAuthor->removeElement($diaryAdmin);
            // set the owning side to null (unless already changed)
            if ($diaryAdmin->getAuthor() === $this) {
                $diaryAdmin->setAuthor(null);
            }
        }

        return $this;
    }

    public function getUserNotifications()
    {
        return $this->userNotifications->getValues();
    }

    public function addUserNotification(UserNotification $userNotification): self
    {
        if (!$this->userNotifications->contains($userNotification)) {
            $this->userNotifications->add($userNotification);
            $userNotification->setUser($this);
        }

        return $this;
    }

    public function removeUserNotification(UserNotification $userNotification): self
    {
        if ($this->userNotifications->contains($userNotification)) {
            $this->userNotifications->removeElement($userNotification);
            // set the owning side to null (unless already changed)
            if ($userNotification->getUser() === $this) {
                $userNotification->setUser(null);
            }
        }

        return $this;
    }

    public function getCampaigns()
    {
        return $this->campaigns->getValues();
    }

    public function addCampaign(Campaign $campaign): self
    {
        if (!$this->campaigns->contains($campaign)) {
            $this->campaigns->add($campaign);
            $campaign->setUser($this);
        }

        return $this;
    }

    public function removeCampaign(Campaign $campaign): self
    {
        if ($this->campaigns->contains($campaign)) {
            $this->campaigns->removeElement($campaign);
            // set the owning side to null (unless already changed)
            if ($campaign->getUser() === $this) {
                $campaign->setUser(null);
            }
        }

        return $this;
    }

    public function getDeliveries()
    {
        return $this->deliveries->getValues();
    }

    public function addDelivery(Delivery $delivery): self
    {
        if (!$this->deliveries->contains($delivery)) {
            $this->deliveries->add($delivery);
            $delivery->setUser($this);
        }

        return $this;
    }

    public function removeDelivery(Delivery $delivery): self
    {
        if ($this->deliveries->contains($delivery)) {
            $this->deliveries->removeElement($delivery);
            // set the owning side to null (unless already changed)
            if ($delivery->getUser() === $this) {
                $delivery->setUser(null);
            }
        }

        return $this;
    }

    public function getCarpoolProofsAsDriver()
    {
        return $this->carpoolProofsAsDriver->getValues();
    }

    public function addCarpoolProofsAsDriver(CarpoolProof $carpoolProofAsDriver): self
    {
        if (!$this->carpoolProofsAsDriver->contains($carpoolProofAsDriver)) {
            $this->carpoolProofsAsDriver->add($carpoolProofAsDriver);
            $carpoolProofAsDriver->setDriver($this);
        }

        return $this;
    }

    public function removeCarpoolProofsAsDriver(CarpoolProof $carpoolProofAsDriver): self
    {
        if ($this->carpoolProofsAsDriver->contains($carpoolProofAsDriver)) {
            $this->carpoolProofsAsDriver->removeElement($carpoolProofAsDriver);
            // set the owning side to null (unless already changed)
            if ($carpoolProofAsDriver->getDriver() === $this) {
                $carpoolProofAsDriver->setDriver(null);
            }
        }

        return $this;
    }

    public function getCarpoolProofsAsPassenger()
    {
        return $this->carpoolProofsAsPassenger->getValues();
    }

    public function addCarpoolProofsAsPassenger(CarpoolProof $carpoolProofAsPassenger): self
    {
        if (!$this->carpoolProofsAsPassenger->contains($carpoolProofAsPassenger)) {
            $this->carpoolProofsAsPassenger->add($carpoolProofAsPassenger);
            $carpoolProofAsPassenger->setPassenger($this);
        }

        return $this;
    }

    public function removeCarpoolProofsAsPassenger(CarpoolProof $carpoolProofAsPassenger): self
    {
        if ($this->carpoolProofsAsPassenger->contains($carpoolProofAsPassenger)) {
            $this->carpoolProofsAsPassenger->removeElement($carpoolProofAsPassenger);
            // set the owning side to null (unless already changed)
            if ($carpoolProofAsPassenger->getPassenger() === $this) {
                $carpoolProofAsPassenger->setPassenger(null);
            }
        }

        return $this;
    }

    public function getImport(): ?UserImport
    {
        return $this->import;
    }

    public function setImport(?UserImport $import): self
    {
        $this->import = $import;

        return $this;
    }

    public function getCreatedDate(): ?\DateTimeInterface
    {
        return $this->createdDate;
    }

    public function setCreatedDate(\DateTimeInterface $createdDate): self
    {
        $this->createdDate = $createdDate;

        return $this;
    }

    public function getUpdatedDate(): ?\DateTimeInterface
    {
        return $this->updatedDate;
    }

    public function setUpdatedDate(\DateTimeInterface $updatedDate): self
    {
        $this->updatedDate = $updatedDate;

        return $this;
    }

    public function getValidatedDate(): ?\DateTimeInterface
    {
        return $this->validatedDate;
    }

    public function setValidatedDate(?\DateTimeInterface $validatedDate): self
    {
        $this->validatedDate = $validatedDate;

        return $this;
    }

    public function getEmailToken(): ?string
    {
        return $this->emailToken;
    }

    public function setEmailToken(?string $emailToken): self
    {
        $this->emailToken = $emailToken;
        return $this;
    }

    public function getRoles(): array
    {
        // we return an array of ROLE_***
        foreach ($this->userAuthAssignments as $userAuthAssignment) {
            if ($userAuthAssignment->getAuthItem()->getType() == AuthItem::TYPE_ROLE) {
                $this->roles[] = $userAuthAssignment->getAuthItem()->getName();
            }
        }
        return array_unique($this->roles);
    }

    public function getSalt()
    {
        return  null;
    }

    public function getUsername()
    {
        return $this->email;
    }

    public function eraseCredentials()
    {
    }

    public function isEqualTo(UserInterface $user)
    {
        if (!$user instanceof User) {
            return false;
        }

        if ($this->password !== $user->getPassword()) {
            return false;
        }

        if ($this->email !== $user->getUsername()) {
            return false;
        }

        return true;
    }

    public function getPermissions(): ?array
    {
        return $this->permissions;
    }

    public function setPermissions(array $permissions): self
    {
        $this->permissions = $permissions;

        return $this;
    }

    public function getAlerts(): ?array
    {
        return $this->alerts;
    }

    public function setAlerts(?array $alerts): self
    {
        $this->alerts = $alerts;

        return $this;
    }

    public function getThreads(): ?array
    {
        return $this->threads;
    }

    public function setThreads(array $threads): self
    {
        $this->threads = $threads;

        return $this;
    }

    public function getAvatars(): ?array
    {
        return $this->avatars;
    }

    public function setAvatars(array $avatars): self
    {
        $this->avatars = $avatars;

        return $this;
    }

    public function addAvatar(string $avatar): ?array
    {
        if (is_null($this->avatars)) {
            $this->avatars = [];
        }
        if (!in_array($avatar, $this->avatars)) {
            $this->avatars[]=$avatar;
        }
        return $this->avatars;
    }

    public function removeAvatar(string $avatar): ?array
    {
        if ($key = array_search($avatar, $this->avatars)) {
            unset($this->avatars[$key]);
        }
        return $this->avatars;
    }

    public function getFacebookId(): ?string
    {
        return $this->facebookId;
    }

    public function setFacebookId(?string $facebookId): self
    {
        $this->facebookId = $facebookId;
        return $this;
    }

    public function getUserDelegate(): ?User
    {
        return $this->userDelegate;
    }

    public function setUserDelegate(?User $userDelegate): self
    {
        $this->userDelegate = $userDelegate;

        return $this;
    }

    public function getUnsubscribeToken(): ?string
    {
        return $this->unsubscribeToken;
    }

    public function setUnsubscribeToken(?string $unsubscribeToken): self
    {
        $this->unsubscribeToken = $unsubscribeToken;
        return $this;
    }

    public function getUnsubscribeDate(): ?\DateTimeInterface
    {
        return $this->unsubscribeDate;
    }

    public function setUnsubscribeDate(?\DateTimeInterface $unsubscribeDate): self
    {
        $this->unsubscribeDate = $unsubscribeDate;

        return $this;
    }

    public function getUnsubscribeMessage(): ?string
    {
        return $this->unsubscribeMessage;
    }

    public function setUnsubscribeMessage(?string $unsubscribeMessage): self
    {
        $this->unsubscribeMessage = $unsubscribeMessage;

        return $this;
    }

    public function getMobileRegistration(): ?int
<<<<<<< HEAD
    {
        return $this->mobileRegistration;
    }

    public function setMobileRegistration(?int $mobileRegistration): self
    {
        $this->mobileRegistration = $mobileRegistration;
        if ($this->mobileRegistration == self::MOBILE_APP_IOS || $this->mobileRegistration == self::MOBILE_APP_ANDROID) {
            $this->setMobile(true);
        }
        return $this;
    }

    public function getEmailValidationLink(): ?string
    {
        return $this->emailValidationLink;
    }

    public function setEmailValidationLink(?string $emailValidationLink): self
    {
=======
    {
        return $this->mobileRegistration;
    }

    public function setMobileRegistration(?int $mobileRegistration): self
    {
        $this->mobileRegistration = $mobileRegistration;
        if ($this->mobileRegistration == self::MOBILE_APP_IOS || $this->mobileRegistration == self::MOBILE_APP_ANDROID) {
            $this->setMobile(true);
        }
        return $this;
    }

    public function getEmailValidationLink(): ?string
    {
        return $this->emailValidationLink;
    }

    public function setEmailValidationLink(?string $emailValidationLink): self
    {
>>>>>>> 3ed8d9fc
        $this->emailValidationLink = $emailValidationLink;

        return $this;
    }

    public function isAlreadyRegistered(): ?bool
    {
        return $this->alreadyRegistered;
    }

    public function setAlreadyRegistered(?bool $alreadyRegistered): self
    {
        $this->alreadyRegistered = $alreadyRegistered;

        return $this;
    }

    public function getSolidaryUser(): ?SolidaryUser
    {
        return $this->solidaryUser;
    }

    public function setSolidaryUser(?SolidaryUser $solidaryUser): self
    {
        $this->solidaryUser = $solidaryUser;

        return $this;
    }

    public function getRefresh()
    {
        return $this->email;
    }

    public function getLastActivityDate(): ?\DateTimeInterface
    {
        return $this->lastActivityDate;
    }

    public function setLastActivityDate(?\DateTimeInterface $lastActivityDate): self
    {
        $this->lastActivityDate = $lastActivityDate;

        return $this;
    }

    public function getStructures()
    {
        return $this->structures;
    }

    public function setStructures(?array $structures): self
    {
        $this->structures = $structures;

        return $this;
    }

    public function getAdminCommunityUser()
    {
        return $this->adminCommunityUser;
    }

    public function setAdminCommunityUser(CommunityUser $adminCommunityUser)
    {
        $this->adminCommunityUser = $adminCommunityUser;
    }

    public function getMassPerson(): ?MassPerson
    {
        return $this->massPerson;
    }

    public function setMassPerson(?MassPerson $massPerson): self
    {
        $this->massPerson = $massPerson;

        return $this;
    }

    public function getSolidaryStructures()
    {
        return $this->solidaryStructures->getValues();
    }

    public function addSolidaryStructure(Structure $structure): self
    {
        if (!$this->solidaryStructures->contains($structure)) {
            $this->solidaryStructures->add($structure);
        }

        return $this;
    }

    public function removeSolidaryStructure(Structure $structure): self
    {
        if ($this->solidaryStructures->contains($structure)) {
            $this->solidaryStructures->removeElement($structure);
        }

        return $this;
    }

    public function getAdminCommunityUser()
    {
        return $this->adminCommunityUser;
    }

    public function setAdminCommunityUser(CommunityUser $adminCommunityUser)
    {
        $this->adminCommunityUser = $adminCommunityUser;
    }

    public function getMassPerson(): ?MassPerson
    {
        return $this->massPerson;
    }

    public function setMassPerson(?MassPerson $massPerson): self
    {
        $this->massPerson = $massPerson;

        return $this;
    }

    // DOCTRINE EVENTS

    /**
     * Creation date.
     *
     * @ORM\PrePersist
     */
    public function setAutoCreatedDate()
    {
        $this->setCreatedDate(new \Datetime());
    }

    /**
     * Update date.
     *
     * @ORM\PreUpdate
     */
    public function setAutoUpdatedDate()
    {
        $this->setUpdatedDate(new \Datetime());
    }
}<|MERGE_RESOLUTION|>--- conflicted
+++ resolved
@@ -1075,8 +1075,6 @@
      */
     private $massPerson;
 
-<<<<<<< HEAD
-=======
     /**
      * @var ArrayCollection|null A user may work in multiple solidary Structures.
      *
@@ -1085,7 +1083,6 @@
      */
     private $solidaryStructures;
 
->>>>>>> 3ed8d9fc
     public function __construct($status = null)
     {
         $this->id = self::DEFAULT_ID;
@@ -1112,10 +1109,7 @@
         $this->carpoolProofsAsDriver = new ArrayCollection();
         $this->carpoolProofsAsPassenger = new ArrayCollection();
         $this->pushTokens = new ArrayCollection();
-<<<<<<< HEAD
-=======
         $this->solidaryStructures = new ArrayCollection();
->>>>>>> 3ed8d9fc
         $this->roles = [];
         if (is_null($status)) {
             $status = self::STATUS_ACTIVE;
@@ -2463,7 +2457,6 @@
     }
 
     public function getMobileRegistration(): ?int
-<<<<<<< HEAD
     {
         return $this->mobileRegistration;
     }
@@ -2484,28 +2477,6 @@
 
     public function setEmailValidationLink(?string $emailValidationLink): self
     {
-=======
-    {
-        return $this->mobileRegistration;
-    }
-
-    public function setMobileRegistration(?int $mobileRegistration): self
-    {
-        $this->mobileRegistration = $mobileRegistration;
-        if ($this->mobileRegistration == self::MOBILE_APP_IOS || $this->mobileRegistration == self::MOBILE_APP_ANDROID) {
-            $this->setMobile(true);
-        }
-        return $this;
-    }
-
-    public function getEmailValidationLink(): ?string
-    {
-        return $this->emailValidationLink;
-    }
-
-    public function setEmailValidationLink(?string $emailValidationLink): self
-    {
->>>>>>> 3ed8d9fc
         $this->emailValidationLink = $emailValidationLink;
 
         return $this;
@@ -2609,28 +2580,6 @@
         return $this;
     }
 
-    public function getAdminCommunityUser()
-    {
-        return $this->adminCommunityUser;
-    }
-
-    public function setAdminCommunityUser(CommunityUser $adminCommunityUser)
-    {
-        $this->adminCommunityUser = $adminCommunityUser;
-    }
-
-    public function getMassPerson(): ?MassPerson
-    {
-        return $this->massPerson;
-    }
-
-    public function setMassPerson(?MassPerson $massPerson): self
-    {
-        $this->massPerson = $massPerson;
-
-        return $this;
-    }
-
     // DOCTRINE EVENTS
 
     /**
