<?php

/**
 * Copyright (c) 2020, MOBICOOP. All rights reserved.
 * This project is dual licensed under AGPL and proprietary licence.
 ***************************
 *    This program is free software: you can redistribute it and/or modify
 *    it under the terms of the GNU Affero General Public License as
 *    published by the Free Software Foundation, either version 3 of the
 *    License, or (at your option) any later version.
 *
 *    This program is distributed in the hope that it will be useful,
 *    but WITHOUT ANY WARRANTY; without even the implied warranty of
 *    MERCHANTABILITY or FITNESS FOR A PARTICULAR PURPOSE.  See the
 *    GNU Affero General Public License for more details.
 *
 *    You should have received a copy of the GNU Affero General Public License
 *    along with this program.  If not, see <gnu.org/licenses>.
 ***************************
 *    Licence MOBICOOP described in the file
 *    LICENSE
 **************************/

namespace App\User\Entity;

use DateTime;
use Doctrine\ORM\Mapping as ORM;
use Doctrine\Common\Collections\ArrayCollection;
use Doctrine\ORM\PersistentCollection;
use ApiPlatform\Core\Annotation\ApiResource;
use ApiPlatform\Core\Annotation\ApiSubresource;
use ApiPlatform\Core\Annotation\ApiProperty;
use ApiPlatform\Core\Annotation\ApiFilter;
use ApiPlatform\Core\Bridge\Doctrine\Orm\Filter\NumericFilter;
use ApiPlatform\Core\Bridge\Doctrine\Orm\Filter\SearchFilter;
use ApiPlatform\Core\Bridge\Doctrine\Orm\Filter\OrderFilter;
use Symfony\Component\Serializer\Annotation\Groups;
use Symfony\Component\Serializer\Annotation\MaxDepth;
use Symfony\Component\Validator\Constraints as Assert;
use Symfony\Bridge\Doctrine\Validator\Constraints\UniqueEntity;
use App\Geography\Entity\Address;
use App\Carpool\Entity\Proposal;
use App\Carpool\Entity\Ask;
use Symfony\Component\Security\Core\User\UserInterface;
use Symfony\Component\Security\Core\User\EquatableInterface;
use App\Match\Entity\Mass;
use App\Image\Entity\Image;
use App\Communication\Entity\Message;
use App\Communication\Entity\Recipient;
use App\User\Controller\UserRegistration;
use App\User\Controller\UserDelegateRegistration;
use App\User\Controller\UserPermissions;
use App\User\Controller\UserAlerts;
use App\User\Controller\UserAlertsUpdate;
use App\User\Controller\UserLogin;
use App\User\Controller\UserAsks;
use App\User\Controller\UserThreads;
use App\User\Controller\UserThreadsDirectMessages;
use App\User\Controller\UserThreadsCarpoolMessages;
use App\User\Controller\UserUpdatePassword;
use App\User\Controller\UserGeneratePhoneToken;
use App\User\Controller\UserUpdate;
use App\User\Controller\UserDelete;
use App\User\Controller\UserCheckSignUpValidationToken;
use App\User\Controller\UserCheckPhoneToken;
use App\User\Controller\UserUnsubscribeFromEmail;
use App\User\Controller\UserMe;
use App\User\Filter\HomeAddressTerritoryFilter;
use App\User\Filter\DirectionTerritoryFilter;
use App\User\Filter\HomeAddressDirectionTerritoryFilter;
use App\User\Filter\ODTerritoryFilter;
use App\User\Filter\WaypointTerritoryFilter;
use App\User\Filter\HomeAddressODTerritoryFilter;
use App\User\Filter\HomeAddressWaypointTerritoryFilter;
use App\User\Filter\LoginFilter;
use App\User\Filter\PwdTokenFilter;
use App\User\Filter\SolidaryFilter;
use App\User\Filter\ValidatedDateTokenFilter;
use App\User\Filter\UnsubscribeTokenFilter;
use App\Communication\Entity\Notified;
use App\Action\Entity\Log;
use App\Auth\Entity\AuthItem;
use App\Import\Entity\UserImport;
use App\MassCommunication\Entity\Campaign;
use App\MassCommunication\Entity\Delivery;
use App\Auth\Entity\UserAuthAssignment;
use App\Solidary\Entity\Solidary;
use App\User\EntityListener\UserListener;
use App\Event\Entity\Event;
use App\Community\Entity\CommunityUser;

/**
 * A user.
 *
 * Note : force eager is set to false to avoid max number of nested relations (can occure despite of maxdepth... https://github.com/api-platform/core/issues/1910)
 *
 * @ORM\Entity
 * @ORM\HasLifecycleCallbacks
 * @UniqueEntity("email")
 * @ApiResource(
 *      attributes={
 *          "force_eager"=false,
 *          "normalization_context"={"groups"={"readUser","mass"}, "enable_max_depth"="true"},
 *          "denormalization_context"={"groups"={"write"}}
 *      },
 *      collectionOperations={
 *          "get"={
 *              "normalization_context"={"groups"={"readUser"}},
 *              "security"="is_granted('user_list',object)"
 *          },
 *          "post"={
 *              "method"="POST",
 *              "path"="/users",
 *              "controller"=UserRegistration::class,
 *              "swagger_context" = {
 *                  "parameters" = {
 *                      {
 *                          "name" = "givenName",
 *                          "type" = "string",
 *                          "required" = true,
 *                          "description" = "User's given name"
 *                      },
 *                      {
 *                          "name" = "familyName",
 *                          "type" = "string",
 *                          "required" = true,
 *                          "description" = "User's family name"
 *                      },
 *                      {
 *                          "name" = "email",
 *                          "type" = "string",
 *                          "required" = true,
 *                          "description" = "User's email"
 *                      },
 *                      {
 *                          "name" = "password",
 *                          "type" = "string",
 *                          "required" = true,
 *                          "description" = "Encoded version of the password (i.e. bcrypt)"
 *                      },
 *                      {
 *                          "name" = "gender",
 *                          "type" = "int",
 *                          "enum" = {1,2,3},
 *                          "required" = true,
 *                          "description" = "User's gender (1 : female, 2 : male, 3 : other)"
 *                      },
 *                      {
 *                          "name" = "birthDate",
 *                          "type" = "string",
 *                          "format" = "date",
 *                          "required" = true,
 *                          "example" = "1997-08-14T00:00:00+00:00",
 *                          "description" = "User's birthdate"
 *                      }
 *                  }
 *              },
 *              "security_post_denormalize"="is_granted('user_create',object)"
 *          },
 *          "delegateRegistration"={
 *              "method"="POST",
 *              "path"="/users/register",
 *              "controller"=UserDelegateRegistration::class,
 *              "swagger_context" = {
 *                  "parameters" = {
 *                      {
 *                          "name" = "givenName",
 *                          "type" = "string",
 *                          "required" = true,
 *                          "description" = "User's given name"
 *                      },
 *                      {
 *                          "name" = "familyName",
 *                          "type" = "string",
 *                          "required" = true,
 *                          "description" = "User's family name"
 *                      },
 *                      {
 *                          "name" = "email",
 *                          "type" = "string",
 *                          "required" = true,
 *                          "description" = "User's email"
 *                      },
 *                      {
 *                          "name" = "password",
 *                          "type" = "string",
 *                          "required" = true,
 *                          "description" = "Clear version of the password"
 *                      },
 *                      {
 *                          "name" = "gender",
 *                          "type" = "int",
 *                          "enum" = {1,2,3},
 *                          "required" = true,
 *                          "description" = "User's gender (1 : female, 2 : male, 3 : other)"
 *                      },
 *                      {
 *                          "name" = "birthDate",
 *                          "type" = "string",
 *                          "format" = "date",
 *                          "required" = true,
 *                          "example" = "1997-08-14T00:00:00+00:00",
 *                          "description" = "User's birthdate"
 *                      },
 *                      {
 *                          "name" = "userDelegate",
 *                          "type" = "string",
 *                          "required" = false,
 *                          "description" = "User IRI that creates the new user"
 *                      },
 *                      {
 *                          "name" = "passwordSendtype",
 *                          "type" = "int",
 *                          "enum" = {0,1,2},
 *                          "required" = true,
 *                          "description" = "Password send type (0 : none, 1 : sms, 2 : email)"
 *                      }
 *                  }
 *              },
 *              "security_post_denormalize"="is_granted('user_create',object)"
 *          },
 *          "checkSignUpValidationToken"={
 *              "method"="POST",
 *              "denormalization_context"={"groups"={"checkValidationToken"}},
 *              "normalization_context"={"groups"={"readUser"}},
 *              "path"="/users/checkSignUpValidationToken",
 *              "controller"=UserCheckSignUpValidationToken::class
 *          },
 *          "checkPhoneToken"={
 *              "method"="POST",
 *              "denormalization_context"={"groups"={"checkPhoneToken"}},
 *              "normalization_context"={"groups"={"readUser"}},
 *              "path"="/users/checkPhoneToken",
 *              "controller"=UserCheckPhoneToken::class
 *          },
 *          "me"={
 *              "normalization_context"={"groups"={"readUser"}},
 *              "method"="GET",
 *              "path"="/users/me",
 *              "read"="false"
 *          },
 *      },
 *      itemOperations={
 *          "get"={
 *              "normalization_context"={"groups"={"readUser"}},
 *              "security"="is_granted('user_read',object)"
 *          },
 *          "password_update_request"={
 *              "method"="POST",
 *              "path"="/users/password_update_request",
 *              "controller"=UserUpdatePassword::class,
 *              "defaults"={"name"="request"},
 *              "read"=false,
 *              "denormalization_context"={"groups"={"passwordUpdateRequest"}},
 *              "normalization_context"={"groups"={"passwordUpdateRequest"}},
 *              "security"="is_granted('user_password',object)"
 *          },
 *          "password_update"={
 *              "method"="POST",
 *              "path"="/users/password_update",
 *              "controller"=UserUpdatePassword::class,
 *              "defaults"={"name"="update"},
 *              "read"=false,
 *              "denormalization_context"={"groups"={"passwordUpdate"}},
 *              "normalization_context"={"groups"={"passwordUpdate"}},
 *              "security"="is_granted('user_password',object)"
 *          },
 *          "generate_phone_token"={
 *              "method"="GET",
 *              "path"="/users/{id}/generate_phone_token",
 *              "controller"=UserGeneratePhoneToken::class,
 *              "security"="is_granted('user_update',object)"
 *          },
 *          "alerts"={
 *              "method"="GET",
 *              "normalization_context"={"groups"={"alerts"}},
 *              "controller"=UserAlerts::class,
 *              "path"="/users/{id}/alerts",
 *              "security"="is_granted('user_read',object)"
 *          },
 *          "putAlerts"={
 *              "method"="PUT",
 *              "normalization_context"={"groups"={"alerts"}},
 *              "denormalization_context"={"groups"={"alerts"}},
 *              "path"="/users/{id}/alerts",
 *              "controller"=UserAlertsUpdate::class,
 *              "security"="is_granted('user_update',object)"
 *          },
 *          "threadsOBSOLETE20200311"={
 *              "method"="GET",
 *              "normalization_context"={"groups"={"threads"}},
 *              "controller"=UserThreads::class,
 *              "path"="/users/{id}/threads",
 *              "security"="is_granted('user_read',object)"
 *          },
 *          "threadsDirectMessages"={
 *              "method"="GET",
 *              "normalization_context"={"groups"={"threads"}},
 *              "controller"=UserThreadsDirectMessages::class,
 *              "path"="/users/{id}/threadsDirectMessages",
 *              "security"="is_granted('user_read',object)"
 *          },
 *          "threadsCarpoolMessages"={
 *              "method"="GET",
 *              "normalization_context"={"groups"={"threads"}},
 *              "controller"=UserThreadsCarpoolMessages::class,
 *              "path"="/users/{id}/threadsCarpoolMessages",
 *              "security"="is_granted('user_read',object)"
 *          },
 *          "put"={
 *              "method"="PUT",
 *              "path"="/users/{id}",
 *              "controller"=UserUpdate::class,
 *              "security"="is_granted('user_update',object)"
 *          },
 *          "delete_user"={
 *              "method"="DELETE",
 *              "path"="/users/{id}",
 *              "controller"=UserDelete::class,
 *              "security"="is_granted('user_delete',object)"
 *          },
 *          "asks"={
 *              "method"="GET",
 *              "path"="/users/{id}/asks",
 *              "controller"=UserAsks::class,
 *              "security"="is_granted('user_read',object)"
 *          },
 *          "unsubscribe_user"={
 *              "method"="PUT",
 *              "path"="/users/{id}/unsubscribe_user",
 *              "controller"=UserUnsubscribeFromEmail::class
 *          }
 *      }
 * )
 * @ApiFilter(NumericFilter::class, properties={"id"})
 * @ApiFilter(SearchFilter::class, properties={"email":"partial", "givenName":"partial", "familyName":"partial", "geoToken":"exact"})
 * @ApiFilter(HomeAddressTerritoryFilter::class, properties={"homeAddressTerritory"})
 * @ApiFilter(DirectionTerritoryFilter::class, properties={"directionTerritory"})
 * @ApiFilter(HomeAddressDirectionTerritoryFilter::class, properties={"homeAddressDirectionTerritory"})
 * @ApiFilter(HomeAddressODTerritoryFilter::class, properties={"homeAddressODTerritory"})
 * @ApiFilter(HomeAddressWaypointTerritoryFilter::class, properties={"homeAddressWaypointTerritory"})
 * @ApiFilter(ODTerritoryFilter::class, properties={"oDTerritory"})
 * @ApiFilter(WaypointTerritoryFilter::class, properties={"waypointTerritory"})
 * @ApiFilter(LoginFilter::class, properties={"login"})
 * @ApiFilter(PwdTokenFilter::class, properties={"pwdToken"})
 * @ApiFilter(UnsubscribeTokenFilter::class, properties={"unsubscribeToken"})
 * @ApiFilter(ValidatedDateTokenFilter::class, properties={"validatedDateToken"})
 * @ApiFilter(SolidaryFilter::class, properties={"solidary"})
 * @ApiFilter(OrderFilter::class, properties={"id", "givenName", "familyName", "email", "gender", "nationality", "birthDate", "createdDate", "validatedDate"}, arguments={"orderParameterName"="order"})
 */
class User implements UserInterface, EquatableInterface
{
    const DEFAULT_ID = 999999999999;
    
    const MAX_DETOUR_DURATION = 600;
    const MAX_DETOUR_DISTANCE = 10000;

    const STATUS_ACTIVE = 1;
    const STATUS_DISABLED = 2;
    const STATUS_ANONYMIZED = 3;

    const GENDER_FEMALE = 1;
    const GENDER_MALE = 2;
    const GENDER_OTHER = 3;

    const GENDERS = [
        self::GENDER_FEMALE,
        self::GENDER_MALE,
        self::GENDER_OTHER
    ];

    const PHONE_DISPLAY_RESTRICTED = 1;
    const PHONE_DISPLAY_ALL = 2;

    const AUTHORIZED_SIZES_DEFAULT_AVATAR = [
        "square_100",
        "square_250",
        "square_800"
    ];

    const PWD_SEND_TYPE_NONE = 0;    // password not sent
    const PWD_SEND_TYPE_SMS = 1;     // password sent by sms if phone present
    const PWD_SEND_TYPE_EMAIL = 2;   // password sent by email

    /**
     * @var int The id of this user.
     *
     * @ORM\Id
     * @ORM\GeneratedValue
     * @ORM\Column(type="integer")
     * @Groups({"readUser","readCommunity","readCommunityUser","results","threads", "thread"})
     * @ApiProperty(identifier=true)
     */
    private $id;

    /**
     * @var int User status (1 = active; 2 = disabled; 3 = anonymized).
     *
     * @Assert\NotBlank
     * @ORM\Column(type="smallint")
     * @Groups({"readUser","readCommunityUser","results","write"})
     */
    private $status;

    /**
     * @var string|null The first name of the user.
     *
     * @ORM\Column(type="string", length=255, nullable=true)
     * @Groups({"readUser","readCommunity","readCommunityUser","results","write", "threads", "thread","externalJourney", "readEvent", "massMigrate"})
     */
    private $givenName;

    /**
     * @var string|null The family name of the user.
     *
     * @ORM\Column(type="string", length=255, nullable=true)
     * @Groups({"readUser","write"})
     */
    private $familyName;

    /**
     * @var string|null The shorten family name of the user.
     *
     * @Groups({"readUser","results","write", "threads", "thread", "readCommunity", "readCommunityUser", "readEvent", "massMigrate"})
     */
    private $shortFamilyName;

    /**
     * @var string|null The name of the user in a professional context.
     *
     * @ORM\Column(type="string", length=255, nullable=true)
     * @Groups({"readUser","write"})
     */
    private $proName;

    /**
     * @var string The email of the user.
     *
     * @Assert\NotBlank
     * @Assert\Email()
     * @ORM\Column(type="string", length=255, unique=true)
     * @Groups({"readUser","write","checkValidationToken","passwordUpdateRequest","passwordUpdate"})
     */
    private $email;

    /**
     * @var string The email of the user in a professional context.
     *
     * @Assert\Email()
     * @ORM\Column(type="string", length=255, nullable=true)
     * @Groups({"readUser","write"})
     */
    private $proEmail;

    /**
     * @var string The encoded password of the user.
     *
     * @ORM\Column(type="string", length=255, nullable=true)
     * @Groups({"readUser","write","passwordUpdate"})
     */
    private $password;

    /**
     * @var string The clear password of the user, used for delegation (not persisted !).
     *
     * @Groups("write")
     */
    private $clearPassword;

    /**
     * @var int|null If indirect registration, how we want to send the password to the user (0 = not sent, 1 = by sms, 2 = by email)
     *
     * @Groups("write")
     */
    private $passwordSendType;

    /**
     * @var int|null The gender of the user (1=female, 2=male, 3=nc)
     *
     * @ORM\Column(type="smallint")
     * @Groups({"readUser","results","write","externalJourney"})
     */
    private $gender;

    /**
     * @var string|null The nationality of the user.
     *
     * @ORM\Column(type="string", length=255, nullable=true)
     * @Groups({"readUser","write"})
     */
    private $nationality;

    /**
     * @var \DateTimeInterface|null The birth date of the user.
     *
     * @ORM\Column(type="date", nullable=true)
     * @Groups({"readUser","write"})
     *
     * @ApiProperty(
     *     attributes={
     *         "swagger_context"={"type"="string", "format"="date"}
     *     }
     * )
     */
    private $birthDate;

    /**
     * @var \DateTimeInterface|null The birth year of the user.
     *
     * @Groups({"readUser","results"})
     */
    private $birthYear;

    /**
     * @var string|null The telephone number of the user.
     *
     * @ORM\Column(type="string", length=255, nullable=true)
     * @Groups({"readUser","write","checkPhoneToken"})
     */
    private $telephone;
    
    /**
     * @var string|null The telephone number of the user.
     * @Groups({"readUser", "write"})
     */
    private $oldTelephone;

    /**
     * @var string|null The telephone number of the user (for results).
     * @Groups({"readUser","results"})
     */
    private $phone;

    /**
     * @var int phone display configuration (1 = restricted (default); 2 = all).
     *
     * @Assert\NotBlank
     * @ORM\Column(type="smallint")
     * @Groups({"readUser","write", "results"})
     */
    private $phoneDisplay;

    /**
     * @var int|null The maximum detour duration (in seconds) as a driver to accept a request proposal.
     *
     * @ORM\Column(type="integer", nullable=true)
     * @Groups({"readUser","write"})
     */
    private $maxDetourDuration;

    /**
     * @var int|null The maximum detour distance (in metres) as a driver to accept a request proposal.
     *
     * @ORM\Column(type="integer", nullable=true)
     * @Groups({"readUser","write"})
     */
    private $maxDetourDistance;

    /**
     * @var boolean|null The user accepts any route as a passenger from its origin to the destination.
     *
     * @ORM\Column(type="boolean", nullable=true)
     * @Groups({"readUser","write"})
     */
    private $anyRouteAsPassenger;

    /**
     * @var boolean|null The user accepts any transportation mode.
     *
     * @ORM\Column(type="boolean", nullable=true)
     * @Groups({"readUser","write"})
     */
    private $multiTransportMode;

    /**
     * @var int|null Smoking preferences.
     * 0 = i don't smoke
     * 1 = i don't smoke in car
     * 2 = i smoke
     *
     * @ORM\Column(type="integer", nullable=true)
     * @Groups({"readUser","write"})
     */
    private $smoke;

    /**
     * @var boolean|null Music preferences.
     * 0 = no music
     * 1 = i listen to music or radio
     *
     * @ORM\Column(type="boolean", nullable=true)
     * @Groups({"readUser","write"})
     */
    private $music;

    /**
     * @var string|null Music favorites.
     *
     * @ORM\Column(type="string", length=255, nullable=true)
     * @Groups({"readUser","write"})
     */
    private $musicFavorites;

    /**
     * @var boolean|null Chat preferences.
     * 0 = no chat
     * 1 = chat
     *
     * @ORM\Column(type="boolean", nullable=true)
     * @Groups({"readUser","write"})
     */
    private $chat;

    /**
     * @var string|null Chat favorite subjects.
     *
     * @ORM\Column(type="string", length=255, nullable=true)
     * @Groups({"readUser","write"})
     */
    private $chatFavorites;

    /**
     * @var boolean|null The user accepts to receive news about the platform.
     *
     * @ORM\Column(type="boolean", nullable=true)
     * @Groups({"readUser","write"})
     */
    private $newsSubscription;

    /**
     * @var \DateTimeInterface Creation date of the user.
     *
     * @ORM\Column(type="datetime")
     * @Groups("readUser")
     */
    private $createdDate;

    /**
     * @var \DateTimeInterface Validation date of the user.
     *
     * @ORM\Column(type="datetime", nullable=true)
     * @Groups({"readUser","write"})
     */
    private $validatedDate;

    /**
     * @var string|null Token for account validation by email
     *
     * @ORM\Column(type="string", length=255, nullable=true)
     * @Groups({"readUser","write","checkValidationToken"})
     */
    private $validatedDateToken;

    /**
     * @var \DateTimeInterface Updated date of the user.
     *
     * @ORM\Column(type="datetime", nullable=true)
     * @Groups("readUser")
     */
    private $updatedDate;

    /**
     * @var DateTime|null  Date of password token generation modification.
     *
     * @ORM\Column(type="datetime", length=255, nullable=true)
     * @Groups({"readUser","write"})
     */
    private $pwdTokenDate;

    /**
     * @var string|null Token for password modification.
     *
     * @ORM\Column(type="string", length=255, nullable=true)
     * @Groups({"readUser","write","passwordUpdateRequest","passwordUpdate"})
     */
    private $pwdToken;

    /**
     * @var string|null Token for geographical search authorization.
     *
     * @ORM\Column(type="string", length=255, nullable=true)
     * @Groups({"readUser","write"})
     */
    private $geoToken;

    /**
     * @var string|null Token for phone validation.
     *
     * @ORM\Column(type="string", length=255, nullable=true)
     * @Groups({"readUser","write","checkPhoneToken"})
     */
    private $phoneToken;

    /**
     * @var \DateTimeInterface|null Validation date of the phone number.
     *
     * @ORM\Column(type="datetime", nullable=true)
     * @Groups({"readUser","write"})
     */
    private $phoneValidatedDate;

    /**
     * @var string|null iOS app ID.
     *
     * @ORM\Column(type="string", length=255, nullable=true)
     * @Groups({"readUser","write"})
     */
    private $iosAppId;

    /**
     * @var string|null Android app ID.
     *
     * @ORM\Column(type="string", length=255, nullable=true)
     * @Groups({"readUser","write"})
     */
    private $androidAppId;

    /**
     * @var string User language
     * @Groups({"readUser","write"})
     * @ORM\Column(name="language", type="string", length=10, nullable=true)
     */
    private $language;

    /**
     * @var ArrayCollection|null A user may have many addresses.
     *
     * @ORM\OneToMany(targetEntity="\App\Geography\Entity\Address", mappedBy="user", cascade={"persist","remove"}, orphanRemoval=true)
     * @MaxDepth(1)
     * @ApiSubresource
     * @Groups({"readUser","write"})
     */
    private $addresses;

    /**
     * @var ArrayCollection|null A user may have many cars.
     *
     * @ORM\OneToMany(targetEntity="\App\User\Entity\Car", mappedBy="user", cascade={"persist","remove"}, orphanRemoval=true)
     * @Groups({"readUser","write"})
     */
    private $cars;

    /**
     * @var ArrayCollection|null The proposals made for this user (in general by the user itself, except when it is a "posting for").
     *
     * @ORM\OneToMany(targetEntity="\App\Carpool\Entity\Proposal", mappedBy="user", cascade={"remove"}, orphanRemoval=true)
     * @MaxDepth(1)
     * @Groups({"proposals", "get"})
     * @Apisubresource
     */
    private $proposals;

    /**
     * @var ArrayCollection|null The proposals made by this user for another user.
     *
     * @ORM\OneToMany(targetEntity="\App\Carpool\Entity\Proposal", mappedBy="userDelegate", cascade={"remove"}, orphanRemoval=true)
     * @MaxDepth(1)
     * @Apisubresource
     */
    private $proposalsDelegate;

    /**
     * @var ArrayCollection|null The asks made by this user.
     *
     * @ORM\OneToMany(targetEntity="\App\Carpool\Entity\Ask", mappedBy="user", cascade={"remove"}, orphanRemoval=true)
     */
    private $asks;

    /**
     * @var ArrayCollection|null The events made by this user.
     *
     * @ORM\OneToMany(targetEntity="\App\Event\Entity\Event", mappedBy="user", cascade={"remove"}, orphanRemoval=true)
     */
    private $events;

    /**
    * @var ArrayCollection|null The communityUser associated to this user
    *
    * @ORM\OneToMany(targetEntity="\App\Community\Entity\CommunityUser", mappedBy="user", cascade={"remove"}, orphanRemoval=true)
    */
    private $communityUsers;

    /**
     * @var ArrayCollection|null The asks made for this user.
     *
     * @ORM\OneToMany(targetEntity="\App\Carpool\Entity\Ask", mappedBy="userRelated", cascade={"remove"}, orphanRemoval=true)
     */
    private $asksRelated;

    /**
     * @var ArrayCollection|null The asks made by this user (in general by the user itself, except when it is a "posting for").
     *
     * @ORM\OneToMany(targetEntity="\App\Carpool\Entity\Ask", mappedBy="userDelegate", cascade={"remove"}, orphanRemoval=true)
     */
    private $asksDelegate;

    /**
     * @var ArrayCollection|null The images of the user.
     *
     * @ORM\OneToMany(targetEntity="\App\Image\Entity\Image", mappedBy="user", cascade={"persist","remove"}, orphanRemoval=true)
     * @ORM\OrderBy({"position" = "ASC"})
     * @Groups({"readUser","results","write"})
     * @MaxDepth(1)
     * @ApiSubresource(maxDepth=1)
     */
    private $images;
    
    /**
     * @var ArrayCollection|null A user may have many auth assignments.
     *
     * @ORM\OneToMany(targetEntity="\App\Auth\Entity\UserAuthAssignment", mappedBy="user", cascade={"persist","remove"}, orphanRemoval=true)
     * @Groups({"readUser","write"})
     * @MaxDepth(1)
     */
    private $userAuthAssignments;

    /**
     * @Groups({"readUser"})
     */
    private $roles;

    /**
     * @var ArrayCollection|null The mass import files of the user.
     *
     * @ORM\OneToMany(targetEntity="\App\Match\Entity\Mass", mappedBy="user", cascade={"persist","remove"}, orphanRemoval=true)
     * @Groups({"mass"})
     * @MaxDepth(1)
     * @ApiSubresource
     */
    private $masses;

    /**
     * @var ArrayCollection|null The messages sent by the user.
     *
     * @ORM\OneToMany(targetEntity="\App\Communication\Entity\Message", mappedBy="user", cascade={"persist","remove"}, orphanRemoval=true)
     * @MaxDepth(1)
     * @ApiSubresource
     */
    private $messages;

    /**
     * @var ArrayCollection|null The messages received by the user.
     *
     * @ORM\OneToMany(targetEntity="\App\Communication\Entity\Recipient", mappedBy="user", cascade={"persist","remove"}, orphanRemoval=true)
     * @MaxDepth(1)
     * ApiSubresource
     */
    private $recipients;

    /**
     * @var ArrayCollection|null The notifications sent to the user.
     *
     * @ORM\OneToMany(targetEntity="\App\Communication\Entity\Notified", mappedBy="user", cascade={"persist","remove"}, orphanRemoval=true)
     */
    private $notifieds;

    /**
     * @var ArrayCollection|null A user may have many action logs.
     *
     * @ORM\OneToMany(targetEntity="\App\Action\Entity\Log", mappedBy="user", cascade={"persist","remove"}, orphanRemoval=true)
     * @Groups({"readUser","write"})
     */
    private $logs;

    /**
     * @var ArrayCollection|null A user may have many diary action logs as an admin.
     *
     * @ORM\OneToMany(targetEntity="\App\Action\Entity\Log", mappedBy="admin", cascade={"persist","remove"}, orphanRemoval=true)
     * @Groups({"readUser","write"})
     */
    private $logsAdmin;

    /**
     * @var ArrayCollection|null A user may have many action logs.
     *
     * @ORM\OneToMany(targetEntity="\App\User\Entity\Diary", mappedBy="user", cascade={"persist","remove"}, orphanRemoval=true)
     * @Groups({"readUser","write"})
     */
    private $diaries;

    /**
     * @var ArrayCollection|null A user may have many diary action logs.
     *
     * @ORM\OneToMany(targetEntity="\App\User\Entity\Diary", mappedBy="admin", cascade={"persist","remove"}, orphanRemoval=true)
     * @Groups({"readUser","write"})
     */
    private $diariesAdmin;

    /**
     * @var ArrayCollection|null The solidary records for this user.
     *
     * @ORM\OneToMany(targetEntity="\App\Solidary\Entity\Solidary", mappedBy="user", cascade={"remove"}, orphanRemoval=true)
     * @MaxDepth(1)
     * @Groups("readUser")
     * @Apisubresource
     */
    private $solidaries;

    /**
    * @var ArrayCollection|null A user may have many user notification preferences.
    *
    * @ORM\OneToMany(targetEntity="\App\User\Entity\UserNotification", mappedBy="user", cascade={"persist","remove"}, orphanRemoval=true)
    */
    private $userNotifications;

    /**
     * @var ArrayCollection|null The campaigns made by this user.
     *
     * @ORM\OneToMany(targetEntity="\App\MassCommunication\Entity\Campaign", mappedBy="user", cascade={"remove"}, orphanRemoval=true)
     */
    private $campaigns;

    /**
     * @var ArrayCollection|null The campaing deliveries where this user is recipient.
     *
     * @ORM\OneToMany(targetEntity="\App\MassCommunication\Entity\Delivery", mappedBy="user", cascade={"remove"}, orphanRemoval=true)
     */
    private $deliveries;

    /**
     * @var UserImport|null The user import data.
     *
     * @ORM\OneToOne(targetEntity="\App\Import\Entity\UserImport", mappedBy="user")
     * @Groups({"readUser"})
     * @MaxDepth(1)
     */
    private $import;

    /**
     * @var array|null The avatars of the user
     * @Groups({"readUser","readCommunity","results","threads","thread","externalJourney"})
     */
    private $avatars;

    /**
     * @var array|null The threads of the user
     * @Groups("threads")
     */
    private $threads;

    /**
     * @var array|null The permissions granted
     * @Groups("permissions")
     */
    private $permissions;

    /**
     * @var array|null The user alerts preferences
     * @Groups("alerts")
     */
    private $alerts;

    /**
     * @var string|null Facebook ID of the user
     *
     * @ORM\Column(type="string", length=255, nullable=true)
     * @Groups({"readUser","write"})
     */
    private $facebookId;

    /**
     * @var User|null Admin that create the user.
     *
     * @ORM\ManyToOne(targetEntity="\App\User\Entity\User")
     * @Groups({"readUser","write"})
     * @MaxDepth(1)
     */
    private $userDelegate;

    /**
     * @var string|null Token for unsubscribee the user from receiving email
     *
     * @ORM\Column(type="string", length=255, nullable=true)
     * @Groups({"readUser","write"})
     */
    private $unsubscribeToken;

    /**
     * @var \DateTimeInterface Date when user unsubscribe from email
     *
     * @ORM\Column(type="datetime", nullable=true)
     * @Groups("readUser")
     */
    private $unsubscribeDate;

    /**
     * @var string|null the unsubscribe message we return to client : change this later By listener
     * @Groups({"readUser"})
     */
    private $unsubscribeMessage;

    /**
<<<<<<< HEAD
     * @var string|null Api token
     *
     * @ORM\Column(type="string", length=512, nullable=true)
     * @Groups({"readUser","write"})
     */
    private $apiToken;
=======
     * @var bool|null used to indicate a attempt to import this already registered user.
     * @Groups({"massMigrate"})
     */
    private $alreadyRegistered;

>>>>>>> 5ad12949

    public function __construct($status = null)
    {
        $this->id = self::DEFAULT_ID;
        $this->addresses = new ArrayCollection();
        $this->cars = new ArrayCollection();
        $this->proposals = new ArrayCollection();
        $this->proposalsDelegate = new ArrayCollection();
        $this->asks = new ArrayCollection();
        $this->asksRelated = new ArrayCollection();
        $this->asksDelegate = new ArrayCollection();
        $this->userAuthAssignments = new ArrayCollection();
        $this->masses = new ArrayCollection();
        $this->images = new ArrayCollection();
        $this->messages = new ArrayCollection();
        $this->recipients = new ArrayCollection();
        $this->notifieds = new ArrayCollection();
        $this->logs = new ArrayCollection();
        $this->logsAdmin = new ArrayCollection();
        $this->diaries = new ArrayCollection();
        $this->diariesAdmin = new ArrayCollection();
        $this->solidaries = new ArrayCollection();
        $this->userNotifications = new ArrayCollection();
        $this->campaigns = new ArrayCollection();
        $this->deliveries = new ArrayCollection();
        $this->roles = [];
        if (is_null($status)) {
            $status = self::STATUS_ACTIVE;
        }
        $this->setStatus($status);
        $this->setAlreadyRegistered(false);
    }

    public function getId(): ?int
    {
        return $this->id;
    }

    public function getStatus(): int
    {
        return $this->status;
    }

    public function setStatus(int $status): self
    {
        $this->status = $status;

        return $this;
    }

    public function getGivenName(): ?string
    {
        return $this->givenName;
    }

    public function setGivenName(?string $givenName): self
    {
        $this->givenName = $givenName;

        return $this;
    }

    public function getFamilyName(): ?string
    {
        return $this->familyName;
    }

    public function setFamilyName(?string $familyName): self
    {
        $this->familyName = $familyName;

        return $this;
    }

    public function getShortFamilyName(): ?string
    {
        if (is_null($this->familyName) || $this->familyName==="" || !isset($this->familyName[0])) {
            return ".";
        }
        return strtoupper($this->familyName[0]) . ".";
    }

    public function getProName(): ?string
    {
        return $this->proName;
    }

    public function setProName(?string $proName): self
    {
        $this->proName = $proName;

        return $this;
    }

    public function getEmail(): string
    {
        return $this->email;
    }

    public function setEmail(string $email): self
    {
        $this->email = $email;

        return $this;
    }

    public function getProEmail(): ?string
    {
        return $this->proEmail;
    }

    public function setProEmail(string $proEmail): self
    {
        $this->proEmail = $proEmail;

        return $this;
    }

    public function getPassword(): ?string
    {
        return $this->password;
    }

    public function setPassword(?string $password): self
    {
        $this->password = $password;

        return $this;
    }

    public function getClearPassword(): ?string
    {
        return $this->clearPassword;
    }

    public function setClearPassword(?string $clearPassword): self
    {
        $this->clearPassword = $clearPassword;

        return $this;
    }

    public function getPasswordSendType(): ?int
    {
        return $this->passwordSendType;
    }

    public function setPasswordSendType(?int $passwordSendType): self
    {
        $this->passwordSendType = $passwordSendType;
        
        return $this;
    }

    public function getGender()
    {
        return $this->gender;
    }

    public function setGender($gender): self
    {
        $this->gender = $gender;

        return $this;
    }

    public function getNationality(): ?string
    {
        return $this->nationality;
    }

    public function setNationality(?string $nationality): self
    {
        $this->nationality = $nationality;

        return $this;
    }

    public function getBirthDate(): ?\DateTimeInterface
    {
        return $this->birthDate;
    }

    public function setBirthDate(?\DateTimeInterface $birthDate): self
    {
        $this->birthDate = $birthDate;

        return $this;
    }

    public function getBirthYear(): ?int
    {
        return ($this->birthDate ? $this->birthDate->format('Y') : null);
    }

    public function getTelephone(): ?string
    {
        return $this->telephone;
    }

    public function setTelephone(?string $telephone): self
    {
        $this->telephone = $telephone;

        return $this;
    }

    public function getPhone(): ?string
    {
        return ($this->phoneDisplay == self::PHONE_DISPLAY_ALL ? $this->telephone : null);
    }

    public function getPhoneDisplay(): ?int
    {
        return $this->phoneDisplay;
    }

    public function setPhoneDisplay(?int $phoneDisplay): self
    {
        $this->phoneDisplay = $phoneDisplay;
        
        return $this;
    }
    
    public function getOldTelephone(): ?string
    {
        return $this->oldTelephone;
    }

    public function setOldTelephone(?string $oldTelephone): self
    {
        $this->oldTelephone = $oldTelephone;

        return $this;
    }

    public function getMaxDetourDuration(): ?int
    {
        return (!is_null($this->maxDetourDuration) ? $this->maxDetourDuration : self::MAX_DETOUR_DURATION);
    }

    public function setMaxDetourDuration(?int $maxDetourDuration): self
    {
        $this->maxDetourDuration = $maxDetourDuration;

        return $this;
    }

    public function getMaxDetourDistance(): ?int
    {
        return (!is_null($this->maxDetourDistance) ? $this->maxDetourDistance : self::MAX_DETOUR_DISTANCE);
    }

    public function setMaxDetourDistance(?int $maxDetourDistance): self
    {
        $this->maxDetourDistance = $maxDetourDistance;

        return $this;
    }

    public function getAnyRouteAsPassenger(): ?bool
    {
        return $this->anyRouteAsPassenger;
    }

    public function setAnyRouteAsPassenger(?bool $anyRouteAsPassenger): self
    {
        $this->anyRouteAsPassenger = $anyRouteAsPassenger;

        return $this;
    }

    public function getMultiTransportMode(): ?bool
    {
        return $this->multiTransportMode;
    }

    public function setMultiTransportMode(?bool $multiTransportMode): self
    {
        $this->multiTransportMode = $multiTransportMode;

        return $this;
    }

    public function getSmoke(): ?int
    {
        return $this->smoke;
    }

    public function setSmoke(?int $smoke): self
    {
        $this->smoke = $smoke;

        return $this;
    }

    public function hasMusic(): ?bool
    {
        return $this->music;
    }

    public function setMusic(?bool $music): self
    {
        $this->music = $music;

        return $this;
    }

    public function getMusicFavorites(): ?string
    {
        return $this->musicFavorites;
    }

    public function setMusicFavorites(?string $musicFavorites): self
    {
        $this->musicFavorites = $musicFavorites;

        return $this;
    }

    public function hasChat(): ?bool
    {
        return $this->chat;
    }

    public function setChat(?bool $chat): self
    {
        $this->chat = $chat;

        return $this;
    }

    public function getChatFavorites(): ?string
    {
        return $this->chatFavorites;
    }

    public function setChatFavorites(?string $chatFavorites): self
    {
        $this->chatFavorites = $chatFavorites;

        return $this;
    }

    public function hasNewsSubscription(): ?bool
    {
        return $this->newsSubscription;
    }

    public function setNewsSubscription(?bool $newsSubscription): self
    {
        $this->newsSubscription = $newsSubscription;

        return $this;
    }

    public function getPwdToken(): ?string
    {
        return $this->pwdToken;
    }

    public function setPwdToken(?string $pwdToken): self
    {
        $this->pwdToken = $pwdToken;
        $this->setPwdTokenDate($pwdToken ? new DateTime() : null);
        return $this;
    }

    public function getPwdTokenDate(): ?\DateTimeInterface
    {
        return $this->pwdTokenDate;
    }

    public function setPwdTokenDate(?DateTime $pwdTokenDate): self
    {
        $this->pwdTokenDate = $pwdTokenDate;
        return $this;
    }

    public function getGeoToken(): ?string
    {
        return $this->geoToken;
    }

    public function setGeoToken(?string $geoToken): self
    {
        $this->geoToken = $geoToken;
        return $this;
    }

    public function getPhoneToken(): ?string
    {
        return $this->phoneToken;
    }

    public function setPhoneToken(?string $phoneToken): self
    {
        $this->phoneToken = $phoneToken;
        return $this;
    }

    public function getPhoneValidatedDate(): ?\DateTimeInterface
    {
        return $this->phoneValidatedDate;
    }

    public function setPhoneValidatedDate(?\DateTimeInterface $phoneValidatedDate): ?self
    {
        $this->phoneValidatedDate = $phoneValidatedDate;

        return $this;
    }

    public function getIosAppId(): ?string
    {
        return $this->iosAppId;
    }

    public function setIosAppId(?string $iosAppId): self
    {
        $this->iosAppId = $iosAppId;
        return $this;
    }

    public function getAndroidAppId(): ?string
    {
        return $this->androidAppId;
    }

    public function setAndroidAppId(?string $androidAppId): self
    {
        $this->androidAppId = $androidAppId;
        return $this;
    }

    public function getLanguage(): ?string
    {
        return $this->language;
    }
 
    public function setLanguage(?string $language): self
    {
        $this->language= $language;
        return $this;
    }

    public function getAddresses()
    {
        return $this->addresses->getValues();
    }

    public function addAddress(Address $address): self
    {
        if (!$this->addresses->contains($address)) {
            $this->addresses->add($address);
            $address->setUser($this);
        }

        return $this;
    }

    public function removeAddress(Address $address): self
    {
        if ($this->addresses->contains($address)) {
            $this->addresses->removeElement($address);
            // set the owning side to null (unless already changed)
            if ($address->getUser() === $this) {
                $address->setUser(null);
            }
        }

        return $this;
    }

    public function getImages()
    {
        return $this->images->getValues();
    }

    public function addImage(Image $image): self
    {
        if (!$this->images->contains($image)) {
            $this->images[] = $image;
            $image->setUser($this);
        }

        return $this;
    }

    public function removeImage(Image $image): self
    {
        if ($this->images->contains($image)) {
            $this->images->removeElement($image);
            // set the owning side to null (unless already changed)
            if ($image->getUser() === $this) {
                $image->setUser(null);
            }
        }

        return $this;
    }

    public function getCars()
    {
        return $this->cars->getValues();
    }

    public function addCar(Car $car): self
    {
        if (!$this->cars->contains($car)) {
            $this->cars->add($car);
            $car->setUser($this);
        }

        return $this;
    }

    public function removeCar(Car $car): self
    {
        if ($this->cars->contains($car)) {
            $this->cars->removeElement($car);
            // set the owning side to null (unless already changed)
            if ($car->getUser() === $this) {
                $car->setUser(null);
            }
        }

        return $this;
    }

    public function getProposals()
    {
        return $this->proposals->getValues();
    }

    public function addProposal(Proposal $proposal): self
    {
        if (!$this->proposals->contains($proposal)) {
            $this->proposals->add($proposal);
            $proposal->setUser($this);
        }

        return $this;
    }

    public function removeProposal(Proposal $proposal): self
    {
        if ($this->proposals->contains($proposal)) {
            $this->proposals->removeElement($proposal);
            // set the owning side to null (unless already changed)
            if ($proposal->getUser() === $this) {
                $proposal->setUser(null);
            }
        }

        return $this;
    }

    public function getProposalsDelegate()
    {
        return $this->proposalsDelegate->getValues();
    }

    public function addProposalDelegate(Proposal $proposalDelegate): self
    {
        if (!$this->proposalsDelegate->contains($proposalDelegate)) {
            $this->proposalsDelegate->add($proposalDelegate);
            $proposalDelegate->setUserDelegate($this);
        }

        return $this;
    }

    public function removeProposalDelegate(Proposal $proposalDelegate): self
    {
        if ($this->proposalsDelegate->contains($proposalDelegate)) {
            $this->proposalsDelegate->removeElement($proposalDelegate);
            // set the owning side to null (unless already changed)
            if ($proposalDelegate->getUserDelegate() === $this) {
                $proposalDelegate->setUserDelegate(null);
            }
        }

        return $this;
    }

    public function getAsks()
    {
        return $this->asks->getValues();
    }

    public function addAsk(Ask $ask): self
    {
        if (!$this->asks->contains($ask)) {
            $this->asks->add($ask);
            $ask->setUser($this);
        }

        return $this;
    }

    public function removeAsk(Ask $ask): self
    {
        if ($this->asks->contains($ask)) {
            $this->asks->removeElement($ask);
            // set the owning side to null (unless already changed)
            if ($ask->getUser() === $this) {
                $ask->setUser(null);
            }
        }

        return $this;
    }

    

    public function getAsksRelated()
    {
        return $this->asksRelated->getValues();
    }

    public function addAsksRelated(Ask $asksRelated): self
    {
        if (!$this->asksRelated->contains($asksRelated)) {
            $this->asksRelated->add($asksRelated);
            $asksRelated->setUser($this);
        }

        return $this;
    }

    public function removeAsksRelated(Ask $asksRelated): self
    {
        if ($this->asksRelated->contains($asksRelated)) {
            $this->asksRelated->removeElement($asksRelated);
            // set the owning side to null (unless already changed)
            if ($asksRelated->getUser() === $this) {
                $asksRelated->setUser(null);
            }
        }

        return $this;
    }

    public function getAsksDelegate()
    {
        return $this->asksDelegate->getValues();
    }

    public function addAskDelegate(Ask $askDelegate): self
    {
        if (!$this->asksDelegate->contains($askDelegate)) {
            $this->asksDelegate->add($askDelegate);
            $askDelegate->setUserDelegate($this);
        }

        return $this;
    }

    public function removeAskDelegate(Ask $askDelegate): self
    {
        if ($this->asksDelegate->contains($askDelegate)) {
            $this->asksDelegate->removeElement($askDelegate);
            // set the owning side to null (unless already changed)
            if ($askDelegate->getUserDelegate() === $this) {
                $askDelegate->setUserDelegate(null);
            }
        }

        return $this;
    }

    public function getEvents()
    {
        return $this->events->getValues();
    }

    public function addEvent(Event $event): self
    {
        if (!$this->events->contains($event)) {
            $this->events->add($event);
            $event->setUser($this);
        }

        return $this;
    }

    public function removeEvent(Event $event): self
    {
        if ($this->events->contains($event)) {
            $this->events->removeElement($event);
            // set the owning side to null (unless already changed)
            if ($event->getUser() === $this) {
                $event->setUser(null);
            }
        }

        return $this;
    }

    public function getCommunityUsers()
    {
        return $this->communityUsers->getValues();
    }

    public function addCommunityUser(CommunityUser $communityUser): self
    {
        if (!$this->events->contains($communityUser)) {
            $this->events->add($communityUser);
            $communityUser->setUser($this);
        }

        return $this;
    }

    public function removeCommunityUser(CommunityUser $communityUser): self
    {
        if ($this->events->contains($communityUser)) {
            $this->events->removeElement($communityUser);
            // set the owning side to null (unless already changed)
            if ($communityUser->getUser() === $this) {
                $communityUser->setUser(null);
            }
        }

        return $this;
    }

    public function getUserAuthAssignments()
    {
        return $this->userAuthAssignments->getValues();
    }

    public function addUserAuthAssignment(UserAuthAssignment $userAuthAssignment): self
    {
        if (!$this->userAuthAssignments->contains($userAuthAssignment)) {
            $this->userAuthAssignments->add($userAuthAssignment);
            $userAuthAssignment->setUser($this);
        }

        return $this;
    }

    public function removeUserAuthAssignment(UserAuthAssignment $userAuthAssignment): self
    {
        if ($this->userAuthAssignments->contains($userAuthAssignment)) {
            $this->userAuthAssignments->removeElement($userAuthAssignment);
            // set the owning side to null (unless already changed)
            if ($userAuthAssignment->getUser() === $this) {
                $userAuthAssignment->setUser(null);
            }
        }

        return $this;
    }

    public function getMasses()
    {
        return $this->masses->getValues();
    }

    public function addMass(Mass $mass): self
    {
        if (!$this->masses->contains($mass)) {
            $this->masses->add($mass);
            $mass->setUser($this);
        }

        return $this;
    }

    public function removeMass(Mass $mass): self
    {
        if ($this->masses->contains($mass)) {
            $this->masses->removeElement($mass);
            // set the owning side to null (unless already changed)
            if ($mass->getUser() === $this) {
                $mass->setUser(null);
            }
        }

        return $this;
    }

    public function getMessages()
    {
        return $this->messages->getValues();
    }

    public function addMessage(Message $message): self
    {
        if (!$this->messages->contains($message)) {
            $this->messages->add($message);
            $message->setUser($this);
        }

        return $this;
    }

    public function removeMessage(Message $message): self
    {
        if ($this->messages->contains($message)) {
            $this->messages->removeElement($message);
            // set the owning side to null (unless already changed)
            if ($message->getUser() === $this) {
                $message->setUser(null);
            }
        }

        return $this;
    }

    public function getRecipients()
    {
        return $this->recipients->getValues();
    }
    
    public function addRecipient(Recipient $recipient): self
    {
        if (!$this->recipients->contains($recipient)) {
            $this->recipients[] = $recipient;
            $recipient->setUser($this);
        }
        
        return $this;
    }
    
    public function removeRecipient(Recipient $recipient): self
    {
        if ($this->recipients->contains($recipient)) {
            $this->recipients->removeElement($recipient);
            // set the owning side to null (unless already changed)
            if ($recipient->getUser() === $this) {
                $recipient->setUser(null);
            }
        }
        
        return $this;
    }

    public function getNotifieds()
    {
        return $this->notifieds->getValues();
    }
    
    public function addNotified(Notified $notified): self
    {
        if (!$this->notifieds->contains($notified)) {
            $this->notifieds[] = $notified;
            $notified->setUser($this);
        }
        
        return $this;
    }
    
    public function removeNotified(Notified $notified): self
    {
        if ($this->notifieds->contains($notified)) {
            $this->notifieds->removeElement($notified);
            // set the owning side to null (unless already changed)
            if ($notified->getUser() === $this) {
                $notified->setUser(null);
            }
        }
        
        return $this;
    }

    public function getLogs()
    {
        return $this->logs->getValues();
    }

    public function addLog(Log $log): self
    {
        if (!$this->logs->contains($log)) {
            $this->logs->add($log);
            $log->setUser($this);
        }

        return $this;
    }

    public function removeLog(Log $log): self
    {
        if ($this->logs->contains($log)) {
            $this->logs->removeElement($log);
            // set the owning side to null (unless already changed)
            if ($log->getUser() === $this) {
                $log->setUser(null);
            }
        }

        return $this;
    }

    public function getLogsAdmin()
    {
        return $this->logsAdmin->getValues();
    }

    public function addLogAdmin(Log $logAdmin): self
    {
        if (!$this->logsAdmin->contains($logAdmin)) {
            $this->logsAdmin->add($logAdmin);
            $logAdmin->setAdmin($this);
        }

        return $this;
    }

    public function removeLogAdmin(Log $logAdmin): self
    {
        if ($this->logsAdmin->contains($logAdmin)) {
            $this->logsAdmin->removeElement($logAdmin);
            // set the owning side to null (unless already changed)
            if ($logAdmin->getAdmin() === $this) {
                $logAdmin->setAdmin(null);
            }
        }

        return $this;
    }

    public function getDiaries()
    {
        return $this->diaries->getValues();
    }

    public function addDiary(Diary $diary): self
    {
        if (!$this->diaries->contains($diary)) {
            $this->diaries->add($diary);
            $diary->setUser($this);
        }

        return $this;
    }

    public function removeDiary(Diary $diary): self
    {
        if ($this->diaries->contains($diary)) {
            $this->diaries->removeElement($diary);
            // set the owning side to null (unless already changed)
            if ($diary->getUser() === $this) {
                $diary->setUser(null);
            }
        }

        return $this;
    }

    public function getDiariesAdmin()
    {
        return $this->diariesAdmin->getValues();
    }

    public function addDiaryAdmin(Diary $diaryAdmin): self
    {
        if (!$this->diariesAdmin->contains($diaryAdmin)) {
            $this->diariesAdmin->add($diaryAdmin);
            $diaryAdmin->setAdmin($this);
        }

        return $this;
    }

    public function removeDiaryAdmin(Diary $diaryAdmin): self
    {
        if ($this->diariesAdmin->contains($diaryAdmin)) {
            $this->diariesAdmin->removeElement($diaryAdmin);
            // set the owning side to null (unless already changed)
            if ($diaryAdmin->getAdmin() === $this) {
                $diaryAdmin->setAdmin(null);
            }
        }

        return $this;
    }

    public function getSolidaries()
    {
        return $this->solidaries->getValues();
    }

    public function addSolidary(Solidary $solidary): self
    {
        if (!$this->solidaries->contains($solidary)) {
            $this->solidaries->add($solidary);
            $solidary->setUser($this);
        }

        return $this;
    }

    public function removeSolidary(Solidary $solidary): self
    {
        if ($this->solidaries->contains($solidary)) {
            $this->solidaries->removeElement($solidary);
            // set the owning side to null (unless already changed)
            if ($solidary->getUser() === $this) {
                $solidary->setUser(null);
            }
        }

        return $this;
    }

    public function getUserNotifications()
    {
        return $this->userNotifications->getValues();
    }

    public function addUserNotification(UserNotification $userNotification): self
    {
        if (!$this->userNotifications->contains($userNotification)) {
            $this->userNotifications->add($userNotification);
            $userNotification->setUser($this);
        }

        return $this;
    }

    public function removeUserNotification(UserNotification $userNotification): self
    {
        if ($this->userNotifications->contains($userNotification)) {
            $this->userNotifications->removeElement($userNotification);
            // set the owning side to null (unless already changed)
            if ($userNotification->getUser() === $this) {
                $userNotification->setUser(null);
            }
        }

        return $this;
    }

    public function getCampaigns()
    {
        return $this->campaigns->getValues();
    }

    public function addCampaign(Campaign $campaign): self
    {
        if (!$this->campaigns->contains($campaign)) {
            $this->campaigns->add($campaign);
            $campaign->setUser($this);
        }

        return $this;
    }

    public function removeCampaign(Campaign $campaign): self
    {
        if ($this->campaigns->contains($campaign)) {
            $this->campaigns->removeElement($campaign);
            // set the owning side to null (unless already changed)
            if ($campaign->getUser() === $this) {
                $campaign->setUser(null);
            }
        }

        return $this;
    }

    public function getDeliveries()
    {
        return $this->deliveries->getValues();
    }

    public function addDelivery(Delivery $delivery): self
    {
        if (!$this->deliveries->contains($delivery)) {
            $this->deliveries->add($delivery);
            $delivery->setUser($this);
        }

        return $this;
    }

    public function removeDelivery(Delivery $delivery): self
    {
        if ($this->deliveries->contains($delivery)) {
            $this->deliveries->removeElement($delivery);
            // set the owning side to null (unless already changed)
            if ($delivery->getUser() === $this) {
                $delivery->setUser(null);
            }
        }

        return $this;
    }

    public function getImport(): ?UserImport
    {
        return $this->import;
    }

    public function setImport(?UserImport $import): self
    {
        $this->import = $import;

        return $this;
    }

    public function getCreatedDate(): ?\DateTimeInterface
    {
        return $this->createdDate;
    }

    public function setCreatedDate(\DateTimeInterface $createdDate): self
    {
        $this->createdDate = $createdDate;

        return $this;
    }

    public function getUpdatedDate(): ?\DateTimeInterface
    {
        return $this->updatedDate;
    }

    public function setUpdatedDate(\DateTimeInterface $updatedDate): self
    {
        $this->updatedDate = $updatedDate;

        return $this;
    }

    public function getValidatedDate(): ?\DateTimeInterface
    {
        return $this->validatedDate;
    }

    public function setValidatedDate(\DateTimeInterface $validatedDate): self
    {
        $this->validatedDate = $validatedDate;

        return $this;
    }

    public function getValidatedDateToken(): ?string
    {
        return $this->validatedDateToken;
    }

    public function setValidatedDateToken(?string $validatedDateToken): self
    {
        $this->validatedDateToken = $validatedDateToken;
        return $this;
    }

    public function getRoles(): array
    {
        // we return an array of ROLE_***
        foreach ($this->userAuthAssignments as $userAuthAssignment) {
            if ($userAuthAssignment->getAuthItem()->getType() == AuthItem::TYPE_ROLE) {
                $this->roles[] = $userAuthAssignment->getAuthItem()->getName();
            }
        }
        return array_unique($this->roles);
    }

    public function getSalt()
    {
        return  null;
    }

    public function getUsername()
    {
        return $this->email;
    }

    public function eraseCredentials()
    {
    }

    public function isEqualTo(UserInterface $user)
    {
        if (!$user instanceof User) {
            return false;
        }

        if ($this->password !== $user->getPassword()) {
            return false;
        }

        if ($this->email !== $user->getUsername()) {
            return false;
        }

        return true;
    }

    public function getPermissions(): ?array
    {
        return $this->permissions;
    }

    public function setPermissions(array $permissions): self
    {
        $this->permissions = $permissions;

        return $this;
    }

    public function getAlerts(): ?array
    {
        return $this->alerts;
    }

    public function setAlerts(?array $alerts): self
    {
        $this->alerts = $alerts;

        return $this;
    }

    public function getThreads(): ?array
    {
        return $this->threads;
    }

    public function setThreads(array $threads): self
    {
        $this->threads = $threads;

        return $this;
    }

    public function getAvatars(): ?array
    {
        return $this->avatars;
    }

    public function setAvatars(array $avatars): self
    {
        $this->avatars = $avatars;

        return $this;
    }

    public function addAvatar(string $avatar): ?array
    {
        if (is_null($this->avatars)) {
            $this->avatars = [];
        }
        if (!in_array($avatar, $this->avatars)) {
            $this->avatars[]=$avatar;
        }
        return $this->avatars;
    }

    public function removeAvatar(string $avatar): ?array
    {
        if ($key = array_search($avatar, $this->avatars)) {
            unset($this->avatars[$key]);
        }
        return $this->avatars;
    }

    public function getFacebookId(): ?string
    {
        return $this->facebookId;
    }

    public function setFacebookId(?string $facebookId): self
    {
        $this->facebookId = $facebookId;
        return $this;
    }

    public function getUserDelegate(): ?User
    {
        return $this->userDelegate;
    }

    public function setUserDelegate(?User $userDelegate): self
    {
        $this->userDelegate = $userDelegate;

        return $this;
    }

    public function getUnsubscribeToken(): ?string
    {
        return $this->unsubscribeToken;
    }

    public function setUnsubscribeToken(?string $unsubscribeToken): self
    {
        $this->unsubscribeToken = $unsubscribeToken;
        return $this;
    }

    public function getUnsubscribeDate(): ?\DateTimeInterface
    {
        return $this->unsubscribeDate;
    }

    public function setUnsubscribeDate(?\DateTimeInterface $unsubscribeDate): self
    {
        $this->unsubscribeDate = $unsubscribeDate;

        return $this;
    }

    public function getUnsubscribeMessage(): ?string
    {
        return $this->unsubscribeMessage;
    }

    public function setUnsubscribeMessage(?string $unsubscribeMessage): self
    {
        $this->unsubscribeMessage = $unsubscribeMessage;

        return $this;
    }

<<<<<<< HEAD
    public function getApiToken(): ?string
    {
        return $this->apiToken;
    }
    
    public function setApiToken(?string $apiToken): self
    {
        $this->apiToken = $apiToken;
        
        return $this;
    }

=======
    public function isAlreadyRegistered(): ?bool
    {
        return $this->alreadyRegistered;
    }

    public function setAlreadyRegistered(?bool $alreadyRegistered): self
    {
        $this->alreadyRegistered = $alreadyRegistered;

        return $this;
    }
>>>>>>> 5ad12949


    // DOCTRINE EVENTS

    /**
     * Creation date.
     *
     * @ORM\PrePersist
     */
    public function setAutoCreatedDate()
    {
        $this->setCreatedDate(new \Datetime());
    }

    /**
     * Update date.
     *
     * @ORM\PreUpdate
     */
    public function setAutoUpdatedDate()
    {
        $this->setUpdatedDate(new \Datetime());
    }
}<|MERGE_RESOLUTION|>--- conflicted
+++ resolved
@@ -990,20 +990,10 @@
     private $unsubscribeMessage;
 
     /**
-<<<<<<< HEAD
-     * @var string|null Api token
-     *
-     * @ORM\Column(type="string", length=512, nullable=true)
-     * @Groups({"readUser","write"})
-     */
-    private $apiToken;
-=======
      * @var bool|null used to indicate a attempt to import this already registered user.
      * @Groups({"massMigrate"})
      */
     private $alreadyRegistered;
-
->>>>>>> 5ad12949
 
     public function __construct($status = null)
     {
@@ -2322,20 +2312,6 @@
         return $this;
     }
 
-<<<<<<< HEAD
-    public function getApiToken(): ?string
-    {
-        return $this->apiToken;
-    }
-    
-    public function setApiToken(?string $apiToken): self
-    {
-        $this->apiToken = $apiToken;
-        
-        return $this;
-    }
-
-=======
     public function isAlreadyRegistered(): ?bool
     {
         return $this->alreadyRegistered;
@@ -2347,7 +2323,6 @@
 
         return $this;
     }
->>>>>>> 5ad12949
 
 
     // DOCTRINE EVENTS
