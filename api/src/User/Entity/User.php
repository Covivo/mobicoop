<?php

/**
 * Copyright (c) 2018, MOBICOOP. All rights reserved.
 * This project is dual licensed under AGPL and proprietary licence.
 ***************************
 *    This program is free software: you can redistribute it and/or modify
 *    it under the terms of the GNU Affero General Public License as
 *    published by the Free Software Foundation, either version 3 of the
 *    License, or (at your option) any later version.
 *
 *    This program is distributed in the hope that it will be useful,
 *    but WITHOUT ANY WARRANTY; without even the implied warranty of
 *    MERCHANTABILITY or FITNESS FOR A PARTICULAR PURPOSE.  See the
 *    GNU Affero General Public License for more details.
 *
 *    You should have received a copy of the GNU Affero General Public License
 *    along with this program.  If not, see <gnu.org/licenses>.
 ***************************
 *    Licence MOBICOOP described in the file
 *    LICENSE
 **************************/

namespace App\User\Entity;

use DateTime;
use Doctrine\ORM\Mapping as ORM;
use Doctrine\Common\Collections\ArrayCollection;
use Doctrine\ORM\PersistentCollection;
use ApiPlatform\Core\Annotation\ApiResource;
use ApiPlatform\Core\Annotation\ApiSubresource;
use ApiPlatform\Core\Annotation\ApiProperty;
use ApiPlatform\Core\Annotation\ApiFilter;
use ApiPlatform\Core\Bridge\Doctrine\Orm\Filter\NumericFilter;
use ApiPlatform\Core\Bridge\Doctrine\Orm\Filter\SearchFilter;
use ApiPlatform\Core\Bridge\Doctrine\Orm\Filter\OrderFilter;
use Symfony\Component\Serializer\Annotation\Groups;
use Symfony\Component\Serializer\Annotation\MaxDepth;
use Symfony\Component\Validator\Constraints as Assert;
use Symfony\Bridge\Doctrine\Validator\Constraints\UniqueEntity;
use App\Geography\Entity\Address;
use App\Carpool\Entity\Proposal;
use App\Carpool\Entity\Ask;
use Symfony\Component\Security\Core\User\UserInterface;
use Symfony\Component\Security\Core\User\EquatableInterface;
use App\Right\Entity\UserRole;
use App\Match\Entity\Mass;
use App\Right\Entity\UserRight;
use App\Image\Entity\Image;
use App\Communication\Entity\Message;
use App\Communication\Entity\Recipient;
use App\User\Controller\UserRegistration;
use App\User\Controller\UserDelegateRegistration;
use App\User\Controller\UserPermissions;
use App\User\Controller\UserAlerts;
use App\User\Controller\UserAlertsUpdate;
use App\User\Controller\UserLogin;
use App\User\Controller\UserAsks;
use App\User\Controller\UserThreads;
use App\User\Controller\UserThreadsDirectMessages;
use App\User\Controller\UserThreadsCarpoolMessages;
use App\User\Controller\UserUpdatePassword;
use App\User\Controller\UserGeneratePhoneToken;
use App\User\Controller\UserUpdate;
use App\User\Controller\UserAnonymise;
use App\User\Controller\UserCheckSignUpValidationToken;
use App\User\Controller\UserCheckPhoneToken;
use App\User\Filter\HomeAddressTerritoryFilter;
use App\User\Filter\DirectionTerritoryFilter;
use App\User\Filter\HomeAddressDirectionTerritoryFilter;
use App\User\Filter\ODTerritoryFilter;
use App\User\Filter\WaypointTerritoryFilter;
use App\User\Filter\HomeAddressODTerritoryFilter;
use App\User\Filter\HomeAddressWaypointTerritoryFilter;
use App\User\Filter\LoginFilter;
use App\User\Filter\PwdTokenFilter;
use App\User\Filter\SolidaryFilter;
use App\User\Filter\ValidatedDateTokenFilter;
use App\Communication\Entity\Notified;
use App\Action\Entity\Log;
use App\Import\Entity\UserImport;
use App\MassCommunication\Entity\Campaign;
use App\MassCommunication\Entity\Delivery;
use App\Solidary\Entity\Solidary;
use App\User\EntityListener\UserListener;

/**
 * A user.
 *
 * Users should not be fully removed, if a user wants to remove its account it should be anonymized, unless he has no interactions with other users.
 * Note : force eager is set to false to avoid max number of nested relations (can occure despite of maxdepth... https://github.com/api-platform/core/issues/1910)
 *
 * @ORM\Entity
 * @ORM\HasLifecycleCallbacks
 * @UniqueEntity("email")
 * @ApiResource(
 *      attributes={
 *          "force_eager"=false,
 *          "normalization_context"={"groups"={"readUser","mass"}, "enable_max_depth"="true"},
 *          "denormalization_context"={"groups"={"write"}}
 *      },
 *      collectionOperations={
 *          "get"={
<<<<<<< HEAD
 *              "normalization_context"={"groups"={"readUser"}},
=======
 *              "normalization_context"={"groups"={"read"}}
>>>>>>> c8fa10dc
 *          },
 *          "post"={
 *              "method"="POST",
 *              "path"="/users",
 *              "controller"=UserRegistration::class,
 *              "swagger_context" = {
 *                  "parameters" = {
 *                      {
 *                          "name" = "givenName",
 *                          "type" = "string",
 *                          "required" = true,
 *                          "description" = "User's given name"
 *                      },
 *                      {
 *                          "name" = "familyName",
 *                          "type" = "string",
 *                          "required" = true,
 *                          "description" = "User's family name"
 *                      },
 *                      {
 *                          "name" = "email",
 *                          "type" = "string",
 *                          "required" = true,
 *                          "description" = "User's email"
 *                      },
 *                      {
 *                          "name" = "password",
 *                          "type" = "string",
 *                          "required" = true,
 *                          "description" = "Encoded version of the password (i.e. bcrypt)"
 *                      },
 *                      {
 *                          "name" = "gender",
 *                          "type" = "int",
 *                          "enum" = {1,2,3},
 *                          "required" = true,
 *                          "description" = "User's gender (1 : female, 2 : male, 3 : other)"
 *                      },
 *                      {
 *                          "name" = "birthDate",
 *                          "type" = "string",
 *                          "format" = "date",
 *                          "required" = true,
 *                          "example" = "1997-08-14T00:00:00+00:00",
 *                          "description" = "User's birthdate"
 *                      }
 *                  }
 *              }
 *          },
 *          "delegateRegistration"={
 *              "method"="POST",
 *              "path"="/users/register",
 *              "controller"=UserDelegateRegistration::class,
 *              "swagger_context" = {
 *                  "parameters" = {
 *                      {
 *                          "name" = "givenName",
 *                          "type" = "string",
 *                          "required" = true,
 *                          "description" = "User's given name"
 *                      },
 *                      {
 *                          "name" = "familyName",
 *                          "type" = "string",
 *                          "required" = true,
 *                          "description" = "User's family name"
 *                      },
 *                      {
 *                          "name" = "email",
 *                          "type" = "string",
 *                          "required" = true,
 *                          "description" = "User's email"
 *                      },
 *                      {
 *                          "name" = "password",
 *                          "type" = "string",
 *                          "required" = true,
 *                          "description" = "Clear version of the password"
 *                      },
 *                      {
 *                          "name" = "gender",
 *                          "type" = "int",
 *                          "enum" = {1,2,3},
 *                          "required" = true,
 *                          "description" = "User's gender (1 : female, 2 : male, 3 : other)"
 *                      },
 *                      {
 *                          "name" = "birthDate",
 *                          "type" = "string",
 *                          "format" = "date",
 *                          "required" = true,
 *                          "example" = "1997-08-14T00:00:00+00:00",
 *                          "description" = "User's birthdate"
 *                      },
 *                      {
 *                          "name" = "userDelegate",
 *                          "type" = "string",
 *                          "required" = false,
 *                          "description" = "User IRI that creates the new user"
 *                      },
 *                      {
 *                          "name" = "passwordSendtype",
 *                          "type" = "int",
 *                          "enum" = {0,1,2},
 *                          "required" = true,
 *                          "description" = "Password send type (0 : none, 1 : sms, 2 : email)"
 *                      }
 *                  }
<<<<<<< HEAD
 *              }
 *          },
 *          "checkSignUpValidationToken"={
 *              "method"="POST",
 *              "denormalization_context"={"groups"={"checkValidationToken"}},
 *              "normalization_context"={"groups"={"readUser"}},
 *              "path"="/users/checkSignUpValidationToken",
 *              "controller"=UserCheckSignUpValidationToken::class
 *          },
 *          "checkPhoneToken"={
 *              "method"="POST",
 *              "denormalization_context"={"groups"={"checkPhoneToken"}},
 *              "normalization_context"={"groups"={"readUser"}},
 *              "path"="/users/checkPhoneToken",
 *              "controller"=UserCheckPhoneToken::class
=======
 *              },
 *              "security_post_denormalize"="is_granted('user_register',object)"
>>>>>>> c8fa10dc
 *          }
 *      },
 *      itemOperations={
 *          "get"={
<<<<<<< HEAD
 *              "normalization_context"={"groups"={"readUser"}},
=======
 *              "normalization_context"={"groups"={"read"}},
 *              "security"="is_granted('user_read',object)"
>>>>>>> c8fa10dc
 *          },
 *          "password_update_request"={
 *              "method"="POST",
 *              "path"="/users/password_update_request",
 *              "controller"=UserUpdatePassword::class,
<<<<<<< HEAD
 *              "defaults"={"name"="request"},
 *              "read"=false,
 *              "denormalization_context"={"groups"={"passwordUpdateRequest"}},
 *              "normalization_context"={"groups"={"passwordUpdateRequest"}},
=======
 *              "defaults"={"name"="reply"},
 *              "security"="is_granted('user_password',object)"
>>>>>>> c8fa10dc
 *          },
 *          "password_update"={
 *              "method"="POST",
 *              "path"="/users/password_update",
 *              "controller"=UserUpdatePassword::class,
<<<<<<< HEAD
 *              "defaults"={"name"="update"},
 *              "read"=false,
 *              "denormalization_context"={"groups"={"passwordUpdate"}},
 *              "normalization_context"={"groups"={"passwordUpdate"}},
=======
 *              "defaults"={"name"="request"},
 *              "security"="is_granted('user_password',object)"
 *
>>>>>>> c8fa10dc
 *          },
 *          "generate_phone_token"={
 *              "method"="GET",
 *              "path"="/users/{id}/generate_phone_token",
 *              "controller"=UserGeneratePhoneToken::class,
 *              "security"="is_granted('user_update',object)"
 *          },
 *          "permissions"={
 *              "method"="GET",
 *              "normalization_context"={"groups"={"permissions"}},
 *              "controller"=UserPermissions::class,
 *              "path"="/users/{id}/permissions",
 *              "swagger_context"={
 *                  "parameters"={
 *                      {
 *                          "name" = "territory",
 *                          "in" = "query",
 *                          "type" = "number",
 *                          "format" = "integer",
 *                          "description" = "The territory id"
 *                      },
 *                  }
 *              },
 *              "security"="is_granted('user_read',object)"
 *          },
 *          "alerts"={
 *              "method"="GET",
 *              "normalization_context"={"groups"={"alerts"}},
 *              "controller"=UserAlerts::class,
 *              "path"="/users/{id}/alerts",
 *              "security"="is_granted('user_read',object)"
 *          },
 *          "putAlerts"={
 *              "method"="PUT",
 *              "normalization_context"={"groups"={"alerts"}},
 *              "denormalization_context"={"groups"={"alerts"}},
 *              "path"="/users/{id}/alerts",
 *              "controller"=UserAlertsUpdate::class,
 *              "security"="is_granted('user_update',object)"
 *
 *          },
 *          "threads"={
 *              "method"="GET",
 *              "normalization_context"={"groups"={"threads"}},
 *              "controller"=UserThreads::class,
 *              "path"="/users/{id}/threads",
 *              "security"="is_granted('user_messages',object)"
 *          },
 *          "threadsDirectMessages"={
 *              "method"="GET",
 *              "normalization_context"={"groups"={"threads"}},
 *              "controller"=UserThreadsDirectMessages::class,
 *              "path"="/users/{id}/threadsDirectMessages",
 *              "security"="is_granted('user_messages',object)"
 *          },
 *          "threadsCarpoolMessages"={
 *              "method"="GET",
 *              "normalization_context"={"groups"={"threads"}},
 *              "controller"=UserThreadsCarpoolMessages::class,
 *              "path"="/users/{id}/threadsCarpoolMessages",
 *              "security"="is_granted('user_messages',object)"
 *          },
 *          "put"={
 *              "method"="PUT",
 *              "path"="/users/{id}",
 *              "controller"=UserUpdate::class,
 *              "security"="is_granted('user_update',object)"
 *          },
 *          "anonymise_user"={
 *              "method"="PUT",
 *              "path"="/users/{id}/anonymise_user",
 *              "controller"=UserAnonymise::class,
 *              "security"="is_granted('user_delete',object)"
 *          },
 *          "asks"={
 *              "method"="GET",
 *              "path"="/users/{id}/asks",
<<<<<<< HEAD
 *              "controller"=UserAsks::class
 *          }
=======
 *              "controller"=UserAsks::class,
 *              "security"="is_granted('user_asks',object)"
 *          },
>>>>>>> c8fa10dc
 *      }
 * )
 * @ApiFilter(NumericFilter::class, properties={"id"})
 * @ApiFilter(SearchFilter::class, properties={"email":"partial", "givenName":"partial", "familyName":"partial", "geoToken":"exact"})
 * @ApiFilter(HomeAddressTerritoryFilter::class, properties={"homeAddressTerritory"})
 * @ApiFilter(DirectionTerritoryFilter::class, properties={"directionTerritory"})
 * @ApiFilter(HomeAddressDirectionTerritoryFilter::class, properties={"homeAddressDirectionTerritory"})
 * @ApiFilter(HomeAddressODTerritoryFilter::class, properties={"homeAddressODTerritory"})
 * @ApiFilter(HomeAddressWaypointTerritoryFilter::class, properties={"homeAddressWaypointTerritory"})
 * @ApiFilter(ODTerritoryFilter::class, properties={"oDTerritory"})
 * @ApiFilter(WaypointTerritoryFilter::class, properties={"waypointTerritory"})
 * @ApiFilter(LoginFilter::class, properties={"login"})
 * @ApiFilter(PwdTokenFilter::class, properties={"pwdToken"})
 * @ApiFilter(ValidatedDateTokenFilter::class, properties={"validatedDateToken"})
 * @ApiFilter(SolidaryFilter::class, properties={"solidary"})
 * @ApiFilter(OrderFilter::class, properties={"id", "givenName", "familyName", "email", "gender", "nationality", "birthDate", "createdDate", "validatedDate"}, arguments={"orderParameterName"="order"})
 */
class User implements UserInterface, EquatableInterface
{
    const DEFAULT_ID = 999999999999;
    
    const MAX_DETOUR_DURATION = 600;
    const MAX_DETOUR_DISTANCE = 10000;

    const STATUS_ACTIVE = 1;
    const STATUS_DISABLED = 2;
    const STATUS_ANONYMIZED = 3;

    const GENDER_FEMALE = 1;
    const GENDER_MALE = 2;
    const GENDER_OTHER = 3;

    const GENDERS = [
        self::GENDER_FEMALE,
        self::GENDER_MALE,
        self::GENDER_OTHER
    ];

    const PHONE_DISPLAY_RESTRICTED = 1;
    const PHONE_DISPLAY_ALL = 2;

    const AUTHORIZED_SIZES_DEFAULT_AVATAR = [
        "square_100",
        "square_250",
        "square_800"
    ];

    const PWD_SEND_TYPE_NONE = 0;    // password not sent
    const PWD_SEND_TYPE_SMS = 1;     // password sent by sms if phone present
    const PWD_SEND_TYPE_EMAIL = 2;   // password sent by email

    /**
     * @var int The id of this user.
     *
     * @ORM\Id
     * @ORM\GeneratedValue
     * @ORM\Column(type="integer")
     * @Groups({"readUser","readCommunity","readCommunityUser","results","threads", "thread"})
     * @ApiProperty(identifier=true)
     */
    private $id;

    /**
     * @var int User status (1 = active; 2 = disabled; 3 = anonymized).
     *
     * @Assert\NotBlank
     * @ORM\Column(type="smallint")
     * @Groups({"readUser","readCommunityUser","write"})
     */
    private $status;

    /**
     * @var string|null The first name of the user.
     *
     * @ORM\Column(type="string", length=255, nullable=true)
     * @Groups({"readUser","readCommunity","readCommunityUser","results","write", "threads", "thread"})
     */
    private $givenName;

    /**
     * @var string|null The family name of the user.
     *
     * @ORM\Column(type="string", length=255, nullable=true)
     * @Groups({"readUser","write"})
     */
    private $familyName;

    /**
     * @var string|null The shorten family name of the user.
     *
     * @Groups({"readUser","results","write", "threads", "thread", "readCommunity", "readCommunityUser"})
     */
    private $shortFamilyName;

    /**
     * @var string|null The name of the user in a professional context.
     *
     * @ORM\Column(type="string", length=255, nullable=true)
     * @Groups({"read","write"})
     */
    private $proName;

    /**
     * @var string The email of the user.
     *
     * @Assert\NotBlank
     * @Assert\Email()
     * @ORM\Column(type="string", length=255, unique=true)
     * @Groups({"readUser","write","checkValidationToken","passwordUpdateRequest","passwordUpdate"})
     */
    private $email;

    /**
     * @var string The email of the user in a professional context.
     *
     * @Assert\Email()
     * @ORM\Column(type="string", length=255, nullable=true)
     * @Groups({"read","write"})
     */
    private $proEmail;

    /**
     * @var string The encoded password of the user.
     *
     * @ORM\Column(type="string", length=255, nullable=true)
     * @Groups({"readUser","write","passwordUpdate"})
     */
    private $password;

    /**
     * @var string The clear password of the user, used for delagation (not persisted !).
     *
     * @Groups("write")
     */
    private $clearPassword;

    /**
     * @var int|null If indirect registration, how we want to send the password to the user (0 = not sent, 1 = by sms, 2 = by email)
     *
     * @Groups("write")
     */
    private $passwordSendType;

    /**
     * @var int|null The gender of the user (1=female, 2=male, 3=nc)
     *
     * @ORM\Column(type="smallint")
     * @Groups({"readUser","results","write"})
     */
    private $gender;

    /**
     * @var string|null The nationality of the user.
     *
     * @ORM\Column(type="string", length=255, nullable=true)
     * @Groups({"readUser","write"})
     */
    private $nationality;

    /**
     * @var \DateTimeInterface|null The birth date of the user.
     *
     * @ORM\Column(type="date", nullable=true)
     * @Groups({"readUser","write"})
     *
     * @ApiProperty(
     *     attributes={
     *         "swagger_context"={"type"="string", "format"="date"}
     *     }
     * )
     */
    private $birthDate;

    /**
     * @var \DateTimeInterface|null The birth year of the user.
     *
     * @Groups({"readUser","results"})
     */
    private $birthYear;

    /**
     * @var string|null The telephone number of the user.
     *
     * @ORM\Column(type="string", length=255, nullable=true)
     * @Groups({"readUser","write","checkPhoneToken"})
     */
    private $telephone;
    
    /**
     * @var string|null The telephone number of the user.
     * @Groups({"readUser", "write"})
     */
    private $oldTelephone;

    /**
     * @var string|null The telephone number of the user (for results).
     * @Groups({"readUser","results"})
     */
    private $phone;

    /**
     * @var int phone display configuration (1 = restricted (default); 2 = all).
     *
     * @Assert\NotBlank
     * @ORM\Column(type="smallint")
     * @Groups({"readUser","write", "results"})
     */
    private $phoneDisplay;

    /**
     * @var int|null The maximum detour duration (in seconds) as a driver to accept a request proposal.
     *
     * @ORM\Column(type="integer", nullable=true)
     * @Groups({"readUser","write"})
     */
    private $maxDetourDuration;

    /**
     * @var int|null The maximum detour distance (in metres) as a driver to accept a request proposal.
     *
     * @ORM\Column(type="integer", nullable=true)
     * @Groups({"readUser","write"})
     */
    private $maxDetourDistance;

    /**
     * @var boolean|null The user accepts any route as a passenger from its origin to the destination.
     *
     * @ORM\Column(type="boolean", nullable=true)
     * @Groups({"readUser","write"})
     */
    private $anyRouteAsPassenger;

    /**
     * @var boolean|null The user accepts any transportation mode.
     *
     * @ORM\Column(type="boolean", nullable=true)
     * @Groups({"readUser","write"})
     */
    private $multiTransportMode;

    /**
     * @var int|null Smoking preferences.
     * 0 = i don't smoke
     * 1 = i don't smoke in car
     * 2 = i smoke
     *
     * @ORM\Column(type="integer", nullable=true)
     * @Groups({"readUser","write"})
     */
    private $smoke;

    /**
     * @var boolean|null Music preferences.
     * 0 = no music
     * 1 = i listen to music or radio
     *
     * @ORM\Column(type="boolean", nullable=true)
     * @Groups({"readUser","write"})
     */
    private $music;

    /**
     * @var string|null Music favorites.
     *
     * @ORM\Column(type="string", length=255, nullable=true)
     * @Groups({"readUser","write"})
     */
    private $musicFavorites;

    /**
     * @var boolean|null Chat preferences.
     * 0 = no chat
     * 1 = chat
     *
     * @ORM\Column(type="boolean", nullable=true)
     * @Groups({"readUser","write"})
     */
    private $chat;

    /**
     * @var string|null Chat favorite subjects.
     *
     * @ORM\Column(type="string", length=255, nullable=true)
     * @Groups({"readUser","write"})
     */
    private $chatFavorites;

    /**
     * @var boolean|null The user accepts to receive news about the platform.
     *
     * @ORM\Column(type="boolean", nullable=true)
     * @Groups({"readUser","write"})
     */
    private $newsSubscription;

    /**
     * @var \DateTimeInterface Creation date of the user.
     *
     * @ORM\Column(type="datetime")
     * @Groups("readUser")
     */
    private $createdDate;

    /**
     * @var \DateTimeInterface Validation date of the user.
     *
     * @ORM\Column(type="datetime", nullable=true)
     * @Groups({"readUser","write"})
     */
    private $validatedDate;

    /**
     * @var string|null Token for account validation by email
     *
     * @ORM\Column(type="string", length=255, nullable=true)
     * @Groups({"readUser","write","checkValidationToken"})
     */
    private $validatedDateToken;

    /**
     * @var \DateTimeInterface Updated date of the user.
     *
     * @ORM\Column(type="datetime", nullable=true)
     * @Groups("readUser")
     */
    private $updatedDate;

    /**
     * @var DateTime|null  Date of password token generation modification.
     *
     * @ORM\Column(type="datetime", length=255, nullable=true)
     * @Groups({"readUser","write"})
     */
    private $pwdTokenDate;

    /**
     * @var string|null Token for password modification.
     *
     * @ORM\Column(type="string", length=255, nullable=true)
     * @Groups({"readUser","write","passwordUpdateRequest","passwordUpdate"})
     */
    private $pwdToken;

    /**
     * @var string|null Token for geographical search authorization.
     *
     * @ORM\Column(type="string", length=255, nullable=true)
     * @Groups({"readUser","write"})
     */
    private $geoToken;

    /**
     * @var string|null Token for phone validation.
     *
     * @ORM\Column(type="string", length=255, nullable=true)
     * @Groups({"readUser","write","checkPhoneToken"})
     */
    private $phoneToken;

    /**
     * @var \DateTimeInterface|null Validation date of the phone number.
     *
     * @ORM\Column(type="datetime", nullable=true)
     * @Groups({"readUser","write"})
     */
    private $phoneValidatedDate;

    /**
     * @var string|null iOS app ID.
     *
     * @ORM\Column(type="string", length=255, nullable=true)
     * @Groups({"readUser","write"})
     */
    private $iosAppId;

    /**
     * @var string|null Android app ID.
     *
     * @ORM\Column(type="string", length=255, nullable=true)
     * @Groups({"readUser","write"})
     */
    private $androidAppId;

    /**
     * @var string User language
     * @Groups({"readUser","write"})
     * @ORM\Column(name="language", type="string", length=10, nullable=true)
     */
    private $language;

    /**
     * @var ArrayCollection|null A user may have many addresses.
     *
     * @ORM\OneToMany(targetEntity="\App\Geography\Entity\Address", mappedBy="user", cascade={"persist","remove"}, orphanRemoval=true)
     * @MaxDepth(1)
<<<<<<< HEAD
     * @ApiSubresource
     * @Groups({"readUser","write"})
=======
     * ApiSubresource
     * @Groups({"read","write"})
>>>>>>> c8fa10dc
     */
    private $addresses;

    /**
     * @var ArrayCollection|null A user may have many cars.
     *
     * @ORM\OneToMany(targetEntity="\App\User\Entity\Car", mappedBy="user", cascade={"persist","remove"}, orphanRemoval=true)
     * @Groups({"readUser","write"})
     */
    private $cars;

    /**
     * @var ArrayCollection|null The proposals made for this user (in general by the user itself, except when it is a "posting for").
     *
     * @ORM\OneToMany(targetEntity="\App\Carpool\Entity\Proposal", mappedBy="user", cascade={"remove"}, orphanRemoval=true)
     * @MaxDepth(1)
     * @Groups({"proposals", "get"})
     * @Apisubresource
     */
    private $proposals;

    /**
     * @var ArrayCollection|null The proposals made by this user for another user.
     *
     * @ORM\OneToMany(targetEntity="\App\Carpool\Entity\Proposal", mappedBy="userDelegate", cascade={"remove"}, orphanRemoval=true)
     * @MaxDepth(1)
     * @Apisubresource
     */
    private $proposalsDelegate;

    /**
     * @var ArrayCollection|null The asks made by this user.
     *
     * @ORM\OneToMany(targetEntity="\App\Carpool\Entity\Ask", mappedBy="user", cascade={"remove"}, orphanRemoval=true)
     */
    private $asks;

    /**
     * @var ArrayCollection|null The asks made for this user.
     *
     * @ORM\OneToMany(targetEntity="\App\Carpool\Entity\Ask", mappedBy="userRelated", cascade={"remove"}, orphanRemoval=true)
     */
    private $asksRelated;

    /**
     * @var ArrayCollection|null The asks made by this user (in general by the user itself, except when it is a "posting for").
     *
     * @ORM\OneToMany(targetEntity="\App\Carpool\Entity\Ask", mappedBy="userDelegate", cascade={"remove"}, orphanRemoval=true)
     */
    private $asksDelegate;

    /**
     * @var ArrayCollection|null The images of the user.
     *
     * @ORM\OneToMany(targetEntity="\App\Image\Entity\Image", mappedBy="user", cascade={"persist","remove"}, orphanRemoval=true)
     * @ORM\OrderBy({"position" = "ASC"})
     * @Groups({"readUser","results","write"})
     * @MaxDepth(1)
     * @ApiSubresource(maxDepth=1)
     */
    private $images;
    
    /**
     * @var ArrayCollection|null A user may have many roles.
     *
     * @ORM\OneToMany(targetEntity="\App\Right\Entity\UserRole", mappedBy="user", cascade={"persist","remove"}, orphanRemoval=true)
     * @Groups("write")
     * @MaxDepth(1)
     */
    private $userRoles;

    /**
     * @Groups({"read"})
     */
    private $roles;

    /**
     * @var ArrayCollection|null A user may have many specific rights.
     *
     * @ORM\OneToMany(targetEntity="\App\Right\Entity\UserRight", mappedBy="user", cascade={"persist","remove"}, orphanRemoval=true)
     */
    private $userRights;

    /**
     * @var ArrayCollection|null The mass import files of the user.
     *
     * @ORM\OneToMany(targetEntity="\App\Match\Entity\Mass", mappedBy="user", cascade={"persist","remove"}, orphanRemoval=true)
     * @Groups({"mass"})
     * @MaxDepth(1)
     * @ApiSubresource
     */
    private $masses;

    /**
     * @var ArrayCollection|null The messages sent by the user.
     *
     * @ORM\OneToMany(targetEntity="\App\Communication\Entity\Message", mappedBy="user", cascade={"persist","remove"}, orphanRemoval=true)
     * @MaxDepth(1)
     * @ApiSubresource
     */
    private $messages;

    /**
     * @var ArrayCollection|null The messages received by the user.
     *
     * @ORM\OneToMany(targetEntity="\App\Communication\Entity\Recipient", mappedBy="user", cascade={"persist","remove"}, orphanRemoval=true)
     * @MaxDepth(1)
     * ApiSubresource
     */
    private $recipients;

    /**
     * @var ArrayCollection|null The notifications sent to the user.
     *
     * @ORM\OneToMany(targetEntity="\App\Communication\Entity\Notified", mappedBy="user", cascade={"persist","remove"}, orphanRemoval=true)
     */
    private $notifieds;

    /**
     * @var ArrayCollection|null A user may have many action logs.
     *
     * @ORM\OneToMany(targetEntity="\App\Action\Entity\Log", mappedBy="user", cascade={"persist","remove"}, orphanRemoval=true)
     * @Groups({"readUser","write"})
     */
    private $logs;

    /**
     * @var ArrayCollection|null A user may have many diary action logs as an admin.
     *
     * @ORM\OneToMany(targetEntity="\App\Action\Entity\Log", mappedBy="admin", cascade={"persist","remove"}, orphanRemoval=true)
     * @Groups({"readUser","write"})
     */
    private $logsAdmin;

    /**
     * @var ArrayCollection|null A user may have many action logs.
     *
     * @ORM\OneToMany(targetEntity="\App\User\Entity\Diary", mappedBy="user", cascade={"persist","remove"}, orphanRemoval=true)
     * @Groups({"readUser","write"})
     */
    private $diaries;

    /**
     * @var ArrayCollection|null A user may have many diary action logs.
     *
     * @ORM\OneToMany(targetEntity="\App\User\Entity\Diary", mappedBy="admin", cascade={"persist","remove"}, orphanRemoval=true)
     * @Groups({"readUser","write"})
     */
    private $diariesAdmin;

    /**
     * @var ArrayCollection|null The solidary records for this user.
     *
     * @ORM\OneToMany(targetEntity="\App\Solidary\Entity\Solidary", mappedBy="user", cascade={"remove"}, orphanRemoval=true)
     * @MaxDepth(1)
<<<<<<< HEAD
     * @Groups("readUser")
     * @Apisubresource
=======
     * @Groups("read")
     * Apisubresource
>>>>>>> c8fa10dc
     */
    private $solidaries;

    /**
    * @var ArrayCollection|null A user may have many user notification preferences.
    *
    * @ORM\OneToMany(targetEntity="\App\User\Entity\UserNotification", mappedBy="user", cascade={"persist","remove"}, orphanRemoval=true)
    */
    private $userNotifications;

    /**
     * @var ArrayCollection|null The campaigns made by this user.
     *
     * @ORM\OneToMany(targetEntity="\App\MassCommunication\Entity\Campaign", mappedBy="user", cascade={"remove"}, orphanRemoval=true)
     */
    private $campaigns;

    /**
     * @var ArrayCollection|null The campaing deliveries where this user is recipient.
     *
     * @ORM\OneToMany(targetEntity="\App\MassCommunication\Entity\Delivery", mappedBy="user", cascade={"remove"}, orphanRemoval=true)
     */
    private $deliveries;

    /**
     * @var UserImport|null The user import data.
     *
     * @ORM\OneToOne(targetEntity="\App\Import\Entity\UserImport", mappedBy="user")
     * @Groups({"readUser"})
     * @MaxDepth(1)
     */
    private $import;

    /**
     * @var array|null The avatars of the user
     * @Groups({"readUser","readCommunity","results","threads","thread"})
     */
    private $avatars;

    /**
     * @var array|null The threads of the user
     * @Groups("threads")
     */
    private $threads;

    /**
     * @var array|null The permissions granted
     * @Groups("permissions")
     */
    private $permissions;

    /**
     * @var array|null The user alerts preferences
     * @Groups("alerts")
     */
    private $alerts;

    /**
     * @var string|null Facebook ID of the user
     *
     * @ORM\Column(type="string", length=255, nullable=true)
     * @Groups({"readUser","write"})
     */
    private $facebookId;

    /**
     * @var User|null Admin that create the user.
     *
     * @ORM\ManyToOne(targetEntity="\App\User\Entity\User")
     * @Groups({"readUser","write"})
     * @MaxDepth(1)
     */
    private $userDelegate;

    public function __construct($status = null)
    {
        $this->addresses = new ArrayCollection();
        $this->cars = new ArrayCollection();
        $this->proposals = new ArrayCollection();
        $this->proposalsDelegate = new ArrayCollection();
        $this->asks = new ArrayCollection();
        $this->asksRelated = new ArrayCollection();
        $this->asksDelegate = new ArrayCollection();
        $this->userRoles = new ArrayCollection();
        $this->userRights = new ArrayCollection();
        $this->masses = new ArrayCollection();
        $this->images = new ArrayCollection();
        $this->messages = new ArrayCollection();
        $this->recipients = new ArrayCollection();
        $this->notifieds = new ArrayCollection();
        $this->logs = new ArrayCollection();
        $this->logsAdmin = new ArrayCollection();
        $this->diaries = new ArrayCollection();
        $this->diariesAdmin = new ArrayCollection();
        $this->solidaries = new ArrayCollection();
        $this->userNotifications = new ArrayCollection();
        $this->campaigns = new ArrayCollection();
        $this->deliveries = new ArrayCollection();
        if (is_null($status)) {
            $status = self::STATUS_ACTIVE;
        }
        $this->setStatus($status);
    }

    public function getId(): ?int
    {
        return $this->id;
    }

    public function getStatus(): int
    {
        return $this->status;
    }

    public function setStatus(int $status): self
    {
        $this->status = $status;

        return $this;
    }

    public function getGivenName(): ?string
    {
        return $this->givenName;
    }

    public function setGivenName(?string $givenName): self
    {
        $this->givenName = $givenName;

        return $this;
    }

    public function getFamilyName(): ?string
    {
        return $this->familyName;
    }

    public function setFamilyName(?string $familyName): self
    {
        $this->familyName = $familyName;

        return $this;
    }

    public function getShortFamilyName(): ?string
    {
        return strtoupper($this->familyName[0]) . ".";
    }

    public function getProName(): ?string
    {
        return $this->proName;
    }

    public function setProName(?string $proName): self
    {
        $this->proName = $proName;

        return $this;
    }

    public function getEmail(): string
    {
        return $this->email;
    }

    public function setEmail(string $email): self
    {
        $this->email = $email;

        return $this;
    }

    public function getProEmail(): ?string
    {
        return $this->proEmail;
    }

    public function setProEmail(string $proEmail): self
    {
        $this->proEmail = $proEmail;

        return $this;
    }

    public function getPassword(): ?string
    {
        return $this->password;
    }

    public function setPassword(?string $password): self
    {
        $this->password = $password;

        return $this;
    }

    public function getClearPassword(): ?string
    {
        return $this->clearPassword;
    }

    public function setClearPassword(?string $clearPassword): self
    {
        $this->clearPassword = $clearPassword;

        return $this;
    }

    public function getPasswordSendType(): ?int
    {
        return $this->passwordSendType;
    }

    public function setPasswordSendType(?int $passwordSendType): self
    {
        $this->passwordSendType = $passwordSendType;
        
        return $this;
    }

    public function getGender()
    {
        return $this->gender;
    }

    public function setGender($gender): self
    {
        $this->gender = $gender;

        return $this;
    }

    public function getNationality(): ?string
    {
        return $this->nationality;
    }

    public function setNationality(?string $nationality): self
    {
        $this->nationality = $nationality;

        return $this;
    }

    public function getBirthDate(): ?\DateTimeInterface
    {
        return $this->birthDate;
    }

    public function setBirthDate(?\DateTimeInterface $birthDate): self
    {
        $this->birthDate = $birthDate;

        return $this;
    }

    public function getBirthYear(): ?int
    {
        return ($this->birthDate ? $this->birthDate->format('Y') : null);
    }

    public function getTelephone(): ?string
    {
        return $this->telephone;
    }

    public function setTelephone(?string $telephone): self
    {
        $this->telephone = $telephone;

        return $this;
    }

    public function getPhone(): ?string
    {
        return ($this->phoneDisplay == self::PHONE_DISPLAY_ALL ? $this->telephone : null);
    }

    public function getPhoneDisplay(): ?int
    {
        return $this->phoneDisplay;
    }

    public function setPhoneDisplay(?int $phoneDisplay): self
    {
        $this->phoneDisplay = $phoneDisplay;
        
        return $this;
    }
    
    public function getOldTelephone(): ?string
    {
        return $this->oldTelephone;
    }

    public function setOldTelephone(?string $oldTelephone): self
    {
        $this->oldTelephone = $oldTelephone;

        return $this;
    }

    public function getMaxDetourDuration(): ?int
    {
        return (!is_null($this->maxDetourDuration) ? $this->maxDetourDuration : self::MAX_DETOUR_DURATION);
    }

    public function setMaxDetourDuration(?int $maxDetourDuration): self
    {
        $this->maxDetourDuration = $maxDetourDuration;

        return $this;
    }

    public function getMaxDetourDistance(): ?int
    {
        return (!is_null($this->maxDetourDistance) ? $this->maxDetourDistance : self::MAX_DETOUR_DISTANCE);
    }

    public function setMaxDetourDistance(?int $maxDetourDistance): self
    {
        $this->maxDetourDistance = $maxDetourDistance;

        return $this;
    }

    public function getAnyRouteAsPassenger(): ?bool
    {
        return $this->anyRouteAsPassenger;
    }

    public function setAnyRouteAsPassenger(?bool $anyRouteAsPassenger): self
    {
        $this->anyRouteAsPassenger = $anyRouteAsPassenger;

        return $this;
    }

    public function getMultiTransportMode(): ?bool
    {
        return $this->multiTransportMode;
    }

    public function setMultiTransportMode(?bool $multiTransportMode): self
    {
        $this->multiTransportMode = $multiTransportMode;

        return $this;
    }

    public function getSmoke(): ?int
    {
        return $this->smoke;
    }

    public function setSmoke(?int $smoke): self
    {
        $this->smoke = $smoke;

        return $this;
    }

    public function hasMusic(): ?bool
    {
        return $this->music;
    }

    public function setMusic(?bool $music): self
    {
        $this->music = $music;

        return $this;
    }

    public function getMusicFavorites(): ?string
    {
        return $this->musicFavorites;
    }

    public function setMusicFavorites(?string $musicFavorites): self
    {
        $this->musicFavorites = $musicFavorites;

        return $this;
    }

    public function hasChat(): ?bool
    {
        return $this->chat;
    }

    public function setChat(?bool $chat): self
    {
        $this->chat = $chat;

        return $this;
    }

    public function getChatFavorites(): ?string
    {
        return $this->chatFavorites;
    }

    public function setChatFavorites(?string $chatFavorites): self
    {
        $this->chatFavorites = $chatFavorites;

        return $this;
    }

    public function hasNewsSubscription(): ?bool
    {
        return $this->newsSubscription;
    }

    public function setNewsSubscription(?bool $newsSubscription): self
    {
        $this->newsSubscription = $newsSubscription;

        return $this;
    }

    public function getPwdToken(): ?string
    {
        return $this->pwdToken;
    }

    public function setPwdToken(?string $pwdToken): self
    {
        $this->pwdToken = $pwdToken;
        $this->setPwdTokenDate($pwdToken ? new DateTime() : null);
        return $this;
    }

    public function getPwdTokenDate(): ?\DateTimeInterface
    {
        return $this->pwdTokenDate;
    }

    public function setPwdTokenDate(?DateTime $pwdTokenDate): self
    {
        $this->pwdTokenDate = $pwdTokenDate;
        return $this;
    }

    public function getGeoToken(): ?string
    {
        return $this->geoToken;
    }

    public function setGeoToken(?string $geoToken): self
    {
        $this->geoToken = $geoToken;
        return $this;
    }

    public function getPhoneToken(): ?string
    {
        return $this->phoneToken;
    }

    public function setPhoneToken(?string $phoneToken): self
    {
        $this->phoneToken = $phoneToken;
        return $this;
    }

    public function getPhoneValidatedDate(): ?\DateTimeInterface
    {
        return $this->phoneValidatedDate;
    }

    public function setPhoneValidatedDate(?\DateTimeInterface $phoneValidatedDate): ?self
    {
        $this->phoneValidatedDate = $phoneValidatedDate;

        return $this;
    }

    public function getIosAppId(): ?string
    {
        return $this->iosAppId;
    }

    public function setIosAppId(?string $iosAppId): self
    {
        $this->iosAppId = $iosAppId;
        return $this;
    }

    public function getAndroidAppId(): ?string
    {
        return $this->androidAppId;
    }

    public function setAndroidAppId(?string $androidAppId): self
    {
        $this->androidAppId = $androidAppId;
        return $this;
    }

    public function getLanguage(): ?string
    {
        return $this->language;
    }
 
    public function setLanguage(?string $language): self
    {
        $this->language= $language;
        return $this;
    }

    public function getAddresses()
    {
        return $this->addresses->getValues();
    }

    public function addAddress(Address $address): self
    {
        if (!$this->addresses->contains($address)) {
            $this->addresses->add($address);
            $address->setUser($this);
        }

        return $this;
    }

    public function removeAddress(Address $address): self
    {
        if ($this->addresses->contains($address)) {
            $this->addresses->removeElement($address);
            // set the owning side to null (unless already changed)
            if ($address->getUser() === $this) {
                $address->setUser(null);
            }
        }

        return $this;
    }

    public function getImages()
    {
        return $this->images->getValues();
    }

    public function addImage(Image $image): self
    {
        if (!$this->images->contains($image)) {
            $this->images[] = $image;
            $image->setUser($this);
        }

        return $this;
    }

    public function removeImage(Image $image): self
    {
        if ($this->images->contains($image)) {
            $this->images->removeElement($image);
            // set the owning side to null (unless already changed)
            if ($image->getUser() === $this) {
                $image->setUser(null);
            }
        }

        return $this;
    }

    public function getCars()
    {
        return $this->cars->getValues();
    }

    public function addCar(Car $car): self
    {
        if (!$this->cars->contains($car)) {
            $this->cars->add($car);
            $car->setUser($this);
        }

        return $this;
    }

    public function removeCar(Car $car): self
    {
        if ($this->cars->contains($car)) {
            $this->cars->removeElement($car);
            // set the owning side to null (unless already changed)
            if ($car->getUser() === $this) {
                $car->setUser(null);
            }
        }

        return $this;
    }

    public function getProposals()
    {
        return $this->proposals->getValues();
    }

    public function addProposal(Proposal $proposal): self
    {
        if (!$this->proposals->contains($proposal)) {
            $this->proposals->add($proposal);
            $proposal->setUser($this);
        }

        return $this;
    }

    public function removeProposal(Proposal $proposal): self
    {
        if ($this->proposals->contains($proposal)) {
            $this->proposals->removeElement($proposal);
            // set the owning side to null (unless already changed)
            if ($proposal->getUser() === $this) {
                $proposal->setUser(null);
            }
        }

        return $this;
    }

    public function getProposalsDelegate()
    {
        return $this->proposalsDelegate->getValues();
    }

    public function addProposalDelegate(Proposal $proposalDelegate): self
    {
        if (!$this->proposalsDelegate->contains($proposalDelegate)) {
            $this->proposalsDelegate->add($proposalDelegate);
            $proposalDelegate->setUserDelegate($this);
        }

        return $this;
    }

    public function removeProposalDelegate(Proposal $proposalDelegate): self
    {
        if ($this->proposalsDelegate->contains($proposalDelegate)) {
            $this->proposalsDelegate->removeElement($proposalDelegate);
            // set the owning side to null (unless already changed)
            if ($proposalDelegate->getUserDelegate() === $this) {
                $proposalDelegate->setUserDelegate(null);
            }
        }

        return $this;
    }

    public function getAsks()
    {
        return $this->asks->getValues();
    }

    public function addAsk(Ask $ask): self
    {
        if (!$this->asks->contains($ask)) {
            $this->asks->add($ask);
            $ask->setUser($this);
        }

        return $this;
    }

    public function removeAsk(Ask $ask): self
    {
        if ($this->asks->contains($ask)) {
            $this->asks->removeElement($ask);
            // set the owning side to null (unless already changed)
            if ($ask->getUser() === $this) {
                $ask->setUser(null);
            }
        }

        return $this;
    }

    public function getAsksRelated()
    {
        return $this->asksRelated->getValues();
    }

    public function addAsksRelated(Ask $asksRelated): self
    {
        if (!$this->asksRelated->contains($asksRelated)) {
            $this->asksRelated->add($asksRelated);
            $asksRelated->setUser($this);
        }

        return $this;
    }

    public function removeAsksRelated(Ask $asksRelated): self
    {
        if ($this->asksRelated->contains($asksRelated)) {
            $this->asksRelated->removeElement($asksRelated);
            // set the owning side to null (unless already changed)
            if ($asksRelated->getUser() === $this) {
                $asksRelated->setUser(null);
            }
        }

        return $this;
    }

    public function getAsksDelegate()
    {
        return $this->asksDelegate->getValues();
    }

    public function addAskDelegate(Ask $askDelegate): self
    {
        if (!$this->asksDelegate->contains($askDelegate)) {
            $this->asksDelegate->add($askDelegate);
            $askDelegate->setUserDelegate($this);
        }

        return $this;
    }

    public function removeAskDelegate(Ask $askDelegate): self
    {
        if ($this->asksDelegate->contains($askDelegate)) {
            $this->asksDelegate->removeElement($askDelegate);
            // set the owning side to null (unless already changed)
            if ($askDelegate->getUserDelegate() === $this) {
                $askDelegate->setUserDelegate(null);
            }
        }

        return $this;
    }

    public function getUserRoles()
    {
        return $this->userRoles->getValues();
    }

    public function addUserRole(UserRole $userRole): self
    {
        if (!$this->userRoles->contains($userRole)) {
            $this->userRoles->add($userRole);
            $userRole->setUser($this);
        }

        return $this;
    }

    public function removeUserRole(UserRole $userRole): self
    {
        if ($this->userRoles->contains($userRole)) {
            $this->userRoles->removeElement($userRole);
            // set the owning side to null (unless already changed)
            if ($userRole->getUser() === $this) {
                $userRole->setUser(null);
            }
        }

        return $this;
    }

    public function getUserRights()
    {
        return $this->userRights->getValues();
    }
    
    public function addUserRight(UserRight $userRight): self
    {
        if (!$this->userRights->contains($userRight)) {
            $this->userRights->add($userRight);
            $userRight->setUser($this);
        }
        
        return $this;
    }
    
    public function removeUserRight(UserRight $userRight): self
    {
        if ($this->userRights->contains($userRight)) {
            $this->userRights->removeElement($userRight);
            // set the owning side to null (unless already changed)
            if ($userRight->getUser() === $this) {
                $userRight->setUser(null);
            }
        }
        
        return $this;
    }

    public function getMasses()
    {
        return $this->masses->getValues();
    }

    public function addMass(Mass $mass): self
    {
        if (!$this->masses->contains($mass)) {
            $this->masses->add($mass);
            $mass->setUser($this);
        }

        return $this;
    }

    public function removeMass(Mass $mass): self
    {
        if ($this->masses->contains($mass)) {
            $this->masses->removeElement($mass);
            // set the owning side to null (unless already changed)
            if ($mass->getUser() === $this) {
                $mass->setUser(null);
            }
        }

        return $this;
    }

    public function getMessages()
    {
        return $this->messages->getValues();
    }

    public function addMessage(Message $message): self
    {
        if (!$this->messages->contains($message)) {
            $this->messages->add($message);
            $message->setUser($this);
        }

        return $this;
    }

    public function removeMessage(Message $message): self
    {
        if ($this->messages->contains($message)) {
            $this->messages->removeElement($message);
            // set the owning side to null (unless already changed)
            if ($message->getUser() === $this) {
                $message->setUser(null);
            }
        }

        return $this;
    }

    public function getRecipients()
    {
        return $this->recipients->getValues();
    }
    
    public function addRecipient(Recipient $recipient): self
    {
        if (!$this->recipients->contains($recipient)) {
            $this->recipients[] = $recipient;
            $recipient->setUser($this);
        }
        
        return $this;
    }
    
    public function removeRecipient(Recipient $recipient): self
    {
        if ($this->recipients->contains($recipient)) {
            $this->recipients->removeElement($recipient);
            // set the owning side to null (unless already changed)
            if ($recipient->getUser() === $this) {
                $recipient->setUser(null);
            }
        }
        
        return $this;
    }

    public function getNotifieds()
    {
        return $this->notifieds->getValues();
    }
    
    public function addNotified(Notified $notified): self
    {
        if (!$this->notifieds->contains($notified)) {
            $this->notifieds[] = $notified;
            $notified->setUser($this);
        }
        
        return $this;
    }
    
    public function removeNotified(Notified $notified): self
    {
        if ($this->notifieds->contains($notified)) {
            $this->notifieds->removeElement($notified);
            // set the owning side to null (unless already changed)
            if ($notified->getUser() === $this) {
                $notified->setUser(null);
            }
        }
        
        return $this;
    }

    public function getLogs()
    {
        return $this->logs->getValues();
    }

    public function addLog(Log $log): self
    {
        if (!$this->logs->contains($log)) {
            $this->logs->add($log);
            $log->setUser($this);
        }

        return $this;
    }

    public function removeLog(Log $log): self
    {
        if ($this->logs->contains($log)) {
            $this->logs->removeElement($log);
            // set the owning side to null (unless already changed)
            if ($log->getUser() === $this) {
                $log->setUser(null);
            }
        }

        return $this;
    }

    public function getLogsAdmin()
    {
        return $this->logsAdmin->getValues();
    }

    public function addLogAdmin(Log $logAdmin): self
    {
        if (!$this->logsAdmin->contains($logAdmin)) {
            $this->logsAdmin->add($logAdmin);
            $logAdmin->setAdmin($this);
        }

        return $this;
    }

    public function removeLogAdmin(Log $logAdmin): self
    {
        if ($this->logsAdmin->contains($logAdmin)) {
            $this->logsAdmin->removeElement($logAdmin);
            // set the owning side to null (unless already changed)
            if ($logAdmin->getAdmin() === $this) {
                $logAdmin->setAdmin(null);
            }
        }

        return $this;
    }

    public function getDiaries()
    {
        return $this->diaries->getValues();
    }

    public function addDiary(Diary $diary): self
    {
        if (!$this->diaries->contains($diary)) {
            $this->diaries->add($diary);
            $diary->setUser($this);
        }

        return $this;
    }

    public function removeDiary(Diary $diary): self
    {
        if ($this->diaries->contains($diary)) {
            $this->diaries->removeElement($diary);
            // set the owning side to null (unless already changed)
            if ($diary->getUser() === $this) {
                $diary->setUser(null);
            }
        }

        return $this;
    }

    public function getDiariesAdmin()
    {
        return $this->diariesAdmin->getValues();
    }

    public function addDiaryAdmin(Diary $diaryAdmin): self
    {
        if (!$this->diariesAdmin->contains($diaryAdmin)) {
            $this->diariesAdmin->add($diaryAdmin);
            $diaryAdmin->setAdmin($this);
        }

        return $this;
    }

    public function removeDiaryAdmin(Diary $diaryAdmin): self
    {
        if ($this->diariesAdmin->contains($diaryAdmin)) {
            $this->diariesAdmin->removeElement($diaryAdmin);
            // set the owning side to null (unless already changed)
            if ($diaryAdmin->getAdmin() === $this) {
                $diaryAdmin->setAdmin(null);
            }
        }

        return $this;
    }

    public function getSolidaries()
    {
        return $this->solidaries->getValues();
    }

    public function addSolidary(Solidary $solidary): self
    {
        if (!$this->solidaries->contains($solidary)) {
            $this->solidaries->add($solidary);
            $solidary->setUser($this);
        }

        return $this;
    }

    public function removeSolidary(Solidary $solidary): self
    {
        if ($this->solidaries->contains($solidary)) {
            $this->solidaries->removeElement($solidary);
            // set the owning side to null (unless already changed)
            if ($solidary->getUser() === $this) {
                $solidary->setUser(null);
            }
        }

        return $this;
    }

    public function getUserNotifications()
    {
        return $this->userNotifications->getValues();
    }

    public function addUserNotification(UserNotification $userNotification): self
    {
        if (!$this->userNotifications->contains($userNotification)) {
            $this->userNotifications->add($userNotification);
            $userNotification->setUser($this);
        }

        return $this;
    }

    public function removeUserNotification(UserNotification $userNotification): self
    {
        if ($this->userNotifications->contains($userNotification)) {
            $this->userNotifications->removeElement($userNotification);
            // set the owning side to null (unless already changed)
            if ($userNotification->getUser() === $this) {
                $userNotification->setUser(null);
            }
        }

        return $this;
    }

    public function getCampaigns()
    {
        return $this->campaigns->getValues();
    }

    public function addCampaign(Campaign $campaign): self
    {
        if (!$this->campaigns->contains($campaign)) {
            $this->campaigns->add($campaign);
            $campaign->setUser($this);
        }

        return $this;
    }

    public function removeCampaign(Campaign $campaign): self
    {
        if ($this->campaigns->contains($campaign)) {
            $this->campaigns->removeElement($campaign);
            // set the owning side to null (unless already changed)
            if ($campaign->getUser() === $this) {
                $campaign->setUser(null);
            }
        }

        return $this;
    }

    public function getDeliveries()
    {
        return $this->deliveries->getValues();
    }

    public function addDelivery(Delivery $delivery): self
    {
        if (!$this->deliveries->contains($delivery)) {
            $this->deliveries->add($delivery);
            $delivery->setUser($this);
        }

        return $this;
    }

    public function removeDelivery(Delivery $delivery): self
    {
        if ($this->deliveries->contains($delivery)) {
            $this->deliveries->removeElement($delivery);
            // set the owning side to null (unless already changed)
            if ($delivery->getUser() === $this) {
                $delivery->setUser(null);
            }
        }

        return $this;
    }

    public function getImport(): ?UserImport
    {
        return $this->import;
    }

    public function setImport(?UserImport $import): self
    {
        $this->import = $import;

        return $this;
    }

    public function getCreatedDate(): ?\DateTimeInterface
    {
        return $this->createdDate;
    }

    public function setCreatedDate(\DateTimeInterface $createdDate): self
    {
        $this->createdDate = $createdDate;

        return $this;
    }

    public function getUpdatedDate(): ?\DateTimeInterface
    {
        return $this->updatedDate;
    }

    public function setUpdatedDate(\DateTimeInterface $updatedDate): self
    {
        $this->updatedDate = $updatedDate;

        return $this;
    }

    public function getValidatedDate(): ?\DateTimeInterface
    {
        return $this->validatedDate;
    }

    public function setValidatedDate(\DateTimeInterface $validatedDate): self
    {
        $this->validatedDate = $validatedDate;

        return $this;
    }

    public function getValidatedDateToken(): ?string
    {
        return $this->validatedDateToken;
    }

    public function setValidatedDateToken(?string $validatedDateToken): self
    {
        $this->validatedDateToken = $validatedDateToken;
        return $this;
    }

    public function getRoles()
    {
        // we return an array of ROLE_***
        // we only return the global roles, not the territory-specific roles
        $roles = [];
        foreach ($this->userRoles as $userRole) {
            if (is_null($userRole->getTerritory())) {
                $roles[] = $userRole->getRole()->getName();
            }
        }
        return $roles;
    }


    public function getSalt()
    {
        return  null;
    }

    public function getUsername()
    {
        return $this->email;
    }

    public function eraseCredentials()
    {
    }

    public function isEqualTo(UserInterface $user)
    {
        if (!$user instanceof User) {
            return false;
        }

        if ($this->password !== $user->getPassword()) {
            return false;
        }

        if ($this->email !== $user->getUsername()) {
            return false;
        }

        return true;
    }

    public function getPermissions(): ?array
    {
        return $this->permissions;
    }

    public function setPermissions(array $permissions): self
    {
        $this->permissions = $permissions;

        return $this;
    }

    public function getAlerts(): ?array
    {
        return $this->alerts;
    }

    public function setAlerts(?array $alerts): self
    {
        $this->alerts = $alerts;

        return $this;
    }

    public function getThreads(): ?array
    {
        return $this->threads;
    }

    public function setThreads(array $threads): self
    {
        $this->threads = $threads;

        return $this;
    }

    public function getAvatars(): ?array
    {
        return $this->avatars;
    }

    public function setAvatars(array $avatars): self
    {
        $this->avatars = $avatars;

        return $this;
    }

    public function addAvatar(string $avatar): ?array
    {
        if (is_null($this->avatars)) {
            $this->avatars = [];
        }
        if (!in_array($avatar, $this->avatars)) {
            $this->avatars[]=$avatar;
        }
        return $this->avatars;
    }

    public function removeAvatar(string $avatar): ?array
    {
        if ($key = array_search($avatar, $this->avatars)) {
            unset($this->avatars[$key]);
        }
        return $this->avatars;
    }

    public function getFacebookId(): ?string
    {
        return $this->facebookId;
    }

    public function setFacebookId(?string $facebookId): self
    {
        $this->facebookId = $facebookId;
        return $this;
    }

    public function getUserDelegate(): ?User
    {
        return $this->userDelegate;
    }

    public function setUserDelegate(?User $userDelegate): self
    {
        $this->userDelegate = $userDelegate;

        return $this;
    }


    // DOCTRINE EVENTS

    /**
     * Creation date.
     *
     * @ORM\PrePersist
     */
    public function setAutoCreatedDate()
    {
        $this->setCreatedDate(new \Datetime());
    }

    /**
     * Update date.
     *
     * @ORM\PreUpdate
     */
    public function setAutoUpdatedDate()
    {
        $this->setUpdatedDate(new \Datetime());
    }
}<|MERGE_RESOLUTION|>--- conflicted
+++ resolved
@@ -101,11 +101,7 @@
  *      },
  *      collectionOperations={
  *          "get"={
-<<<<<<< HEAD
  *              "normalization_context"={"groups"={"readUser"}},
-=======
- *              "normalization_context"={"groups"={"read"}}
->>>>>>> c8fa10dc
  *          },
  *          "post"={
  *              "method"="POST",
@@ -153,7 +149,8 @@
  *                          "description" = "User's birthdate"
  *                      }
  *                  }
- *              }
+ *              },
+ *              "security_post_denormalize"="is_granted('user_register',object)"
  *          },
  *          "delegateRegistration"={
  *              "method"="POST",
@@ -214,7 +211,6 @@
  *                          "description" = "Password send type (0 : none, 1 : sms, 2 : email)"
  *                      }
  *                  }
-<<<<<<< HEAD
  *              }
  *          },
  *          "checkSignUpValidationToken"={
@@ -230,49 +226,34 @@
  *              "normalization_context"={"groups"={"readUser"}},
  *              "path"="/users/checkPhoneToken",
  *              "controller"=UserCheckPhoneToken::class
-=======
  *              },
- *              "security_post_denormalize"="is_granted('user_register',object)"
->>>>>>> c8fa10dc
  *          }
  *      },
  *      itemOperations={
  *          "get"={
-<<<<<<< HEAD
  *              "normalization_context"={"groups"={"readUser"}},
-=======
- *              "normalization_context"={"groups"={"read"}},
  *              "security"="is_granted('user_read',object)"
->>>>>>> c8fa10dc
  *          },
  *          "password_update_request"={
  *              "method"="POST",
  *              "path"="/users/password_update_request",
  *              "controller"=UserUpdatePassword::class,
-<<<<<<< HEAD
  *              "defaults"={"name"="request"},
  *              "read"=false,
  *              "denormalization_context"={"groups"={"passwordUpdateRequest"}},
  *              "normalization_context"={"groups"={"passwordUpdateRequest"}},
-=======
- *              "defaults"={"name"="reply"},
  *              "security"="is_granted('user_password',object)"
->>>>>>> c8fa10dc
  *          },
  *          "password_update"={
  *              "method"="POST",
  *              "path"="/users/password_update",
  *              "controller"=UserUpdatePassword::class,
-<<<<<<< HEAD
  *              "defaults"={"name"="update"},
  *              "read"=false,
  *              "denormalization_context"={"groups"={"passwordUpdate"}},
  *              "normalization_context"={"groups"={"passwordUpdate"}},
-=======
- *              "defaults"={"name"="request"},
  *              "security"="is_granted('user_password',object)"
  *
->>>>>>> c8fa10dc
  *          },
  *          "generate_phone_token"={
  *              "method"="GET",
@@ -350,14 +331,9 @@
  *          "asks"={
  *              "method"="GET",
  *              "path"="/users/{id}/asks",
-<<<<<<< HEAD
- *              "controller"=UserAsks::class
- *          }
-=======
  *              "controller"=UserAsks::class,
  *              "security"="is_granted('user_asks',object)"
  *          },
->>>>>>> c8fa10dc
  *      }
  * )
  * @ApiFilter(NumericFilter::class, properties={"id"})
@@ -754,13 +730,8 @@
      *
      * @ORM\OneToMany(targetEntity="\App\Geography\Entity\Address", mappedBy="user", cascade={"persist","remove"}, orphanRemoval=true)
      * @MaxDepth(1)
-<<<<<<< HEAD
      * @ApiSubresource
      * @Groups({"readUser","write"})
-=======
-     * ApiSubresource
-     * @Groups({"read","write"})
->>>>>>> c8fa10dc
      */
     private $addresses;
 
@@ -916,13 +887,8 @@
      *
      * @ORM\OneToMany(targetEntity="\App\Solidary\Entity\Solidary", mappedBy="user", cascade={"remove"}, orphanRemoval=true)
      * @MaxDepth(1)
-<<<<<<< HEAD
      * @Groups("readUser")
      * @Apisubresource
-=======
-     * @Groups("read")
-     * Apisubresource
->>>>>>> c8fa10dc
      */
     private $solidaries;
 
