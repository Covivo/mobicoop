--- conflicted
+++ resolved
@@ -2567,11 +2567,7 @@
 
     public function getLogs()
     {
-<<<<<<< HEAD
-        return (!is_null($this->logs) ? $this->logs->getValues() : null);
-=======
         return !is_null($this->logs) ? $this->logs->getValues() : null;
->>>>>>> 861ad1b6
     }
 
     public function addLog(Log $log): self
@@ -2599,11 +2595,7 @@
 
     public function getLogsAsDelegate()
     {
-<<<<<<< HEAD
-        return (!is_null($this->logsAsDelegate) ? $this->logsAsDelegate->getValues() : null);
-=======
         return !is_null($this->logsAsDelegate) ? $this->logsAsDelegate->getValues() : null;
->>>>>>> 861ad1b6
     }
 
     public function addLogAsDelegate(Log $logAsDelegate): self
@@ -2631,11 +2623,7 @@
 
     public function getLogsAsRelated(): ?array
     {
-<<<<<<< HEAD
-        return (!is_null($this->logsAsRelated) ? $this->logsAsRelated->getValues() : null);
-=======
         return !is_null($this->logsAsRelated) ? $this->logsAsRelated->getValues() : null;
->>>>>>> 861ad1b6
     }
 
     public function addLogAsRelated(Log $logAsRelated): self
