--- conflicted
+++ resolved
@@ -312,19 +312,14 @@
  *          "asks"={
  *              "method"="GET",
  *              "path"="/users/{id}/asks",
-<<<<<<< HEAD
  *              "controller"=UserAsks::class,
  *              "security"="is_granted('user_asks',object)"
- *          },
-=======
- *              "controller"=UserAsks::class
  *          },
  *          "unsubscribe_user"={
  *              "method"="PUT",
  *              "path"="/users/{id}/unsubscribe_user",
  *              "controller"=UserUnsubscribeFromEmail::class
  *          }
->>>>>>> 6a207205
  *      }
  * )
  * @ApiFilter(NumericFilter::class, properties={"id"})
