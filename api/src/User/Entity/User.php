--- conflicted
+++ resolved
@@ -1069,12 +1069,12 @@
     private $structures;
 
     /**
-<<<<<<< HEAD
      * @var CommunityUser|null The communityUser link to the user, use in admin for get the record CommunityUser from the User ressource
      * @Groups({"readUserAdmin" })
      */
     private $adminCommunityUser;
-=======
+
+    /**
      * @var MassPerson|null The Mass person related to the suer if the user is imported from a Mass migration
      *
      * @ORM\OneToOne(targetEntity="\App\Match\Entity\MassPerson", mappedBy="user")
@@ -1082,7 +1082,6 @@
      * @Groups({"readUser"})
      */
     private $massPerson;
->>>>>>> 54671c98
 
     public function __construct($status = null)
     {
@@ -2547,7 +2546,6 @@
         return $this;
     }
 
-<<<<<<< HEAD
     public function getAdminCommunityUser()
     {
         return $this->adminCommunityUser;
@@ -2556,7 +2554,8 @@
     public function setAdminCommunityUser(CommunityUser $adminCommunityUser)
     {
         $this->adminCommunityUser = $adminCommunityUser;
-=======
+    }
+
     public function getMassPerson(): ?MassPerson
     {
         return $this->massPerson;
@@ -2565,15 +2564,10 @@
     public function setMassPerson(?MassPerson $massPerson): self
     {
         $this->massPerson = $massPerson;
->>>>>>> 54671c98
-
-        return $this;
-    }
-
-<<<<<<< HEAD
-
-=======
->>>>>>> 54671c98
+
+        return $this;
+    }
+
     // DOCTRINE EVENTS
 
     /**
