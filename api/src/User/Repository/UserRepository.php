<?php

/**
 * Copyright (c) 2019, MOBICOOP. All rights reserved.
 * This project is dual licensed under AGPL and proprietary licence.
 ***************************
 *    This program is free software: you can redistribute it and/or modify
 *    it under the terms of the GNU Affero General Public License as
 *    published by the Free Software Foundation, either version 3 of the
 *    License, or (at your option) any later version.
 *
 *    This program is distributed in the hope that it will be useful,
 *    but WITHOUT ANY WARRANTY; without even the implied warranty of
 *    MERCHANTABILITY or FITNESS FOR A PARTICULAR PURPOSE.  See the
 *    GNU Affero General Public License for more details.
 *
 *    You should have received a copy of the GNU Affero General Public License
 *    along with this program.  If not, see <gnu.org/licenses>.
 ***************************
 *    Licence MOBICOOP described in the file
 *    LICENSE
 */

namespace App\User\Repository;

use App\Community\Entity\Community;
use App\Solidary\Entity\SolidaryBeneficiary;
use App\Solidary\Entity\SolidaryVolunteer;
use App\Solidary\Entity\Structure;
use App\Solidary\Exception\SolidaryException;
use App\User\Entity\User;
use Doctrine\ORM\EntityManagerInterface;
use Doctrine\ORM\EntityRepository;
use Psr\Log\LoggerInterface;

class UserRepository
{
    /**
     * @var EntityRepository
     */
    private $repository;

    private $logger;

    public function __construct(EntityManagerInterface $entityManager, LoggerInterface $logger)
    {
        $this->repository = $entityManager->getRepository(User::class);
        $this->logger = $logger;
        $this->entityManager = $entityManager;
    }

    public function find(int $id): ?User
    {
        return $this->repository->find($id);
    }

    /**
     * Find All the users.
     *
     * @return null|User
     */
    public function findAll(): ?array
    {
        return $this->repository->findAll();
    }

    /**
     * Find All the users by criteria.
     *
     * @param null|mixed $limit
     * @param null|mixed $offset
     *
     * @return null|User
     */
    public function findBy(array $criteria, array $orderBy = null, $limit = null, $offset = null): ?array
    {
        return $this->repository->findBy($criteria, $orderBy, $limit, $offset);
    }

    public function findOneBy(array $criteria): ?User
    {
        return $this->repository->findOneBy($criteria);
    }

    /**
     * Get all the users in the communities given.
     *
     * @param null|mixed $acceptEmail
     *
     * @return null|User
     */
    public function getUserInCommunity(Community $community, $acceptEmail = null)
    {
        $qb = $this->repository->createQueryBuilder('u')
            ->leftJoin('u.communityUsers', 'c')
            ->andWhere('c.community = :community')
            ->setParameter('community', $community)
        ;

        if (null != $acceptEmail) {
            $qb->andWhere('u.newsSubscription = 1');
        }

        return $qb
            ->getQuery()
            ->getResult()
        ;
    }

    /**
     * Get Users with a specific type of SolidaryUser.
     *
     * @param string $type    Type of SolidaryUser (Beneficiary or Volunteer)
     * @param array  $filters Optionnal filters
     */
    public function findUsersBySolidaryUserType(string $type = null, array $filters = null, Structure $structureAdmin = null): ?array
    {
        $this->logger->info('Start findUsersBySolidaryUserType');
        $query = $this->repository->createQueryBuilder('u')
            ->join('u.solidaryUser', 'su')
        ;

        // filter by structure
        if (!is_null($structureAdmin)) {
            $query->join('su.solidaryUserStructures', 'sus');
        }

        // Type
        if (SolidaryBeneficiary::TYPE == $type) {
            $query->where('su.beneficiary = true');
        } elseif (SolidaryVolunteer::TYPE == $type) {
            $query->where('su.volunteer = true');
        } else {
            throw new SolidaryException(SolidaryException::TYPE_SOLIDARY_USER_UNKNOWN);
        }

        // Filters
        if (!is_null($filters)) {
            foreach ($filters as $filter => $value) {
                $query->andWhere('u.'.$filter." like '%".$value."%'");
            }
        }

        // Structure filter
        if (!is_null($structureAdmin)) {
            $query->andWhere('sus.structure = :structure');
            $query->setParameter('structure', $structureAdmin);
        }

        // var_dump($structureAdmin->getId());die;
        return $query->getQuery()->getResult();
    }

    /**
     * Get users by their id if they accept emailing.
     *
     * @param array $ids The ids of the users
     *
     * @return null|array The users
     */
    public function findDeliveriesByIds(array $ids)
    {
        return $this->repository->createQueryBuilder('u')
            ->where('u.id IN(:ids) and u.newsSubscription=1')
            ->setParameter('ids', $ids)
            ->getQuery()->getResult();
    }

    /**
     * Count the active users (with a connection in the last 6 months).
     *
     * @return int
     */
    public function countActiveUsers(): ?int
    {
        $now = new \DateTime();
        $last6Months = $now->modify('-6 months');

        $query = $this->repository->createQueryBuilder('u')
            ->select('count(u.id)')
            ->where('u.lastActivityDate >= :last6months')
            ->setParameter('last6months', $last6Months)
        ;

        return $query->getQuery()->getSingleScalarResult();
    }

    /**
     * Count users.
     *
     * @return int
     */
    public function countUsers(): ?int
    {
        $query = $this->repository->createQueryBuilder('u')
            ->select('count(u.id)')
        ;

        return $query->getQuery()->getSingleScalarResult();
    }

<<<<<<< HEAD
    public function findUserWithNoAd(int $nbOfDays = null): ?array
    {
        $now = (new \DateTime('now'));
        $createdDate = $now->modify('-'.$nbOfDays.' days')->format('Y-m-d');

        $stmt = $this->entityManager->getConnection()->prepare(
            'SELECT u.id
            FROM user u
            LEFT JOIN proposal p on p.user_id = u.id and p.private=0
            WHERE DATE(u.created_date) = '.$createdDate.'
            GROUP BY u.id
            HAVING COUNT(p.id) = 0'
        );
        $stmt->execute();

        return $stmt->fetchAll();
=======
    public function findNewlyRegisteredUsers(): ?array
    {
        $now = (new \DateTime('now'));
        $yesterday = $now->modify('-1 day')->format('Y-m-d');

        $query = $this->repository->createQueryBuilder('u')
            ->select('u')
            ->where('u.createdDate = :yesterday')
            ->setParameter('last6months', $yesterday)
        ;

        return $query->getQuery()->getResult();
>>>>>>> 7678cb5b
    }
}<|MERGE_RESOLUTION|>--- conflicted
+++ resolved
@@ -199,7 +199,6 @@
         return $query->getQuery()->getSingleScalarResult();
     }
 
-<<<<<<< HEAD
     public function findUserWithNoAd(int $nbOfDays = null): ?array
     {
         $now = (new \DateTime('now'));
@@ -216,7 +215,8 @@
         $stmt->execute();
 
         return $stmt->fetchAll();
-=======
+    }
+
     public function findNewlyRegisteredUsers(): ?array
     {
         $now = (new \DateTime('now'));
@@ -229,6 +229,5 @@
         ;
 
         return $query->getQuery()->getResult();
->>>>>>> 7678cb5b
     }
 }