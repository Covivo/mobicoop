--- conflicted
+++ resolved
@@ -265,7 +265,6 @@
         return $stmt->fetchAll();
     }
 
-<<<<<<< HEAD
     public function findByLastActivityDate(\DateTime $lastActivityDate): ?array
     {
         $dateCondition = '
@@ -301,7 +300,8 @@
         ;
 
         return $query->getQuery()->getResult();
-=======
+    }
+
     public function findTerritoriesUsers(array $territoryIds)
     {
         $qb = $this->repository->createQueryBuilder('u');
@@ -316,6 +316,5 @@
         ;
 
         return $qb->getQuery()->getResult();
->>>>>>> a6652ad1
     }
 }