<?php

/**
 * Copyright (c) 2019, MOBICOOP. All rights reserved.
 * This project is dual licensed under AGPL and proprietary licence.
 ***************************
 *    This program is free software: you can redistribute it and/or modify
 *    it under the terms of the GNU Affero General Public License as
 *    published by the Free Software Foundation, either version 3 of the
 *    License, or (at your option) any later version.
 *
 *    This program is distributed in the hope that it will be useful,
 *    but WITHOUT ANY WARRANTY; without even the implied warranty of
 *    MERCHANTABILITY or FITNESS FOR A PARTICULAR PURPOSE.  See the
 *    GNU Affero General Public License for more details.
 *
 *    You should have received a copy of the GNU Affero General Public License
 *    along with this program.  If not, see <gnu.org/licenses>.
 ***************************
 *    Licence MOBICOOP described in the file
 *    LICENSE
 */

namespace App\User\Repository;

use App\Community\Entity\Community;
use App\Solidary\Entity\SolidaryBeneficiary;
use App\Solidary\Entity\SolidaryVolunteer;
use App\Solidary\Entity\Structure;
use App\Solidary\Exception\SolidaryException;
use App\User\Entity\User;
use Doctrine\ORM\EntityManagerInterface;
use Doctrine\ORM\EntityRepository;
use Psr\Log\LoggerInterface;

class UserRepository
{
    /**
     * @var EntityRepository
     */
    private $repository;

    private $entityManager;

    private $logger;

    public function __construct(EntityManagerInterface $entityManager, LoggerInterface $logger)
    {
        $this->repository = $entityManager->getRepository(User::class);
        $this->logger = $logger;
        $this->entityManager = $entityManager;
    }

    public function find(int $id): ?User
    {
        return $this->repository->find($id);
    }

    /**
     * Find All the users.
     *
     * @return null|User
     */
    public function findAll(): ?array
    {
        return $this->repository->findAll();
    }

    /**
     * Find All the users by criteria.
     *
     * @param null|mixed $limit
     * @param null|mixed $offset
     *
     * @return null|User
     */
    public function findBy(array $criteria, array $orderBy = null, $limit = null, $offset = null): ?array
    {
        return $this->repository->findBy($criteria, $orderBy, $limit, $offset);
    }

    public function findOneBy(array $criteria): ?User
    {
        return $this->repository->findOneBy($criteria);
    }

    /**
     * Get all the users in the communities given.
     *
     * @param null|mixed $acceptEmail
     *
     * @return null|User
     */
    public function getUserInCommunity(Community $community, $acceptEmail = null)
    {
        $qb = $this->repository->createQueryBuilder('u')
            ->leftJoin('u.communityUsers', 'c')
            ->andWhere('c.community = :community')
            ->setParameter('community', $community)
        ;

        if (null != $acceptEmail) {
            $qb->andWhere('u.newsSubscription = 1');
        }

        return $qb
            ->getQuery()
            ->getResult()
        ;
    }

    /**
     * Get Users with a specific type of SolidaryUser.
     *
     * @param string $type    Type of SolidaryUser (Beneficiary or Volunteer)
     * @param array  $filters Optionnal filters
     */
    public function findUsersBySolidaryUserType(string $type = null, array $filters = null, Structure $structureAdmin = null): ?array
    {
        $this->logger->info('Start findUsersBySolidaryUserType');

        $parameters = [
            'pseudonymizedStatus' => User::STATUS_PSEUDONYMIZED,
        ];

        $query = $this->repository->createQueryBuilder('u')
            ->join('u.solidaryUser', 'su')
            ->where('u.status != pseudonymizedStatus')
        ;

        // Type
        if (SolidaryBeneficiary::TYPE == $type) {
            $query->andWhere('su.beneficiary = true');
        } elseif (SolidaryVolunteer::TYPE == $type) {
            $query->andWhere('su.volunteer = true');
        } else {
            throw new SolidaryException(SolidaryException::TYPE_SOLIDARY_USER_UNKNOWN);
        }

        // filter by structure
        if (!is_null($structureAdmin)) {
            $query
                ->join('su.solidaryUserStructures', 'sus')
                ->andWhere('sus.structure = :structure')
            ;

            $parameters['structure'] = $structureAdmin;
        }

        // Filters
        if (!is_null($filters)) {
            foreach ($filters as $filter => $value) {
                $query->andWhere('u.'.$filter." like '%".$value."%'");
            }
        }

        $query->setParameters($parameters);

        // var_dump($structureAdmin->getId());die;
        return $query->getQuery()->getResult();
    }

    /**
     * Get users by their id if they accept emailing.
     *
     * @param array $ids The ids of the users
     *
     * @return null|array The users
     */
    public function findDeliveriesByIds(array $ids)
    {
        return $this->repository->createQueryBuilder('u')
            ->where('u.id IN(:ids) and u.newsSubscription=1')
            ->setParameter('ids', $ids)
            ->getQuery()->getResult()
        ;
    }

    /**
     * Count the active users (with a connection in the last 6 months).
     *
     * @return int
     */
    public function countActiveUsers(): ?int
    {
        $now = new \DateTime();
        $last6Months = $now->modify('-6 months');

        $query = $this->repository->createQueryBuilder('u')
            ->select('count(u.id)')
            ->where('u.lastActivityDate >= :last6months')
            ->setParameter('last6months', $last6Months)
        ;

        return $query->getQuery()->getSingleScalarResult();
    }

    /**
     * Count users.
     *
     * @return int
     */
    public function countUsers(): ?int
    {
        $query = $this->repository->createQueryBuilder('u')
            ->select('count(u.id)')
        ;

        return $query->getQuery()->getSingleScalarResult();
    }

    public function findUserWithNoAdSinceXDays(int $nbOfDays = null): ?array
    {
        $now = (new \DateTime('now'));
        $createdDate = $now->modify('- '.$nbOfDays.' days')->format('Y-m-d');

        $stmt = $this->entityManager->getConnection()->prepare(
            "SELECT u.id
            FROM user u
            LEFT JOIN proposal p on p.user_id = u.id and p.private=0
            WHERE DATE(u.created_date) = '".$createdDate."'
            GROUP BY u.id
            HAVING COUNT(p.id) = 0"
        );
        $stmt->execute();

        return $stmt->fetchAll();
    }

    public function findNewlyRegisteredUsers(): ?array
    {
        $now = (new \DateTime('now'));
        $yesterday = $now->modify('-1 day')->format('Y-m-d');

        $query = $this->repository->createQueryBuilder('u')
            ->select('u')
            ->where('u.createdDate = :yesterday')
            ->setParameter('yesterday', $yesterday)
        ;

        return $query->getQuery()->getResult();
    }

    public function findUserWithOlderThanXDaysAd(int $nbOfDays = null): ?array
    {
        $now = (new \DateTime('now'));
        $createdDate = $now->modify('-'.$nbOfDays.' days')->format('Y-m-d');

        $stmt = $this->entityManager->getConnection()->prepare(
            "SELECT ponct.id
            FROM
                (SELECT id
                    FROM
                        (SELECT u.id , max(p.created_date) AS maxdate
                        FROM user u
                            INNER JOIN proposal p ON p.user_id = u.id
                            INNER JOIN criteria c ON c.id = p.criteria_id
                        WHERE p.private=0 AND c.frequency=1
                        GROUP BY u.id) AS maxpropdate
                    WHERE DATE(maxdate) = '".$createdDate."') AS ponct
                LEFT JOIN
                    (SELECT u.id
                    FROM user u
                        INNER JOIN proposal p ON p.user_id = u.id
                        INNER JOIN criteria c ON c.id = p.criteria_id
                    WHERE p.private = 0 AND c.frequency= 2 AND c.to_date >= NOW()
                    GROUP BY u.id) AS regul ON regul.id = ponct.id
            WHERE regul.id IS NULL"
        );

        $stmt->execute();

        return $stmt->fetchAll();
    }

    public function findByLastActivityDate(\DateTime $lastActivityDate): ?array
    {
        $dateCondition = '
            (u.lastActivityDate is not null and u.lastActivityDate >= :lastActivityDateBottom and u.lastActivityDate <= :lastActivityDateUp)
            OR
            (u.lastActivityDate is null and u.createdDate >= :lastActivityDateBottom and u.createdDate <= :lastActivityDateUp)
        ';

        $query = $this->repository->createQueryBuilder('u')
            ->where($dateCondition)
            ->andwhere('u.status <> :statusPseudonymized')
            ->setParameter('lastActivityDateBottom', $lastActivityDate->format('Y-m-d').' 00:00:00')
            ->setParameter('lastActivityDateUp', $lastActivityDate->format('Y-m-d').' 23:59:59')
            ->setParameter('statusPseudonymized', User::STATUS_PSEUDONYMIZED)
        ;

        return $query->getQuery()->getResult();
    }

    public function findBeforeLastActivityDate(\DateTime $lastActivityDate): ?array
    {
        $dateCondition = '
            (u.lastActivityDate is not null and u.lastActivityDate <= :lastActivityDateUp)
            OR
            (u.lastActivityDate is null and u.createdDate <= :lastActivityDateUp)
        ';

        $query = $this->repository->createQueryBuilder('u')
            ->andwhere($dateCondition)
            ->andwhere('u.status <> :statusPseudonymized')
            ->setParameter('lastActivityDateUp', $lastActivityDate->format('Y-m-d').' 23:59:59')
            ->setParameter('statusPseudonymized', User::STATUS_PSEUDONYMIZED)
        ;

        return $query->getQuery()->getResult();
    }

    public function findForExport(array $filters, array $restrictionTerritoryIds)
    {
        $qb = $this->repository->createQueryBuilder('u');

        $parameters = [];

        if (!empty($restrictionTerritoryIds)) {
            $parameters['territoryIds'] = $restrictionTerritoryIds;

            $qb
                ->innerJoin('u.addresses', 'a', 'WITH', 'a.home = 1')
                ->innerJoin('a.territories', 't')
                ->andWhere('t.id IN(:territoryIds)')
            ;
        }

        foreach ($filters as $filter => $value) {
            switch ($filter) {
                case 'community':
                    $qb
                        ->innerJoin('u.communityUsers', 'cu')
                        ->innerJoin('cu.community', 'c', 'WITH', 'c.id = :community')
                    ;

                    $parameters[$filter] = $value;

                    break;

                case 'isHitchHiker':
                    $qb->andWhere('u.hitchHikeDriver is not null OR u.hitchHikePassenger is not null');

                    break;
            }
        }

        $qb->setParameters($parameters);

        return $qb->getQuery()->getResult();
    }

<<<<<<< HEAD
    public function findSubscribedToEec(bool $longDistance = false)
    {
        $qb = $this->repository->createQueryBuilder('u');

        $qb->innerJoin('u.shortDistanceSubscription', 's');
=======
    public function findUsersCeeSubscribed(string $subscriptionType)
    {
        $qb = $this->repository->createQueryBuilder('u');

        $qb
            ->leftJoin('u.longDistanceSubscription', 'lds')
            ->leftJoin('u.shortDistanceSubscription', 'sds')
            ->where('lds.id IS NOT NULL OR sds.id IS NOT NULL')
        ;
>>>>>>> 13a5e3b2

        return $qb->getQuery()->getResult();
    }
}<|MERGE_RESOLUTION|>--- conflicted
+++ resolved
@@ -350,14 +350,7 @@
         return $qb->getQuery()->getResult();
     }
 
-<<<<<<< HEAD
-    public function findSubscribedToEec(bool $longDistance = false)
-    {
-        $qb = $this->repository->createQueryBuilder('u');
-
-        $qb->innerJoin('u.shortDistanceSubscription', 's');
-=======
-    public function findUsersCeeSubscribed(string $subscriptionType)
+    public function findUsersCeeSubscribed()
     {
         $qb = $this->repository->createQueryBuilder('u');
 
@@ -366,7 +359,6 @@
             ->leftJoin('u.shortDistanceSubscription', 'sds')
             ->where('lds.id IS NOT NULL OR sds.id IS NOT NULL')
         ;
->>>>>>> 13a5e3b2
 
         return $qb->getQuery()->getResult();
     }
