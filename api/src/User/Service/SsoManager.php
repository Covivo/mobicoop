--- conflicted
+++ resolved
@@ -54,25 +54,6 @@
         $this->logger = $logger;
     }
 
-<<<<<<< HEAD
-    
-    /**
-     * Return instanciated SSoProvider if supported
-     * @var string $serviceName Name of the SSO Service
-     * @param string $baseSiteUri   Url of the calling website
-     */
-    private function getSsoProvider(string $serviceName, string $baseSiteUri = "")
-    {
-        if (isset(self::SUPPORTED_PROVIDERS[$serviceName])) {
-            $service = $this->ssoServices[$serviceName];
-            $providerClass = self::SUPPORTED_PROVIDERS[$serviceName];
-            return new $providerClass($serviceName, $baseSiteUri, $service['baseUri'], $service['clientId'], $service['clientSecret'], SsoConnection::RETURN_URL, $service['autoCreateAccount']);
-        }
-        return null;
-    }
-    
-=======
->>>>>>> 43b894df
     /**
      * Get all Sso connection services active on this instance.
      *
@@ -117,13 +98,7 @@
     }
 
     /**
-<<<<<<< HEAD
-     * Get the logout routes of the Sso Services
-     *
-     * @return array
-=======
      * Get the logout routes of the Sso Services.
->>>>>>> 43b894df
      */
     public function logoutSso(): array
     {
@@ -132,13 +107,6 @@
             foreach ($this->ssoServices as $serviceName => $ssoService) {
                 $provider = $this->getSsoProvider($serviceName);
                 if (!is_null($provider)) {
-<<<<<<< HEAD
-                    $logoutUrls[$serviceName] = $provider->getLogoutUrls();
-                }
-            }
-            return [$logoutUrls];
-        }
-=======
                     $logoutUrls[$serviceName] = $provider->getLogoutUrl();
                 }
             }
@@ -146,19 +114,11 @@
             return [$logoutUrls];
         }
 
->>>>>>> 43b894df
         return [];
     }
 
     /**
-<<<<<<< HEAD
-     * Get the logout route of a User
-     *
-     * @param User $user
-     * @return string|null
-=======
      * Get the logout route of a User.
->>>>>>> 43b894df
      */
     public function getSsoLogoutUrl(User $user): ?string
     {
@@ -169,8 +129,6 @@
                 }
             }
         }
-<<<<<<< HEAD
-=======
 
         return null;
     }
@@ -193,7 +151,6 @@
             return $provider;
         }
 
->>>>>>> 43b894df
         return null;
     }
 }