<?php

/**
 * Copyright (c) 2020, MOBICOOP. All rights reserved.
 * This project is dual licensed under AGPL and proprietary licence.
 ***************************
 *    This program is free software: you can redistribute it and/or modify
 *    it under the terms of the GNU Affero General Public License as
 *    published by the Free Software Foundation, either version 3 of the
 *    License, or (at your option) any later version.
 *
 *    This program is distributed in the hope that it will be useful,
 *    but WITHOUT ANY WARRANTY; without even the implied warranty of
 *    MERCHANTABILITY or FITNESS FOR A PARTICULAR PURPOSE.  See the
 *    GNU Affero General Public License for more details.
 *
 *    You should have received a copy of the GNU Affero General Public License
 *    along with this program.  If not, see <gnu.org/licenses>.
 ***************************
 *    Licence MOBICOOP described in the file
 *    LICENSE
 **************************/

namespace App\User\Service;

use App\Auth\Entity\AuthItem;
use App\Auth\Entity\UserAuthAssignment;
use App\Carpool\Entity\Ask;
use App\Event\Entity\Event;
use App\Carpool\Repository\AskHistoryRepository;
use App\Carpool\Repository\AskRepository;
use App\Carpool\Service\AskManager;
use App\Communication\Entity\Medium;
use App\Community\Repository\CommunityUserRepository;
use App\Image\Service\ImageManager;
use App\User\Entity\User;
use App\User\Event\UserDeleteAccountWasDriverEvent;
use App\User\Event\UserDeleteAccountWasPassengerEvent;
use App\User\Event\UserPasswordChangeAskedEvent;
use App\User\Event\UserPasswordChangedEvent;
use DateTime;
use Doctrine\ORM\EntityManagerInterface;
use Psr\Log\LoggerInterface;
use App\Auth\Repository\AuthItemRepository;
use App\Community\Repository\CommunityRepository;
use App\Community\Entity\CommunityUser;
use App\User\Event\UserRegisteredEvent;
use Symfony\Component\EventDispatcher\EventDispatcherInterface;
use App\Communication\Repository\MessageRepository;
use App\Communication\Repository\NotificationRepository;
<<<<<<< HEAD
use App\Community\Entity\Community;
=======
use App\Solidary\Event\SolidaryCreated;
use App\Solidary\Event\SolidaryUserCreated;
use App\Solidary\Event\SolidaryUserUpdated;
>>>>>>> e7fd8dd7
use App\User\Repository\UserNotificationRepository;
use App\User\Entity\UserNotification;
use App\User\Event\UserDelegateRegisteredEvent;
use App\User\Event\UserDelegateRegisteredPasswordSendEvent;
use App\User\Event\UserGeneratePhoneTokenAskedEvent;
use Symfony\Component\Security\Core\Encoder\UserPasswordEncoderInterface;
use App\User\Event\UserUpdatedSelfEvent;
use Symfony\Component\HttpFoundation\JsonResponse;
use App\User\Repository\UserRepository;
use Symfony\Component\Security\Core\Security;
use Symfony\Contracts\Translation\TranslatorInterface;
use App\User\Exception\UserDeleteException;

/**
 * User manager service.
 *
 * @author Sylvain Briat <sylvain.briat@mobicoop.org>
 * @author Remi Wortemann <remi.wortemann@mobicoop.org>
 */
class UserManager
{
    private $entityManager;
    private $imageManager;
    private $authItemRepository;
    private $communityRepository;
    private $communityUserRepository;
    private $messageRepository;
    private $askRepository;
    private $askHistoryRepository;
    private $notificationRepository;
    private $userNotificationRepository;
    private $userRepository;
    private $logger;
    private $eventDispatcher;
    private $encoder;
    private $translator;
    private $security;

    // Default carpool settings
    private $chat;
    private $music;
    private $smoke;

    /**
        * Constructor.
        *
        * @param EntityManagerInterface $entityManager
        * @param LoggerInterface $logger
        */
    public function __construct(EntityManagerInterface $entityManager, ImageManager $imageManager, LoggerInterface $logger, EventDispatcherInterface $dispatcher, AuthItemRepository $authItemRepository, CommunityRepository $communityRepository, MessageRepository $messageRepository, UserPasswordEncoderInterface $encoder, NotificationRepository $notificationRepository, UserNotificationRepository $userNotificationRepository, AskHistoryRepository $askHistoryRepository, AskRepository $askRepository, UserRepository $userRepository, $chat, $smoke, $music, CommunityUserRepository $communityUserRepository, TranslatorInterface $translator, Security $security)
    {
        $this->entityManager = $entityManager;
        $this->imageManager = $imageManager;
        $this->logger = $logger;
        $this->authItemRepository = $authItemRepository;
        $this->communityRepository = $communityRepository;
        $this->communityUserRepository = $communityUserRepository;
        $this->messageRepository = $messageRepository;
        $this->askRepository = $askRepository;
        $this->askHistoryRepository = $askHistoryRepository;
        $this->eventDispatcher = $dispatcher;
        $this->encoder = $encoder;
        $this->translator = $translator;
        $this->security = $security;
        $this->notificationRepository = $notificationRepository;
        $this->userNotificationRepository = $userNotificationRepository;
        $this->userRepository = $userRepository;
        $this->chat = $chat;
        $this->music = $music;
        $this->smoke = $smoke;
    }

    /**
     * Get a user by its id.
     *
     * @param integer $id
     * @return User|null
     */
    public function getUser(int $id)
    {
        return $this->userRepository->find($id);
    }

    /**
     * Get a user by its email.
     *
     * @param string $email
     * @return User|null
     */
    public function getUserByEmail(string $email)
    {
        return $this->userRepository->findOneBy(["email"=>$email]);
    }

    /**
     * Get a user by security token.
     *
     * @return User|null
     */
    public function getMe()
    {
        return $this->userRepository->findOneBy(["email"=>$this->security->getUser()->getUsername()]);
    }

    /**
     * Registers a user.
     *
     * @param User      $user               The user to register
     * @param boolean   $encodePassword     True to encode password
     * @return User     The user created
     */
    public function registerUser(User $user, bool $encodePassword=true)
    {
        $user = $this->prepareUser($user, $encodePassword);


        // Check if there is a SolidaryUser. If so, we need to check if the right role. If there is not, we add it.
        if (!is_null($user->getSolidaryUser())) {
            if ($user->getSolidaryUser()->isVolunteer()) {
                $authItem = $this->authItemRepository->find(AuthItem::ROLE_SOLIDARY_VOLUNTEER_CANDIDATE);
            }
            if ($user->getSolidaryUser()->isBeneficiary()) {
                $authItem = $this->authItemRepository->find(AuthItem::ROLE_SOLIDARY_BENEFICIARY_CANDIDATE);
            }
            $userAuthAssignment = new UserAuthAssignment();
            $userAuthAssignment->setAuthItem($authItem);
            $user->addUserAuthAssignment($userAuthAssignment);
        }

        // persist the user
        $this->entityManager->persist($user);
        $this->entityManager->flush();

        // creation of the alert preferences
        $user = $this->createAlerts($user);

        // dispatch en event
        if (is_null($user->getUserDelegate())) {
            // registration by the user itself
            $event = new UserRegisteredEvent($user);
            $this->eventDispatcher->dispatch(UserRegisteredEvent::NAME, $event);
        } else {
            // delegate registration
            $event = new UserDelegateRegisteredEvent($user);
            $this->eventDispatcher->dispatch(UserDelegateRegisteredEvent::NAME, $event);
            // send password ?
            if ($user->getPasswordSendType() == User::PWD_SEND_TYPE_SMS) {
                $event = new UserDelegateRegisteredPasswordSendEvent($user);
                $this->eventDispatcher->dispatch(UserDelegateRegisteredPasswordSendEvent::NAME, $event);
            }
        }

        // dispatch SolidaryUser event
        if (!is_null($user->getSolidaryUser())) {
            $event = new SolidaryUserCreated($user, $this->security->getUser());
            $this->eventDispatcher->dispatch(SolidaryUserCreated::NAME, $event);
            $event = new SolidaryCreated($user, $this->security->getUser());
            $this->eventDispatcher->dispatch(SolidaryCreated::NAME, $event);
        }

        // return the user
        return $user;
    }

    /**
     * Prepare a user for registration : set default values
     *
     * @param User      $user               The user to prepare
     * @param boolean   $encodePassword     True to encode password
     * @return User     The prepared user
     */
    public function prepareUser(User $user, bool $encodePassword=false)
    {
        if (count($user->getUserAuthAssignments()) == 0) {
            // default role : user registered full
            $authItem = $this->authItemRepository->find(AuthItem::ROLE_USER_REGISTERED_FULL);
            $userAuthAssignment = new UserAuthAssignment();
            $userAuthAssignment->setAuthItem($authItem);
            $user->addUserAuthAssignment($userAuthAssignment);
        }

        if ($encodePassword) {
            $user->setClearPassword($user->getPassword());
            $user->setPassword($this->encoder->encodePassword($user, $user->getPassword()));
        }

        // default phone display : restricted
        $user->setPhoneDisplay(User::PHONE_DISPLAY_RESTRICTED);
        // creation of the geotoken
        $datetime = new DateTime();
        $time = $datetime->getTimestamp();
        $geoToken = $this->encoder->encodePassword($user, $user->getEmail() . rand() . $time . rand() . $user->getSalt());
        $user->setGeoToken($geoToken);
        // Default carpool settings
        $user->setChat($this->chat);
        $user->setMusic($this->music);
        $user->setSmoke($this->smoke);

        // Create token to valid inscription
        $datetime = new DateTime();
        $time = $datetime->getTimestamp();
        // For safety, we strip the slashes because this token can be passed in url
        $validationToken = hash("sha256", $user->getEmail() . rand() . $time . rand() . $user->getSalt());
        $user->setValidatedDateToken($validationToken);

        $unsubscribeToken = hash("sha256", $user->getEmail() . rand() . $time . rand() . $user->getSalt());
        $user->setUnsubscribeToken($unsubscribeToken);

<<<<<<< HEAD
        // persist the user
        $this->entityManager->persist($user);
        $this->entityManager->flush();

        // creation of the alert preferences
        $user = $this->createAlerts($user);

        // dispatch en event
        if (is_null($user->getUserDelegate())) {
            // registration by the user itself
            $event = new UserRegisteredEvent($user);
            $this->eventDispatcher->dispatch(UserRegisteredEvent::NAME, $event);
        } else {
            // delegate registration
            $event = new UserDelegateRegisteredEvent($user);
            $this->eventDispatcher->dispatch(UserDelegateRegisteredEvent::NAME, $event);
            // send password ?
            if ($user->getPasswordSendType() == User::PWD_SEND_TYPE_SMS) {
                $event = new UserDelegateRegisteredPasswordSendEvent($user);
                $this->eventDispatcher->dispatch(UserDelegateRegisteredPasswordSendEvent::NAME, $event);
            }
        }

        if (!is_null($user->getCommunityId())) {
                $communityUser = new CommunityUser();
                $communityUser->setUser($user);
                $communityUser->setCommunity($this->communityRepository->find($user->getCommunityId()));
                $communityUser->setStatus(CommunityUser::STATUS_ACCEPTED_AS_MEMBER);
                $this->entityManager->persist($communityUser);
                $this->entityManager->flush();
        }

        // return the user
=======
>>>>>>> e7fd8dd7
        return $user;
    }

    /**
     * Update a user.
     *
     * @param User $user    The user to update
     * @return User         The user updated
     */
    public function updateUser(User $user)
    {

        // activate sms notification if phone validated
        if ($user->getPhoneValidatedDate()) {
            $user = $this->activateSmsNotification($user);
        }
        // check if the phone is updated and if so reset phoneToken and validatedDate
        if ($user->getTelephone() != $user->getOldTelephone()) {
            $user->setPhoneToken(null);
            $user->setPhoneValidatedDate(null);
            // deactivate sms notification since the phone is new
            $user = $this->deActivateSmsNotification($user);
        }

        // update of the geotoken
        $datetime = new DateTime();
        $time = $datetime->getTimestamp();
        $geoToken = $this->encoder->encodePassword($user, $user->getEmail() . rand() . $time . rand() . $user->getSalt());
        $user->setGeoToken($geoToken);


        // Check if there is a SolidaryUser. If so, we need to check if the right role. If there is not, we add it.
        if (!is_null($user->getSolidaryUser())) {
            // Get the authAssignments
            $userAuthAssignments = $user->getUserAuthAssignments();
            $authItems = [];
            foreach ($userAuthAssignments as $userAuthAssignment) {
                $authItems[] = $userAuthAssignment->getAuthItem()->getId();
            }

            if ($user->getSolidaryUser()->isVolunteer() && !in_array(AuthItem::ROLE_SOLIDARY_VOLUNTEER_CANDIDATE, $authItems)) {
                $authItem = $this->authItemRepository->find(AuthItem::ROLE_SOLIDARY_VOLUNTEER_CANDIDATE);
            }
            if ($user->getSolidaryUser()->isBeneficiary() && !in_array(AuthItem::ROLE_SOLIDARY_BENEFICIARY_CANDIDATE, $authItems)) {
                $authItem = $this->authItemRepository->find(AuthItem::ROLE_SOLIDARY_BENEFICIARY_CANDIDATE);
            }
            $userAuthAssignment = new UserAuthAssignment();
            $userAuthAssignment->setAuthItem($authItem);
            $user->addUserAuthAssignment($userAuthAssignment);
        }

        // persist the user
        $this->entityManager->persist($user);
        $this->entityManager->flush();
        // dispatch an event
        $event = new UserUpdatedSelfEvent($user);
        $this->eventDispatcher->dispatch(UserUpdatedSelfEvent::NAME, $event);
        // dispatch SolidaryUser event
        if (!is_null($user->getSolidaryUser())) {
            $event = new SolidaryUserCreated($user, $this->security->getUser());
            $this->eventDispatcher->dispatch(SolidaryUserCreated::NAME, $event);
            $event = new SolidaryCreated($user, $this->security->getUser());
            $this->eventDispatcher->dispatch(SolidaryCreated::NAME, $event);
        }
        
        // return the user
        return $user;
    }

    /**
     * Encode a password for a user
     *
     * @param User $user        The user
     * @param string $password  The password to encode
     * @return string           The encoded password
     */
    public function encodePassword(User $user, string $password)
    {
        return $this->encoder->encodePassword($user, $password);
    }

    /**
     * Treat a user : set default parameters.
     * Used for example for imports.
     *
     * @param User $user    The user to treat
     * @return User         The user treated
     */
    public function treatUser(User $user)
    {
        // we treat the role
        if (count($user->getUserAuthAssignments()) == 0) {
            // default role : user registered full
            $authItem = $this->authItemRepository->find(AuthItem::ROLE_USER_REGISTERED_FULL);
            $userAuthAssignment = new UserAuthAssignment();
            $userAuthAssignment->setAuthItem($authItem);
            $user->addUserAuthAssignment($userAuthAssignment);
        }

        // we treat the notifications
        if (count($user->getUserNotifications()) == 0) {
            // we have to create the default user notifications, we don't persist immediately
            $user = $this->createAlerts($user, false);
        }

        $this->entityManager->persist($user);

        return $user;
    }

    /**
     * Get the private communities of the given user.
     *
     * @param User $user
     * @return array
     */
    public function getPrivateCommunities(?User $user): array
    {
        if (is_null($user)) {
            return [];
        }
        if ($communities = $this->communityRepository->findByUser($user, true, null, [CommunityUser::STATUS_ACCEPTED_AS_MODERATOR,CommunityUser::STATUS_ACCEPTED_AS_MEMBER])) {
            return $communities;
        }
        return [];
    }

    public function getThreads(User $user): array
    {
        if ($threads = $this->messageRepository->findThreads($user)) {
            return $threads;
        }
        return [];
    }


    /**
     * Build messages threads considering the type (Direct or Carpool)
     * @param User $user    The User involved
     * @param String $type  Type of messages Direct or Carpool
     */
    public function getThreadsMessages(User $user, $type="Direct"): array
    {
        $threads = [];
        if ($type=="Direct") {
            $threads = $this->messageRepository->findThreadsDirectMessages($user);
        } elseif ($type=="Carpool") {
            $threads = $this->askRepository->findAskByUser($user);
        } else {
            return [];
        }

        if (!$threads) {
            return [];
        } else {
            switch ($type) {
                case "Direct":
                    $messages = $this->parseThreadsDirectMessages($user, $threads);
                break;
                case "Carpool":
                    $messages = $this->parseThreadsCarpoolMessages($user, $threads);
                break;
            }
            return $messages;
        }
    }

    public function parseThreadsDirectMessages(User $user, array $threads)
    {
        $messages = [];
        foreach ($threads as $message) {
            // To Do : We support only one recipient at this time...
            $currentMessage = [
                'idMessage' => $message->getId(),
                'idRecipient' => ($user->getId() === $message->getUser('user')->getId()) ? $message->getRecipients()[0]->getUser('user')->getId() : $message->getUser('user')->getId(),
                'avatarsRecipient' => ($user->getId() === $message->getUser('user')->getId()) ? $message->getRecipients()[0]->getUser('user')->getAvatars()[0] : $message->getUser('user')->getAvatars()[0],
                'givenName' => ($user->getId() === $message->getUser('user')->getId()) ? $message->getRecipients()[0]->getUser('user')->getGivenName() : $message->getUser('user')->getGivenName(),
                'shortFamilyName' => ($user->getId() === $message->getUser('user')->getId()) ? $message->getRecipients()[0]->getUser('user')->getShortFamilyName() : $message->getUser('user')->getShortFamilyName(),
                'date' => ($message->getLastMessage()===null) ? $message->getCreatedDate() : $message->getLastMessage()->getCreatedDate(),
                'selected' => false
            ];

            $messages[] = $currentMessage;
        }
        // Sort with the last message received first
        usort($messages, array($this, 'sortThread'));
        return $messages;
    }


    public static function sortThread($a, $b)
    {
        if ($a['date'] == $b['date']) {
            return 0;
        }
        return ($a['date'] < $b['date']) ? 1 : -1;
    }

    public function parseThreadsCarpoolMessages(User $user, array $threads)
    {
        $messages = [];


        foreach ($threads as $ask) {
            $askHistories = $this->askHistoryRepository->findLastAskHistory($ask);

            // Only the Ask with at least one AskHistory
            // Only one-way or outward of a round trip.
            if (count($askHistories)>0 && ($ask->getType()==1 || $ask->getType()==2)) {
                $askHistory = $askHistories[0];


                $message = $askHistory->getMessage();

                $currentThread = [
                    'idAskHistory'=>$askHistory->getId(),
                    'idAsk'=>$ask->getId(),
                    'idRecipient' => ($user->getId() === $ask->getUser('user')->getId()) ? $ask->getUserRelated()->getId() : $ask->getUser('user')->getId(),
                    'avatarsRecipient' => ($user->getId() === $ask->getUser('user')->getId()) ? $ask->getUserRelated()->getAvatars()[0] : $ask->getUser('user')->getAvatars()[0],
                    'givenName' => ($user->getId() === $ask->getUser('user')->getId()) ? $ask->getUserRelated()->getGivenName() : $ask->getUser('user')->getGivenName(),
                    'shortFamilyName' => ($user->getId() === $ask->getUser('user')->getId()) ? $ask->getUserRelated()->getShortFamilyName() : $ask->getUser('user')->getShortFamilyName(),
                    'date' => ($message===null) ? $askHistory->getCreatedDate() : $message->getCreatedDate(),
                    'selected' => false
                ];

                // The message id : the one linked to the current askHistory or we try to find the last existing one
                $idMessage = -99;
                if ($message !== null) {
                    ($message->getMessage()!==null) ? $idMessage = $message->getMessage()->getId() :  $idMessage = $message->getId();
                } else {
                    $formerAskHistory = $this->askHistoryRepository->findLastAskHistoryWithMessage($ask);
                    if (count($formerAskHistory)>0 && $formerAskHistory[0]->getMessage()) {
                        if ($formerAskHistory[0]->getMessage()->getMessage()) {
                            $idMessage = $formerAskHistory[0]->getMessage()->getMessage()->getId();
                        } else {
                            $idMessage = $formerAskHistory[0]->getMessage()->getId();
                        }
                    }
                }
                $currentThread['idMessage'] = $idMessage;

                $waypoints = $ask->getMatching()->getWaypoints();
                $criteria = $ask->getCriteria();
                $currentThread["carpoolInfos"] = [
                    "askHistoryId" => $askHistory->getId(),
                    "origin" => $waypoints[0]->getAddress()->getAddressLocality(),
                    "destination" => $waypoints[count($waypoints)-1]->getAddress()->getAddressLocality(),
                    "criteria" => [
                        "frequency" => $criteria->getFrequency(),
                        "fromDate" => $criteria->getFromDate(),
                        "fromTime" => $criteria->getFromTime(),
                        "monCheck" => $criteria->isMonCheck(),
                        "tueCheck" => $criteria->isTueCheck(),
                        "wedCheck" => $criteria->isWedCheck(),
                        "thuCheck" => $criteria->isThuCheck(),
                        "friCheck" => $criteria->isFriCheck(),
                        "satCheck" => $criteria->isSatCheck(),
                        "sunCheck" => $criteria->isSunCheck()
                    ]
                ];

                $messages[] = $currentThread;
            }
        }

        // Sort with the last message received first
        usort($messages, array($this, 'sortThread'));
        return $messages;
    }

    public function getThreadsDirectMessages(User $user): array
    {
        return $this->getThreadsMessages($user, "Direct");
    }

    public function getThreadsCarpoolMessages(User $user): array
    {
        return $this->getThreadsMessages($user, "Carpool");
    }

    /**
       * User password change request.
       *
       * @param User $user
       * @return Response
       */
    public function updateUserPasswordRequest(User $data)
    {
        // Get the user
        $user = $this->userRepository->findOneBy(["email"=>$data->getEmail()]);

        if (!is_null($user)) {
            $datetime = new DateTime();
            $time = $datetime->getTimestamp();
            // encoding of the password
            $pwdToken = hash("sha256", $user->getEmail() . rand() . $time . rand() . $user->getSalt());
            $user->setPwdToken($pwdToken);
            // update of the geotoken
            $geoToken = $this->encoder->encodePassword($user, $user->getEmail() . rand() . $time . rand() . $user->getSalt());
            $user->setGeoToken($geoToken);
            // persist the user
            $this->entityManager->persist($user);
            $this->entityManager->flush();
            // dispatch en event
            $event = new UserPasswordChangeAskedEvent($user);
            $this->eventDispatcher->dispatch($event, UserPasswordChangeAskedEvent::NAME);
            return $user;
        }
        return new JsonResponse();
    }

    /**
       * User password change confirmation.
       *
       * @param User $user
       * @return Response
       */
    public function updateUserPassword(User $data)
    {
        $user = $this->userRepository->findOneBy(["pwdToken"=>$data->getPwdToken()]);
        if (!is_null($user)) {
            $user->setPassword($data->getPassword());
            // persist the user
            $this->entityManager->persist($user);
            $this->entityManager->flush();
            // dispatch en event
            $event = new UserPasswordChangedEvent($user);
            $this->eventDispatcher->dispatch($event, UserPasswordChangedEvent::NAME);
            // return the user
            return $user;
        }
        return new JsonResponse();
    }

    /**
     * Get user alert preferences
     *
     * @param User $user
     * @return User
     */
    public function getAlerts(User $user)
    {
        // if no alerts are detected we create them
        if (count($user->getUserNotifications()) == 0) {
            $user = $this->createAlerts($user);
        }
        $alerts = [];
        $actions = [];
        // first pass to get the actions
        foreach ($user->getUserNotifications() as $userNotification) {
            if ($userNotification->getNotification()->getMedium()->getId() == Medium::MEDIUM_SMS && is_null($user->getPhoneValidatedDate())) {
                // check telephone for sms
                continue;
            } elseif ($userNotification->getNotification()->getMedium()->getId() == Medium::MEDIUM_PUSH && is_null($user->getIosAppId()) && is_null($user->getAndroidAppId())) {
                // check apps for push
                continue;
            }
            if (!in_array($userNotification->getNotification()->getAction()->getName(), $alerts)) {
                $alerts[$userNotification->getNotification()->getAction()->getPosition()] = [
                    'action' => $userNotification->getNotification()->getAction()->getName(),
                    'alert' => []
                ];
                $actions[$userNotification->getNotification()->getAction()->getId()] = $userNotification->getNotification()->getAction()->getPosition();
            }
        }
        ksort($alerts);
        // second pass to get the media
        $media = [];
        foreach ($user->getUserNotifications() as $userNotification) {
            if ($userNotification->getNotification()->getMedium()->getId() == Medium::MEDIUM_SMS && is_null($user->getPhoneValidatedDate())) {
                // check telephone for sms
                continue;
            } elseif ($userNotification->getNotification()->getMedium()->getId() == Medium::MEDIUM_PUSH && is_null($user->getIosAppId()) && is_null($user->getAndroidAppId())) {
                // check apps for push
                continue;
            }
            $media[$userNotification->getNotification()->getAction()->getId()][$userNotification->getNotification()->getPosition()] = [
                'medium' => $userNotification->getNotification()->getMedium()->getId(),
                'id' => $userNotification->getId(),
                'active' => $userNotification->isActive()
            ];
        }
        // third pass to order media
        $mediaOrdered = [];
        foreach ($media as $actionID => $unorderedMedia) {
            $copy = $unorderedMedia;
            ksort($copy);
            $mediaOrdered[$actionID] = $copy;
        }
        // fourth pass to link media to actions
        foreach ($mediaOrdered as $actionID => $orderedMedia) {
            $alerts[$actions[$actionID]]['alert'] = $orderedMedia;
        }
        $user->setAlerts($alerts);
        return $user;
    }

    /**
     * Create user alerts
     *
     * @param User $user        The user to treat
     * @param boolean $perist   Persist immediately (false for mass import)
     * @return User
     */
    public function createAlerts(User $user, $persist=true)
    {
        $notifications = $this->notificationRepository->findUserEditable();
        foreach ($notifications as $notification) {
            $userNotification = new UserNotification();
            $userNotification->setNotification($notification);
            $userNotification->setActive($notification->isUserActiveDefault());
            if ($userNotification->getNotification()->getMedium()->getId() == Medium::MEDIUM_SMS && is_null($user->getPhoneValidatedDate())) {
                // check telephone for sms
                $userNotification->setActive(false);
            } elseif ($userNotification->getNotification()->getMedium()->getId() == Medium::MEDIUM_PUSH && is_null($user->getIosAppId()) && is_null($user->getAndroidAppId())) {
                // check apps for push
                $userNotification->setActive(false);
            }
            $user->addUserNotification($userNotification);
        }
        $this->entityManager->persist($user);
        if ($persist) {
            $this->entityManager->flush();
        }
        return $user;
    }

    /**
     * Update user alerts
     *
     * @param User $user
     * @return void
     */
    public function updateAlerts(User $user)
    {
        if (!is_null($user->getAlerts())) {
            foreach ($user->getAlerts() as $id => $active) {
                if ($userNotification = $this->userNotificationRepository->find($id)) {
                    $userNotification->setActive($active);
                    $this->entityManager->persist($userNotification);
                }
            }
            $this->entityManager->flush();
        }
        return $this->getAlerts($user);
    }

    /**
     * set sms notification to active when phone is validated
     *
     * @param User $user
     * @return void
     */
    public function activateSmsNotification(User $user)
    {
        $userNotifications = $this->userNotificationRepository->findUserNotifications($user->getId());
        foreach ($userNotifications as $userNotification) {
            if ($userNotification->getNotification()->getMedium()->getId() == Medium::MEDIUM_SMS) {
                // check telephone for sms
                $userNotification->setActive(true);
                $userNotification->setUser($user);
                $this->entityManager->persist($userNotification);
            }
        }
        $this->entityManager->flush();
        return $user;
    }

    /**
    * set sms notification to non active when phone change or is removed
    *
    * @param User $user
    * @return void
    */
    public function deActivateSmsNotification(User $user)
    {
        $userNotifications = $this->userNotificationRepository->findUserNotifications($user->getId());
        foreach ($userNotifications as $userNotification) {
            if ($userNotification->getNotification()->getMedium()->getId() == Medium::MEDIUM_SMS) {
                $userNotification->setActive(false);
                $userNotification->setUser($user);
                $this->entityManager->persist($userNotification);
            }
        }
        $this->entityManager->flush();
        return $user;
    }

    /**
     * Generate a validation token
     * (Ajax)
     *
     * @param User $user
     * @return void
     */
    public function generatePhoneToken(User $user)
    {
        // Generate the token
        $phoneToken= strval(mt_rand(1000, 9999));
        $user->setPhoneToken($phoneToken);
        // dispatch the event
        $event = new UserGeneratePhoneTokenAskedEvent($user);
        $this->eventDispatcher->dispatch(UserGeneratePhoneTokenAskedEvent::NAME, $event);
        // Persist user
        $this->entityManager->persist($user);
        $this->entityManager->flush();
        return $user;
    }


    /**
     * Delete the user
     *
     */
    public function deleteUser(User $user)
    {
        // Check if the user is not the author of an event that is still valid
        foreach ($user->getEvents() as $event) {
            if (($event->getUser()->getId() == $user->getId()) && ($event->getToDate() >= new \DateTime())) {
                // to do throw exception
                throw new UserDeleteException("An Event of the user is still runing");
            }
        }
        // Check if the user is not the author of a community
        foreach ($user->getCommunityUsers() as $communityUser) {
            if ($communityUser->getCommunity()->getUser()->getId() == $user->getId()) {
                // todo throw execption
                throw new UserDeleteException("The user is a community owner");
            } else {
                //delete all community subscriptions
                $this->deleteCommunityUsers($user);
            }
        }
        // We check if the user have ads.
        // If he have ads we check if a carpool is initiated if yes we send an email to the carpooler
        foreach ($user->getProposals() as $proposal) {
            if ($proposal->isPrivate()) {
                continue;
            }
            foreach ($proposal->getMatchingRequests() as $matching) {
                foreach ($matching->getAsks() as $ask) {
                    // todo : find why class of $ask can be a proxy of Ask class
                    if (get_class($ask) !== Ask::class) {
                        continue;
                    }
                    $event = new UserDeleteAccountWasDriverEvent($ask, $user->getId());
                    $this->eventDispatcher->dispatch(UserDeleteAccountWasDriverEvent::NAME, $event);
                }
            }
            foreach ($proposal->getMatchingOffers() as $matching) {
                foreach ($matching->getAsks() as $ask) {
                    // todo : find why class of $ask can be a proxy of Ask class
                    if (get_class($ask) !== Ask::class) {
                        continue;
                    }
                    $event = new UserDeleteAccountWasPassengerEvent($ask, $user->getId());
                    $this->eventDispatcher->dispatch(UserDeleteAccountWasPassengerEvent::NAME, $event);
                }
            }
            $this->entityManager->remove($proposal);
        }
        $this->deleteUserImages($user);

        $this->entityManager->remove($user);
        $this->entityManager->flush();
    }

    //Delete images associated to the user
    // deleteBase -> delete the base image and remove the entry
    private function deleteUserImages(User $user)
    {
        foreach ($user->getImages() as $image) {
            $this->imageManager->deleteVersions($image);
            $this->imageManager->deleteBase($image);
        }
    }

    //Delete link between the delete account and his communities
    private function deleteCommunityUsers(User $user)
    {
        $myCommunityUsers = $this->communityUserRepository->findBy(array('user'=>$user));

        foreach ($myCommunityUsers as $myCommunityUser) {
            $this->entityManager->remove($myCommunityUser);
        }
        $this->entityManager->flush();
    }


    //Get asks for an user -> use for check if a ask is already done on a proposal
    public function getAsks(User $user): array
    {
        if ($asks = $this->askRepository->findAskByAsker($user)) {
            $arrayAsks = array();
            foreach ($asks as $ask) {
                $arrayAsks['offers'][] = $ask->getMatching()->getProposalOffer()->getId();
                $arrayAsks['request'][] = $ask->getMatching()->getProposalRequest()->getId();
            }
            return $arrayAsks;
        }
        return [];
    }

    public function checkValidatedDateToken($data)
    {
        $userFound = $this->userRepository->findOneBy(["validatedDateToken"=>$data->getValidatedDateToken()]);

        if (!is_null($userFound)) {
            if ($data->getEmail()===$userFound->getEmail()) {
                // User found by token match with the given email. We update de validated date, persist, then return the user found
                $userFound->setValidatedDate(new \Datetime());
                $this->entityManager->persist($userFound);
                $this->entityManager->flush();
                return $userFound;
            } else {
                // User found by token doesn't match with the given email. We return nothing.
                return new JsonResponse();
            }
        } else {
            // No user found. We return nothing.
            return new JsonResponse();
        }
        return new JsonResponse();
    }

    public function checkPhoneToken($data)
    {
        $userFound = $this->userRepository->findOneBy(["phoneToken"=>$data->getPhoneToken()]);

        if (!is_null($userFound)) {
            if ($data->getTelephone()===$userFound->getTelephone()) {
                // User found by token match with the given Telephone. We update de validated date, persist, then return the user found
                $userFound->setPhoneValidatedDate(new \Datetime());
                $this->entityManager->persist($userFound);
                $this->entityManager->flush();
                return $userFound;
            } else {
                // User found by token doesn't match with the given telephone. We return nothing.
                return new JsonResponse();
            }
        } else {
            // No user found. We return nothing.
            return new JsonResponse();
        }
        return new JsonResponse();
    }

    public function unsubscribeFromEmail(User $user, $lang='fr_FR')
    {
        $this->translator->setLocale($lang);

        $messageUnsubscribe = $this->translator->trans('unsubscribeEmailAlertFront', ['instanceName' => $_ENV['EMAILS_PLATFORM_NAME']]);

        $user->setNewsSubscription(0);
        $user->setUnsubscribeDate(new \Datetime());

        $user->setUnsubscribeMessage($messageUnsubscribe);

        $this->entityManager->persist($user);
        $this->entityManager->flush();

        return $user;
    }

    /**
     * Update the activity of an user
     *
     * @param User      $user               The user to update
     */
    public function updateActivity(User $user)
    {
        $user->setLastActivityDate(new DateTime());

        $this->entityManager->persist($user);
        $this->entityManager->flush();
    }
}<|MERGE_RESOLUTION|>--- conflicted
+++ resolved
@@ -48,13 +48,10 @@
 use Symfony\Component\EventDispatcher\EventDispatcherInterface;
 use App\Communication\Repository\MessageRepository;
 use App\Communication\Repository\NotificationRepository;
-<<<<<<< HEAD
 use App\Community\Entity\Community;
-=======
 use App\Solidary\Event\SolidaryCreated;
 use App\Solidary\Event\SolidaryUserCreated;
 use App\Solidary\Event\SolidaryUserUpdated;
->>>>>>> e7fd8dd7
 use App\User\Repository\UserNotificationRepository;
 use App\User\Entity\UserNotification;
 use App\User\Event\UserDelegateRegisteredEvent;
@@ -262,8 +259,7 @@
 
         $unsubscribeToken = hash("sha256", $user->getEmail() . rand() . $time . rand() . $user->getSalt());
         $user->setUnsubscribeToken($unsubscribeToken);
-
-<<<<<<< HEAD
+        
         // persist the user
         $this->entityManager->persist($user);
         $this->entityManager->flush();
@@ -297,8 +293,6 @@
         }
 
         // return the user
-=======
->>>>>>> e7fd8dd7
         return $user;
     }
 
