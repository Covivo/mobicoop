--- conflicted
+++ resolved
@@ -1138,29 +1138,6 @@
 
         // We get carpoolStandard bookings if enabled
         if ($this->carpoolStandardEnabled) {
-<<<<<<< HEAD
-            $bookings = $this->bookingManager->getBookings($user->getId());
-            foreach ($bookings as $booking) {
-                $currentThread = [
-                    'idRecipient' => $booking->getDriver()->getId(),
-                    'givenName' => $booking->getDriver()->getAlias(),
-                    'date' => '',
-                    'selected' => false,
-                    'unreadMessages' => 0,
-                    'idBooking' => $booking->getId(),
-                    'carpoolInfos' => [
-                        'origin' => $booking->getPassengerPickupAddress(),
-                        'destination' => $booking->getPassengerDropAddress(),
-                        'criteria' => [
-                            'frequency' => 1,
-                            'fromDate' => date('Y-m-d', $booking->passengerPickupDate()),
-                            'fromTime' => date('H:i:s', $booking->passengerPickupDate()),
-                        ],
-                    ],
-                ];
-                $messages[] = $currentThread;
-            }
-=======
             // $bookings = $this->bookingManager->getBookings($user->getId());
             // foreach ($bookings as $booking) {
             //     $currentThread = [
@@ -1200,7 +1177,6 @@
                 ],
             ];
             $messages[] = $currentThread;
->>>>>>> 6b2e31d3
         }
 
         // Sort with the last message received first
