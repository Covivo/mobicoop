--- conflicted
+++ resolved
@@ -261,8 +261,6 @@
         $user->setMusic($this->music);
         $user->setSmoke($this->smoke);
 
-
-<<<<<<< HEAD
         // Create geotoken
         $user->setGeoToken($this->createToken($user));
 
@@ -272,42 +270,6 @@
         // Create token to unscubscribe from the instance news
         $user->setUnsubscribeToken($this->createToken($user));
         
-        // persist the user
-        $this->entityManager->persist($user);
-        $this->entityManager->flush();
-
-        // creation of the alert preferences
-        $user = $this->createAlerts($user);
-
-        // dispatch en event
-        if (is_null($user->getUserDelegate())) {
-            // registration by the user itself
-            $event = new UserRegisteredEvent($user);
-            $this->eventDispatcher->dispatch(UserRegisteredEvent::NAME, $event);
-        } else {
-            // delegate registration
-            $event = new UserDelegateRegisteredEvent($user);
-            $this->eventDispatcher->dispatch(UserDelegateRegisteredEvent::NAME, $event);
-            // send password ?
-            if ($user->getPasswordSendType() == User::PWD_SEND_TYPE_SMS) {
-                $event = new UserDelegateRegisteredPasswordSendEvent($user);
-                $this->eventDispatcher->dispatch(UserDelegateRegisteredPasswordSendEvent::NAME, $event);
-            }
-        }
-
-        if (!is_null($user->getCommunityId())) {
-            $communityUser = new CommunityUser();
-            $communityUser->setUser($user);
-            $communityUser->setCommunity($this->communityRepository->find($user->getCommunityId()));
-            $communityUser->setStatus(CommunityUser::STATUS_ACCEPTED_AS_MEMBER);
-            $this->entityManager->persist($communityUser);
-            $this->entityManager->flush();
-        }
-=======
-        $unsubscribeToken = hash("sha256", $user->getEmail() . rand() . $time . rand() . $user->getSalt());
-        $user->setUnsubscribeToken($unsubscribeToken);
->>>>>>> b6bea17d
-
         // return the user
         return $user;
     }
