<?php

/**
 * Copyright (c) 2020, MOBICOOP. All rights reserved.
 * This project is dual licensed under AGPL and proprietary licence.
 ***************************
 *    This program is free software: you can redistribute it and/or modify
 *    it under the terms of the GNU Affero General Public License as
 *    published by the Free Software Foundation, either version 3 of the
 *    License, or (at your option) any later version.
 *
 *    This program is distributed in the hope that it will be useful,
 *    but WITHOUT ANY WARRANTY; without even the implied warranty of
 *    MERCHANTABILITY or FITNESS FOR A PARTICULAR PURPOSE.  See the
 *    GNU Affero General Public License for more details.
 *
 *    You should have received a copy of the GNU Affero General Public License
 *    along with this program.  If not, see <gnu.org/licenses>.
 ***************************
 *    Licence MOBICOOP described in the file
 *    LICENSE
 */

namespace App\User\Service;

use App\Action\Event\ActionEvent;
use App\Action\Repository\ActionRepository;
use App\Auth\Entity\AuthItem;
use App\Auth\Entity\UserAuthAssignment;
use App\Auth\Repository\AuthItemRepository;
use App\Carpool\Entity\Ask;
use App\Carpool\Entity\Criteria;
use App\Carpool\Repository\AskHistoryRepository;
use App\Carpool\Repository\AskRepository;
use App\Carpool\Service\ProofManager;
use App\Communication\Entity\Medium;
use App\Communication\Entity\Message;
use App\Communication\Repository\MessageRepository;
use App\Communication\Repository\NotificationRepository;
use App\Communication\Service\InternalMessageManager;
use App\Community\Entity\CommunityUser;
use App\Community\Repository\CommunityRepository;
use App\Community\Repository\CommunityUserRepository;
use App\Event\Entity\Event;
use App\Gamification\Service\GamificationManager;
use App\Geography\Service\GeoTools;
use App\I18n\Repository\LanguageRepository;
use App\Image\Service\ImageManager;
use App\Payment\Repository\PaymentProfileRepository;
use App\Payment\Ressource\BankAccount;
use App\Payment\Service\PaymentDataProvider;
use App\Scammer\Repository\ScammerRepository;
use App\Solidary\Entity\Operate;
use App\Solidary\Entity\SolidaryAsk;
use App\Solidary\Entity\SolidaryUser;
use App\Solidary\Entity\Structure;
use App\Solidary\Exception\SolidaryException;
use App\Solidary\Repository\SolidaryAskHistoryRepository;
use App\Solidary\Repository\SolidaryAskRepository;
use App\Solidary\Repository\SolidaryRepository;
use App\Solidary\Repository\StructureRepository;
use App\User\Entity\SsoUser;
use App\User\Entity\User;
use App\User\Entity\UserNotification;
use App\User\Event\UserDelegateRegisteredEvent;
use App\User\Event\UserDelegateRegisteredPasswordSendEvent;
use App\User\Event\UserDeleteAccountWasDriverEvent;
use App\User\Event\UserDeleteAccountWasPassengerEvent;
use App\User\Event\UserGeneratePhoneTokenAskedEvent;
use App\User\Event\UserPasswordChangeAskedEvent;
use App\User\Event\UserPasswordChangedEvent;
use App\User\Event\UserRegisteredEvent;
use App\User\Event\UserSendValidationEmailEvent;
use App\User\Event\UserUpdatedSelfEvent;
use App\User\Exception\UserDeleteException;
use App\User\Exception\UserNotFoundException;
use App\User\Repository\UserNotificationRepository;
use App\User\Repository\UserRepository;
use App\User\Ressource\PhoneValidation;
use App\User\Ressource\ProfileSummary;
use App\User\Ressource\PublicProfile;
use Doctrine\ORM\EntityManagerInterface;
use Exception;
use Psr\Log\LoggerInterface;
use Symfony\Component\EventDispatcher\EventDispatcherInterface;
use Symfony\Component\HttpFoundation\JsonResponse;
use Symfony\Component\PasswordHasher\Hasher\UserPasswordHasherInterface;
use Symfony\Component\Security\Core\Security;
use Symfony\Contracts\Translation\TranslatorInterface;

/**
 * User manager service.
 *
 * @author Sylvain Briat <sylvain.briat@mobicoop.org>
 * @author Remi Wortemann <remi.wortemann@mobicoop.org>
 */
class UserManager
{
    private $entityManager;
    private $imageManager;
    private $authItemRepository;
    private $communityRepository;
    private $communityUserRepository;
    private $messageRepository;
    private $askRepository;
    private $askHistoryRepository;
    private $notificationRepository;
    private $userNotificationRepository;
    private $userRepository;
    private $proofManager;
    private $solidaryRepository;
    private $solidaryAskRepository;
    private $solidaryAskHistoryRepository;
    private $structureRepository;
    private $logger;
    private $eventDispatcher;
    private $encoder;
    private $translator;
    private $security;
    private $paymentProvider;
    private $blockManager;
    private $internalMessageManager;
    private $reviewManager;
    private $paymentActive;
    private $languageRepository;
    private $actionRepository;
    private $gamificationManager;
    private $scammerRepository;

    // Default carpool settings
    private $chat;
    private $music;
    private $smoke;

    private $fakeFirstMail;
    private $fakeFirstToken;
    private $domains;
    private $profile;
    private $passwordTokenValidity;

    private $geoTools;

    private $phoneValidationRegex;

    /**
     * Constructor.
     *
     * @param mixed $chat
     * @param mixed $smoke
     * @param mixed $music
     * @param mixed $passwordTokenValidity
     */
    public function __construct(
        EntityManagerInterface $entityManager,
        ImageManager $imageManager,
        LoggerInterface $logger,
        EventDispatcherInterface $dispatcher,
        AuthItemRepository $authItemRepository,
        CommunityRepository $communityRepository,
        MessageRepository $messageRepository,
        UserPasswordHasherInterface $encoder,
        NotificationRepository $notificationRepository,
        UserNotificationRepository $userNotificationRepository,
        AskHistoryRepository $askHistoryRepository,
        AskRepository $askRepository,
        UserRepository $userRepository,
        ProofManager $proofManager,
        $chat,
        $smoke,
        $music,
        CommunityUserRepository $communityUserRepository,
        TranslatorInterface $translator,
        Security $security,
        SolidaryRepository $solidaryRepository,
        SolidaryAskRepository $solidaryAskRepository,
        SolidaryAskHistoryRepository $solidaryAskHistoryRepository,
        StructureRepository $structureRepository,
        string $fakeFirstMail,
        string $fakeFirstToken,
        PaymentDataProvider $paymentProvider,
        BlockManager $blockManager,
        InternalMessageManager $internalMessageManager,
        ReviewManager $reviewManager,
        array $domains,
        array $profile,
        $passwordTokenValidity,
        string $paymentActive,
        PaymentProfileRepository $paymentProfileRepository,
        GeoTools $geoTools,
        LanguageRepository $languageRepository,
        ActionRepository $actionRepository,
        GamificationManager $gamificationManager,
        ScammerRepository $scammerRepository,
        string $phoneValidationRegex
    ) {
        $this->entityManager = $entityManager;
        $this->imageManager = $imageManager;
        $this->logger = $logger;
        $this->authItemRepository = $authItemRepository;
        $this->communityRepository = $communityRepository;
        $this->communityUserRepository = $communityUserRepository;
        $this->messageRepository = $messageRepository;
        $this->askRepository = $askRepository;
        $this->askHistoryRepository = $askHistoryRepository;
        $this->eventDispatcher = $dispatcher;
        $this->encoder = $encoder;
        $this->translator = $translator;
        $this->security = $security;
        $this->notificationRepository = $notificationRepository;
        $this->userNotificationRepository = $userNotificationRepository;
        $this->userRepository = $userRepository;
        $this->proofManager = $proofManager;
        $this->solidaryRepository = $solidaryRepository;
        $this->solidaryAskRepository = $solidaryAskRepository;
        $this->solidaryAskHistoryRepository = $solidaryAskHistoryRepository;
        $this->structureRepository = $structureRepository;
        $this->chat = $chat;
        $this->music = $music;
        $this->smoke = $smoke;
        $this->fakeFirstMail = $fakeFirstMail;
        $this->fakeFirstToken = $fakeFirstToken;
        $this->domains = $domains;
        $this->paymentProvider = $paymentProvider;
        $this->blockManager = $blockManager;
        $this->internalMessageManager = $internalMessageManager;
        $this->reviewManager = $reviewManager;
        $this->profile = $profile;
        $this->passwordTokenValidity = $passwordTokenValidity;
        $this->paymentProfileRepository = $paymentProfileRepository;
        $this->paymentActive = $paymentActive;
        $this->geoTools = $geoTools;
        $this->languageRepository = $languageRepository;
        $this->actionRepository = $actionRepository;
        $this->gamificationManager = $gamificationManager;
        $this->scammerRepository = $scammerRepository;
        $this->phoneValidationRegex = $phoneValidationRegex;
    }

    /**
     * Get a user by its id.
     */
    public function getUser(int $id): ?User
    {
        $user = $this->userRepository->find($id);
        if ($user) {
            $user = $this->getUnreadMessageNumber($user);
        }

        return $user;
    }

    /**
     * Get a user by its email.
     *
     * @param string $email The email to find
     *
     * @return null|User The user found
     */
    public function getUserByEmail(string $email): ?User
    {
        return $this->userRepository->findOneBy(['email' => $email]);
    }

    /**
     * Check if an email is already used by someone; returns a code.
     *
     * @param string $email The email to check
     *
     * @return string The code
     */
    public function checkEmail(string $email): string
    {
        // Email already exist in db
        if ($this->userRepository->findOneBy(['email' => $email])) {
            return 'email-exist';
        }

        foreach ($this->domains as $name => $domain) {
            if (explode('@', $email)[1] == $domain) {
                return 'authorized';
            }
        }

        return implode(', ', $this->domains);
    }

    /**
     * Check if a password token and password token date exist.
     *
     * @param string $pwdToken The password token to check
     *
     * @return null|string The checked token or null if token invalid
     */
    public function checkPasswordToken(string $pwdToken): ?string
    {
        if ($user = $this->userRepository->findOneBy(['pwdToken' => $pwdToken])) {
            if ((time() - (int) $user->getPwdTokenDate()->getTimestamp()) > $this->passwordTokenValidity) {
                return null;
            }

            return $pwdToken;
        }

        return null;
    }

    /**
     * Get a user by security token.
     */
    public function getMe(): ?User
    {
        $user = $this->userRepository->findOneBy(['email' => $this->security->getUser()->getUsername()]);

        return $this->getUnreadMessageNumber($user);
    }

    /**
     * Registers a user.
     *
     * @param User $user           The user to register
     * @param bool $encodePassword True to encode password
     *
     * @return User The user created
     */
<<<<<<< HEAD
    public function registerUser(User $user, bool $encodePassword = true): User
=======
    public function registerUser(User $user, bool $encodePassword = true, bool $isSolidary = false)
>>>>>>> 8b94c634
    {
        // we check if the user is on the scammer list
        $this->checkIfScammer($user);

        $user = $this->prepareUser($user, $encodePassword);

        // persist the user
        $this->entityManager->persist($user);
        $this->entityManager->flush();

        // creation of the alert preferences
        $user = $this->createAlerts($user);

<<<<<<< HEAD
        // dispatch en event
        if (is_null($user->getUserDelegate())) {
            // registration by the user itself
            $event = new UserRegisteredEvent($user);
            $this->eventDispatcher->dispatch($event, UserRegisteredEvent::NAME);
        } else {
            // delegate registration
            $event = new UserDelegateRegisteredEvent($user);
            $this->eventDispatcher->dispatch($event, UserDelegateRegisteredEvent::NAME);
            // send password ?
            if (User::PWD_SEND_TYPE_SMS == $user->getPasswordSendType()) {
                $event = new UserDelegateRegisteredPasswordSendEvent($user);
                $this->eventDispatcher->dispatch($event, UserDelegateRegisteredPasswordSendEvent::NAME);
=======
        if (!$isSolidary) {
            // dispatch en event
            if (is_null($user->getUserDelegate())) {
                // registration by the user itself
                $event = new UserRegisteredEvent($user);
                $this->eventDispatcher->dispatch(UserRegisteredEvent::NAME, $event);
            } else {
                // delegate registration
                $event = new UserDelegateRegisteredEvent($user);
                $this->eventDispatcher->dispatch(UserDelegateRegisteredEvent::NAME, $event);
                // send password ?
                if (User::PWD_SEND_TYPE_SMS == $user->getPasswordSendType()) {
                    $event = new UserDelegateRegisteredPasswordSendEvent($user);
                    $this->eventDispatcher->dispatch(UserDelegateRegisteredPasswordSendEvent::NAME, $event);
                }
>>>>>>> 8b94c634
            }
        }

        //  we dispatch the gamification event associated
        if ($user->getHomeAddress()) {
            $action = $this->actionRepository->findOneBy(['name' => 'user_home_address_updated']);
            $actionEvent = new ActionEvent($action, $user);
            $this->eventDispatcher->dispatch($actionEvent, ActionEvent::NAME);
        }

        if (!is_null($user->getCommunityId())) {
            $communityUser = new CommunityUser();
            $communityUser->setUser($user);
            $communityUser->setCommunity($this->communityRepository->find($user->getCommunityId()));
            $communityUser->setStatus(CommunityUser::STATUS_ACCEPTED_AS_MEMBER);
            $this->entityManager->persist($communityUser);
            $this->entityManager->flush();
        }

        // return the user
        return $user;
    }

    /**
     * Set the default availabilities of a SolidaryUser
     * If no availabilitie already given, we take the structure default
     * For the days check, if there is no indication, we consider the user available.
     *
     * @param SolidaryUser $solidaryUser The SolidaryUser
     * @param Structure    $structure    The Structure (if there is no Structure, we take the admin's one)
     */
    public function setDefaultSolidaryUserAvailabilities(SolidaryUser $solidaryUser, Structure $structure = null): SolidaryUser
    {
        $solidaryUserstructure = null;
        if (!is_null($structure)) {
            // A structure is given. We're looking for the solidaryUserStructure between this structure and the SolidaryUser
            $solidaryUserstructures = $solidaryUser->getSolidaryUserStructures();
            foreach ($solidaryUserstructures as $currentSolidaryUserstructure) {
                if ($currentSolidaryUserstructure->getStructure()->getId() == $structure->getId()) {
                    $solidaryUserstructure = $currentSolidaryUserstructure;

                    break;
                }
            }
        } else {
            // No structure given. We take the admin's one
            $structures = $this->security->getUser()->getSolidaryStructures();
            if (is_array($structures) && isset($structures[0])) {
                $solidaryUserstructure = $structures[0];
            }
        }

        if (is_null($solidaryUserstructure)) {
            throw new SolidaryException(SolidaryException::NO_STRUCTURE);
        }

        // Times
        if ('' == $solidaryUser->getMMinTime()) {
            $solidaryUser->setMMinTime($solidaryUserstructure->getStructure()->getMMinTime());
        }
        if ('' == $solidaryUser->getMMaxTime()) {
            $solidaryUser->setMMaxTime($solidaryUserstructure->getStructure()->getMMaxTime());
        }
        if ('' == $solidaryUser->getAMinTime()) {
            $solidaryUser->setAMinTime($solidaryUserstructure->getStructure()->getAMinTime());
        }
        if ('' == $solidaryUser->getAMaxTime()) {
            $solidaryUser->setAMaxTime($solidaryUserstructure->getStructure()->getAMaxTime());
        }
        if ('' == $solidaryUser->getEMinTime()) {
            $solidaryUser->setEMinTime($solidaryUserstructure->getStructure()->getEMinTime());
        }
        if ('' == $solidaryUser->getEMaxTime()) {
            $solidaryUser->setEMaxTime($solidaryUserstructure->getStructure()->getEMaxTime());
        }

        // Days
        if (false !== $solidaryUser->hasMMon()) {
            $solidaryUser->setMMon(true);
        }
        if (false !== $solidaryUser->hasAMon()) {
            $solidaryUser->setAMon(true);
        }
        if (false !== $solidaryUser->hasEMon()) {
            $solidaryUser->setEMon(true);
        }
        if (false !== $solidaryUser->hasMTue()) {
            $solidaryUser->setMTue(true);
        }
        if (false !== $solidaryUser->hasATue()) {
            $solidaryUser->setATue(true);
        }
        if (false !== $solidaryUser->hasETue()) {
            $solidaryUser->setETue(true);
        }
        if (false !== $solidaryUser->hasMWed()) {
            $solidaryUser->setMWed(true);
        }
        if (false !== $solidaryUser->hasAWed()) {
            $solidaryUser->setAWed(true);
        }
        if (false !== $solidaryUser->hasEWed()) {
            $solidaryUser->setEWed(true);
        }
        if (false !== $solidaryUser->hasMThu()) {
            $solidaryUser->setMThu(true);
        }
        if (false !== $solidaryUser->hasAThu()) {
            $solidaryUser->setAThu(true);
        }
        if (false !== $solidaryUser->hasEThu()) {
            $solidaryUser->setEThu(true);
        }
        if (false !== $solidaryUser->hasMFri()) {
            $solidaryUser->setMFri(true);
        }
        if (false !== $solidaryUser->hasAFri()) {
            $solidaryUser->setAFri(true);
        }
        if (false !== $solidaryUser->hasEFri()) {
            $solidaryUser->setEFri(true);
        }
        if (false !== $solidaryUser->hasMSat()) {
            $solidaryUser->setMSat(true);
        }
        if (false !== $solidaryUser->hasASat()) {
            $solidaryUser->setASat(true);
        }
        if (false !== $solidaryUser->hasESat()) {
            $solidaryUser->setESat(true);
        }
        if (false !== $solidaryUser->hasMSun()) {
            $solidaryUser->setMSun(true);
        }
        if (false !== $solidaryUser->hasASun()) {
            $solidaryUser->setASun(true);
        }
        if (false !== $solidaryUser->hasESun()) {
            $solidaryUser->setESun(true);
        }

        return $solidaryUser;
    }

    /**
     * Prepare a user for registration : set default values.
     *
     * @param User $user           The user to prepare
     * @param bool $encodePassword True to encode password
     *
     * @return User The prepared user
     */
    public function prepareUser(User $user, bool $encodePassword = false): User
    {
        // We add the default roles we set in User Entity
        $authItem = $this->authItemRepository->find(User::ROLE_DEFAULT);
        $userAuthAssignment = new UserAuthAssignment();
        $userAuthAssignment->setAuthItem($authItem);
        $user->addUserAuthAssignment($userAuthAssignment);

        // No password given, we generate one
        if (is_null($user->getPassword())) {
            $user->setPassword($this->randomPassword());
        }

        if ($encodePassword) {
            $user->setClearPassword($user->getPassword());
            $user->setPassword($this->encoder->hashPassword($user, $user->getPassword()));
        }

        // default phone display : restricted
        $user->setPhoneDisplay(User::PHONE_DISPLAY_RESTRICTED);

        // Default carpool settings
        $user->setChat($this->chat);
        $user->setMusic($this->music);
        $user->setSmoke($this->smoke);

        // Create token to validate inscription
        $user->setEmailToken($this->createShortToken());

        // Create token to unscubscribe from the instance news
        $user->setUnsubscribeToken($this->createToken($user));

        // return the user
        return $user;
    }

    /**
     * Add an auth item to a user.
     *
     * @param User $user       The user
     * @param int  $authItemId The auth item id
     *
     * @return User The user with the new auth item added
     */
    public function addAuthItem(User $user, int $authItemId): User
    {
        if ($authItem = $this->authItemRepository->find($authItemId)) {
            $userAuthAssignment = new UserAuthAssignment();
            $userAuthAssignment->setAuthItem($authItem);
            $user->addUserAuthAssignment($userAuthAssignment);
        }

        return $user;
    }

    /**
     * Update a user.
     *
     * @param User $user The user to update
     *
     * @return User The user updated
     */
    public function updateUser(User $user): User
    {
        // activate sms notification if phone validated
        if ($user->getPhoneValidatedDate()) {
            $user = $this->activateSmsNotification($user);
        }

        $phoneUpdate = false;
        // check if the phone is updated and if so reset phoneToken and validatedDate
        if ($user->getTelephone() != $user->getOldTelephone()) {
            $user->setPhoneToken(null);
            $user->setPhoneValidatedDate(null);
            // deactivate sms notification since the phone is new
            $user = $this->deActivateSmsNotification($user);
            $phoneUpdate = true;
        }

        $emailUpdate = false;
        // check if the email is updated and if so set a new Token and reset the validatedDate
        if ($user->getEmail() != $user->getOldEmail()) {
            $user->setEmailToken($this->createShortToken());
            $user->setValidatedDate(null);
            $emailUpdate = true;
        }

        // we add/remove structures associated to user
        if (!is_null($user->getSolidaryStructures())) {
            // We initialize an arry with the ids of the user's structures
            $structuresIds = [];
            // we initialise the bool that indicate that we update structures at false
            $updateStructures = false;
            foreach ($user->getOperates() as $operate) {
                // we put in array the ids of the user's structures
                $structuresIds[] = $operate->getStructure()->getId();
            }
            // We initialize an arry with the ids of the user's new structures
            $newStructuresIds = [];
            foreach ($user->getSolidaryStructures() as $solidaryStructure) {
                if (!is_array($solidaryStructure)) {
                    continue;
                }
                // we set the boolean at true
                $updateStructures = true;
                // we put in array the ids of the user's new structures
                $newStructuresIds[] = $solidaryStructure['id'];
                // we add the new structures not present in the array of structures to the user
                if (!in_array($solidaryStructure['id'], $structuresIds)) {
                    $structure = $this->structureRepository->find($solidaryStructure['id']);
                    $operate = new Operate();
                    $operate->setStructure($structure);
                    $operate->setCreatedDate(new \DateTime());
                    $operate->setUpdatedDate(new \DateTime());
                    $user->addOperate($operate);
                }
            }
            // if we delete all structures we pass an empty array with the user so we set the boolean at true
            if (empty($user->getSolidaryStructures())) {
                $updateStructures = true;
            }
            // we execute only if we have updated the structures
            if ($updateStructures) {
                // we remove the structures not present in  the new array of structures
                foreach ($user->getOperates() as $operate) {
                    if (!in_array($operate->getStructure()->getId(), $newStructuresIds)) {
                        $user->removeOperate($operate);
                        $this->entityManager->remove($operate);
                    }
                }
            }
        }

        // check if the user is also a solidary user
        if ($user->getHomeAddress() && $user->getSolidaryUser() && $user->getSolidaryUser()->isVolunteer()) {
            $user->getSolidaryUser()->setAddress($user->getHomeAddress());
        }

        // persist the user
        $this->entityManager->persist($user);
        $this->entityManager->flush();

        // dispatch an event
        $event = new UserUpdatedSelfEvent($user);
        $this->eventDispatcher->dispatch($event, UserUpdatedSelfEvent::NAME);

        // if the email has changed we send a validation email
        if ($emailUpdate) {
            $event = new UserSendValidationEmailEvent($user);
            $this->eventDispatcher->dispatch($event, UserSendValidationEmailEvent::NAME);
        }

        if ($phoneUpdate) {
            //  we dispatch the gamification event associated
            $action = $this->actionRepository->findOneBy(['name' => 'user_phone_updated']);
            $actionEvent = new ActionEvent($action, $user);
            $this->eventDispatcher->dispatch($actionEvent, ActionEvent::NAME);
        }

        //  we dispatch the gamification event associated
        if ($user->getHomeAddress()) {
            $action = $this->actionRepository->findOneBy(['name' => 'user_home_address_updated']);
            $actionEvent = new ActionEvent($action, $user);
            $this->eventDispatcher->dispatch($actionEvent, ActionEvent::NAME);
        }

        // return the user
        return $user;
    }

    /**
     * Update the user infos on the payment provider platform.
     */
    public function updatePaymentProviderUser(User $user): User
    {
        // We check if the user have a payment profile
        if ($this->paymentActive) {
            $paymentProfiles = $this->paymentProfileRepository->findBy(['user' => $user]);
            if (is_null($paymentProfiles) || 0 == count($paymentProfiles) || is_null($paymentProfiles[0]->getIdentifier())) {
                return $user;
            }
            $this->paymentProvider->updateUser($user);
        }

        return $user;
    }

    /**
     * Encode a password for a user.
     *
     * @param User   $user     The user
     * @param string $password The password to encode
     *
     * @return string The encoded password
     */
    public function encodePassword(User $user, string $password): string
    {
        return $this->encoder->hashPassword($user, $password);
    }

    /**
     * Check a password for a user.
     *
     * @param User   $user     The user
     * @param string $password The password to check
     *
     * @return bool The password matches or not
     */
    public function isValidPassword(User $user, string $password): bool
    {
        return $this->encoder->isPasswordValid($user, $password);
    }

    /**
     * Treat a user : set default parameters.
     * Used for example for imports.
     *
     * @param User $user The user to treat
     *
     * @return User The user treated
     */
    public function treatUser(User $user): User
    {
        // we treat the role
        if (0 == count($user->getUserAuthAssignments())) {
            // default role : user registered full
            $authItem = $this->authItemRepository->find(AuthItem::ROLE_USER_REGISTERED_FULL);
            $userAuthAssignment = new UserAuthAssignment();
            $userAuthAssignment->setAuthItem($authItem);
            $user->addUserAuthAssignment($userAuthAssignment);
        }

        // we treat the notifications
        if (0 == count($user->getUserNotifications())) {
            // we have to create the default user notifications, we don't persist immediately
            $user = $this->createAlerts($user, false);
        }

        $this->entityManager->persist($user);

        return $user;
    }

    /**
     * Get the private communities of the given user.
     *
     * @param User $user
     */
    public function getPrivateCommunities(?User $user): array
    {
        if (is_null($user)) {
            return [];
        }
        if ($communities = $this->communityRepository->findByUser($user, true, null, [CommunityUser::STATUS_ACCEPTED_AS_MODERATOR, CommunityUser::STATUS_ACCEPTED_AS_MEMBER])) {
            return $communities;
        }

        return [];
    }

    public function getThreads(User $user): array
    {
        if ($threads = $this->messageRepository->findThreads($user)) {
            return $threads;
        }

        return [];
    }

    /**
     * Build messages threads considering the type (Direct or Carpool).
     *
     * @param User   $user The User involved
     * @param string $type Type of messages Direct or Carpool
     */
    public function getThreadsMessages(User $user, $type = Message::TYPE_DIRECT): array
    {
        $threads = [];
        if (Message::TYPE_DIRECT == $type) {
            $threads = $this->messageRepository->findThreadsDirectMessages($user);
        } elseif (Message::TYPE_CARPOOL == $type) {
            $threads = $this->askRepository->findAskByUser($user, Ask::ASKS_WITHOUT_SOLIDARY);
        } elseif (Message::TYPE_SOLIDARY == $type) {
            $threads = $this->solidaryAskRepository->findSolidaryAsksForDriver($user);
        } else {
            return [];
        }

        if (!$threads) {
            return [];
        }

        switch ($type) {
                case Message::TYPE_DIRECT:
                    $messages = $this->parseThreadsDirectMessages($user, $threads);

                break;

                case Message::TYPE_SOLIDARY:
                    $messages = $this->parseThreadsSolidaryMessages($user, $threads);

                    break;

                case Message::TYPE_CARPOOL:
                    $messages = $this->parseThreadsCarpoolMessages($user, $threads);

                    break;
            }

        return $messages;
    }

    /**
     * Parse the given threads into direct messages.
     *
     * @param User  $user    The mailbox owner
     * @param array $threads The threads (an array of Message objects)
     *
     * @return array The parsed messages
     */
    public function parseThreadsDirectMessages(User $user, array $threads): array
    {
        // $threads is a Message[]

        $messages = [];
        foreach ($threads as $message) {
            // To Do : We support only one recipient at this time...
            $currentMessage = [
                'idMessage' => $message->getId(),
                'idRecipient' => ($user->getId() === $message->getUser('user')->getId()) ? $message->getRecipients()[0]->getUser('user')->getId() : $message->getUser('user')->getId(),
                'avatarsRecipient' => ($user->getId() === $message->getUser('user')->getId()) ? $message->getRecipients()[0]->getUser('user')->getAvatars()[0] : $message->getUser('user')->getAvatars()[0],
                'givenName' => ($user->getId() === $message->getUser('user')->getId()) ? $message->getRecipients()[0]->getUser('user')->getGivenName() : $message->getUser('user')->getGivenName(),
                'shortFamilyName' => ($user->getId() === $message->getUser('user')->getId()) ? $message->getRecipients()[0]->getUser('user')->getShortFamilyName() : $message->getUser('user')->getShortFamilyName(),
                'date' => (null === $message->getLastMessage()) ? $message->getCreatedDate() : $message->getLastMessage()->getCreatedDate(),
                'selected' => false,
                'unreadMessages' => 0,
            ];

            // For each message, we check the all chain to determined the unread messages
            $completeThreadMessages = $this->internalMessageManager->getCompleteThread($message->getId());
            foreach ($completeThreadMessages as $message) {
                foreach ($message->getRecipients() as $recipient) {
                    if ($user->getId() == $recipient->getUser()->getId() && is_null($recipient->getReadDate())) {
                        ++$currentMessage['unreadMessages'];
                    }
                }
            }

            // We check if the user and it's carpooler are involved in a block
            $user2 = ($user->getId() === $message->getRecipients()[0]->getUser()->getId() ? $message->getUser() : $message->getRecipients()[0]->getUser());
            $blocks = $this->blockManager->getInvolvedInABlock($user, $user2);
            $currentMessage['blockerId'] = null;
            if (is_array($blocks) && count($blocks) > 0) {
                foreach ($blocks as $block) {
                    if ($block->getUser()->getId() == $user->getId()) {
                        // The blocker is the current User
                        $currentMessage['blockerId'] = $user->getId();

                        break;
                    }
                    $currentMessage['blockerId'] = $user2->getId();
                }
            }
            $messages[] = $currentMessage;
        }
        // Sort with the last message received first
        usort($messages, [$this, 'sortThread']);

        return $messages;
    }

    /**
     * Parse the given threads into solidary messages.
     *
     * @param User  $user    The mailbox owner
     * @param array $threads The threads (an array of SolidaryAsk objects)
     *
     * @return array The parsed messages
     */
    public function parseThreadsSolidaryMessages(User $user, array $threads): array
    {
        $messages = [];

        foreach ($threads as $solidaryAsk) {
            /**
             * @var SolidaryAsk $solidaryAsk
             */
            // we check if the solidary ask has at least on message thru the solidary ask histories
            if ($lastSolidaryAskHistory = $this->solidaryAskHistoryRepository->findLastSolidaryAskHistory($solidaryAsk)) {
                $message = $lastSolidaryAskHistory->getMessage();

                $beneficiary = $solidaryAsk->getSolidarySolution()->getSolidaryMatching()->getSolidary()->getSolidaryUserStructure()->getSolidaryUser()->getUser();

                // find the driver : can be either a carpooler or a volunteer
                if ($solidaryAsk->getSolidarySolution()->getSolidaryMatching()->getMatching()) {
                    // carpooler
                    $driver = $solidaryAsk->getSolidarySolution()->getSolidaryMatching()->getMatching()->getProposalOffer()->getUser();
                    // the waypoints are the waypoints of the matching
                    $waypoints = $solidaryAsk->getSolidarySolution()->getSolidaryMatching()->getMatching()->getWaypoints();
                } elseif ($solidaryAsk->getSolidarySolution()->getSolidaryMatching()->getSolidaryUser()) {
                    // volunteer
                    $driver = $solidaryAsk->getSolidarySolution()->getSolidaryMatching()->getSolidaryUser()->getUser();
                    // the waypoints are the waypoints of the solidary proposal
                    $waypoints = $solidaryAsk->getSolidarySolution()->getSolidaryMatching()->getSolidary()->getProposal()->getWaypoints();
                } else {
                    // whaaaaat ?
                    return [];
                }

                $recipient = $user->getId() === $driver->getId() ? $beneficiary : $driver;

                $currentThread = [
                    'idSolidaryAskHistory' => $lastSolidaryAskHistory->getId(),
                    'idSolidaryAsk' => $solidaryAsk->getId(),
                    'idRecipient' => $recipient->getId(),
                    'avatarsRecipient' => $recipient->getAvatars()[0],
                    'givenName' => $recipient->getGivenName(),
                    'shortFamilyName' => $recipient->getShortFamilyName(),
                    'date' => (null === $message) ? $lastSolidaryAskHistory->getCreatedDate() : $message->getCreatedDate(),
                    'selected' => false,
                    'unreadMessages' => 0,
                ];

                // The message id : the one linked to the last solidary ask history or we try to find the last existing one
                $idMessage = -99;
                if (null !== $message) {
                    (null !== $message->getMessage()) ? $idMessage = $message->getMessage()->getId() : $idMessage = $message->getId();
                } else {
                    if ($formerSolidaryAskHistory = $this->solidaryAskHistoryRepository->findLastSolidaryAskHistoryWithMessage($solidaryAsk)) {
                        if ($formerSolidaryAskHistory->getMessage()->getMessage()) {
                            $idMessage = $formerSolidaryAskHistory->getMessage()->getMessage()->getId();
                        } else {
                            $idMessage = $formerSolidaryAskHistory->getMessage()->getId();
                        }
                    }
                }

                // For each message, we check the all chain to determined the unread messages
                if (-99 !== $idMessage) {
                    $completeThreadMessages = $this->internalMessageManager->getCompleteThread($idMessage);
                    foreach ($completeThreadMessages as $currentMessage) {
                        foreach ($currentMessage->getRecipients() as $recipient) {
                            if ($user->getId() == $recipient->getUser()->getId() && is_null($recipient->getReadDate())) {
                                ++$currentThread['unreadMessages'];
                            }
                        }
                    }
                }

                $currentThread['idMessage'] = $idMessage;
                // for now, the criteria is the one of the beneficiary proposal
                $criteria = $solidaryAsk->getSolidarySolution()->getSolidaryMatching()->getSolidary()->getProposal()->getCriteria();
                $currentThread['carpoolInfos'] = [
                    'solidaryAskHistoryId' => $lastSolidaryAskHistory->getId(),
                    'origin' => $waypoints[0]->getAddress()->getAddressLocality(),
                    'destination' => $waypoints[count($waypoints) - 1]->getAddress()->getAddressLocality(),
                    'criteria' => [
                        'frequency' => $criteria->getFrequency(),
                        'fromDate' => $criteria->getFromDate(),
                        'fromTime' => $criteria->getFromTime(),
                        'monCheck' => $criteria->isMonCheck(),
                        'tueCheck' => $criteria->isTueCheck(),
                        'wedCheck' => $criteria->isWedCheck(),
                        'thuCheck' => $criteria->isThuCheck(),
                        'friCheck' => $criteria->isFriCheck(),
                        'satCheck' => $criteria->isSatCheck(),
                        'sunCheck' => $criteria->isSunCheck(),
                    ],
                ];

                // We check if the user and it's carpooler are involved in a block
                // $user2 = ($user->getId() === $ask->getUserRelated()->getId() ? $ask->getUser() : $ask->getUserRelated());
                // $blocks = $this->blockManager->getInvolvedInABlock($user, $user2);
                // $currentThread['blockerId'] = null;
                // if (is_array($blocks) && count($blocks)>0) {
                //     foreach ($blocks as $block) {
                //         if ($block->getUser()->getId() == $user->getId()) {
                //             // The blocker is the current User
                //             $currentThread['blockerId'] = $user->getId();
                //             break;
                //         }
                //         $currentThread['blockerId'] = $user2->getId();
                //     }
                // }

                $messages[] = $currentThread;
            }
        }

        // Sort with the last message received first
        usort($messages, [$this, 'sortThread']);

        return $messages;
    }

    /**
     * Parse the given threads into carpool messages.
     *
     * @param User  $user    The mailbox owner
     * @param array $threads The threads (an array of Ask objects)
     *
     * @return array The parsed messages
     */
    public function parseThreadsCarpoolMessages(User $user, array $threads): array
    {
        $messages = [];

        foreach ($threads as $ask) {
            $askHistories = $this->askHistoryRepository->findLastAskHistory($ask);

            // Only the Ask with at least one AskHistory
            // Only one-way or outward of a round trip.
            if (count($askHistories) > 0 && (1 == $ask->getType() || 2 == $ask->getType())) {
                $askHistory = $askHistories[0];

                $message = $askHistory->getMessage();

                $currentThread = [
                    'idAskHistory' => $askHistory->getId(),
                    'idAsk' => $ask->getId(),
                    'idRecipient' => ($user->getId() === $ask->getUser('user')->getId()) ? $ask->getUserRelated()->getId() : $ask->getUser('user')->getId(),
                    'avatarsRecipient' => ($user->getId() === $ask->getUser('user')->getId()) ? $ask->getUserRelated()->getAvatars()[0] : $ask->getUser('user')->getAvatars()[0],
                    'givenName' => ($user->getId() === $ask->getUser('user')->getId()) ? $ask->getUserRelated()->getGivenName() : $ask->getUser('user')->getGivenName(),
                    'shortFamilyName' => ($user->getId() === $ask->getUser('user')->getId()) ? $ask->getUserRelated()->getShortFamilyName() : $ask->getUser('user')->getShortFamilyName(),
                    'date' => (null === $message) ? $askHistory->getCreatedDate() : $message->getCreatedDate(),
                    'selected' => false,
                    'unreadMessages' => 0,
                ];

                // The message id : the one linked to the current askHistory or we try to find the last existing one
                $idMessage = -99;
                if (null !== $message) {
                    (null !== $message->getMessage()) ? $idMessage = $message->getMessage()->getId() : $idMessage = $message->getId();
                } else {
                    if ($formerAskHistory = $this->askHistoryRepository->findLastAskHistoryWithMessage($ask)) {
                        if ($formerAskHistory->getMessage()->getMessage()) {
                            $idMessage = $formerAskHistory->getMessage()->getMessage()->getId();
                        } else {
                            $idMessage = $formerAskHistory->getMessage()->getId();
                        }
                    }
                }

                // For each message, we check the all chain to determined the unread messages
                if (-99 !== $idMessage) {
                    $completeThreadMessages = $this->internalMessageManager->getCompleteThread($idMessage);
                    foreach ($completeThreadMessages as $currentMessage) {
                        foreach ($currentMessage->getRecipients() as $recipient) {
                            if ($user->getId() == $recipient->getUser()->getId() && is_null($recipient->getReadDate())) {
                                ++$currentThread['unreadMessages'];
                            }
                        }
                    }
                }

                $currentThread['idMessage'] = $idMessage;
                $waypoints = $ask->getMatching()->getWaypoints();
                $criteria = $ask->getCriteria();
                $currentThread['carpoolInfos'] = [
                    'askHistoryId' => $askHistory->getId(),
                    'origin' => $waypoints[0]->getAddress()->getAddressLocality(),
                    'destination' => $waypoints[count($waypoints) - 1]->getAddress()->getAddressLocality(),
                    'criteria' => [
                        'frequency' => $criteria->getFrequency(),
                        'fromDate' => $criteria->getFromDate(),
                        'fromTime' => $criteria->getFromTime(),
                        'monCheck' => $criteria->isMonCheck(),
                        'tueCheck' => $criteria->isTueCheck(),
                        'wedCheck' => $criteria->isWedCheck(),
                        'thuCheck' => $criteria->isThuCheck(),
                        'friCheck' => $criteria->isFriCheck(),
                        'satCheck' => $criteria->isSatCheck(),
                        'sunCheck' => $criteria->isSunCheck(),
                    ],
                ];

                // We check if the user and it's carpooler are involved in a block
                $user2 = ($user->getId() === $ask->getUserRelated()->getId() ? $ask->getUser() : $ask->getUserRelated());
                $blocks = $this->blockManager->getInvolvedInABlock($user, $user2);
                $currentThread['blockerId'] = null;
                if (is_array($blocks) && count($blocks) > 0) {
                    foreach ($blocks as $block) {
                        if ($block->getUser()->getId() == $user->getId()) {
                            // The blocker is the current User
                            $currentThread['blockerId'] = $user->getId();

                            break;
                        }
                        $currentThread['blockerId'] = $user2->getId();
                    }
                }

                $messages[] = $currentThread;
            }
        }

        // Sort with the last message received first
        usort($messages, [$this, 'sortThread']);

        return $messages;
    }

    public function getThreadsDirectMessages(User $user): array
    {
        return $this->getThreadsMessages($user, Message::TYPE_DIRECT);
    }

    public function getThreadsCarpoolMessages(User $user): array
    {
        return $this->getThreadsMessages($user, Message::TYPE_CARPOOL);
    }

    public function getThreadsSolidaryMessages(User $user): array
    {
        return $this->getThreadsMessages($user, Message::TYPE_SOLIDARY);
    }

    /**
     * User password change request.
     *
     * @param User $user
     */
    public function updateUserPasswordRequest(User $data): Response
    {
        // We get the way the password update was asked (app, android, ios)
        $mobileRegistration = $data->getMobileRegistration();
        // Get the user
        $user = $this->userRepository->findOneBy(['email' => $data->getEmail()]);
        if (!is_null($user)) {
            // Create a password token
            $user->setPwdToken($this->createToken($user));
            // persist the user
            $this->entityManager->persist($user);
            $this->entityManager->flush();
            // dispatch en event
            // we set the way the password was asked before to send the event
            $user->setMobileRegistration($mobileRegistration);
            $event = new UserPasswordChangeAskedEvent($user);
            $this->eventDispatcher->dispatch($event, UserPasswordChangeAskedEvent::NAME);

            return $user;
        }

        return new JsonResponse();
    }

    /**
     * User password change confirmation.
     *
     * @param User $user
     */
    public function updateUserPassword(User $data): Response
    {
        $user = $this->userRepository->findOneBy(['pwdToken' => $data->getPwdToken()]);
        if (!is_null($user)) {
            $user->setPassword($this->encoder->encodePassword($user, $data->getPassword()));
            // we reset tokens
            $user->setPwdTokenDate(null);
            $user->setPwdToken(null);
            // persist the user
            $this->entityManager->persist($user);
            $this->entityManager->flush();
            // dispatch en event
            $event = new UserPasswordChangedEvent($user);
            $this->eventDispatcher->dispatch($event, UserPasswordChangedEvent::NAME);
            // return the user
            return $user;
        }

        return new JsonResponse();
    }

    /**
     * Get user alert preferences.
     */
    public function getAlerts(User $user): array
    {
        // if no alerts are detected we create them
        if (0 == count($user->getUserNotifications())) {
            $user = $this->createAlerts($user);
        }
        $alerts = [];
        $actions = [];
        // first pass to get the actions
        foreach ($user->getUserNotifications() as $userNotification) {
            if (Medium::MEDIUM_SMS == $userNotification->getNotification()->getMedium()->getId() && is_null($user->getPhoneValidatedDate())) {
                // check telephone for sms
                continue;
            }
            if (Medium::MEDIUM_PUSH == $userNotification->getNotification()->getMedium()->getId() && !$user->hasMobile()) {
                // check apps for push
                continue;
            }
            if (!in_array($userNotification->getNotification()->getAction()->getName(), $alerts)) {
                $alerts[$userNotification->getNotification()->getAction()->getId()] = [
                    'action' => $userNotification->getNotification()->getAction()->getName(),
                    'alert' => [],
                ];
                $actions[$userNotification->getNotification()->getAction()->getId()] = $userNotification->getNotification()->getAction()->getId();
            }
        }
        ksort($alerts);
        // second pass to get the media
        $media = [];
        foreach ($user->getUserNotifications() as $userNotification) {
            if (Medium::MEDIUM_SMS == $userNotification->getNotification()->getMedium()->getId() && is_null($user->getPhoneValidatedDate())) {
                // check telephone for sms
                continue;
            }
            if (Medium::MEDIUM_PUSH == $userNotification->getNotification()->getMedium()->getId() && !$user->hasMobile()) {
                // check apps for push
                continue;
            }
            $media[$userNotification->getNotification()->getAction()->getId()][$userNotification->getNotification()->getPosition()] = [
                'medium' => $userNotification->getNotification()->getMedium()->getId(),
                'id' => $userNotification->getId(),
                'active' => $userNotification->isActive(),
            ];
        }

        // third pass to order media
        $mediaOrdered = [];
        foreach ($media as $actionID => $unorderedMedia) {
            $copy = $unorderedMedia;
            ksort($copy);
            $mediaOrdered[$actionID] = $copy;
        }
        // fourth pass to link media to actions
        foreach ($mediaOrdered as $actionID => $orderedMedia) {
            $alerts[$actions[$actionID]]['alert'] = $orderedMedia;
        }

        return $alerts;
    }

    /**
     * Create user alerts.
     *
     * @param User  $user    The user to treat
     * @param bool  $perist  Persist immediately (false for mass import)
     * @param mixed $persist
     */
    public function createAlerts(User $user, $persist = true): User
    {
        $notifications = $this->notificationRepository->findUserEditable();
        foreach ($notifications as $notification) {
            $userNotification = new UserNotification();
            $userNotification->setNotification($notification);
            $userNotification->setActive($notification->isUserActiveDefault());
            if (Medium::MEDIUM_SMS == $userNotification->getNotification()->getMedium()->getId() && is_null($user->getPhoneValidatedDate())) {
                // check telephone for sms
                $userNotification->setActive(false);
            } elseif (Medium::MEDIUM_PUSH == $userNotification->getNotification()->getMedium()->getId() && !$user->hasMobile()) {
                // check apps for push
                $userNotification->setActive(false);
            }
            $user->addUserNotification($userNotification);
        }
        $this->entityManager->persist($user);
        if ($persist) {
            $this->entityManager->flush();
        }

        return $user;
    }

    /**
     * Update user alerts.
     */
    public function updateAlerts(User $user)
    {
        if (!is_null($user->getAlerts())) {
            foreach ($user->getAlerts() as $id => $active) {
                if ($userNotification = $this->userNotificationRepository->find($id)) {
                    $userNotification->setActive($active);
                    $this->entityManager->persist($userNotification);
                }
            }
            $this->entityManager->flush();
        }

        return $this->getAlerts($user);
    }

    /**
     * set sms notification to active when phone is validated.
     */
    public function activateSmsNotification(User $user)
    {
        $userNotifications = $this->userNotificationRepository->findUserNotifications($user->getId());
        foreach ($userNotifications as $userNotification) {
            if (Medium::MEDIUM_SMS == $userNotification->getNotification()->getMedium()->getId()) {
                // check telephone for sms
                $userNotification->setActive(true);
                $userNotification->setUser($user);
                $this->entityManager->persist($userNotification);
            }
        }
        $this->entityManager->flush();

        return $user;
    }

    /**
     * set sms notification to non active when phone change or is removed.
     */
    public function deActivateSmsNotification(User $user)
    {
        $userNotifications = $this->userNotificationRepository->findUserNotifications($user->getId());
        foreach ($userNotifications as $userNotification) {
            if (Medium::MEDIUM_SMS == $userNotification->getNotification()->getMedium()->getId()) {
                $userNotification->setActive(false);
                $userNotification->setUser($user);
                $this->entityManager->persist($userNotification);
            }
        }
        $this->entityManager->flush();

        return $user;
    }

    /**
     * Generate a phone token.
     */
    public function generatePhoneToken(User $user)
    {
        // Generate the token
        $phoneToken = strval(mt_rand(1000, 9999));
        $user->setPhoneToken($phoneToken);
        // dispatch the event
        $event = new UserGeneratePhoneTokenAskedEvent($user);
        $this->eventDispatcher->dispatch($event, UserGeneratePhoneTokenAskedEvent::NAME);
        // Persist user
        $this->entityManager->persist($user);
        $this->entityManager->flush();

        return $user;
    }

    /**
     * Delete the user.
     */
    public function deleteUser(User $user)
    {
        // Check if the user is not the author of an event that is still valid
        foreach ($user->getEvents() as $event) {
            if (($event->getUser()->getId() == $user->getId()) && ($event->getToDate() >= new \DateTime())) {
                // to do throw exception
                throw new UserDeleteException('An Event of the user is still runing');
            }
        }
        // Check if the user is not the author of a community
        foreach ($user->getCommunityUsers() as $communityUser) {
            if ($communityUser->getCommunity()->getUser()->getId() == $user->getId()) {
                // todo throw execption
                throw new UserDeleteException('The user is a community owner');
            }
            // delete all community subscriptions
            $this->deleteCommunityUsers($user);
        }
        // check if the user have pending proofs, and remove the links
        $this->proofManager->removeProofs($user);

        // We check if the user have ads.
        // If he have ads we check if a carpool is initiated if yes we send an email to the carpooler
        foreach ($user->getProposals() as $proposal) {
            if ($proposal->isPrivate()) {
                continue;
            }
            foreach ($proposal->getMatchingRequests() as $matching) {
                foreach ($matching->getAsks() as $ask) {
                    // todo : find why class of $ask can be a proxy of Ask class
                    if (Ask::class !== get_class($ask)) {
                        continue;
                    }
                    $event = new UserDeleteAccountWasDriverEvent($ask, $user->getId());
                    $this->eventDispatcher->dispatch($event, UserDeleteAccountWasDriverEvent::NAME);
                }
            }
            foreach ($proposal->getMatchingOffers() as $matching) {
                foreach ($matching->getAsks() as $ask) {
                    // todo : find why class of $ask can be a proxy of Ask class
                    if (Ask::class !== get_class($ask)) {
                        continue;
                    }
                    $event = new UserDeleteAccountWasPassengerEvent($ask, $user->getId());
                    $this->eventDispatcher->dispatch($event, UserDeleteAccountWasPassengerEvent::NAME);
                }
            }
            $this->entityManager->remove($proposal);
        }
        // we remove all user's addresses
        foreach ($user->getAddresses() as $address) {
            $this->entityManager->remove($address);
            $this->entityManager->flush();
        }
        $this->deleteUserImages($user);

        $this->entityManager->remove($user);
        $this->entityManager->flush();
    }

    // Get asks for an user -> use for check if a ask is already done on a proposal
    public function getAsks(User $user): array
    {
        if ($asks = $this->askRepository->findAskByAsker($user)) {
            $arrayAsks = [];
            foreach ($asks as $ask) {
                $arrayAsks['offers'][] = $ask->getMatching()->getProposalOffer()->getId();
                $arrayAsks['request'][] = $ask->getMatching()->getProposalRequest()->getId();
            }

            return $arrayAsks;
        }

        return [];
    }

    public function checkPhoneToken($data)
    {
        $userFound = $this->userRepository->findOneBy(['phoneToken' => $data->getPhoneToken()]);

        if (!is_null($userFound)) {
            if ($data->getTelephone() === $userFound->getTelephone()) {
                // User found by token match with the given Telephone. We update de validated date, persist, then return the user found
                $userFound->setPhoneValidatedDate(new \DateTime());
                $this->entityManager->persist($userFound);
                $this->entityManager->flush();

                //  we dispatch the gamification event associated
                $action = $this->actionRepository->findOneBy(['name' => 'user_phone_validation']);
                $actionEvent = new ActionEvent($action, $userFound);
                $this->eventDispatcher->dispatch($actionEvent, ActionEvent::NAME);

                return $userFound;
            }
            // User found by token doesn't match with the given telephone. We return nothing.
            return new JsonResponse();
        }
        // No user found. We return nothing.
        return new JsonResponse();
    }

    public function unsubscribeFromEmail(User $user, $lang = 'fr_FR')
    {
        if (!is_null($user->getLanguage())) {
            $lang = $user->getLanguage();
            $this->translator->setLocale($lang->getCode());
        } else {
            $this->translator->setLocale($lang);
        }

        $messageUnsubscribe = $this->translator->trans('unsubscribeEmailAlertFront', ['instanceName' => $_ENV['EMAILS_PLATFORM_NAME']]);

        $user->setNewsSubscription(0);
        $user->setUnsubscribeDate(new \DateTime());

        $user->setUnsubscribeMessage($messageUnsubscribe);

        $this->entityManager->persist($user);
        $this->entityManager->flush();

        return $user;
    }

    /**
     * Update the activity of an user.
     *
     * @param User $user The user to update
     */
    public function updateActivity(User $user)
    {
        $user->setLastActivityDate(new \DateTime());

        $this->entityManager->persist($user);
        $this->entityManager->flush();
    }

    /**
     * Get the solidaries of a user.
     *
     * @param int $userId The user id we want to get the solidaries
     */
    public function getSolidaries(int $userId): ?User
    {
        $user = $this->userRepository->find($userId);
        if (empty($user)) {
            throw new SolidaryException(SolidaryException::UNKNOWN_USER);
        }

        $solidaries = $this->solidaryRepository->findByUser($user);
        if (!empty($solidaries)) {
            $user->setSolidaries($solidaries);
        }

        return $user;
    }

    /**
     * Get the structures of a user.
     *
     * @param int $userId The user id we want to get the structures
     */
    public function getStructures(int $userId): ?User
    {
        $user = $this->userRepository->find($userId);
        if (empty($user)) {
            throw new SolidaryException(SolidaryException::UNKNOWN_USER);
        }

        $structures = $this->structureRepository->findByUser($user);
        if (!empty($structures)) {
            $user->setStructures($structures);
        }

        return $user;
    }

    /**
     * Create a random token for a user.
     *
     * @param User $user The user
     *
     * @return string The token generated
     */
    public function createToken(User $user): string
    {
        $datetime = new \DateTime();
        $time = $datetime->getTimestamp();
        // note : we replace the '/' by an arbitrary 'a' as the token could be used in a url

        if ($user->getEmail() == $this->fakeFirstMail) {
            return $this->fakeFirstToken;
        }

        return $this->sanitizeString(hash('sha256', $user->getEmail().rand().$time.rand().$user->getSalt()));
    }

    /**
     * Create a random token for an email validation.
     */
    public function createShortToken(): string
    {
        return strval(rand(100000, 999999));
    }

    /**
     * Check if an user $user have a specific AuthItem $authItem.
     *
     * @param User     $user     The user to check
     * @param AuthItem $AuthItem The auth item to check
     *
     * @return bool True if user have item
     */
    public function checkUserHaveAuthItem(User $user, AuthItem $authItem): bool
    {
        foreach ($user->getUserAuthAssignments() as $oneItem) {
            if ($oneItem->getAuthItem() == $authItem) {
                return true;
            }
        }

        return false;
    }

    /**
     * Generate a random string.
     *
     * @param int $length The length of the string to generate
     *
     * @return string The generated string
     */
    public function randomString(int $length = 10): string
    {
        $alphabet = 'abcdefghijklmnopqrstuvwxyzABCDEFGHIJKLMNOPQRSTUVWXYZ1234567890';
        $string = []; // remember to declare $string as an array
        $alphaLength = strlen($alphabet) - 1; // put the length -1 in cache
        for ($i = 0; $i < $length; ++$i) {
            $n = rand(0, $alphaLength);
            $string[] = $alphabet[$n];
        }

        return implode($string); // turn the array into a string
    }

    /**
     * Generate a sub email address.
     *
     * @param string $email  The base email
     * @param int    $length The length of the generated random string
     * @param string $glue   The string to add before the random string
     *
     * @return string The generated sub email address
     */
    public function generateSubEmail(string $email, int $length = 10, string $glue = '+'): string
    {
        $exploded = explode('@', $email);

        return $exploded[0].$glue.$this->randomString($length).'@'.$exploded[1];
    }

    /**
     * Get the payment profile (bankaccounts, wallets...) of the User.
     */
    public function getPaymentProfile(User $user = null): ?User
    {
        if (is_null($user)) {
            $user = $this->userRepository->findOneBy(['email' => $this->security->getUser()->getUsername()]);
        }
        $paymentProfiles = $this->paymentProvider->getPaymentProfiles($user);
        $bankAccounts = $wallets = [];
        foreach ($paymentProfiles as $paymentProfile) {
            if (!is_null($paymentProfile->getBankAccounts())) {
                foreach ($paymentProfile->getBankAccounts() as $bankaccount) {
                    /**
                     * @var BankAccount $bankaccount
                     */

                    // We replace some characters in Iban and Bic by *
                    $iban = $bankaccount->getIban();
                    for ($i = 4; $i < strlen($iban) - 4; ++$i) {
                        $iban[$i] = '*';
                    }
                    $bic = $bankaccount->getBic();
                    for ($i = 2; $i < strlen($bic) - 2; ++$i) {
                        $bic[$i] = '*';
                    }

                    $bankaccount->setIban($iban);
                    $bankaccount->setBic($bic);

                    $bankaccount->setRefusalReason($paymentProfile->getRefusalReason());

                    $bankAccounts[] = $bankaccount;
                }
            }
            if (!is_null($paymentProfile->getWallets())) {
                foreach ($paymentProfile->getWallets() as $wallet) {
                    $wallets[] = $wallet;
                }
            }
        }
        $user->setBankAccounts($bankAccounts);
        $user->setWallets($wallets);

        return $user;
    }

    /**
     * Generate a randomPassword.
     */
    public function randomPassword(): string
    {
        $alphabet = 'abcdefghijklmnopqrstuvwxyzABCDEFGHIJKLMNOPQRSTUVWXYZ1234567890';
        $pass = []; // remember to declare $pass as an array
        $alphaLength = strlen($alphabet) - 1; // put the length -1 in cache
        for ($i = 0; $i < 10; ++$i) {
            $n = rand(0, $alphaLength);
            $pass[] = $alphabet[$n];
        }

        return implode($pass); // turn the array into a string
    }

    /**
     * Return a User from a SsoUser
     * Existing user or a new one.
     */
    public function getUserFromSso(SsoUser $ssoUser): ?User
    {
        $user = $this->userRepository->findOneBy(['ssoId' => $ssoUser->getSub(), 'ssoProvider' => $ssoUser->getProvider()]);
        if (is_null($user)) {
            // check if a user with this email already exists
            $user = $this->userRepository->findOneBy(['email' => $ssoUser->getEmail()]);
            if (!is_null($user)) {
                // AutoCreate Autoattach disable. If the User isn't already attached to this SSO provider we reject it
                if (!$ssoUser->hasAutoCreateAccount()) {
                    if ($user->getSsoProvider() !== $ssoUser->getProvider()) {
                        if (!$ssoUser->hasAutoCreateAccount()) {
                            throw new \LogicException('Autocreate/Autoattach account disable');
                        }
                    } else {
                        return $user;
                    }
                }

                // We update the user with ssoId and ssoProvider and return it
                $user->setSsoId($ssoUser->getSub());
                $user->setSsoProvider($ssoUser->getProvider());
                if (is_null($user->getCreatedSsoDate())) {
                    $user->setCreatedSsoDate(new \DateTime('now'));
                }
                $this->entityManager->persist($user);
                $this->entityManager->flush();

                return $user;
            }

            if (!$ssoUser->hasAutoCreateAccount()) {
                throw new \LogicException('Autocreate/Autoattach account disable');
            }

            // Create a new one
            $user = new User();
            $user->setSsoId($ssoUser->getSub());
            $user->setSsoProvider($ssoUser->getProvider());
            $user->setCreatedSsoDate(new \DateTime('now'));
            $user->setGivenName($ssoUser->getFirstname());
            $user->setFamilyName($ssoUser->getLastname());
            $user->setEmail($ssoUser->getEmail());

            // Gender
            switch ($ssoUser->getGender()) {
                case SsoUser::GENDER_MALE:$user->setGender(User::GENDER_MALE);

break;

                case SsoUser::GENDER_FEMALE:$user->setGender(User::GENDER_FEMALE);

break;

                default: $user->setGender(User::GENDER_OTHER);
            }

            if ('' != trim($ssoUser->getBirthdate())) {
                $user->setBirthDate(\DateTime::createFromFormat('Y-m-d', $ssoUser->getBirthdate()));
            }

            $user = $this->registerUser($user);
        }

        return $user;
    }

    /**
     * Get a User by it's SsoId.
     */
    public function getUserBySsoId(string $ssoId): ?User
    {
        if ($user = $this->userRepository->findOneBy(['ssoId' => $ssoId])) {
            return $user;
        }

        return null;
    }

    /**
     * Get the profile summary of a User.
     *
     * @param User $user The User
     */
    public function getProfileSummary(User $user): ProfileSummary
    {
        $profileSummary = new ProfileSummary($user->getId());
        $profileSummary->setGivenName($user->getGivenName());
        $profileSummary->setShortFamilyName($user->getShortFamilyName());
        $profileSummary->setCreatedDate($user->getCreatedDate());
        $profileSummary->setLastActivityDate($user->getLastActivityDate());

        $profileSummary->setAge($user->getBirthDate() ? $user->getBirthDate()->diff(new \DateTime())->y : null);

        $profileSummary->setPhoneDisplay($user->getPhoneDisplay());
        if (User::PHONE_DISPLAY_ALL == $user->getPhoneDisplay()) {
            $profileSummary->setTelephone($user->getTelephone());
        }
        if (is_array($user->getAvatars()) && count($user->getAvatars()) > 0) {
            $profileSummary->setAvatar($user->getAvatars()[count($user->getAvatars()) - 1]);
        }

        // Number of realized carpool (number of accepted Aks as driver or passenger)
        $asks = $this->askRepository->findAcceptedAsksForUser($user);
        // We count only one way and outward of a round trip
        $nbAsks = 0;
        $totalSavedCo2 = 0;
        foreach ($asks as $ask) {
            if (Ask::TYPE_ONE_WAY == $ask->getType() || Ask::TYPE_OUTWARD_ROUNDTRIP == $ask->getType()) {
                // Compute the saved Co2 for this Ask
                $totalSavedCo2 += $this->computeSavedCo2($ask, $user->getId());
                ++$nbAsks;
            }
        }
        $profileSummary->setCarpoolRealized($nbAsks);
        $profileSummary->setSavedCo2($totalSavedCo2);

        // Get the first messages of every threads the user is involved in
        $threads = $this->messageRepository->findThreads($user);
        $nbMessageConsidered = 0;
        $nbMessagesTotal = 0;
        $nbMessagesAnswered = 0;
        foreach ($threads as $firstMessage) {
            // We keep only the XX last messages (.env variable)
            if ($nbMessageConsidered >= $this->profile['maxMessagesForAnswerRate']) {
                break;
            }

            // We keep only the messages where the user was user
            if ($firstMessage->getRecipients()[0]->getUser()->getId() == $user->getId()) {
                ++$nbMessagesTotal;
                // We check if the User sent an anwser to this message
                $completeThread = $this->internalMessageManager->getCompleteThread($firstMessage->getId());
                foreach ($completeThread as $message) {
                    if ($message->getUser()->getid() == $user->getId()) {
                        ++$nbMessagesAnswered;

                        break;
                    }
                }
                ++$nbMessageConsidered;
            }
        }
        $profileSummary->setAnswerPct((0 == $nbMessagesTotal) ? $this->profile['experiencedTagMinAnswerPctDefault'] : round(($nbMessagesAnswered / $nbMessagesTotal) * 100));

        // Experienced user
        // To be experienced :
        // The User has to have a number of realized carpools >= experiencedTagMinCarpools(.env)
        // The User has to have a answer percentage >= experiencedTagMinAnswerPct(.env)
        $profileSummary->setExperienced(false);
        if ($this->profile['experiencedTag']) {
            if (
                $profileSummary->getCarpoolRealized() >= $this->profile['experiencedTagMinCarpools']
                && $profileSummary->getAnswerPct() >= $this->profile['experiencedTagMinAnswerPct']
            ) {
                $profileSummary->setExperienced(true);
            }
        }

        // Set number of earned badges
        $profileSummary->setNumberOfBadges(count($this->gamificationManager->getBadgesEarned($user)));

        return $profileSummary;
    }

    /**
     * Get the public profile of a User.
     *
     * @param User $user The User
     */
    public function getPublicProfile(User $user): PublicProfile
    {
        $publicProfile = new PublicProfile($user->getId());
        // Get the profile summary
        $publicProfile->setProfileSummary($this->getProfileSummary($user));

        // Preferences
        $publicProfile->setSmoke($user->getSmoke());
        $publicProfile->setMusic($user->hasMusic());
        $publicProfile->setMusicFavorites($user->getMusicFavorites());
        $publicProfile->setChat($user->hasChat());
        $publicProfile->setChatFavorites($user->getChatFavorites());

        // Get the reviews about this user
        $publicProfile->setReviewActive($this->profile['userReview']);
        $publicProfile->setReviews($this->reviewManager->getSpecificReviews(null, $user));

        // Get the user's badges
        $publicProfile->setBadges($this->gamificationManager->getBadgesEarned($user));

        return $publicProfile;
    }

    /**
     * Send a verification email.
     *
     * @param string $email The email to verify
     *
     * @return null|User The user found
     */
    public function sendValidationEmail(string $email): ?User
    {
        if ($user = $this->userRepository->findOneBy(['email' => $email])) {
            $event = new UserSendValidationEmailEvent($user);
            $this->eventDispatcher->dispatch($event, UserSendValidationEmailEvent::NAME);

            return $user;
        }

        throw new UserNotFoundException('Unknow email', 1);
    }

    /**
     * Compute the saved Co2 on a Ask by a user.
     *
     * @param Ask $ask    The Ask
     * @param int $userId The User id
     */
    public function computeSavedCo2(Ask $ask, int $userId): int
    {
        $driver = ($ask->getMatching()->getProposalOffer()->getUser()->getId() == $userId);

        // Original driver distance
        $originalDriverDistance = $ask->getMatching()->getOriginalDistance();

        // Original passenger distance
        $originalPassengerDistance = $ask->getMatching()->getProposalRequest()->getCriteria()->getDirectionPassenger()->getDistance();

        // Get the carpooled distance and the detour distance
        $newDistance = $ask->getMatching()->getNewDistance();
        $detourDistance = $ask->getMatching()->getDetourDistance();

        // The saved distance depends if you're the driver or the passenger

        if ($driver) {
            // ********* If you are the driver :
            // Without carpool you would've traveled $originalDriverDistance
            // Without carpool your passenger would've traveled $originalPassengerDistance
            // By taking a carpooler you made did $newDistance
            // So, the economie was : $originalDriverDistance + $originalPassengerDistance - $newDistance
            $savedDistance = $originalDriverDistance + $originalPassengerDistance - $newDistance;
        } else {
            // ********* If you are the passenger :
            // Without carpool you would've traveled $originalPassengerDistance
            // By asking for a driver you cost extra $detourDistance in addition of the driver's original trip
            // So for you, the economie is $originalPassengerDistance - $detour
            $savedDistance = $originalPassengerDistance - $detourDistance;
        }

        // If the is a Ask linked, it's twice the economy (round trip)
        if (!is_null($ask->getAskLinked())) {
            $savedDistance = $savedDistance * 2;
        }

        return $this->geoTools->getCO2($savedDistance);
    }

    /**
     * Update user's language.
     */
    public function updateLanguage(User $user): User
    {
        $language = $this->languageRepository->findOneBy(['code' => $user->getLanguage()->getCode()]);
        $user->setLanguage($language);

        $this->entityManager->persist($user);
        $this->entityManager->flush();

        return $user;
    }

    /**
     * Get the communities where the User is accepted or pending.
     *
     * @return Community[]
     */
    public function getUserCommunities(User $user): array
    {
        $communityUsers = $this->communityUserRepository->findBy(['user' => $user]);
        $communities = [];
        if (!is_null($communityUsers) && count($communityUsers) > 0) {
            foreach ($communityUsers as $communityUser) {
                $communities[] = $communityUser->getCommunity();
            }
        }

        return $communities;
    }

    public function isPhoneValid(PhoneValidation $phoneValidation): PhoneValidation
    {
        $phoneValidation->setValid(preg_match($this->phoneValidationRegex, $phoneValidation->getPhoneNumber()));
        if (!$phoneValidation->isValid()) {
            $phoneValidation->setMessage($this->translator->trans('errors.phoneNumberInvalid'));
        }

        return $phoneValidation;
    }

    public function checkIfScammer(User $user)
    {
        if ($this->scammerRepository->findOneBy(['email' => $user->getEmail()]) || $this->scammerRepository->findOneBy(['telephone' => $user->getTelephone()])) {
            throw new Exception('', 1);
        }
    }

    public function getUnreadMessageNumberForResponseInsertion(User $user): User
    {
        return $this->getUnreadMessageNumber($user);
    }

    /**
     * Sort function.
     *
     * @param mixed $a
     * @param mixed $b
     */
    private static function sortThread($a, $b)
    {
        if ($a['date'] == $b['date']) {
            return 0;
        }

        return ($a['date'] < $b['date']) ? 1 : -1;
    }

    // Delete images associated to the user
    // deleteBase -> delete the base image and remove the entry
    private function deleteUserImages(User $user)
    {
        foreach ($user->getImages() as $image) {
            $this->imageManager->deleteVersions($image);
            $this->imageManager->deleteBase($image);
        }
    }

    // Delete link between the delete account and his communities
    private function deleteCommunityUsers(User $user)
    {
        $myCommunityUsers = $this->communityUserRepository->findBy(['user' => $user]);

        foreach ($myCommunityUsers as $myCommunityUser) {
            $this->entityManager->remove($myCommunityUser);
        }
        $this->entityManager->flush();
    }

    /**
     * Sanitize a string by replacing non-letter or digits by letters or digits.
     *
     * @param string $string The string to sanitize
     *
     * @return string The sanitized string
     */
    private function sanitizeString(string $string): string
    {
        return preg_replace('/[^\w]/', $this->getRandomChar(), $string);
    }

    /**
     * Get a random letter or digit.
     *
     * @return string A letter or digit
     */
    private function getRandomChar(): string
    {
        $seed = str_split('abcdefghijklmnopqrstuvwxyzABCDEFGHIJKLMNOPQRSTUVWXYZ0123456789');

        return $seed[array_rand($seed)];
    }

    /**
     * Get the number of unread message of a User.
     */
    private function getUnreadMessageNumber(User $user): User
    {
        $user->setUnreadCarpoolMessageNumber(0);
        $user->setUnreadDirectMessageNumber(0);
        $user->setUnreadSolidaryMessageNumber(0);

        $recipients = $this->messageRepository->findUnreadMessages($user);
        foreach ($recipients as $recipient) {
            if (!is_null($recipient->getMessage()->getSolidaryAskHistory())) {
                $user->setUnreadSolidaryMessageNumber($user->getUnreadSolidaryMessageNumber() + 1);
            } elseif (!is_null($recipient->getMessage()->getAskHistory())) {
                $user->setUnreadCarpoolMessageNumber($user->getUnreadCarpoolMessageNumber() + 1);
            } else {
                $user->setUnreadDirectMessageNumber($user->getUnreadDirectMessageNumber() + 1);
            }
        }

        return $user;
    }
}<|MERGE_RESOLUTION|>--- conflicted
+++ resolved
@@ -84,6 +84,7 @@
 use Psr\Log\LoggerInterface;
 use Symfony\Component\EventDispatcher\EventDispatcherInterface;
 use Symfony\Component\HttpFoundation\JsonResponse;
+use Symfony\Component\HttpFoundation\Response;
 use Symfony\Component\PasswordHasher\Hasher\UserPasswordHasherInterface;
 use Symfony\Component\Security\Core\Security;
 use Symfony\Contracts\Translation\TranslatorInterface;
@@ -322,11 +323,7 @@
      *
      * @return User The user created
      */
-<<<<<<< HEAD
-    public function registerUser(User $user, bool $encodePassword = true): User
-=======
     public function registerUser(User $user, bool $encodePassword = true, bool $isSolidary = false)
->>>>>>> 8b94c634
     {
         // we check if the user is on the scammer list
         $this->checkIfScammer($user);
@@ -340,21 +337,6 @@
         // creation of the alert preferences
         $user = $this->createAlerts($user);
 
-<<<<<<< HEAD
-        // dispatch en event
-        if (is_null($user->getUserDelegate())) {
-            // registration by the user itself
-            $event = new UserRegisteredEvent($user);
-            $this->eventDispatcher->dispatch($event, UserRegisteredEvent::NAME);
-        } else {
-            // delegate registration
-            $event = new UserDelegateRegisteredEvent($user);
-            $this->eventDispatcher->dispatch($event, UserDelegateRegisteredEvent::NAME);
-            // send password ?
-            if (User::PWD_SEND_TYPE_SMS == $user->getPasswordSendType()) {
-                $event = new UserDelegateRegisteredPasswordSendEvent($user);
-                $this->eventDispatcher->dispatch($event, UserDelegateRegisteredPasswordSendEvent::NAME);
-=======
         if (!$isSolidary) {
             // dispatch en event
             if (is_null($user->getUserDelegate())) {
@@ -370,7 +352,6 @@
                     $event = new UserDelegateRegisteredPasswordSendEvent($user);
                     $this->eventDispatcher->dispatch(UserDelegateRegisteredPasswordSendEvent::NAME, $event);
                 }
->>>>>>> 8b94c634
             }
         }
 
@@ -1178,7 +1159,7 @@
     {
         $user = $this->userRepository->findOneBy(['pwdToken' => $data->getPwdToken()]);
         if (!is_null($user)) {
-            $user->setPassword($this->encoder->encodePassword($user, $data->getPassword()));
+            $user->setPassword($this->encoder->hashPassword($user, $data->getPassword()));
             // we reset tokens
             $user->setPwdTokenDate(null);
             $user->setPwdToken(null);
@@ -1738,11 +1719,11 @@
             switch ($ssoUser->getGender()) {
                 case SsoUser::GENDER_MALE:$user->setGender(User::GENDER_MALE);
 
-break;
+                break;
 
                 case SsoUser::GENDER_FEMALE:$user->setGender(User::GENDER_FEMALE);
 
-break;
+                break;
 
                 default: $user->setGender(User::GENDER_OTHER);
             }
