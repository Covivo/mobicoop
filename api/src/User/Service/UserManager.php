<?php

/**
 * Copyright (c) 2020, MOBICOOP. All rights reserved.
 * This project is dual licensed under AGPL and proprietary licence.
 ***************************
 *    This program is free software: you can redistribute it and/or modify
 *    it under the terms of the GNU Affero General Public License as
 *    published by the Free Software Foundation, either version 3 of the
 *    License, or (at your option) any later version.
 *
 *    This program is distributed in the hope that it will be useful,
 *    but WITHOUT ANY WARRANTY; without even the implied warranty of
 *    MERCHANTABILITY or FITNESS FOR A PARTICULAR PURPOSE.  See the
 *    GNU Affero General Public License for more details.
 *
 *    You should have received a copy of the GNU Affero General Public License
 *    along with this program.  If not, see <gnu.org/licenses>.
 ***************************
 *    Licence MOBICOOP described in the file
 *    LICENSE
 **************************/

namespace App\User\Service;

use App\Auth\Entity\AuthItem;
use App\Auth\Entity\UserAuthAssignment;
use App\Carpool\Entity\Ask;
use App\Event\Entity\Event;
use App\Carpool\Repository\AskHistoryRepository;
use App\Carpool\Repository\AskRepository;
use App\Carpool\Service\AskManager;
use App\Communication\Entity\Medium;
use App\Community\Repository\CommunityUserRepository;
use App\Image\Service\ImageManager;
use App\User\Entity\User;
use App\User\Event\UserDeleteAccountWasDriverEvent;
use App\User\Event\UserDeleteAccountWasPassengerEvent;
use App\User\Event\UserPasswordChangeAskedEvent;
use App\User\Event\UserPasswordChangedEvent;
use DateTime;
use Doctrine\ORM\EntityManagerInterface;
use Psr\Log\LoggerInterface;
use App\Auth\Repository\AuthItemRepository;
use App\Community\Repository\CommunityRepository;
use App\Community\Entity\CommunityUser;
use App\User\Event\UserRegisteredEvent;
use Symfony\Component\EventDispatcher\EventDispatcherInterface;
use App\Communication\Repository\MessageRepository;
use App\Communication\Repository\NotificationRepository;
use App\User\Repository\UserNotificationRepository;
use App\User\Entity\UserNotification;
use App\User\Event\UserDelegateRegisteredEvent;
use App\User\Event\UserDelegateRegisteredPasswordSendEvent;
use App\User\Event\UserGeneratePhoneTokenAskedEvent;
use Symfony\Component\Security\Core\Encoder\UserPasswordEncoderInterface;
use App\User\Event\UserUpdatedSelfEvent;
use Symfony\Component\HttpFoundation\JsonResponse;
use App\User\Repository\UserRepository;
use Symfony\Component\Security\Core\Security;
use Symfony\Contracts\Translation\TranslatorInterface;
use App\User\Exception\UserDeleteException;

/**
 * User manager service.
 *
 * @author Sylvain Briat <sylvain.briat@mobicoop.org>
 * @author Remi Wortemann <remi.wortemann@mobicoop.org>
 */
class UserManager
{
    private $entityManager;
    private $imageManager;
    private $authItemRepository;
    private $communityRepository;
    private $communityUserRepository;
    private $messageRepository;
    private $askRepository;
    private $askHistoryRepository;
    private $notificationRepository;
    private $userNotificationRepository;
    private $userRepository;
    private $logger;
    private $eventDispatcher;
    private $encoder;
    private $translator;
    private $security;

    // Default carpool settings
    private $chat;
    private $music;
    private $smoke;

    /**
        * Constructor.
        *
        * @param EntityManagerInterface $entityManager
        * @param LoggerInterface $logger
        */
    public function __construct(EntityManagerInterface $entityManager, ImageManager $imageManager, LoggerInterface $logger, EventDispatcherInterface $dispatcher, AuthItemRepository $authItemRepository, CommunityRepository $communityRepository, MessageRepository $messageRepository, UserPasswordEncoderInterface $encoder, NotificationRepository $notificationRepository, UserNotificationRepository $userNotificationRepository, AskHistoryRepository $askHistoryRepository, AskRepository $askRepository, UserRepository $userRepository, $chat, $smoke, $music, CommunityUserRepository $communityUserRepository, TranslatorInterface $translator, Security $security)
    {
        $this->entityManager = $entityManager;
        $this->imageManager = $imageManager;
        $this->logger = $logger;
        $this->authItemRepository = $authItemRepository;
        $this->communityRepository = $communityRepository;
        $this->communityUserRepository = $communityUserRepository;
        $this->messageRepository = $messageRepository;
        $this->askRepository = $askRepository;
        $this->askHistoryRepository = $askHistoryRepository;
        $this->eventDispatcher = $dispatcher;
        $this->encoder = $encoder;
        $this->translator = $translator;
        $this->security = $security;
        $this->notificationRepository = $notificationRepository;
        $this->userNotificationRepository = $userNotificationRepository;
        $this->userRepository = $userRepository;
        $this->chat = $chat;
        $this->music = $music;
        $this->smoke = $smoke;
    }

    /**
     * Get a user by its id.
     *
     * @param integer $id
     * @return User|null
     */
    public function getUser(int $id)
    {
        return $this->userRepository->find($id);
    }

    /**
     * Get a user by security token.
     *
     * @return User|null
     */
    public function getMe()
    {
        return $this->userRepository->findOneBy(["email"=>$this->security->getUser()->getUsername()]);
    }
    
    /**
     * Registers a user.
     *
     * @param User      $user               The user to register
     * @param boolean   $encodePassword     True to encode password
     * @return User     The user created
     */
    public function registerUser(User $user, bool $encodePassword=true)
    {
<<<<<<< HEAD
        $user = $this->prepareUser($user);

        // persist the user
        $this->entityManager->persist($user);
        $this->entityManager->flush();

        // creation of the alert preferences
        $user = $this->createAlerts($user);

        // dispatch en event
        if (is_null($user->getUserDelegate())) {
            // registration by the user itself
            $event = new UserRegisteredEvent($user);
            $this->eventDispatcher->dispatch(UserRegisteredEvent::NAME, $event);
        } else {
            // delegate registration
            $event = new UserDelegateRegisteredEvent($user);
            $this->eventDispatcher->dispatch(UserDelegateRegisteredEvent::NAME, $event);
            // send password ?
            if ($user->getPasswordSendType() == User::PWD_SEND_TYPE_SMS) {
                $event = new UserDelegateRegisteredPasswordSendEvent($user);
                $this->eventDispatcher->dispatch(UserDelegateRegisteredPasswordSendEvent::NAME, $event);
            }
        }

        // return the user
        return $user;
    }

    /**
     * Prepare a user for registration : set default values
     *
     * @param User      $user               The user to prepare
     * @param boolean   $encodePassword     True to encode password
     * @return User     The prepared user
     */
    public function prepareUser(User $user, bool $encodePassword=false)
    {
        if (count($user->getUserRoles()) == 0) {
=======
        if (count($user->getUserAuthAssignments()) == 0) {
>>>>>>> 8a4e2464
            // default role : user registered full
            $authItem = $this->authItemRepository->find(AuthItem::ROLE_USER_REGISTERED_FULL);
            $userAuthAssignment = new UserAuthAssignment();
            $userAuthAssignment->setAuthItem($authItem);
            $user->addUserAuthAssignment($userAuthAssignment);
        }

        if ($encodePassword) {
            $user->setClearPassword($user->getPassword());
            $user->setPassword($this->encoder->encodePassword($user, $user->getPassword()));
        }

        // default phone display : restricted
        $user->setPhoneDisplay(User::PHONE_DISPLAY_RESTRICTED);
        // creation of the geotoken
        $datetime = new DateTime();
        $time = $datetime->getTimestamp();
        $geoToken = $this->encoder->encodePassword($user, $user->getEmail() . rand() . $time . rand() . $user->getSalt());
        $user->setGeoToken($geoToken);
        // Default carpool settings
        $user->setChat($this->chat);
        $user->setMusic($this->music);
        $user->setSmoke($this->smoke);

        // Create token to valid inscription
        $datetime = new DateTime();
        $time = $datetime->getTimestamp();
        // For safety, we strip the slashes because this token can be passed in url
        $validationToken = hash("sha256", $user->getEmail() . rand() . $time . rand() . $user->getSalt());
        $user->setValidatedDateToken($validationToken);

        $unsubscribeToken = hash("sha256", $user->getEmail() . rand() . $time . rand() . $user->getSalt());
        $user->setUnsubscribeToken($unsubscribeToken);

        return $user;
    }

    /**
     * Update a user.
     *
     * @param User $user    The user to update
     * @return User         The user updated
     */
    public function updateUser(User $user)
    {

         // activate sms notification if phone validated
        if ($user->getPhoneValidatedDate()) {
            $user = $this->activateSmsNotification($user);
        }
        // check if the phone is updated and if so reset phoneToken and validatedDate
        if ($user->getTelephone() != $user->getOldTelephone()) {
            $user->setPhoneToken(null);
            $user->setPhoneValidatedDate(null);
            // deactivate sms notification since the phone is new
            $user = $this->deActivateSmsNotification($user);
        }
       
        // update of the geotoken
        $datetime = new DateTime();
        $time = $datetime->getTimestamp();
        $geoToken = $this->encoder->encodePassword($user, $user->getEmail() . rand() . $time . rand() . $user->getSalt());
        $user->setGeoToken($geoToken);
        // persist the user
        $this->entityManager->persist($user);
        $this->entityManager->flush();
        // dispatch an event
        $event = new UserUpdatedSelfEvent($user);
        $this->eventDispatcher->dispatch(UserUpdatedSelfEvent::NAME, $event);
        // return the user
        return $user;
    }

    /**
     * Encode a password for a user
     *
     * @param User $user        The user
     * @param string $password  The password to encode
     * @return string           The encoded password
     */
    public function encodePassword(User $user, string $password)
    {
        return $this->encoder->encodePassword($user, $password);
    }

    /**
     * Treat a user : set default parameters.
     * Used for example for imports.
     *
     * @param User $user    The user to treat
     * @return User         The user treated
     */
    public function treatUser(User $user)
    {
        // we treat the role
        if (count($user->getUserAuthAssignments()) == 0) {
            // default role : user registered full
            $authItem = $this->authItemRepository->find(AuthItem::ROLE_USER_REGISTERED_FULL);
            $userAuthAssignment = new UserAuthAssignment();
            $userAuthAssignment->setAuthItem($authItem);
            $user->addUserAuthAssignment($userAuthAssignment);
        }

        // we treat the notifications
        if (count($user->getUserNotifications()) == 0) {
            // we have to create the default user notifications, we don't persist immediately
            $user = $this->createAlerts($user, false);
        }

        $this->entityManager->persist($user);

        return $user;
    }

    /**
     * Get the private communities of the given user.
     *
     * @param User $user
     * @return array
     */
    public function getPrivateCommunities(?User $user): array
    {
        if (is_null($user)) {
            return [];
        }
        if ($communities = $this->communityRepository->findByUser($user, true, null, [CommunityUser::STATUS_ACCEPTED_AS_MODERATOR,CommunityUser::STATUS_ACCEPTED_AS_MEMBER])) {
            return $communities;
        }
        return [];
    }

    public function getThreads(User $user): array
    {
        if ($threads = $this->messageRepository->findThreads($user)) {
            return $threads;
        }
        return [];
    }

    
    /**
     * Build messages threads considering the type (Direct or Carpool)
     * @param User $user    The User involved
     * @param String $type  Type of messages Direct or Carpool
     */
    public function getThreadsMessages(User $user, $type="Direct"): array
    {
        $threads = [];
        if ($type=="Direct") {
            $threads = $this->messageRepository->findThreadsDirectMessages($user);
        } elseif ($type=="Carpool") {
            $threads = $this->askRepository->findAskByUser($user);
        } else {
            return [];
        }
        
        if (!$threads) {
            return [];
        } else {
            switch ($type) {
                case "Direct":
                    $messages = $this->parseThreadsDirectMessages($user, $threads);
                break;
                case "Carpool":
                    $messages = $this->parseThreadsCarpoolMessages($user, $threads);
                break;
            }
            return $messages;
        }
    }
    
    public function parseThreadsDirectMessages(User $user, array $threads)
    {
        $messages = [];
        foreach ($threads as $message) {
            // To Do : We support only one recipient at this time...
            $currentMessage = [
                'idMessage' => $message->getId(),
                'idRecipient' => ($user->getId() === $message->getUser('user')->getId()) ? $message->getRecipients()[0]->getUser('user')->getId() : $message->getUser('user')->getId(),
                'avatarsRecipient' => ($user->getId() === $message->getUser('user')->getId()) ? $message->getRecipients()[0]->getUser('user')->getAvatars()[0] : $message->getUser('user')->getAvatars()[0],
                'givenName' => ($user->getId() === $message->getUser('user')->getId()) ? $message->getRecipients()[0]->getUser('user')->getGivenName() : $message->getUser('user')->getGivenName(),
                'shortFamilyName' => ($user->getId() === $message->getUser('user')->getId()) ? $message->getRecipients()[0]->getUser('user')->getShortFamilyName() : $message->getUser('user')->getShortFamilyName(),
                'date' => ($message->getLastMessage()===null) ? $message->getCreatedDate() : $message->getLastMessage()->getCreatedDate(),
                'selected' => false
            ];

            $messages[] = $currentMessage;
        }
        // Sort with the last message received first
        usort($messages, array($this, 'sortThread'));
        return $messages;
    }


    public static function sortThread($a, $b)
    {
        if ($a['date'] == $b['date']) {
            return 0;
        }
        return ($a['date'] < $b['date']) ? 1 : -1;
    }

    public function parseThreadsCarpoolMessages(User $user, array $threads)
    {
        $messages = [];


        foreach ($threads as $ask) {
            $askHistories = $this->askHistoryRepository->findLastAskHistory($ask);
            
            // Only the Ask with at least one AskHistory
            // Only one-way or outward of a round trip.
            if (count($askHistories)>0 && ($ask->getType()==1 || $ask->getType()==2)) {
                $askHistory = $askHistories[0];


                $message = $askHistory->getMessage();

                $currentThread = [
                    'idAskHistory'=>$askHistory->getId(),
                    'idAsk'=>$ask->getId(),
                    'idRecipient' => ($user->getId() === $ask->getUser('user')->getId()) ? $ask->getUserRelated()->getId() : $ask->getUser('user')->getId(),
                    'avatarsRecipient' => ($user->getId() === $ask->getUser('user')->getId()) ? $ask->getUserRelated()->getAvatars()[0] : $ask->getUser('user')->getAvatars()[0],
                    'givenName' => ($user->getId() === $ask->getUser('user')->getId()) ? $ask->getUserRelated()->getGivenName() : $ask->getUser('user')->getGivenName(),
                    'shortFamilyName' => ($user->getId() === $ask->getUser('user')->getId()) ? $ask->getUserRelated()->getShortFamilyName() : $ask->getUser('user')->getShortFamilyName(),
                    'date' => ($message===null) ? $askHistory->getCreatedDate() : $message->getCreatedDate(),
                    'selected' => false
                ];

                // The message id : the one linked to the current askHistory or we try to find the last existing one
                $idMessage = -99;
                if ($message !== null) {
                    ($message->getMessage()!==null) ? $idMessage = $message->getMessage()->getId() :  $idMessage = $message->getId();
                } else {
                    $formerAskHistory = $this->askHistoryRepository->findLastAskHistoryWithMessage($ask);
                    if (count($formerAskHistory)>0 && $formerAskHistory[0]->getMessage()) {
                        if ($formerAskHistory[0]->getMessage()->getMessage()) {
                            $idMessage = $formerAskHistory[0]->getMessage()->getMessage()->getId();
                        } else {
                            $idMessage = $formerAskHistory[0]->getMessage()->getId();
                        }
                    }
                }
                $currentThread['idMessage'] = $idMessage;

                $waypoints = $ask->getMatching()->getWaypoints();
                $criteria = $ask->getCriteria();
                $currentThread["carpoolInfos"] = [
                    "askHistoryId" => $askHistory->getId(),
                    "origin" => $waypoints[0]->getAddress()->getAddressLocality(),
                    "destination" => $waypoints[count($waypoints)-1]->getAddress()->getAddressLocality(),
                    "criteria" => [
                        "frequency" => $criteria->getFrequency(),
                        "fromDate" => $criteria->getFromDate(),
                        "fromTime" => $criteria->getFromTime(),
                        "monCheck" => $criteria->isMonCheck(),
                        "tueCheck" => $criteria->isTueCheck(),
                        "wedCheck" => $criteria->isWedCheck(),
                        "thuCheck" => $criteria->isThuCheck(),
                        "friCheck" => $criteria->isFriCheck(),
                        "satCheck" => $criteria->isSatCheck(),
                        "sunCheck" => $criteria->isSunCheck()
                    ]
                ];

                $messages[] = $currentThread;
            }
        }

        // Sort with the last message received first
        usort($messages, array($this, 'sortThread'));
        return $messages;
    }

    public function getThreadsDirectMessages(User $user): array
    {
        return $this->getThreadsMessages($user, "Direct");
    }

    public function getThreadsCarpoolMessages(User $user): array
    {
        return $this->getThreadsMessages($user, "Carpool");
    }
    
    /**
       * User password change request.
       *
       * @param User $user
       * @return Response
       */
    public function updateUserPasswordRequest(User $data)
    {
        // Get the user
        $user = $this->userRepository->findOneBy(["email"=>$data->getEmail()]);
        
        if (!is_null($user)) {
            $datetime = new DateTime();
            $time = $datetime->getTimestamp();
            // encoding of the password
            $pwdToken = hash("sha256", $user->getEmail() . rand() . $time . rand() . $user->getSalt());
            $user->setPwdToken($pwdToken);
            // update of the geotoken
            $geoToken = $this->encoder->encodePassword($user, $user->getEmail() . rand() . $time . rand() . $user->getSalt());
            $user->setGeoToken($geoToken);
            // persist the user
            $this->entityManager->persist($user);
            $this->entityManager->flush();
            // dispatch en event
            $event = new UserPasswordChangeAskedEvent($user);
            $this->eventDispatcher->dispatch($event, UserPasswordChangeAskedEvent::NAME);
            return $user;
        }
        return new JsonResponse();
    }
 
    /**
       * User password change confirmation.
       *
       * @param User $user
       * @return Response
       */
    public function updateUserPassword(User $data)
    {
        $user = $this->userRepository->findOneBy(["pwdToken"=>$data->getPwdToken()]);
        if (!is_null($user)) {
            $user->setPassword($data->getPassword());
            // persist the user
            $this->entityManager->persist($user);
            $this->entityManager->flush();
            // dispatch en event
            $event = new UserPasswordChangedEvent($user);
            $this->eventDispatcher->dispatch($event, UserPasswordChangedEvent::NAME);
            // return the user
            return $user;
        }
        return new JsonResponse();
    }

    /**
     * Get user alert preferences
     *
     * @param User $user
     * @return User
     */
    public function getAlerts(User $user)
    {
        // if no alerts are detected we create them
        if (count($user->getUserNotifications()) == 0) {
            $user = $this->createAlerts($user);
        }
        $alerts = [];
        $actions = [];
        // first pass to get the actions
        foreach ($user->getUserNotifications() as $userNotification) {
            if ($userNotification->getNotification()->getMedium()->getId() == Medium::MEDIUM_SMS && is_null($user->getPhoneValidatedDate())) {
                // check telephone for sms
                continue;
            } elseif ($userNotification->getNotification()->getMedium()->getId() == Medium::MEDIUM_PUSH && is_null($user->getIosAppId()) && is_null($user->getAndroidAppId())) {
                // check apps for push
                continue;
            }
            if (!in_array($userNotification->getNotification()->getAction()->getName(), $alerts)) {
                $alerts[$userNotification->getNotification()->getAction()->getPosition()] = [
                    'action' => $userNotification->getNotification()->getAction()->getName(),
                    'alert' => []
                ];
                $actions[$userNotification->getNotification()->getAction()->getId()] = $userNotification->getNotification()->getAction()->getPosition();
            }
        }
        ksort($alerts);
        // second pass to get the media
        $media = [];
        foreach ($user->getUserNotifications() as $userNotification) {
            if ($userNotification->getNotification()->getMedium()->getId() == Medium::MEDIUM_SMS && is_null($user->getPhoneValidatedDate())) {
                // check telephone for sms
                continue;
            } elseif ($userNotification->getNotification()->getMedium()->getId() == Medium::MEDIUM_PUSH && is_null($user->getIosAppId()) && is_null($user->getAndroidAppId())) {
                // check apps for push
                continue;
            }
            $media[$userNotification->getNotification()->getAction()->getId()][$userNotification->getNotification()->getPosition()] = [
                'medium' => $userNotification->getNotification()->getMedium()->getId(),
                'id' => $userNotification->getId(),
                'active' => $userNotification->isActive()
            ];
        }
        // third pass to order media
        $mediaOrdered = [];
        foreach ($media as $actionID => $unorderedMedia) {
            $copy = $unorderedMedia;
            ksort($copy);
            $mediaOrdered[$actionID] = $copy;
        }
        // fourth pass to link media to actions
        foreach ($mediaOrdered as $actionID => $orderedMedia) {
            $alerts[$actions[$actionID]]['alert'] = $orderedMedia;
        }
        $user->setAlerts($alerts);
        return $user;
    }

    /**
     * Create user alerts
     *
     * @param User $user        The user to treat
     * @param boolean $perist   Persist immediately (false for mass import)
     * @return User
     */
    public function createAlerts(User $user, $persist=true)
    {
        $notifications = $this->notificationRepository->findUserEditable();
        foreach ($notifications as $notification) {
            $userNotification = new UserNotification();
            $userNotification->setNotification($notification);
            $userNotification->setActive($notification->isUserActiveDefault());
            if ($userNotification->getNotification()->getMedium()->getId() == Medium::MEDIUM_SMS && is_null($user->getPhoneValidatedDate())) {
                // check telephone for sms
                $userNotification->setActive(false);
            } elseif ($userNotification->getNotification()->getMedium()->getId() == Medium::MEDIUM_PUSH && is_null($user->getIosAppId()) && is_null($user->getAndroidAppId())) {
                // check apps for push
                $userNotification->setActive(false);
            }
            $user->addUserNotification($userNotification);
        }
        $this->entityManager->persist($user);
        if ($persist) {
            $this->entityManager->flush();
        }
        return $user;
    }

    /**
     * Update user alerts
     *
     * @param User $user
     * @return void
     */
    public function updateAlerts(User $user)
    {
        if (!is_null($user->getAlerts())) {
            foreach ($user->getAlerts() as $id => $active) {
                if ($userNotification = $this->userNotificationRepository->find($id)) {
                    $userNotification->setActive($active);
                    $this->entityManager->persist($userNotification);
                }
            }
            $this->entityManager->flush();
        }
        return $this->getAlerts($user);
    }

    /**
     * set sms notification to active when phone is validated
     *
     * @param User $user
     * @return void
     */
    public function activateSmsNotification(User $user)
    {
        $userNotifications = $this->userNotificationRepository->findUserNotifications($user->getId());
        foreach ($userNotifications as $userNotification) {
            if ($userNotification->getNotification()->getMedium()->getId() == Medium::MEDIUM_SMS) {
                // check telephone for sms
                $userNotification->setActive(true);
                $userNotification->setUser($user);
                $this->entityManager->persist($userNotification);
            }
        }
        $this->entityManager->flush();
        return $user;
    }

    /**
    * set sms notification to non active when phone change or is removed
    *
    * @param User $user
    * @return void
    */
    public function deActivateSmsNotification(User $user)
    {
        $userNotifications = $this->userNotificationRepository->findUserNotifications($user->getId());
        foreach ($userNotifications as $userNotification) {
            if ($userNotification->getNotification()->getMedium()->getId() == Medium::MEDIUM_SMS) {
                $userNotification->setActive(false);
                $userNotification->setUser($user);
                $this->entityManager->persist($userNotification);
            }
        }
        $this->entityManager->flush();
        return $user;
    }

    /**
     * Generate a validation token
     * (Ajax)
     *
     * @param User $user
     * @return void
     */
    public function generatePhoneToken(User $user)
    {
        // Generate the token
        $phoneToken= strval(mt_rand(1000, 9999));
        $user->setPhoneToken($phoneToken);
        // dispatch the event
        $event = new UserGeneratePhoneTokenAskedEvent($user);
        $this->eventDispatcher->dispatch(UserGeneratePhoneTokenAskedEvent::NAME, $event);
        // Persist user
        $this->entityManager->persist($user);
        $this->entityManager->flush();
        return $user;
    }


    /**
     * Delete the user
     *
     */
    public function deleteUser(User $user)
    {
        // Check if the user is not the author of an event that is still valid
        foreach ($user->getEvents() as $event) {
            if (($event->getUser()->getId() == $user->getId()) && ($event->getToDate() >= new \DateTime())) {
                // to do throw exception
                throw new UserDeleteException("An Event of the user is still runing");
            }
        }
        // Check if the user is not the author of a community
        foreach ($user->getCommunityUsers() as $communityUser) {
            if ($communityUser->getCommunity()->getUser()->getId() == $user->getId()) {
                // todo throw execption
                throw new UserDeleteException("The user is a community owner");
            } else {
                //delete all community subscriptions
                $this->deleteCommunityUsers($user);
            }
        }
        // We check if the user have ads.
        // If he have ads we check if a carpool is initiated if yes we send an email to the carpooler
        foreach ($user->getProposals() as $proposal) {
            if ($proposal->isPrivate()) {
                continue;
            }
            foreach ($proposal->getMatchingRequests() as $matching) {
                foreach ($matching->getAsks() as $ask) {
                    // todo : find why class of $ask can be a proxy of Ask class
                    if (get_class($ask) !== Ask::class) {
                        continue;
                    }
                    $event = new UserDeleteAccountWasDriverEvent($ask, $user->getId());
                    $this->eventDispatcher->dispatch(UserDeleteAccountWasDriverEvent::NAME, $event);
                }
            }
            foreach ($proposal->getMatchingOffers() as $matching) {
                foreach ($matching->getAsks() as $ask) {
                    // todo : find why class of $ask can be a proxy of Ask class
                    if (get_class($ask) !== Ask::class) {
                        continue;
                    }
                    $event = new UserDeleteAccountWasPassengerEvent($ask, $user->getId());
                    $this->eventDispatcher->dispatch(UserDeleteAccountWasPassengerEvent::NAME, $event);
                }
            }
            $this->entityManager->remove($proposal);
        }
        $this->deleteUserImages($user);
        
        $this->entityManager->remove($user);
        $this->entityManager->flush();
    }

    //Delete images associated to the user
    // deleteBase -> delete the base image and remove the entry
    private function deleteUserImages(User $user)
    {
        foreach ($user->getImages() as $image) {
            $this->imageManager->deleteVersions($image);
            $this->imageManager->deleteBase($image);
        }
    }

    //Delete link between the delete account and his communities
    private function deleteCommunityUsers(User $user)
    {
        $myCommunityUsers = $this->communityUserRepository->findBy(array('user'=>$user));

        foreach ($myCommunityUsers as $myCommunityUser) {
            $this->entityManager->remove($myCommunityUser);
        }
        $this->entityManager->flush();
    }


    //Get asks for an user -> use for check if a ask is already done on a proposal
    public function getAsks(User $user): array
    {
        if ($asks = $this->askRepository->findAskByAsker($user)) {
            $arrayAsks = array();
            foreach ($asks as $ask) {
                $arrayAsks['offers'][] = $ask->getMatching()->getProposalOffer()->getId();
                $arrayAsks['request'][] = $ask->getMatching()->getProposalRequest()->getId();
            }
            return $arrayAsks;
        }
        return [];
    }

    public function checkValidatedDateToken($data)
    {
        $userFound = $this->userRepository->findOneBy(["validatedDateToken"=>$data->getValidatedDateToken()]);
        
        if (!is_null($userFound)) {
            if ($data->getEmail()===$userFound->getEmail()) {
                // User found by token match with the given email. We update de validated date, persist, then return the user found
                $userFound->setValidatedDate(new \Datetime());
                $this->entityManager->persist($userFound);
                $this->entityManager->flush();
                return $userFound;
            } else {
                // User found by token doesn't match with the given email. We return nothing.
                return new JsonResponse();
            }
        } else {
            // No user found. We return nothing.
            return new JsonResponse();
        }
        return new JsonResponse();
    }

    public function checkPhoneToken($data)
    {
        $userFound = $this->userRepository->findOneBy(["phoneToken"=>$data->getPhoneToken()]);
        
        if (!is_null($userFound)) {
            if ($data->getTelephone()===$userFound->getTelephone()) {
                // User found by token match with the given Telephone. We update de validated date, persist, then return the user found
                $userFound->setPhoneValidatedDate(new \Datetime());
                $this->entityManager->persist($userFound);
                $this->entityManager->flush();
                return $userFound;
            } else {
                // User found by token doesn't match with the given telephone. We return nothing.
                return new JsonResponse();
            }
        } else {
            // No user found. We return nothing.
            return new JsonResponse();
        }
        return new JsonResponse();
    }

    public function unsubscribeFromEmail(User $user, $lang='fr_FR')
    {
        $this->translator->setLocale($lang);

        $messageUnsubscribe = $this->translator->trans('unsubscribeEmailAlertFront', ['instanceName' => $_ENV['EMAILS_PLATFORM_NAME']]);

        $user->setNewsSubscription(0);
        $user->setUnsubscribeDate(new \Datetime());

        $user->setUnsubscribeMessage($messageUnsubscribe);

        $this->entityManager->persist($user);
        $this->entityManager->flush();


        return $user;
    }
}<|MERGE_RESOLUTION|>--- conflicted
+++ resolved
@@ -150,7 +150,6 @@
      */
     public function registerUser(User $user, bool $encodePassword=true)
     {
-<<<<<<< HEAD
         $user = $this->prepareUser($user);
 
         // persist the user
@@ -189,10 +188,7 @@
      */
     public function prepareUser(User $user, bool $encodePassword=false)
     {
-        if (count($user->getUserRoles()) == 0) {
-=======
         if (count($user->getUserAuthAssignments()) == 0) {
->>>>>>> 8a4e2464
             // default role : user registered full
             $authItem = $this->authItemRepository->find(AuthItem::ROLE_USER_REGISTERED_FULL);
             $userAuthAssignment = new UserAuthAssignment();
