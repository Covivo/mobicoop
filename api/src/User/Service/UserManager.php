--- conflicted
+++ resolved
@@ -63,7 +63,6 @@
     private $logger;
     private $eventDispatcher;
     private $encoder;
-    private $userRepository;
  
     /**
         * Constructor.
@@ -83,7 +82,6 @@
         $this->notificationRepository = $notificationRepository;
         $this->userNotificationRepository = $userNotificationRepository;
         $this->userRepository = $userRepository;
-<<<<<<< HEAD
     }
 
     /**
@@ -95,8 +93,6 @@
     public function getUser(int $id)
     {
         return $this->userRepository->find($id);
-=======
->>>>>>> 97cb9c40
     }
     
     /**
