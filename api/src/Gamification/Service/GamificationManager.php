--- conflicted
+++ resolved
@@ -68,11 +68,8 @@
     private $messageRepository;
     private $rewardStepRepository;
     private $rewardRepository;
-<<<<<<< HEAD
     private $badgeImageUri;
-=======
     private $logger;
->>>>>>> 52e4b7b9
 
     public function __construct(
         SequenceItemRepository $sequenceItemRepository,
@@ -84,11 +81,8 @@
         MessageRepository $messageRepository,
         RewardStepRepository $rewardStepRepository,
         RewardRepository $rewardRepository,
-<<<<<<< HEAD
-        string $badgeImageUri
-=======
+        string $badgeImageUri,
         LoggerInterface $logger
->>>>>>> 52e4b7b9
     ) {
         $this->sequenceItemRepository = $sequenceItemRepository;
         $this->logRepository = $logRepository;
@@ -99,11 +93,8 @@
         $this->messageRepository = $messageRepository;
         $this->rewardStepRepository = $rewardStepRepository;
         $this->rewardRepository = $rewardRepository;
-<<<<<<< HEAD
         $this->badgeImageUri = $badgeImageUri;
-=======
         $this->logger = $logger;
->>>>>>> 52e4b7b9
     }
     
     /**
@@ -279,12 +270,9 @@
             foreach ($activeBadge->getSequenceItems() as $sequenceItem) {
                 $sequenceStatus = new SequenceStatus();
                 $sequenceStatus->setSequenceItemId($sequenceItem->getId());
-<<<<<<< HEAD
                 $sequenceStatus->setTitle($sequenceItem->getGamificationAction()->getTitle());
                 
                 
-=======
->>>>>>> 52e4b7b9
                 // We look into the rewardSteps previously existing for this SequenceItem
                 // If there is one for the current User, we know that it has already been validated
                 $sequenceStatus->setValidated(false);
@@ -301,7 +289,6 @@
 
             $badgeProgression->setBadgeSummary($badgeSummary);
 
-<<<<<<< HEAD
             // Compute the earned percentage
             $badgeProgression->setEarningPercentage(0);
             if ($nbValidatedSequences==0) {
@@ -310,8 +297,6 @@
                 $badgeProgression->setEarningPercentage($nbValidatedSequences/count($activeBadge->getSequenceItems())*100);
             }
 
-=======
->>>>>>> 52e4b7b9
             $badges[] = $badgeProgression;
         }
         
