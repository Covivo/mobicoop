<?php

/**
 * Copyright (c) 2020, MOBICOOP. All rights reserved.
 * This project is dual licensed under AGPL and proprietary licence.
 ***************************
 *    This program is free software: you can redistribute it and/or modify
 *    it under the terms of the GNU Affero General Public License as
 *    published by the Free Software Foundation, either version 3 of the
 *    License, or (at your option) any later version.
 *
 *    This program is distributed in the hope that it will be useful,
 *    but WITHOUT ANY WARRANTY; without even the implied warranty of
 *    MERCHANTABILITY or FITNESS FOR A PARTICULAR PURPOSE.  See the
 *    GNU Affero General Public License for more details.
 *
 *    You should have received a copy of the GNU Affero General Public License
 *    along with this program.  If not, see <gnu.org/licenses>.
 ***************************
 *    Licence MOBICOOP described in the file
 *    LICENSE
 */

namespace App\Carpool\Entity;

use App\Geography\Entity\Address;
use App\Geography\Entity\Direction;
use App\Incentive\Entity\LongDistanceSubscription;
use App\Incentive\Entity\ShortDistanceJourney;
use App\Incentive\Entity\ShortDistanceSubscription;
use App\Payment\Entity\CarpoolItem;
use App\Payment\Entity\CarpoolPayment;
use App\User\Entity\User;
use CrEOF\Spatial\PHP\Types\Geometry\LineString;
use CrEOF\Spatial\PHP\Types\Geometry\Point;
use Doctrine\ORM\Mapping as ORM;
use Symfony\Component\Validator\Constraints as Assert;

/**
 * Carpooling : carpool proof.
 *
 * @ORM\Entity
 *
 * @ORM\HasLifecycleCallbacks
 */
class CarpoolProof
{
    public const STATUS_INITIATED = 0;              // not ready to be sent, proof still under construction
    public const STATUS_PENDING = 1;                // ready to be sent
    public const STATUS_SENT = 2;                   // sent
    public const STATUS_ERROR = 3;                  // error during the sending
    public const STATUS_CANCELED = 4;               // cancellation before sending
    public const STATUS_ACQUISITION_ERROR = 5;      // proof not recorded by the carpool register
    public const STATUS_NORMALIZATION_ERROR = 6;    // proof recorded but data not normalized by the carpool register
    public const STATUS_FRAUD_ERROR = 7;            // fraud detected by carpool register
    public const STATUS_VALIDATED = 8;              // proof validated by the carpool register
    public const STATUS_EXPIRED = 9;                // proof sent too late to the carpool register
    public const STATUS_CANCELED_BY_OPERATOR = 10;  // proof canceled by the operator
    public const STATUS_UNDER_CHECKING = 11;        // proof under review by the carpool register

    public const ACTOR_DRIVER = 1;
    public const ACTOR_PASSENGER = 2;

    public const TYPE_LOW = 'A';
    public const TYPE_MID = 'B';
    public const TYPE_HIGH = 'C';

    public const TYPE_UNDETERMINED_CLASSIC = 'CX';
    public const TYPE_UNDETERMINED_DYNAMIC = 'DX';

    public const MINIMUM_DISTANCE_GPS_FOR_TYPE_HIGH = 3000; // Minimum distance required between driver/passenger pickUp/dropOff in meters

    /**
     * @var int the id of this proof
     *
     * @ORM\Id
     *
     * @ORM\GeneratedValue
     *
     * @ORM\Column(type="integer")
     */
    private $id;

    /**
     * @var int proof status (0 = pending, 1 = sent to the register; 2 = error while sending to the register)
     *
     * @Assert\NotBlank
     *
     * @ORM\Column(type="smallint")
     */
    private $status;

    /**
     * @var string register system proof type
     *
     * @ORM\Column(type="string", length=5, nullable=true)
     */
    private $type;

    /**
     * @var Ask the ask related to the proof
     *
     * @ORM\ManyToOne(targetEntity="\App\Carpool\Entity\Ask", inversedBy="carpoolProofs")
     *
     * @ORM\JoinColumn(nullable=true, onDelete="SET NULL")
     */
    private $ask;

    /**
     * @var \DateTimeInterface driver start date
     *
     * @ORM\Column(type="datetime", nullable=true)
     */
    private $startDriverDate;

    /**
     * @var \DateTimeInterface driver end date
     *
     * @ORM\Column(type="datetime", nullable=true)
     */
    private $endDriverDate;

    /**
     * @var Address origin of the driver
     *
     * @ORM\OneToOne(targetEntity="\App\Geography\Entity\Address", cascade={"persist"})
     *
     * @ORM\JoinColumn(onDelete="CASCADE")
     */
    private $originDriverAddress;

    /**
     * @var Address destination of the driver
     *
     * @ORM\OneToOne(targetEntity="\App\Geography\Entity\Address", cascade={"persist"})
     *
     * @ORM\JoinColumn(onDelete="CASCADE")
     */
    private $destinationDriverAddress;

    /**
     * @var \DateTimeInterface passenger pickup certification date
     *
     * @ORM\Column(type="datetime", nullable=true)
     */
    private $pickUpPassengerDate;

    /**
     * @var \DateTimeInterface driver pickup certification date
     *
     * @ORM\Column(type="datetime", nullable=true)
     */
    private $pickUpDriverDate;

    /**
     * @var \DateTimeInterface passenger dropoff certification date
     *
     * @ORM\Column(type="datetime", nullable=true)
     */
    private $dropOffPassengerDate;

    /**
     * @var \DateTimeInterface driver dropoff certification date
     *
     * @ORM\Column(type="datetime", nullable=true)
     */
    private $dropOffDriverDate;

    /**
     * @var Address position of the passenger when pickup certification is asked
     *
     * @ORM\OneToOne(targetEntity="\App\Geography\Entity\Address", cascade={"persist"})
     *
     * @ORM\JoinColumn(onDelete="CASCADE")
     */
    private $pickUpPassengerAddress;

    /**
     * @var Address position of the driver when pickup certification is asked
     *
     * @ORM\OneToOne(targetEntity="\App\Geography\Entity\Address", cascade={"persist"})
     *
     * @ORM\JoinColumn(onDelete="CASCADE")
     */
    private $pickUpDriverAddress;

    /**
     * @var Address position of the passenger when dropoff certification is asked
     *
     * @ORM\OneToOne(targetEntity="\App\Geography\Entity\Address", cascade={"persist"})
     *
     * @ORM\JoinColumn(onDelete="CASCADE")
     */
    private $dropOffPassengerAddress;

    /**
     * @var Address position of the driver when dropoff certification is asked
     *
     * @ORM\OneToOne(targetEntity="\App\Geography\Entity\Address", cascade={"persist"})
     *
     * @ORM\JoinColumn(onDelete="CASCADE")
     */
    private $dropOffDriverAddress;

    /**
     * @var null|Direction the direction related with the proof
     *
     * @ORM\OneToOne(targetEntity="\App\Geography\Entity\Direction", cascade={"persist"})
     *
     * @ORM\JoinColumn(onDelete="CASCADE")
     */
    private $direction;

    /**
     * @var string History of geographic points as a linestring, used to compute the direction. Updated at each new position. Can be emptied when the carpool is finished.
     *
     * @ORM\Column(type="linestring", nullable=true)
     */
    private $geoJsonPoints;

    /**
     * @var null|User the driver, used to keep a link to the driver if the passenger deletes its ad (the ask may be deleted aswell)
     *
     * @ORM\ManyToOne(targetEntity="\App\User\Entity\User", inversedBy="carpoolProofsAsDriver")
     *
     * @ORM\JoinColumn(nullable=true, onDelete="SET NULL")
     */
    private $driver;

    /**
     * @var null|User the passenger, used to keep a link to the passenger if the driver deletes its ad (the ask may be deleted aswell)
     *
     * @ORM\ManyToOne(targetEntity="\App\User\Entity\User", inversedBy="carpoolProofsAsPassenger")
     *
     * @ORM\JoinColumn(nullable=true, onDelete="SET NULL")
     */
    private $passenger;

    /**
     * @var \DateTimeInterface creation date
     *
     * @ORM\Column(type="datetime", nullable=true)
     */
    private $createdDate;

    /**
     * @var \DateTimeInterface updated date
     *
     * @ORM\Column(type="datetime", nullable=true)
     */
    private $updatedDate;

    /**
     * @var null|array The array of points as Address objects. Used to create the geoJsonPoints.
     */
    private $points;

    /**
     * @ORM\OneToOne(targetEntity=ShortDistanceJourney::class, mappedBy="carpoolProof")
     */
    private $mobConnectShortDistanceJourney;

    public function getId(): ?int
    {
        return $this->id;
    }

    public function getStatus(): ?int
    {
        return $this->status;
    }

    public function setStatus(int $status): self
    {
        $this->status = $status;

        return $this;
    }

    public function getType(): ?string
    {
        return $this->type;
    }

    public function setType(?string $type): self
    {
        $this->type = $type;

        return $this;
    }

    public function getAsk(): ?Ask
    {
        return $this->ask;
    }

    public function setAsk(?Ask $ask): self
    {
        $this->ask = $ask;
        if (!is_null($ask)) {
            // set the owning side
            $ask->addCarpoolProof($this);
        }

        return $this;
    }

    public function getPickUpPassengerDate(): ?\DateTimeInterface
    {
        return $this->pickUpPassengerDate;
    }

    public function setPickUpPassengerDate(\DateTimeInterface $pickUpPassengerDate): self
    {
        $this->pickUpPassengerDate = $pickUpPassengerDate;

        return $this;
    }

    public function getPickUpDriverDate(): ?\DateTimeInterface
    {
        return $this->pickUpDriverDate;
    }

    public function setPickUpDriverDate(\DateTimeInterface $pickUpDriverDate): self
    {
        $this->pickUpDriverDate = $pickUpDriverDate;

        return $this;
    }

    public function getDropOffPassengerDate(): ?\DateTimeInterface
    {
        return $this->dropOffPassengerDate;
    }

    public function setDropOffPassengerDate(\DateTimeInterface $dropOffPassengerDate): self
    {
        $this->dropOffPassengerDate = $dropOffPassengerDate;

        return $this;
    }

    public function getDropOffDriverDate(): ?\DateTimeInterface
    {
        return $this->dropOffDriverDate;
    }

    public function setDropOffDriverDate(\DateTimeInterface $dropOffDriverDate): self
    {
        $this->dropOffDriverDate = $dropOffDriverDate;

        return $this;
    }

    public function getPickUpPassengerAddress(): ?Address
    {
        return $this->pickUpPassengerAddress;
    }

    public function setPickUpPassengerAddress(?Address $pickUpPassengerAddress): self
    {
        $this->pickUpPassengerAddress = $pickUpPassengerAddress;

        return $this;
    }

    public function getPickUpDriverAddress(): ?Address
    {
        return $this->pickUpDriverAddress;
    }

    public function setPickUpDriverAddress(?Address $pickUpDriverAddress): self
    {
        $this->pickUpDriverAddress = $pickUpDriverAddress;

        return $this;
    }

    public function getDropOffPassengerAddress(): ?Address
    {
        return $this->dropOffPassengerAddress;
    }

    public function setDropOffPassengerAddress(?Address $dropOffPassengerAddress): self
    {
        $this->dropOffPassengerAddress = $dropOffPassengerAddress;

        return $this;
    }

    public function getDropOffDriverAddress(): ?Address
    {
        return $this->dropOffDriverAddress;
    }

    public function setDropOffDriverAddress(?Address $dropOffDriverAddress): self
    {
        $this->dropOffDriverAddress = $dropOffDriverAddress;

        return $this;
    }

    public function getDirection(): ?Direction
    {
        return $this->direction;
    }

    public function setDirection(?Direction $direction): self
    {
        $this->direction = $direction;

        return $this;
    }

    public function getGeoJsonPoints()
    {
        return $this->geoJsonPoints;
    }

    public function setGeoJsonPoints($geoJsonPoints): self
    {
        $this->geoJsonPoints = $geoJsonPoints;

        return $this;
    }

    public function getDriver(): ?User
    {
        return $this->driver;
    }

    public function setDriver(?User $driver): self
    {
        $this->driver = $driver;

        return $this;
    }

    public function getPassenger(): ?User
    {
        return $this->passenger;
    }

    public function setPassenger(?User $passenger): self
    {
        $this->passenger = $passenger;

        return $this;
    }

    public function getCreatedDate(): ?\DateTimeInterface
    {
        return $this->createdDate;
    }

    public function setCreatedDate(\DateTimeInterface $createdDate): self
    {
        $this->createdDate = $createdDate;

        return $this;
    }

    public function getUpdatedDate(): ?\DateTimeInterface
    {
        return $this->updatedDate;
    }

    public function setUpdatedDate(\DateTimeInterface $updatedDate): self
    {
        $this->updatedDate = $updatedDate;

        return $this;
    }

    public function getPoints(): ?array
    {
        return $this->points;
    }

    public function setPoints(array $points): self
    {
        $this->points = $points;

        return $this;
    }

    public function getStartDriverDate(): ?\DateTimeInterface
    {
        return $this->startDriverDate;
    }

    public function setStartDriverDate(\DateTimeInterface $startDriverDate): self
    {
        $this->startDriverDate = $startDriverDate;

        return $this;
    }

    public function getEndDriverDate(): ?\DateTimeInterface
    {
        return $this->endDriverDate;
    }

    public function setEndDriverDate(\DateTimeInterface $endDriverDate): self
    {
        $this->endDriverDate = $endDriverDate;

        return $this;
    }

    public function getOriginDriverAddress(): ?Address
    {
        return $this->originDriverAddress;
    }

    public function setOriginDriverAddress(?Address $originDriverAddress): self
    {
        $this->originDriverAddress = $originDriverAddress;

        return $this;
    }

    public function getDestinationDriverAddress(): ?Address
    {
        return $this->destinationDriverAddress;
    }

    public function setDestinationDriverAddress(?Address $destinationDriverAddress): self
    {
        $this->destinationDriverAddress = $destinationDriverAddress;

        return $this;
    }

    // DOCTRINE EVENTS

    /**
     * Status.
     *
     * @ORM\PrePersist
     */
    public function setAutoStatus()
    {
        if (is_null($this->getStatus())) {
            $this->setStatus(self::STATUS_INITIATED);
        }
    }

    /**
     * Creation date.
     *
     * @ORM\PrePersist
     */
    public function setAutoCreatedDate()
    {
        $this->setCreatedDate(new \DateTime());
    }

    /**
     * Update date.
     *
     * @ORM\PreUpdate
     */
    public function setAutoUpdatedDate()
    {
        $this->setUpdatedDate(new \DateTime());
    }

    /**
     * GeoJson representation of the points.
     *
     * @ORM\PrePersist
     *
     * @ORM\PreUpdate
     */
    public function setAutoGeoJsonPoints()
    {
        if (!is_null($this->getPoints())) {
            $arrayPoints = [];
            foreach ($this->getPoints() as $address) {
                $arrayPoints[] = new Point($address->getLongitude(), $address->getLatitude());
            }
            $this->setGeoJsonPoints(new LineString($arrayPoints));
        }
    }

    /**
     * Get the value of mobConnectShortDistanceJourney.
     */
    public function getMobConnectShortDistanceJourney(): ?ShortDistanceJourney
    {
        return $this->mobConnectShortDistanceJourney;
    }

    /**
     * Set the value of mobConnectShortDistanceJourney.
     */
    public function setMobConnectShortDistanceJourney(ShortDistanceJourney $mobConnectShortDistanceJourney): self
    {
        $this->mobConnectShortDistanceJourney = $mobConnectShortDistanceJourney;

        return $this;
    }

<<<<<<< HEAD
    /**
     * Returns if the carpool proof is ESC compliant:
     * - The class must be High (C)
     * - The status must be validated (8).
     */
    public function isEECCompliant(): bool
    {
        return
            self::TYPE_HIGH === $this->getType()
            && self::STATUS_VALIDATED === $this->getStatus();
=======
    public function getCarpoolItem(): ?CarpoolItem
    {
        if (
            is_null($this->getAsk())
            || !is_null($this->getAsk()) && empty($this->getAsk()->getCarpoolItems())
        ) {
            return null;
        }

        $carpoolProofId = $this->getId();

        $filteredCarpoolItems = array_values(array_filter($this->getAsk()->getCarpoolItems(), function (CarpoolItem $carpoolItem) use ($carpoolProofId) {
            return $carpoolProofId === $carpoolItem->getCarpoolProof()->getId();
        }));

        return !empty($filteredCarpoolItems) ? $filteredCarpoolItems[0] : null;
    }

    public function isEECCompliant(string $distanceType): bool
    {
        $compliance =
            self::STATUS_VALIDATED === $this->getStatus()
            && self::TYPE_HIGH === $this->getType();

        if (!$compliance) {
            return false;
        }

        switch ($distanceType) {
            case LongDistanceSubscription::SUBSCRIPTION_TYPE:
                $carpoolPayments =
                    !is_null($this->getCarpoolItem()) && !empty($this->getCarpoolItem()->getCarpoolPayments())
                    ? $this->getCarpoolItem()->getCarpoolPayments() : null;

                if (is_null($carpoolPayments)) {
                    $compliance = false;

                    break;
                }

                $filteredCarpoolPayments = array_values(array_filter($carpoolPayments, function (CarpoolPayment $carpoolPayment) {
                    return $carpoolPayment->isEECCompliant();
                }));

                $compliance = !empty($filteredCarpoolPayments);

                break;

            case ShortDistanceSubscription::SUBSCRIPTION_TYPE:
                $compliance = true;

                break;
        }

        return $compliance;
>>>>>>> 423ba5f9
    }
}<|MERGE_RESOLUTION|>--- conflicted
+++ resolved
@@ -603,18 +603,6 @@
         return $this;
     }
 
-<<<<<<< HEAD
-    /**
-     * Returns if the carpool proof is ESC compliant:
-     * - The class must be High (C)
-     * - The status must be validated (8).
-     */
-    public function isEECCompliant(): bool
-    {
-        return
-            self::TYPE_HIGH === $this->getType()
-            && self::STATUS_VALIDATED === $this->getStatus();
-=======
     public function getCarpoolItem(): ?CarpoolItem
     {
         if (
@@ -670,6 +658,5 @@
         }
 
         return $compliance;
->>>>>>> 423ba5f9
     }
 }