<?php

/**
 * Copyright (c) 2019, MOBICOOP. All rights reserved.
 * This project is dual licensed under AGPL and proprietary licence.
 ***************************
 *    This program is free software: you can redistribute it and/or modify
 *    it under the terms of the GNU Affero General Public License as
 *    published by the Free Software Foundation, either version 3 of the
 *    License, or (at your option) any later version.
 *
 *    This program is distributed in the hope that it will be useful,
 *    but WITHOUT ANY WARRANTY; without even the implied warranty of
 *    MERCHANTABILITY or FITNESS FOR A PARTICULAR PURPOSE.  See the
 *    GNU Affero General Public License for more details.
 *
 *    You should have received a copy of the GNU Affero General Public License
 *    along with this program.  If not, see <gnu.org/licenses>.
 ***************************
 *    Licence MOBICOOP described in the file
 *    LICENSE
 **************************/

namespace App\Carpool\Entity;

use ApiPlatform\Core\Annotation\ApiResource;
use ApiPlatform\Core\Annotation\ApiProperty;
use Symfony\Component\Serializer\Annotation\Groups;
use App\Carpool\Controller\AdPost;
use App\Carpool\Controller\AdGet;
use App\Carpool\Controller\AdAskPost;
use App\Carpool\Controller\AdAskPut;
use App\Carpool\Controller\AdPut;
use App\Carpool\Controller\AdAskGet;

/**
 * Carpooling : an ad.
 * All actions related to a carpooling should be related to this entity.
 *
 * @ApiResource(
 *      attributes={
 *          "normalization_context"={"groups"={"read","results"}, "enable_max_depth"="true"},
 *          "denormalization_context"={"groups"={"write"}}
 *      },
 *      collectionOperations={
 *          "get"={
 *              "method"="GET",
 *              "path"="/carpools",
 *              "security_post_denormalize"="is_granted('ads_read',object)"
 *          },
 *          "post"={
 *              "method"="POST",
 *              "path"="/carpools",
 *              "normalization_context"={"groups"={"results"}},
 *              "controller"=AdPost::class,
 *              "security_post_denormalize"="is_granted('ad_create',object)"
 *          },
 *          "post_ask"={
 *              "method"="POST",
 *              "path"="/carpools/ask",
 *              "controller"=AdAskPost::class,
 *              "defaults"={"type"="ask"},
 *              "security_post_denormalize"="is_granted('ad_ask_post',object)"
 *          },
 *          "post_contact"={
 *              "method"="POST",
 *              "path"="/carpools/contact",
 *              "controller"=AdAskPost::class,
 *              "defaults"={"type"="contact"},
 *              "security_post_denormalize"="is_granted('ad_ask_post',object)"
 *          }
 *      },
 *      itemOperations={
 *          "get"={
 *              "method"="GET",
 *              "path"="/carpools/{id}",
 *              "controller"=AdGet::class,
 *              "read"=false,
 *              "security"="is_granted('ad_read',object)"
 *          },
 *          "put_ask"={
 *              "method"="PUT",
 *              "path"="/carpools/ask/{id}",
 *              "controller"=AdAskPut::class,
 *              "read"=false,
 *              "security"="is_granted('ad_ask_put',object)"
 *          },
 *          "get_ask"={
 *              "method"="GET",
 *              "path"="/carpools/ask/{id}",
 *              "controller"=AdAskGet::class,
<<<<<<< HEAD
 *              "read"=false,
 *              "security"="is_granted('ad_ask_get',object)"
 *          }
=======
 *              "read"=false
 *          },
 *          "put"={
 *              "method"="PUT",
 *              "path"="/carpools/{id}",
 *              "controller"=AdPut::class,
 *              "read"=false
 *          },
>>>>>>> 6a207205
 *      }
 * )
 *
 */
class Ad
{
    const DEFAULT_ID = 999999999999;
    
    const ROLE_DRIVER = 1;
    const ROLE_PASSENGER = 2;
    const ROLE_DRIVER_OR_PASSENGER = 3;

    /**
     * @var int The id of this ad.
     *
     * @ApiProperty(identifier=true)
     * @Groups({"read","write"})
     */
    private $id;

    /**
     * @var boolean|null The ad is a search only.
     *
     * @Groups({"read","write"})
     */
    private $search;

    /**
     * @var int The role for this ad.
     *
     * @Groups({"read","write"})
     */
    private $role;

    /**
     * @var boolean|null The ad is a one way trip.
     *
     * @Groups({"read","write"})
     */
    private $oneWay;

    /**
     * @var int|null The frequency for this ad.
     *
     * @Groups({"read","write"})
     */
    private $frequency;

    /**
     * @var array|null The waypoints for the outward.
     *
     * @Groups({"read","write","results"})
     */
    private $outwardWaypoints;

    /**
     * @var array|null The waypoints for the return.
     *
     * @Groups({"read","write"})
     */
    private $returnWaypoints;

    /**
     * @var \DateTimeInterface|null The date for the outward if the frequency is punctual, the start date of the outward if the frequency is regular.
     *
     * @Groups({"read","write"})
     */
    private $outwardDate;

    /**
     * @var \DateTimeInterface|null The limit date for the outward if the frequency is regular.
     *
     * @Groups({"read","write"})
     */
    private $outwardLimitDate;

    /**
     * @var \DateTimeInterface|null The date for the return if the frequency is punctual, the start date of the return if the frequency is regular.
     *
     * @Groups({"read","write"})
     */
    private $returnDate;

    /**
     * @var \DateTimeInterface|null The limit date for the return if the frequency is regular.
     *
     * @Groups({"read","write"})
     */
    private $returnLimitDate;

    /**
     * @var string|null The time for the outward if the frequency is punctual.
     *
     * @Groups({"read","write"})
     */
    private $outwardTime;

    /**
     * @var string|null The time for the return if the frequency is punctual.
     *
     * @Groups({"read","write"})
     */
    private $returnTime;

    /**
     * @var array|null The schedule if the frequency is regular.
     * The schedule contains the outward and return elements.
     *
     * @Groups({"read","write"})
     */
    private $schedule;

    /**
     * @var boolean|null For punctual proposals, the user accepts only matchings for the defined date (no ranges).
     *
     * @Groups({"read","write"})
     */
    private $strictDate;

    /**
     * @var boolean|null For punctual proposals, the user accepts only matchings with punctual trips (no regular trips).
     *
     * @Groups({"read","write"})
     */
    private $strictPunctual;

    /**
     * @var boolean|null For regular proposals, the user accepts only matchings with regular trips (no punctual trips).
     *
     * @Groups({"read","write"})
     */
    private $strictRegular;
    
    /**
    * @var string|null The price per km.
    *
    * @Groups({"read","write"})
    */
    private $priceKm;

    /**
    * @var string|null The total price of the outward selected by the user as a driver.
    *
    * @Groups({"read","write"})
    */
    private $outwardDriverPrice;

    /**
    * @var string|null The total price of the return selected by the user as a driver.
    *
    * @Groups({"read","write"})
    */
    private $returnDriverPrice;

    /**
    * @var string|null The total price of the outward selected by the user as a passenger.
    *
    * @Groups({"read","write"})
    */
    private $outwardPassengerPrice;

    /**
    * @var string|null The total price of the return selected by the user as a passenger.
    *
    * @Groups({"read","write"})
    */
    private $returnPassengerPrice;

    /**
     * @var int|null The number of seats available.
     *
     * @Groups({"read","write"})
     */
    private $seatsDriver;

    /**
     * @var int|null The number of seats required.
     *
     * @Groups({"read","write"})
     */
    private $seatsPassenger;

    /**
     * @var boolean|null Big luggage accepted / asked.
     *
     * @Groups({"read","write"})
     */
    private $luggage;

    /**
     * @var boolean|null Bike accepted / asked.
     *
     * @Groups({"read","write"})
     */
    private $bike;

    /**
     * @var boolean|null 2 passengers max on the back seats.
     *
     * @Groups({"read","write"})
     */
    private $backSeats;

    /**
     * @var boolean|null Solidary request.
     *
     * @Groups({"read","write"})
     */
    private $solidary;

    /**
     * @var boolean|null Solidary exclusive.
     *
     * @Groups({"read","write"})
     */
    private $solidaryExclusive;

    /**
     * @var boolean|null Avoid motorway.
     *
     * @Groups({"read","write"})
     */
    private $avoidMotorway;

    /**
     * @var boolean|null Avoid toll.
     *
     * @Groups({"read","write"})
     */
    private $avoidToll;

    /**
     * @var string|null A comment about the ad.
     *
     * @Groups({"read","write"})
     */
    private $comment;

    /**
     * @var int|null The user id of the ad owner. Null for an anonymous search.
     *
     * @Groups({"read","write"})
     */
    private $userId;

    /**
     * @var int|null The user id of the poster (used for delegation).
     *
     *@Groups({"read","write"})
     */
    private $posterId;

    /**
     * @var array|null The communities associated with the ad.
     *
     * @Groups({"read","write"})
     */
    private $communities;

    /**
     * @var int|null The event id associated with the ad.
     *
     * @Groups({"read","write"})
     */
    private $eventId;

    /**
     * @var array|null The carpool results.
     *
     * @Groups("results")
     */
    private $results;

    /**
     * @var int|null The ad id for which the current ad is an ask.
     *
     * @Groups({"read","write"})
     */
    private $adId;

    /**
     * @var int|null The matching id related to the above ad id.
     *
     * @Groups({"read","write"})
     */
    private $matchingId;

    /**
     * @var int The ask status if the ad concerns a given ask.
     *
     * @Groups({"read","write"})
     */
    private $askStatus;

    /**
     * @var int The ask id if the ad concerns a given ask.
     *
     * @Groups({"read","write"})
     */
    private $askId;

    /**
     * @var boolean|null The given user can update the ask if the ad concerns a given ask.
     *
     * @Groups({"read","write"})
     */
    private $canUpdateAsk;

    /**
     * @var array|null The filters to apply to the results.
     *
     * @Groups("write")
     */
    private $filters;

    /**
    * @var boolean Paused ad.
    * A paused ad can't be the found in the result of a search, and can be unpaused at any moment.
    *
    * @Groups({"read","write"})
    */
    private $paused;

    /**
     * @var int The Id of the proposal associated to the ad.
     *
     * @Groups({"read","write"})
     */
    private $proposalId;

    public function __construct()
    {
        $this->id = self::DEFAULT_ID;
        $this->outwardWaypoints = [];
        $this->returnWaypoints = [];
        $this->schedule = [];
        $this->communities = [];
        $this->results = [];
        $this->filters = [];
    }
    
    public function getId(): ?int
    {
        return $this->id;
    }

    public function setId(int $id): self
    {
        $this->id = $id;

        return $this;
    }

    public function isSearch(): ?bool
    {
        return $this->search;
    }

    public function setSearch(bool $search): self
    {
        $this->search = $search;

        return $this;
    }
    
    public function getRole(): int
    {
        return $this->role;
    }

    public function setRole(int $role): self
    {
        $this->role = $role;

        return $this;
    }

    public function isOneWay(): ?bool
    {
        return $this->oneWay;
    }

    public function setOneWay(bool $oneWay): self
    {
        $this->oneWay = $oneWay;

        return $this;
    }
    
    public function getFrequency(): ?int
    {
        return $this->frequency;
    }

    public function setFrequency(?int $frequency): self
    {
        $this->frequency = $frequency;

        return $this;
    }

    public function getOutwardWaypoints(): ?array
    {
        return $this->outwardWaypoints;
    }
    
    public function setOutwardWaypoints(?array $outwardWaypoints): self
    {
        $this->outwardWaypoints = $outwardWaypoints;
        
        return $this;
    }

    public function getReturnWaypoints(): ?array
    {
        return $this->returnWaypoints;
    }
    
    public function setReturnWaypoints(?array $returnWaypoints): self
    {
        $this->returnWaypoints = $returnWaypoints;
        
        return $this;
    }

    public function getOutwardDate(): ?\DateTimeInterface
    {
        return $this->outwardDate;
    }

    public function setOutwardDate(?\DateTimeInterface $outwardDate): self
    {
        $this->outwardDate = $outwardDate;

        return $this;
    }

    public function getOutwardLimitDate(): ?\DateTimeInterface
    {
        return $this->outwardLimitDate;
    }

    public function setOutwardLimitDate(?\DateTimeInterface $outwardLimitDate): self
    {
        $this->outwardLimitDate = $outwardLimitDate;

        return $this;
    }

    public function getOutwardTime(): ?string
    {
        return $this->outwardTime;
    }

    public function setOutwardTime(?string $outwardTime): self
    {
        $this->outwardTime = $outwardTime;

        return $this;
    }

    public function getReturnDate(): ?\DateTimeInterface
    {
        return $this->returnDate;
    }

    public function setReturnDate(?\DateTimeInterface $returnDate): self
    {
        $this->returnDate = $returnDate;

        return $this;
    }

    public function getReturnLimitDate(): ?\DateTimeInterface
    {
        return $this->returnLimitDate;
    }

    public function setReturnLimitDate(?\DateTimeInterface $returnLimitDate): self
    {
        $this->returnLimitDate = $returnLimitDate;

        return $this;
    }

    public function getReturnTime(): ?string
    {
        return $this->returnTime;
    }

    public function setReturnTime(?string $returnTime): self
    {
        $this->returnTime = $returnTime;

        return $this;
    }

    public function getSchedule(): ?array
    {
        return $this->schedule;
    }
    
    public function setSchedule(?array $schedule): self
    {
        $this->schedule = $schedule;
        
        return $this;
    }

    public function getCommunities(): ?array
    {
        return $this->communities;
    }
    
    public function setCommunities(?array $communities): self
    {
        $this->communities = $communities;
        
        return $this;
    }

    public function getEventId(): ?int
    {
        return $this->eventId;
    }

    public function setEventId(?int $eventId): self
    {
        $this->eventId = $eventId;

        return $this;
    }

    public function isStrictDate(): ?bool
    {
        return $this->strictDate;
    }
    
    public function setStrictDate(?bool $isStrictDate): self
    {
        $this->strictDate = $isStrictDate;
        
        return $this;
    }

    public function isStrictPunctual(): ?bool
    {
        return $this->strictPunctual;
    }
    
    public function setStrictPunctual(?bool $isStrictPunctual): self
    {
        $this->strictPunctual = $isStrictPunctual;
        
        return $this;
    }

    public function isStrictRegular(): ?bool
    {
        return $this->strictRegular;
    }
    
    public function setStrictRegular(?bool $isStrictRegular): self
    {
        $this->strictRegular = $isStrictRegular;
        
        return $this;
    }

    public function getPriceKm(): ?string
    {
        return $this->priceKm;
    }
    
    public function setPriceKm(?string $priceKm)
    {
        $this->priceKm = $priceKm;
    }

    public function getOutwardDriverPrice(): ?string
    {
        return $this->outwardDriverPrice;
    }
    
    public function setOutwardDriverPrice(?string $outwardDriverPrice)
    {
        $this->outwardDriverPrice = $outwardDriverPrice;
    }

    public function getReturnDriverPrice(): ?string
    {
        return $this->returnDriverPrice;
    }
    
    public function setReturnDriverPrice(?string $returnDriverPrice)
    {
        $this->returnDriverPrice = $returnDriverPrice;
    }

    public function getOutwardPassengerPrice(): ?string
    {
        return $this->outwardPassengerPrice;
    }
    
    public function setOutwardPassengerPrice(?string $outwardPassengerPrice)
    {
        $this->outwardPassengerPrice = $outwardPassengerPrice;
    }

    public function getReturnPassengerPrice(): ?string
    {
        return $this->returnPassengerPrice;
    }
    
    public function setReturnPassengerPrice(?string $returnPassengerPrice)
    {
        $this->returnPassengerPrice = $returnPassengerPrice;
    }

    public function getSeatsDriver(): ?int
    {
        return $this->seatsDriver;
    }

    public function setSeatsDriver(int $seatsDriver): self
    {
        $this->seatsDriver = $seatsDriver;

        return $this;
    }

    public function getSeatsPassenger(): ?int
    {
        return $this->seatsPassenger;
    }

    public function setSeatsPassenger(int $seatsPassenger): self
    {
        $this->seatsPassenger = $seatsPassenger;

        return $this;
    }

    public function hasLuggage(): ?bool
    {
        return $this->luggage;
    }
    
    public function setLuggage(?bool $hasLuggage): self
    {
        $this->luggage = $hasLuggage;
        
        return $this;
    }

    public function hasBike(): ?bool
    {
        return $this->bike;
    }
    
    public function setBike(?bool $hasBike): self
    {
        $this->bike = $hasBike;
        
        return $this;
    }

    public function hasBackSeats(): ?bool
    {
        return $this->backSeats;
    }
    
    public function setBackSeats(?bool $hasBackSeats): self
    {
        $this->backSeats = $hasBackSeats;
        
        return $this;
    }

    public function isSolidary(): ?bool
    {
        return $this->solidary;
    }
    
    public function setSolidary(?bool $isSolidary): self
    {
        $this->solidary = $isSolidary;
        
        return $this;
    }

    public function isSolidaryExclusive(): ?bool
    {
        return $this->solidaryExclusive;
    }
    
    public function setSolidaryExclusive(?bool $isSolidaryExclusive): self
    {
        $this->solidaryExclusive = $isSolidaryExclusive;
        
        return $this;
    }

    public function avoidMotorway(): ?bool
    {
        return $this->avoidMotorway;
    }
    
    public function setAvoidMotorway(?bool $avoidMotorway): self
    {
        $this->avoidMotorway = $avoidMotorway;
        
        return $this;
    }

    public function avoidToll(): ?bool
    {
        return $this->avoidToll;
    }
    
    public function setAvoidToll(?bool $avoidToll): self
    {
        $this->avoidToll = $avoidToll;
        
        return $this;
    }

    public function getComment(): ?string
    {
        return $this->comment;
    }
    
    public function setComment(?string $comment): self
    {
        $this->comment = $comment;
        
        return $this;
    }

    public function getUserId(): ?int
    {
        return $this->userId;
    }

    public function setUserId(?int $userId): self
    {
        $this->userId = $userId;

        return $this;
    }

    public function getPosterId(): ?int
    {
        return $this->posterId;
    }

    public function setPosterId(?int $posterId): self
    {
        $this->posterId = $posterId;

        return $this;
    }

    public function getResults(): array
    {
        return $this->results;
    }

    public function setResults(array $results)
    {
        $this->results = $results;

        return $this;
    }

    public function getAdId(): ?int
    {
        return $this->adId;
    }

    public function setAdId(?int $adId): self
    {
        $this->adId = $adId;

        return $this;
    }

    public function getMatchingId(): ?int
    {
        return $this->matchingId;
    }

    public function setMatchingId(?int $matchingId): self
    {
        $this->matchingId = $matchingId;

        return $this;
    }

    public function getAskStatus(): ?int
    {
        return $this->askStatus;
    }

    public function setAskStatus(int $askStatus): self
    {
        $this->askStatus = $askStatus;

        return $this;
    }

    public function getAskId(): ?int
    {
        return $this->askId;
    }

    public function setAskId(int $askId): self
    {
        $this->askId = $askId;

        return $this;
    }

    public function getCanUpdateAsk(): ?bool
    {
        return $this->canUpdateAsk;
    }
    
    public function setCanUpdateAsk(?bool $canUpdateAsk): self
    {
        $this->canUpdateAsk = $canUpdateAsk;
        
        return $this;
    }

    public function getFilters(): ?array
    {
        return $this->filters;
    }

    public function setFilters(?array $filters)
    {
        $this->filters = $filters;

        return $this;
    }

    public function isPaused(): bool
    {
        return $this->paused ? true : false;
    }

    public function setPaused(?bool $paused): self
    {
        $this->paused = $paused;

        return $this;
    }

    public function getProposalId(): ?int
    {
        return $this->proposalId;
    }

    public function setProposalId(?int $proposalId): self
    {
        $this->proposalId = $proposalId;

        return $this;
    }
}<|MERGE_RESOLUTION|>--- conflicted
+++ resolved
@@ -89,12 +89,8 @@
  *              "method"="GET",
  *              "path"="/carpools/ask/{id}",
  *              "controller"=AdAskGet::class,
-<<<<<<< HEAD
  *              "read"=false,
  *              "security"="is_granted('ad_ask_get',object)"
- *          }
-=======
- *              "read"=false
  *          },
  *          "put"={
  *              "method"="PUT",
@@ -102,7 +98,6 @@
  *              "controller"=AdPut::class,
  *              "read"=false
  *          },
->>>>>>> 6a207205
  *      }
  * )
  *
