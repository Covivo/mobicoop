<?php

/**
 * Copyright (c) 2019, MOBICOOP. All rights reserved.
 * This project is dual licensed under AGPL and proprietary licence.
 ***************************
 *    This program is free software: you can redistribute it and/or modify
 *    it under the terms of the GNU Affero General Public License as
 *    published by the Free Software Foundation, either version 3 of the
 *    License, or (at your option) any later version.
 *
 *    This program is distributed in the hope that it will be useful,
 *    but WITHOUT ANY WARRANTY; without even the implied warranty of
 *    MERCHANTABILITY or FITNESS FOR A PARTICULAR PURPOSE.  See the
 *    GNU Affero General Public License for more details.
 *
 *    You should have received a copy of the GNU Affero General Public License
 *    along with this program.  If not, see <gnu.org/licenses>.
 ***************************
 *    Licence MOBICOOP described in the file
 *    LICENSE
 **************************/

namespace App\Carpool\Entity;

use ApiPlatform\Core\Annotation\ApiResource;
use ApiPlatform\Core\Annotation\ApiProperty;
use Symfony\Component\Serializer\Annotation\Groups;
use App\Carpool\Controller\AdPost;
use App\Carpool\Controller\AdGet;
use App\Carpool\Controller\AdAskPost;
use App\Carpool\Controller\AdAskPut;
use App\Carpool\Controller\AdPut;
use App\Carpool\Controller\AdAskGet;
use App\User\Entity\User;
use App\Carpool\Controller\UpdateCarpoolsLimits;

/**
 * Carpooling : an ad.
 * All actions related to a carpooling should be related to this entity.
 *
 * @ApiResource(
 *      attributes={
 *          "normalization_context"={"groups"={"read","results"}, "enable_max_depth"="true"},
 *          "denormalization_context"={"groups"={"write"}}
 *      },
 *      collectionOperations={
 *          "get"={
 *              "method"="GET",
 *              "path"="/carpools",
 *              "security_post_denormalize"="is_granted('ad_list',object)"
 *          },
 *          "post"={
 *              "method"="POST",
 *              "path"="/carpools",
 *              "normalization_context"={"groups"={"results"}},
 *              "controller"=AdPost::class,
 *              "security_post_denormalize"="is_granted('ad_create',object)"
 *          },
 *          "post_ask"={
 *              "method"="POST",
 *              "path"="/carpools/ask",
 *              "controller"=AdAskPost::class,
 *              "defaults"={"type"="ask"},
 *              "security_post_denormalize"="is_granted('ad_ask_create',object)"
 *          },
 *          "post_contact"={
 *              "method"="POST",
 *              "path"="/carpools/contact",
 *              "controller"=AdAskPost::class,
 *              "defaults"={"type"="contact"},
 *              "security_post_denormalize"="is_granted('ad_ask_create',object)"
 *          },
 *          "updateCarpoolsLimits"={
 *              "method"="GET",
 *              "path"="/carpools/updateCarpoolsLimits",
 *              "controller"=UpdateCarpoolsLimits::class,
 *          },
 *          "getMyCarpools"={
 *              "method"="GET",
 *              "path"="/carpools/futur"
 *          },
 *      },
 *      itemOperations={
 *          "get"={
 *              "method"="GET",
 *              "path"="/carpools/{id}",
 *              "controller"=AdGet::class,
 *              "read"=false
 *          },
 *          "put_ask"={
 *              "method"="PUT",
 *              "path"="/carpools/ask/{id}",
<<<<<<< HEAD
 *              "read"=false,
 *              "security"="is_granted('ad_ask_update',object)"
=======
 *              "controller"=AdAskPut::class,
 *              "read"=false
>>>>>>> 28220421
 *          },
 *          "get_ask"={
 *              "method"="GET",
 *              "path"="/carpools/ask/{id}",
 *              "controller"=AdAskGet::class,
<<<<<<< HEAD
 *              "read"=false,
 *              "security"="is_granted('ad_ask_read',object)"
=======
 *              "read"=false
>>>>>>> 28220421
 *          },
 *          "put"={
 *              "method"="PUT",
 *              "path"="/carpools/{id}",
 *              "controller"=AdPut::class,
 *              "read"=false,
 *              "security"="is_granted('ad_update',object)"
 *          },
 *      }
 * )
 *
 */
class Ad
{
    const DEFAULT_ID = 999999999999;
    
    const ROLE_DRIVER = 1;
    const ROLE_PASSENGER = 2;
    const ROLE_DRIVER_OR_PASSENGER = 3;

    /**
     * @var int The id of this ad.
     *
     * @ApiProperty(identifier=true)
     * @Groups({"read","write"})
     */
    private $id;

    /**
     * @var boolean|null The ad is a search only.
     *
     * @Groups({"read","write"})
     */
    private $search;

    /**
     * @var int The role for this ad.
     *
     * @Groups({"read","write"})
     */
    private $role;

    /**
     * @var boolean|null The ad is a one way trip.
     *
     * @Groups({"read","write"})
     */
    private $oneWay;

    /**
     * @var int|null The frequency for this ad.
     *
     * @Groups({"read","write","readCommunity","readEvent"})
     */
    private $frequency;

    /**
     * @var array|null The waypoints for the outward.
     *
     * @Groups({"read","write","results","readCommunity","readEvent"})
     */
    private $outwardWaypoints;

    /**
     * @var array|null The waypoints for the return.
     *
     * @Groups({"read","write"})
     */
    private $returnWaypoints;

    /**
     * @var \DateTimeInterface|null The date for the outward if the frequency is punctual, the start date of the outward if the frequency is regular.
     *
     * @Groups({"read","write"})
     */
    private $outwardDate;

    /**
     * @var \DateTimeInterface|null The limit date for the outward if the frequency is regular.
     *
     * @Groups({"read","write"})
     */
    private $outwardLimitDate;

    /**
     * @var \DateTimeInterface|null The date for the return if the frequency is punctual, the start date of the return if the frequency is regular.
     *
     * @Groups({"read","write"})
     */
    private $returnDate;

    /**
     * @var \DateTimeInterface|null The limit date for the return if the frequency is regular.
     *
     * @Groups({"read","write"})
     */
    private $returnLimitDate;

    /**
     * @var string|null The time for the outward if the frequency is punctual.
     *
     * @Groups({"read","write"})
     */
    private $outwardTime;

    /**
     * @var string|null The time for the return if the frequency is punctual.
     *
     * @Groups({"read","write"})
     */
    private $returnTime;

    /**
     * @var array|null The schedule if the frequency is regular.
     * The schedule contains the outward and return elements.
     *
     * @Groups({"read","write"})
     */
    private $schedule;

    /**
     * @var boolean|null For punctual proposals, the user accepts only matchings for the defined date (no ranges).
     *
     * @Groups({"read","write"})
     */
    private $strictDate;

    /**
     * @var boolean|null For punctual proposals, the user accepts only matchings with punctual trips (no regular trips).
     *
     * @Groups({"read","write"})
     */
    private $strictPunctual;

    /**
     * @var boolean|null For regular proposals, the user accepts only matchings with regular trips (no punctual trips).
     *
     * @Groups({"read","write"})
     */
    private $strictRegular;
    
    /**
    * @var string|null The price per km.
    *
    * @Groups({"read","write"})
    */
    private $priceKm;

    /**
    * @var string|null The total price of the outward selected by the user as a driver.
    *
    * @Groups({"read","write"})
    */
    private $outwardDriverPrice;

    /**
    * @var string|null The total price of the return selected by the user as a driver.
    *
    * @Groups({"read","write"})
    */
    private $returnDriverPrice;

    /**
    * @var string|null The total price of the outward selected by the user as a passenger.
    *
    * @Groups({"read","write"})
    */
    private $outwardPassengerPrice;

    /**
    * @var string|null The total price of the return selected by the user as a passenger.
    *
    * @Groups({"read","write"})
    */
    private $returnPassengerPrice;

    /**
     * @var int|null The number of seats available.
     *
     * @Groups({"read","write"})
     */
    private $seatsDriver;

    /**
     * @var int|null The number of seats required.
     *
     * @Groups({"read","write"})
     */
    private $seatsPassenger;

    /**
     * @var boolean|null Big luggage accepted / asked.
     *
     * @Groups({"read","write"})
     */
    private $luggage;

    /**
     * @var boolean|null Bike accepted / asked.
     *
     * @Groups({"read","write"})
     */
    private $bike;

    /**
     * @var boolean|null 2 passengers max on the back seats.
     *
     * @Groups({"read","write"})
     */
    private $backSeats;

    /**
     * @var boolean|null Solidary request.
     *
     * @Groups({"read","write"})
     */
    private $solidary;

    /**
     * @var boolean|null Solidary exclusive.
     *
     * @Groups({"read","write"})
     */
    private $solidaryExclusive;

    /**
     * @var boolean|null Avoid motorway.
     *
     * @Groups({"read","write"})
     */
    private $avoidMotorway;

    /**
     * @var boolean|null Avoid toll.
     *
     * @Groups({"read","write"})
     */
    private $avoidToll;

    /**
     * @var string|null A comment about the ad.
     *
     * @Groups({"read","write"})
     */
    private $comment;

    /**
     * @var User|null The ad owner. Null for an anonymous search.
     *
     * @Groups({"readCommunity","readEvent"})
     */
    private $user;
    
    /**
     * @var int|null The user id of the ad owner. Null for an anonymous search.
     *
     * @Groups({"read","write"})
     */
    private $userId;

    /**
     * @var int|null The user id of the poster (used for delegation).
     *
     *@Groups({"read","write"})
     */
    private $posterId;

    /**
     * @var array|null The communities associated with the ad.
     *
     * @Groups({"read","write"})
     */
    private $communities;

    /**
     * @var int|null The event id associated with the ad.
     *
     * @Groups({"read","write"})
     */
    private $eventId;

    /**
     * @var array|null The carpool results.
     *
     * @Groups("results")
     */
    private $results;

    /**
     * @var int|null The ad id for which the current ad is an ask.
     *
     * @Groups({"read","write"})
     */
    private $adId;

    /**
     * @var int|null The matching id related to the above ad id.
     *
     * @Groups({"read","write"})
     */
    private $matchingId;

    /**
     * @var int The ask status if the ad concerns a given ask.
     *
     * @Groups({"read","write"})
     */
    private $askStatus;

    /**
     * @var int The ask id if the ad concerns a given ask.
     *
     * @Groups({"read","write"})
     */
    private $askId;

    /**
     * @var boolean|null The given user can update the ask if the ad concerns a given ask.
     *
     * @Groups({"read","write"})
     */
    private $canUpdateAsk;

    /**
     * @var array|null The filters to apply to the results.
     *
     * @Groups("write")
     */
    private $filters;

    /**
    * @var boolean Paused ad.
    * A paused ad can't be the found in the result of a search, and can be unpaused at any moment.
    *
    * @Groups({"read","write"})
    */
    private $paused;

    /**
     * @var int The Id of the proposal associated to the ad.
     *
     * @Groups({"read","write"})
     */
    private $proposalId;

    /**
     * @var int $potentialCarpoolers
     * Potential carpoolers count
     * @Groups({"read","write"})
     */
    private $potentialCarpoolers;

    /**
     * @var string The external origin of this Ad
     *
     * @Groups({"read","write"})
     */
    private $external;

    /**
     * @var array|null The asks associated to the ad
     *
     * @Groups({"read","write"})
     */
    private $asks;

    public function __construct()
    {
        $this->id = self::DEFAULT_ID;
        $this->outwardWaypoints = [];
        $this->returnWaypoints = [];
        $this->schedule = [];
        $this->communities = [];
        $this->results = [];
        $this->filters = [];
        $this->asks = [];
    }
    
    public function getId(): ?int
    {
        return $this->id;
    }

    public function setId(int $id): self
    {
        $this->id = $id;

        return $this;
    }

    public function isSearch(): ?bool
    {
        return $this->search;
    }

    public function setSearch(bool $search): self
    {
        $this->search = $search;

        return $this;
    }
    
    public function getRole(): ?int
    {
        return $this->role;
    }

    public function setRole(int $role): self
    {
        $this->role = $role;

        return $this;
    }

    public function isOneWay(): ?bool
    {
        return $this->oneWay;
    }

    public function setOneWay(bool $oneWay): self
    {
        $this->oneWay = $oneWay;

        return $this;
    }
    
    public function getFrequency(): ?int
    {
        return $this->frequency;
    }

    public function setFrequency(?int $frequency): self
    {
        $this->frequency = $frequency;

        return $this;
    }

    public function getOutwardWaypoints(): ?array
    {
        return $this->outwardWaypoints;
    }
    
    public function setOutwardWaypoints(?array $outwardWaypoints): self
    {
        $this->outwardWaypoints = $outwardWaypoints;
        
        return $this;
    }

    public function getReturnWaypoints(): ?array
    {
        return $this->returnWaypoints;
    }
    
    public function setReturnWaypoints(?array $returnWaypoints): self
    {
        $this->returnWaypoints = $returnWaypoints;
        
        return $this;
    }

    public function getOutwardDate(): ?\DateTimeInterface
    {
        return $this->outwardDate;
    }

    public function setOutwardDate(?\DateTimeInterface $outwardDate): self
    {
        $this->outwardDate = $outwardDate;

        return $this;
    }

    public function getOutwardLimitDate(): ?\DateTimeInterface
    {
        return $this->outwardLimitDate;
    }

    public function setOutwardLimitDate(?\DateTimeInterface $outwardLimitDate): self
    {
        $this->outwardLimitDate = $outwardLimitDate;

        return $this;
    }

    public function getOutwardTime(): ?string
    {
        return $this->outwardTime;
    }

    public function setOutwardTime(?string $outwardTime): self
    {
        $this->outwardTime = $outwardTime;

        return $this;
    }

    public function getReturnDate(): ?\DateTimeInterface
    {
        return $this->returnDate;
    }

    public function setReturnDate(?\DateTimeInterface $returnDate): self
    {
        $this->returnDate = $returnDate;

        return $this;
    }

    public function getReturnLimitDate(): ?\DateTimeInterface
    {
        return $this->returnLimitDate;
    }

    public function setReturnLimitDate(?\DateTimeInterface $returnLimitDate): self
    {
        $this->returnLimitDate = $returnLimitDate;

        return $this;
    }

    public function getReturnTime(): ?string
    {
        return $this->returnTime;
    }

    public function setReturnTime(?string $returnTime): self
    {
        $this->returnTime = $returnTime;

        return $this;
    }

    public function getSchedule(): ?array
    {
        return $this->schedule;
    }
    
    public function setSchedule(?array $schedule): self
    {
        $this->schedule = $schedule;
        
        return $this;
    }

    public function getCommunities(): ?array
    {
        return $this->communities;
    }
    
    public function setCommunities(?array $communities): self
    {
        $this->communities = $communities;
        
        return $this;
    }

    public function getEventId(): ?int
    {
        return $this->eventId;
    }

    public function setEventId(?int $eventId): self
    {
        $this->eventId = $eventId;

        return $this;
    }

    public function isStrictDate(): ?bool
    {
        return $this->strictDate;
    }
    
    public function setStrictDate(?bool $isStrictDate): self
    {
        $this->strictDate = $isStrictDate;
        
        return $this;
    }

    public function isStrictPunctual(): ?bool
    {
        return $this->strictPunctual;
    }
    
    public function setStrictPunctual(?bool $isStrictPunctual): self
    {
        $this->strictPunctual = $isStrictPunctual;
        
        return $this;
    }

    public function isStrictRegular(): ?bool
    {
        return $this->strictRegular;
    }
    
    public function setStrictRegular(?bool $isStrictRegular): self
    {
        $this->strictRegular = $isStrictRegular;
        
        return $this;
    }

    public function getPriceKm(): ?string
    {
        return $this->priceKm;
    }
    
    public function setPriceKm(?string $priceKm)
    {
        $this->priceKm = $priceKm;
    }

    public function getOutwardDriverPrice(): ?string
    {
        return $this->outwardDriverPrice;
    }
    
    public function setOutwardDriverPrice(?string $outwardDriverPrice)
    {
        $this->outwardDriverPrice = $outwardDriverPrice;
    }

    public function getReturnDriverPrice(): ?string
    {
        return $this->returnDriverPrice;
    }
    
    public function setReturnDriverPrice(?string $returnDriverPrice)
    {
        $this->returnDriverPrice = $returnDriverPrice;
    }

    public function getOutwardPassengerPrice(): ?string
    {
        return $this->outwardPassengerPrice;
    }
    
    public function setOutwardPassengerPrice(?string $outwardPassengerPrice)
    {
        $this->outwardPassengerPrice = $outwardPassengerPrice;
    }

    public function getReturnPassengerPrice(): ?string
    {
        return $this->returnPassengerPrice;
    }
    
    public function setReturnPassengerPrice(?string $returnPassengerPrice)
    {
        $this->returnPassengerPrice = $returnPassengerPrice;
    }

    public function getSeatsDriver(): ?int
    {
        return $this->seatsDriver;
    }

    public function setSeatsDriver(int $seatsDriver): self
    {
        $this->seatsDriver = $seatsDriver;

        return $this;
    }

    public function getSeatsPassenger(): ?int
    {
        return $this->seatsPassenger;
    }

    public function setSeatsPassenger(int $seatsPassenger): self
    {
        $this->seatsPassenger = $seatsPassenger;

        return $this;
    }

    public function hasLuggage(): ?bool
    {
        return $this->luggage;
    }
    
    public function setLuggage(?bool $hasLuggage): self
    {
        $this->luggage = $hasLuggage;
        
        return $this;
    }

    public function hasBike(): ?bool
    {
        return $this->bike;
    }
    
    public function setBike(?bool $hasBike): self
    {
        $this->bike = $hasBike;
        
        return $this;
    }

    public function hasBackSeats(): ?bool
    {
        return $this->backSeats;
    }
    
    public function setBackSeats(?bool $hasBackSeats): self
    {
        $this->backSeats = $hasBackSeats;
        
        return $this;
    }

    public function isSolidary(): ?bool
    {
        return $this->solidary;
    }
    
    public function setSolidary(?bool $isSolidary): self
    {
        $this->solidary = $isSolidary;
        
        return $this;
    }

    public function isSolidaryExclusive(): ?bool
    {
        return $this->solidaryExclusive;
    }
    
    public function setSolidaryExclusive(?bool $isSolidaryExclusive): self
    {
        $this->solidaryExclusive = $isSolidaryExclusive;
        
        return $this;
    }

    public function avoidMotorway(): ?bool
    {
        return $this->avoidMotorway;
    }
    
    public function setAvoidMotorway(?bool $avoidMotorway): self
    {
        $this->avoidMotorway = $avoidMotorway;
        
        return $this;
    }

    public function avoidToll(): ?bool
    {
        return $this->avoidToll;
    }
    
    public function setAvoidToll(?bool $avoidToll): self
    {
        $this->avoidToll = $avoidToll;
        
        return $this;
    }

    public function getComment(): ?string
    {
        return $this->comment;
    }
    
    public function setComment(?string $comment): self
    {
        $this->comment = $comment;
        
        return $this;
    }

    public function getUserId(): ?int
    {
        return $this->userId;
    }

    public function setUserId(?int $userId): self
    {
        $this->userId = $userId;

        return $this;
    }

    public function getUser(): ?User
    {
        return $this->user;
    }

    public function setUser(?User $user): self
    {
        $this->user = $user;

        return $this;
    }

    public function getPosterId(): ?int
    {
        return $this->posterId;
    }

    public function setPosterId(?int $posterId): self
    {
        $this->posterId = $posterId;

        return $this;
    }

    public function getResults(): array
    {
        return $this->results;
    }

    public function setResults(array $results)
    {
        $this->results = $results;

        return $this;
    }

    public function getAdId(): ?int
    {
        return $this->adId;
    }

    public function setAdId(?int $adId): self
    {
        $this->adId = $adId;

        return $this;
    }

    public function getMatchingId(): ?int
    {
        return $this->matchingId;
    }

    public function setMatchingId(?int $matchingId): self
    {
        $this->matchingId = $matchingId;

        return $this;
    }

    public function getAskStatus(): ?int
    {
        return $this->askStatus;
    }

    public function setAskStatus(int $askStatus): self
    {
        $this->askStatus = $askStatus;

        return $this;
    }

    public function getAskId(): ?int
    {
        return $this->askId;
    }

    public function setAskId(int $askId): self
    {
        $this->askId = $askId;

        return $this;
    }

    public function getCanUpdateAsk(): ?bool
    {
        return $this->canUpdateAsk;
    }
    
    public function setCanUpdateAsk(?bool $canUpdateAsk): self
    {
        $this->canUpdateAsk = $canUpdateAsk;
        
        return $this;
    }

    public function getFilters(): ?array
    {
        return $this->filters;
    }

    public function setFilters(?array $filters)
    {
        $this->filters = $filters;

        return $this;
    }

    public function isPaused(): bool
    {
        return $this->paused ? true : false;
    }

    public function setPaused(?bool $paused): self
    {
        $this->paused = $paused;

        return $this;
    }

    public function getProposalId(): ?int
    {
        return $this->proposalId;
    }

    public function setProposalId(?int $proposalId): self
    {
        $this->proposalId = $proposalId;

        return $this;
    }

    public function getPotentialCarpoolers(): ?int
    {
        return $this->potentialCarpoolers;
    }

    public function setPotentialCarpoolers(int $potentialCarpoolers): self
    {
        $this->potentialCarpoolers = $potentialCarpoolers;
        return $this;
    }

    public function getExternal(): ?String
    {
        return $this->external;
    }

    public function setExternal(?string $external): self
    {
        $this->external = $external;

        return $this;
    }

    public function getAsks(): ?array
    {
        return $this->asks;
    }

    public function setAsks(?array $asks)
    {
        $this->asks = $asks;

        return $this;
    }
}<|MERGE_RESOLUTION|>--- conflicted
+++ resolved
@@ -78,7 +78,7 @@
  *          },
  *          "getMyCarpools"={
  *              "method"="GET",
- *              "path"="/carpools/futur"
+ *              "path"="/carpools/accepted"
  *          },
  *      },
  *      itemOperations={
@@ -91,24 +91,15 @@
  *          "put_ask"={
  *              "method"="PUT",
  *              "path"="/carpools/ask/{id}",
-<<<<<<< HEAD
  *              "read"=false,
  *              "security"="is_granted('ad_ask_update',object)"
-=======
- *              "controller"=AdAskPut::class,
- *              "read"=false
->>>>>>> 28220421
  *          },
  *          "get_ask"={
  *              "method"="GET",
  *              "path"="/carpools/ask/{id}",
  *              "controller"=AdAskGet::class,
-<<<<<<< HEAD
  *              "read"=false,
  *              "security"="is_granted('ad_ask_read',object)"
-=======
- *              "read"=false
->>>>>>> 28220421
  *          },
  *          "put"={
  *              "method"="PUT",
