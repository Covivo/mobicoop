<?php

/**
 * Copyright (c) 2019, MOBICOOP. All rights reserved.
 * This project is dual licensed under AGPL and proprietary licence.
 ***************************
 *    This program is free software: you can redistribute it and/or modify
 *    it under the terms of the GNU Affero General Public License as
 *    published by the Free Software Foundation, either version 3 of the
 *    License, or (at your option) any later version.
 *
 *    This program is distributed in the hope that it will be useful,
 *    but WITHOUT ANY WARRANTY; without even the implied warranty of
 *    MERCHANTABILITY or FITNESS FOR A PARTICULAR PURPOSE.  See the
 *    GNU Affero General Public License for more details.
 *
 *    You should have received a copy of the GNU Affero General Public License
 *    along with this program.  If not, see <gnu.org/licenses>.
 ***************************
 *    Licence MOBICOOP described in the file
 *    LICENSE
 **************************/

namespace App\Carpool\Entity;

use ApiPlatform\Core\Annotation\ApiResource;
use ApiPlatform\Core\Annotation\ApiProperty;
use Symfony\Component\Serializer\Annotation\Groups;
use App\Carpool\Controller\AdPost;
use App\Carpool\Controller\AdGet;
use App\Carpool\Controller\AdAskPost;
use App\Carpool\Controller\AdAskPut;
use App\Carpool\Controller\AdPut;
use App\Carpool\Controller\AdAskGet;
<<<<<<< HEAD
use App\User\Entity\User;
=======
use App\Carpool\Controller\UpdateCarpoolsLimits;
>>>>>>> 830f25a0

/**
 * Carpooling : an ad.
 * All actions related to a carpooling should be related to this entity.
 *
 * @ApiResource(
 *      attributes={
 *          "normalization_context"={"groups"={"read","results"}, "enable_max_depth"="true"},
 *          "denormalization_context"={"groups"={"write"}}
 *      },
 *      collectionOperations={
 *          "get"={
 *              "method"="GET",
 *              "path"="/carpools",
 *              "security_post_denormalize"="is_granted('ads_read',object)"
 *          },
 *          "post"={
 *              "method"="POST",
 *              "path"="/carpools",
 *              "normalization_context"={"groups"={"results"}},
 *              "controller"=AdPost::class,
 *              "security_post_denormalize"="is_granted('ad_create',object)"
 *          },
 *          "post_ask"={
 *              "method"="POST",
 *              "path"="/carpools/ask",
 *              "controller"=AdAskPost::class,
 *              "defaults"={"type"="ask"},
 *              "security_post_denormalize"="is_granted('ad_ask_post',object)"
 *          },
 *          "post_contact"={
 *              "method"="POST",
 *              "path"="/carpools/contact",
 *              "controller"=AdAskPost::class,
<<<<<<< HEAD
 *              "defaults"={"type"="contact"},
 *              "security_post_denormalize"="is_granted('ad_ask_post',object)"
=======
 *              "defaults"={"type"="contact"}
 *          },
 *          "updateCarpoolsLimits"={
 *              "method"="GET",
 *              "path"="/carpools/updateCarpoolsLimits",
 *              "controller"=UpdateCarpoolsLimits::class,
>>>>>>> 830f25a0
 *          }
 *      },
 *      itemOperations={
 *          "get"={
 *              "method"="GET",
 *              "path"="/carpools/{id}",
 *              "controller"=AdGet::class,
 *              "read"=false,
 *              "security"="is_granted('ad_read',object)"
 *          },
 *          "put_ask"={
 *              "method"="PUT",
 *              "path"="/carpools/ask/{id}",
 *              "controller"=AdAskPut::class,
 *              "read"=false,
 *              "security"="is_granted('ad_ask_put',object)"
 *          },
 *          "get_ask"={
 *              "method"="GET",
 *              "path"="/carpools/ask/{id}",
 *              "controller"=AdAskGet::class,
 *              "read"=false,
 *              "security"="is_granted('ad_ask_get',object)"
 *          },
 *          "put"={
 *              "method"="PUT",
 *              "path"="/carpools/{id}",
 *              "controller"=AdPut::class,
 *              "read"=false
 *          },
 *      }
 * )
 *
 */
class Ad
{
    const DEFAULT_ID = 999999999999;
    
    const ROLE_DRIVER = 1;
    const ROLE_PASSENGER = 2;
    const ROLE_DRIVER_OR_PASSENGER = 3;

    /**
     * @var int The id of this ad.
     *
     * @ApiProperty(identifier=true)
     * @Groups({"read","write"})
     */
    private $id;

    /**
     * @var boolean|null The ad is a search only.
     *
     * @Groups({"read","write"})
     */
    private $search;

    /**
     * @var int The role for this ad.
     *
     * @Groups({"read","write"})
     */
    private $role;

    /**
     * @var boolean|null The ad is a one way trip.
     *
     * @Groups({"read","write"})
     */
    private $oneWay;

    /**
     * @var int|null The frequency for this ad.
     *
     * @Groups({"read","write","readCommunity","readEvent"})
     */
    private $frequency;

    /**
     * @var array|null The waypoints for the outward.
     *
     * @Groups({"read","write","results","readCommunity","readEvent"})
     */
    private $outwardWaypoints;

    /**
     * @var array|null The waypoints for the return.
     *
     * @Groups({"read","write"})
     */
    private $returnWaypoints;

    /**
     * @var \DateTimeInterface|null The date for the outward if the frequency is punctual, the start date of the outward if the frequency is regular.
     *
     * @Groups({"read","write"})
     */
    private $outwardDate;

    /**
     * @var \DateTimeInterface|null The limit date for the outward if the frequency is regular.
     *
     * @Groups({"read","write"})
     */
    private $outwardLimitDate;

    /**
     * @var \DateTimeInterface|null The date for the return if the frequency is punctual, the start date of the return if the frequency is regular.
     *
     * @Groups({"read","write"})
     */
    private $returnDate;

    /**
     * @var \DateTimeInterface|null The limit date for the return if the frequency is regular.
     *
     * @Groups({"read","write"})
     */
    private $returnLimitDate;

    /**
     * @var string|null The time for the outward if the frequency is punctual.
     *
     * @Groups({"read","write"})
     */
    private $outwardTime;

    /**
     * @var string|null The time for the return if the frequency is punctual.
     *
     * @Groups({"read","write"})
     */
    private $returnTime;

    /**
     * @var array|null The schedule if the frequency is regular.
     * The schedule contains the outward and return elements.
     *
     * @Groups({"read","write"})
     */
    private $schedule;

    /**
     * @var boolean|null For punctual proposals, the user accepts only matchings for the defined date (no ranges).
     *
     * @Groups({"read","write"})
     */
    private $strictDate;

    /**
     * @var boolean|null For punctual proposals, the user accepts only matchings with punctual trips (no regular trips).
     *
     * @Groups({"read","write"})
     */
    private $strictPunctual;

    /**
     * @var boolean|null For regular proposals, the user accepts only matchings with regular trips (no punctual trips).
     *
     * @Groups({"read","write"})
     */
    private $strictRegular;
    
    /**
    * @var string|null The price per km.
    *
    * @Groups({"read","write"})
    */
    private $priceKm;

    /**
    * @var string|null The total price of the outward selected by the user as a driver.
    *
    * @Groups({"read","write"})
    */
    private $outwardDriverPrice;

    /**
    * @var string|null The total price of the return selected by the user as a driver.
    *
    * @Groups({"read","write"})
    */
    private $returnDriverPrice;

    /**
    * @var string|null The total price of the outward selected by the user as a passenger.
    *
    * @Groups({"read","write"})
    */
    private $outwardPassengerPrice;

    /**
    * @var string|null The total price of the return selected by the user as a passenger.
    *
    * @Groups({"read","write"})
    */
    private $returnPassengerPrice;

    /**
     * @var int|null The number of seats available.
     *
     * @Groups({"read","write"})
     */
    private $seatsDriver;

    /**
     * @var int|null The number of seats required.
     *
     * @Groups({"read","write"})
     */
    private $seatsPassenger;

    /**
     * @var boolean|null Big luggage accepted / asked.
     *
     * @Groups({"read","write"})
     */
    private $luggage;

    /**
     * @var boolean|null Bike accepted / asked.
     *
     * @Groups({"read","write"})
     */
    private $bike;

    /**
     * @var boolean|null 2 passengers max on the back seats.
     *
     * @Groups({"read","write"})
     */
    private $backSeats;

    /**
     * @var boolean|null Solidary request.
     *
     * @Groups({"read","write"})
     */
    private $solidary;

    /**
     * @var boolean|null Solidary exclusive.
     *
     * @Groups({"read","write"})
     */
    private $solidaryExclusive;

    /**
     * @var boolean|null Avoid motorway.
     *
     * @Groups({"read","write"})
     */
    private $avoidMotorway;

    /**
     * @var boolean|null Avoid toll.
     *
     * @Groups({"read","write"})
     */
    private $avoidToll;

    /**
     * @var string|null A comment about the ad.
     *
     * @Groups({"read","write"})
     */
    private $comment;

    /**
     * @var User|null The ad owner. Null for an anonymous search.
     *
     * @Groups({"readCommunity","readEvent"})
     */
    private $user;
    
    /**
     * @var int|null The user id of the ad owner. Null for an anonymous search.
     *
     * @Groups({"read","write"})
     */
    private $userId;

    /**
     * @var int|null The user id of the poster (used for delegation).
     *
     *@Groups({"read","write"})
     */
    private $posterId;

    /**
     * @var array|null The communities associated with the ad.
     *
     * @Groups({"read","write"})
     */
    private $communities;

    /**
     * @var int|null The event id associated with the ad.
     *
     * @Groups({"read","write"})
     */
    private $eventId;

    /**
     * @var array|null The carpool results.
     *
     * @Groups("results")
     */
    private $results;

    /**
     * @var int|null The ad id for which the current ad is an ask.
     *
     * @Groups({"read","write"})
     */
    private $adId;

    /**
     * @var int|null The matching id related to the above ad id.
     *
     * @Groups({"read","write"})
     */
    private $matchingId;

    /**
     * @var int The ask status if the ad concerns a given ask.
     *
     * @Groups({"read","write"})
     */
    private $askStatus;

    /**
     * @var int The ask id if the ad concerns a given ask.
     *
     * @Groups({"read","write"})
     */
    private $askId;

    /**
     * @var boolean|null The given user can update the ask if the ad concerns a given ask.
     *
     * @Groups({"read","write"})
     */
    private $canUpdateAsk;

    /**
     * @var array|null The filters to apply to the results.
     *
     * @Groups("write")
     */
    private $filters;

    /**
    * @var boolean Paused ad.
    * A paused ad can't be the found in the result of a search, and can be unpaused at any moment.
    *
    * @Groups({"read","write"})
    */
    private $paused;

    /**
     * @var int The Id of the proposal associated to the ad.
     *
     * @Groups({"read","write"})
     */
    private $proposalId;

    public function __construct()
    {
        $this->id = self::DEFAULT_ID;
        $this->outwardWaypoints = [];
        $this->returnWaypoints = [];
        $this->schedule = [];
        $this->communities = [];
        $this->results = [];
        $this->filters = [];
    }
    
    public function getId(): ?int
    {
        return $this->id;
    }

    public function setId(int $id): self
    {
        $this->id = $id;

        return $this;
    }

    public function isSearch(): ?bool
    {
        return $this->search;
    }

    public function setSearch(bool $search): self
    {
        $this->search = $search;

        return $this;
    }
    
    public function getRole(): int
    {
        return $this->role;
    }

    public function setRole(int $role): self
    {
        $this->role = $role;

        return $this;
    }

    public function isOneWay(): ?bool
    {
        return $this->oneWay;
    }

    public function setOneWay(bool $oneWay): self
    {
        $this->oneWay = $oneWay;

        return $this;
    }
    
    public function getFrequency(): ?int
    {
        return $this->frequency;
    }

    public function setFrequency(?int $frequency): self
    {
        $this->frequency = $frequency;

        return $this;
    }

    public function getOutwardWaypoints(): ?array
    {
        return $this->outwardWaypoints;
    }
    
    public function setOutwardWaypoints(?array $outwardWaypoints): self
    {
        $this->outwardWaypoints = $outwardWaypoints;
        
        return $this;
    }

    public function getReturnWaypoints(): ?array
    {
        return $this->returnWaypoints;
    }
    
    public function setReturnWaypoints(?array $returnWaypoints): self
    {
        $this->returnWaypoints = $returnWaypoints;
        
        return $this;
    }

    public function getOutwardDate(): ?\DateTimeInterface
    {
        return $this->outwardDate;
    }

    public function setOutwardDate(?\DateTimeInterface $outwardDate): self
    {
        $this->outwardDate = $outwardDate;

        return $this;
    }

    public function getOutwardLimitDate(): ?\DateTimeInterface
    {
        return $this->outwardLimitDate;
    }

    public function setOutwardLimitDate(?\DateTimeInterface $outwardLimitDate): self
    {
        $this->outwardLimitDate = $outwardLimitDate;

        return $this;
    }

    public function getOutwardTime(): ?string
    {
        return $this->outwardTime;
    }

    public function setOutwardTime(?string $outwardTime): self
    {
        $this->outwardTime = $outwardTime;

        return $this;
    }

    public function getReturnDate(): ?\DateTimeInterface
    {
        return $this->returnDate;
    }

    public function setReturnDate(?\DateTimeInterface $returnDate): self
    {
        $this->returnDate = $returnDate;

        return $this;
    }

    public function getReturnLimitDate(): ?\DateTimeInterface
    {
        return $this->returnLimitDate;
    }

    public function setReturnLimitDate(?\DateTimeInterface $returnLimitDate): self
    {
        $this->returnLimitDate = $returnLimitDate;

        return $this;
    }

    public function getReturnTime(): ?string
    {
        return $this->returnTime;
    }

    public function setReturnTime(?string $returnTime): self
    {
        $this->returnTime = $returnTime;

        return $this;
    }

    public function getSchedule(): ?array
    {
        return $this->schedule;
    }
    
    public function setSchedule(?array $schedule): self
    {
        $this->schedule = $schedule;
        
        return $this;
    }

    public function getCommunities(): ?array
    {
        return $this->communities;
    }
    
    public function setCommunities(?array $communities): self
    {
        $this->communities = $communities;
        
        return $this;
    }

    public function getEventId(): ?int
    {
        return $this->eventId;
    }

    public function setEventId(?int $eventId): self
    {
        $this->eventId = $eventId;

        return $this;
    }

    public function isStrictDate(): ?bool
    {
        return $this->strictDate;
    }
    
    public function setStrictDate(?bool $isStrictDate): self
    {
        $this->strictDate = $isStrictDate;
        
        return $this;
    }

    public function isStrictPunctual(): ?bool
    {
        return $this->strictPunctual;
    }
    
    public function setStrictPunctual(?bool $isStrictPunctual): self
    {
        $this->strictPunctual = $isStrictPunctual;
        
        return $this;
    }

    public function isStrictRegular(): ?bool
    {
        return $this->strictRegular;
    }
    
    public function setStrictRegular(?bool $isStrictRegular): self
    {
        $this->strictRegular = $isStrictRegular;
        
        return $this;
    }

    public function getPriceKm(): ?string
    {
        return $this->priceKm;
    }
    
    public function setPriceKm(?string $priceKm)
    {
        $this->priceKm = $priceKm;
    }

    public function getOutwardDriverPrice(): ?string
    {
        return $this->outwardDriverPrice;
    }
    
    public function setOutwardDriverPrice(?string $outwardDriverPrice)
    {
        $this->outwardDriverPrice = $outwardDriverPrice;
    }

    public function getReturnDriverPrice(): ?string
    {
        return $this->returnDriverPrice;
    }
    
    public function setReturnDriverPrice(?string $returnDriverPrice)
    {
        $this->returnDriverPrice = $returnDriverPrice;
    }

    public function getOutwardPassengerPrice(): ?string
    {
        return $this->outwardPassengerPrice;
    }
    
    public function setOutwardPassengerPrice(?string $outwardPassengerPrice)
    {
        $this->outwardPassengerPrice = $outwardPassengerPrice;
    }

    public function getReturnPassengerPrice(): ?string
    {
        return $this->returnPassengerPrice;
    }
    
    public function setReturnPassengerPrice(?string $returnPassengerPrice)
    {
        $this->returnPassengerPrice = $returnPassengerPrice;
    }

    public function getSeatsDriver(): ?int
    {
        return $this->seatsDriver;
    }

    public function setSeatsDriver(int $seatsDriver): self
    {
        $this->seatsDriver = $seatsDriver;

        return $this;
    }

    public function getSeatsPassenger(): ?int
    {
        return $this->seatsPassenger;
    }

    public function setSeatsPassenger(int $seatsPassenger): self
    {
        $this->seatsPassenger = $seatsPassenger;

        return $this;
    }

    public function hasLuggage(): ?bool
    {
        return $this->luggage;
    }
    
    public function setLuggage(?bool $hasLuggage): self
    {
        $this->luggage = $hasLuggage;
        
        return $this;
    }

    public function hasBike(): ?bool
    {
        return $this->bike;
    }
    
    public function setBike(?bool $hasBike): self
    {
        $this->bike = $hasBike;
        
        return $this;
    }

    public function hasBackSeats(): ?bool
    {
        return $this->backSeats;
    }
    
    public function setBackSeats(?bool $hasBackSeats): self
    {
        $this->backSeats = $hasBackSeats;
        
        return $this;
    }

    public function isSolidary(): ?bool
    {
        return $this->solidary;
    }
    
    public function setSolidary(?bool $isSolidary): self
    {
        $this->solidary = $isSolidary;
        
        return $this;
    }

    public function isSolidaryExclusive(): ?bool
    {
        return $this->solidaryExclusive;
    }
    
    public function setSolidaryExclusive(?bool $isSolidaryExclusive): self
    {
        $this->solidaryExclusive = $isSolidaryExclusive;
        
        return $this;
    }

    public function avoidMotorway(): ?bool
    {
        return $this->avoidMotorway;
    }
    
    public function setAvoidMotorway(?bool $avoidMotorway): self
    {
        $this->avoidMotorway = $avoidMotorway;
        
        return $this;
    }

    public function avoidToll(): ?bool
    {
        return $this->avoidToll;
    }
    
    public function setAvoidToll(?bool $avoidToll): self
    {
        $this->avoidToll = $avoidToll;
        
        return $this;
    }

    public function getComment(): ?string
    {
        return $this->comment;
    }
    
    public function setComment(?string $comment): self
    {
        $this->comment = $comment;
        
        return $this;
    }

    public function getUserId(): ?int
    {
        return $this->userId;
    }

    public function setUserId(?int $userId): self
    {
        $this->userId = $userId;

        return $this;
    }

    public function getUser(): ?User
    {
        return $this->user;
    }

    public function setUser(?User $user): self
    {
        $this->user = $user;

        return $this;
    }

    public function getPosterId(): ?int
    {
        return $this->posterId;
    }

    public function setPosterId(?int $posterId): self
    {
        $this->posterId = $posterId;

        return $this;
    }

    public function getResults(): array
    {
        return $this->results;
    }

    public function setResults(array $results)
    {
        $this->results = $results;

        return $this;
    }

    public function getAdId(): ?int
    {
        return $this->adId;
    }

    public function setAdId(?int $adId): self
    {
        $this->adId = $adId;

        return $this;
    }

    public function getMatchingId(): ?int
    {
        return $this->matchingId;
    }

    public function setMatchingId(?int $matchingId): self
    {
        $this->matchingId = $matchingId;

        return $this;
    }

    public function getAskStatus(): ?int
    {
        return $this->askStatus;
    }

    public function setAskStatus(int $askStatus): self
    {
        $this->askStatus = $askStatus;

        return $this;
    }

    public function getAskId(): ?int
    {
        return $this->askId;
    }

    public function setAskId(int $askId): self
    {
        $this->askId = $askId;

        return $this;
    }

    public function getCanUpdateAsk(): ?bool
    {
        return $this->canUpdateAsk;
    }
    
    public function setCanUpdateAsk(?bool $canUpdateAsk): self
    {
        $this->canUpdateAsk = $canUpdateAsk;
        
        return $this;
    }

    public function getFilters(): ?array
    {
        return $this->filters;
    }

    public function setFilters(?array $filters)
    {
        $this->filters = $filters;

        return $this;
    }

    public function isPaused(): bool
    {
        return $this->paused ? true : false;
    }

    public function setPaused(?bool $paused): self
    {
        $this->paused = $paused;

        return $this;
    }

    public function getProposalId(): ?int
    {
        return $this->proposalId;
    }

    public function setProposalId(?int $proposalId): self
    {
        $this->proposalId = $proposalId;

        return $this;
    }
}<|MERGE_RESOLUTION|>--- conflicted
+++ resolved
@@ -32,11 +32,8 @@
 use App\Carpool\Controller\AdAskPut;
 use App\Carpool\Controller\AdPut;
 use App\Carpool\Controller\AdAskGet;
-<<<<<<< HEAD
 use App\User\Entity\User;
-=======
 use App\Carpool\Controller\UpdateCarpoolsLimits;
->>>>>>> 830f25a0
 
 /**
  * Carpooling : an ad.
@@ -71,17 +68,13 @@
  *              "method"="POST",
  *              "path"="/carpools/contact",
  *              "controller"=AdAskPost::class,
-<<<<<<< HEAD
  *              "defaults"={"type"="contact"},
  *              "security_post_denormalize"="is_granted('ad_ask_post',object)"
-=======
- *              "defaults"={"type"="contact"}
  *          },
  *          "updateCarpoolsLimits"={
  *              "method"="GET",
  *              "path"="/carpools/updateCarpoolsLimits",
  *              "controller"=UpdateCarpoolsLimits::class,
->>>>>>> 830f25a0
  *          }
  *      },
  *      itemOperations={
