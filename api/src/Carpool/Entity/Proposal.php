--- conflicted
+++ resolved
@@ -317,20 +317,19 @@
     private $event;
 
     /**
-<<<<<<< HEAD
      * @var Position The last position given for dynamic carpooling.
      *
      * @ORM\OneToOne(targetEntity="\App\Carpool\Entity\Position", mappedBy="proposal", cascade={"persist", "remove"}, orphanRemoval=true)
      * @Groups({"read","results","write","thread",})
      */
     private $position;
-=======
+
+    /**
      * @var string The external origin of this proposal
      * @ORM\Column(type="string", length=255, nullable=true)
      * @Groups({"read","write"})
      */
     private $external;
->>>>>>> 8a4e2464
         
     public function __construct($id=null)
     {
@@ -754,20 +753,21 @@
         return $this;
     }
 
-<<<<<<< HEAD
     public function getPosition(): ?Position
     {
         return $this->position;
     }
 
-    public function setPosition(Criteria $position): self
+    public function setPosition(Position $position): self
     {
         if ($position->getProposal() !== $this) {
             $position->setProposal($this);
         }
         $this->position = $position;
-        
-=======
+
+        return $this;
+    }
+        
     public function getExternal(): ?String
     {
         return $this->external;
@@ -777,7 +777,6 @@
     {
         $this->external = $external;
 
->>>>>>> 8a4e2464
         return $this;
     }
 
