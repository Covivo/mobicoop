--- conflicted
+++ resolved
@@ -38,11 +38,8 @@
 use Symfony\Component\Serializer\Annotation\MaxDepth;
 use Symfony\Component\Validator\Constraints as Assert;
 use App\Carpool\Controller\ProposalPost;
-<<<<<<< HEAD
 use App\Carpool\Controller\ProposalResults;
-=======
 use App\Carpool\Controller\ProposalDelete;
->>>>>>> 11e95e1b
 use App\Travel\Entity\TravelMode;
 use App\Community\Entity\Community;
 use App\User\Entity\User;
@@ -183,7 +180,6 @@
  *              }
  *          }
  *      },
-<<<<<<< HEAD
  *      itemOperations={
  *          "results"={
  *              "method"="GET",
@@ -193,16 +189,12 @@
  *          },
  *          "get",
  *          "put",
- *          "delete"
- *      }
-=======
- *      itemOperations={"get","put","delete"={
+ *          "delete"={
  *              "method"="DELETE",
  *              "path"="/proposals/{id}",
  *              "controller"=ProposalDelete::class
  *          }
- *     }
->>>>>>> 11e95e1b
+ *      }
  * )
  * @ApiFilter(NumericFilter::class, properties={"proposalType"})
  * @ApiFilter(BooleanFilter::class, properties={"private"})
