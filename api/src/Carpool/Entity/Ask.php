--- conflicted
+++ resolved
@@ -171,11 +171,7 @@
     /**
      * @var Ask|null The linked ask for return trips.
      *
-<<<<<<< HEAD
      * @ORM\OneToOne(targetEntity="\App\Carpool\Entity\Ask", cascade={"persist", "remove"}, orphanRemoval=true)
-=======
-     * @ORM\OneToOne(targetEntity="\App\Carpool\Entity\Ask", cascade={"remove"})
->>>>>>> 11e95e1b
      * @Groups({"read","threads","thread"})
      * @MaxDepth(1)
      */
