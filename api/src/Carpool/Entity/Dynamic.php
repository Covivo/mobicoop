<?php

/**
 * Copyright (c) 2020, MOBICOOP. All rights reserved.
 * This project is dual licensed under AGPL and proprietary licence.
 ***************************
 *    This program is free software: you can redistribute it and/or modify
 *    it under the terms of the GNU Affero General Public License as
 *    published by the Free Software Foundation, either version 3 of the
 *    License, or (at your option) any later version.
 *
 *    This program is distributed in the hope that it will be useful,
 *    but WITHOUT ANY WARRANTY; without even the implied warranty of
 *    MERCHANTABILITY or FITNESS FOR A PARTICULAR PURPOSE.  See the
 *    GNU Affero General Public License for more details.
 *
 *    You should have received a copy of the GNU Affero General Public License
 *    along with this program.  If not, see <gnu.org/licenses>.
 ***************************
 *    Licence MOBICOOP described in the file
 *    LICENSE
 **************************/

namespace App\Carpool\Entity;

use ApiPlatform\Core\Annotation\ApiResource;
use ApiPlatform\Core\Annotation\ApiProperty;
use Symfony\Component\Serializer\Annotation\Groups;
use App\User\Entity\User;
use Symfony\Component\Validator\Constraints as Assert;

/**
 * Carpooling : an dynamic ad.
 *
 * @ApiResource(
 *      attributes={
 *          "normalization_context"={"groups"={"readDynamic"}, "enable_max_depth"="true"},
 *          "denormalization_context"={"groups"={"writeDynamic"}},
 *          "validation_groups"={"writeDynamic"}
 *      },
 *      collectionOperations={
 *          "post"={
 *              "method"="POST",
 *              "normalization_context"={"groups"={"writeDynamic","results"}},
 *              "security_post_denormalize"="is_granted('dynamic_ad_create',object)"
 *          },
 *          "active"={
 *              "method"="GET",
 *              "path"="/dynamics/active",
 *              "security"="is_granted('dynamic_ad_create',object)"
 *          },
<<<<<<< HEAD
=======
 *          "unfinished"={
 *              "method"="GET",
 *              "path"="/dynamics/unfinished",
 *              "security"="is_granted('dynamic_ad_create',object)"
 *          },
>>>>>>> 3ed8d9fc
 *          "get"={
 *             "security"="is_granted('reject',object)"
 *          },
 *      },
 *      itemOperations={
 *          "get"={
 *              "method"="GET",
 *              "read"=false,
 *              "security"="is_granted('dynamic_ad_read',object)"
 *          },
 *          "put"={
 *              "method"="PUT",
 *              "read"=false,
 *              "normalization_context"={"groups"={"updateDynamic","results"}},
 *              "denormalization_context"={"groups"={"updateDynamic"}},
 *              "validation_groups"={"updateDynamic"},
 *              "security"="is_granted('dynamic_ad_update',object)"
 *          }
 *      }
 * )
 *
 */
class Dynamic
{
    const DEFAULT_ID = 999999999999;

    const ROLE_DRIVER = 1;
    const ROLE_PASSENGER = 2;

    /**
     * @var int The id of this dynamic ad.
     *
     * @ApiProperty(identifier=true)
     * @Groups({"readDynamic","updateDynamic"})
     */
    private $id;

    /**
     * @var int The role for this ad.
     *
     * @Groups({"readDynamic","writeDynamic"})
     * @Assert\NotBlank(groups={"writeDynamic"})
     */
    private $role;

    /**
     * @var \DateTimeInterface The date and time of the start of the dynamic ad (= date and time of the creation of the dynamic ad, automatically filled).
     *
     * @Groups("readDynamic")
     */
    private $date;

    /**
     * @var array The waypoints.
     *
     * @Groups({"readDynamic","writeDynamic"})
     * @Assert\NotBlank(groups={"writeDynamic"})
     */
    private $waypoints;

    /**
     * @var string The last latitude given.
     *
     * @Groups("updateDynamic")
     * @Assert\NotBlank(groups={"updateDynamic"})
     */
    private $latitude;

    /**
     * @var string The last longitude given.
     *
     * @Groups("updateDynamic")
     * @Assert\NotBlank(groups={"updateDynamic"})
     */
    private $longitude;

    /**
    * @var string|null The price per km.
    *
    * @Groups({"readDynamic","writeDynamic"})
    */
    private $priceKm;

    /**
    * @var string|null The total price selected by the user.
    *
    * @Groups({"readDynamic","writeDynamic"})
    */
    private $price;

    /**
     * @var int|null The number of seats available/required.
     *
     * @Groups({"readDynamic","writeDynamic"})
     */
    private $seats;

    /**
     * @var string|null A comment about the ad.
     *
     * @Groups({"readDynamic","writeDynamic"})
     */
    private $comment;

    /**
     * @var User|null The ad owner.
     */
    private $user;

    /**
     * @var array|null The carpool results.
     *
     * @Groups({"readDynamic","writeDynamic","updateDynamic"})
     */
    private $results;

    /**
     * @var array|null The filters to apply to the results.
     */
    private $filters;

    /**
     * @var array|null The asks related to the ad.
     *
     * @Groups({"readDynamic","updateDynamic"})
     */
    private $asks;

    /**
     * @var Proposal The proposal associated with the dynamic ad.
     */
    private $proposal;

    /**
     * @var boolean The destination is reached.
     *
     * @Groups({"updateDynamic"})
     */
    private $destination;

    /**
     * @var boolean The ad is finished.
     *
     * @Groups({"updateDynamic"})
     */
    private $finished;


    public function __construct()
    {
        $this->id = self::DEFAULT_ID;
        $this->waypoints = [];
        $this->results = [];
        $this->filters = [];
        $this->asks = [];
    }

    public function getId(): ?int
    {
        return $this->id;
    }

    public function setId(int $id): self
    {
        $this->id = $id;

        return $this;
    }

    public function getRole(): int
    {
        return $this->role;
    }

    public function setRole(int $role): self
    {
        $this->role = $role;

        return $this;
    }

    public function getWaypoints(): array
    {
        return $this->waypoints;
    }

    public function setWaypoints(array $waypoints): self
    {
        $this->waypoints = $waypoints;

        return $this;
    }

    public function getLatitude()
    {
        return $this->latitude;
    }

    public function setLatitude($latitude)
    {
        $this->latitude = $latitude;
    }

    public function getLongitude()
    {
        return $this->longitude;
    }

    public function setLongitude($longitude)
    {
        $this->longitude = $longitude;
    }

    public function getDate(): ?\DateTimeInterface
    {
        return $this->date;
    }

    public function setDate(?\DateTimeInterface $date): self
    {
        $this->date = $date;

        return $this;
    }

    public function getPriceKm(): ?string
    {
        return $this->priceKm;
    }

    public function setPriceKm(?string $priceKm)
    {
        $this->priceKm = $priceKm;
    }

    public function getPrice(): ?string
    {
        return $this->price;
    }

    public function setPrice(?string $price)
    {
        $this->price = $price;
    }

    public function getSeats(): ?int
    {
        return $this->seats;
    }

    public function setSeats(int $seats): self
    {
        $this->seats = $seats;

        return $this;
    }

    public function getComment(): ?string
    {
        return $this->comment;
    }

    public function setComment(?string $comment): self
    {
        $this->comment = $comment;

        return $this;
    }

    public function getUser(): ?User
    {
        return $this->user;
    }

    public function setUser(?User $user): self
    {
        $this->user = $user;

        return $this;
    }

    public function getAsks(): array
    {
        return $this->asks;
    }

    public function setAsks(array $asks)
    {
        $this->asks = $asks;

        return $this;
    }

    public function getFilters(): ?array
    {
        return $this->filters;
    }

    public function setFilters(?array $filters)
    {
        $this->filters = $filters;

        return $this;
    }

    public function getResults(): array
    {
        return $this->results;
    }

    public function setResults(array $results)
    {
        $this->results = $results;

        return $this;
    }

    public function getProposal(): ?Proposal
    {
        return $this->proposal;
    }

    public function setProposal(?Proposal $proposal): self
    {
        $this->proposal = $proposal;

        return $this;
    }

    public function isDestination(): bool
    {
        return $this->destination === true ? true : false;
    }

    public function setDestination(bool $destination)
    {
        $this->destination = $destination;
    }

    public function isFinished(): bool
    {
        return $this->finished === true ? true : false;
    }

    public function setFinished(bool $finished)
    {
        $this->finished = $finished;
    }
}<|MERGE_RESOLUTION|>--- conflicted
+++ resolved
@@ -49,14 +49,11 @@
  *              "path"="/dynamics/active",
  *              "security"="is_granted('dynamic_ad_create',object)"
  *          },
-<<<<<<< HEAD
-=======
  *          "unfinished"={
  *              "method"="GET",
  *              "path"="/dynamics/unfinished",
  *              "security"="is_granted('dynamic_ad_create',object)"
  *          },
->>>>>>> 3ed8d9fc
  *          "get"={
  *             "security"="is_granted('reject',object)"
  *          },
