--- conflicted
+++ resolved
@@ -44,14 +44,11 @@
  *              "normalization_context"={"groups"={"writeDynamic","results"}},
  *              "security_post_denormalize"="is_granted('dynamic_ad_create',object)"
  *          },
-<<<<<<< HEAD
-=======
  *          "active"={
  *              "method"="GET",
  *              "path"="/dynamics/active",
  *              "security"="is_granted('dynamic_ad_create',object)"
  *          },
->>>>>>> 61bfd324
  *          "get"={
  *             "security"="is_granted('reject',object)"
  *          },
