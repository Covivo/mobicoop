--- conflicted
+++ resolved
@@ -84,11 +84,7 @@
      *
      * @Assert\NotBlank
      * @ORM\Column(type="smallint")
-<<<<<<< HEAD
      * @Groups({"read","results","write","thread"})
-=======
-     * @Groups({"read","write","thread","threads"})
->>>>>>> 6e767a76
      */
     private $frequency;
 
@@ -106,11 +102,7 @@
      *
      * @Assert\NotBlank
      * @ORM\Column(type="date")
-<<<<<<< HEAD
      * @Groups({"read","results","write","thread"})
-=======
-     * @Groups({"read","write","thread","threads"})
->>>>>>> 6e767a76
      */
     private $fromDate;
 
@@ -119,11 +111,7 @@
      *
      * @Assert\Time()
      * @ORM\Column(type="time", nullable=true)
-<<<<<<< HEAD
      * @Groups({"read","results","write","thread"})
-=======
-     * @Groups({"read","write","thread","threads"})
->>>>>>> 6e767a76
      */
     private $fromTime;
 
@@ -165,11 +153,7 @@
      * @var \DateTimeInterface|null The end date if regular proposal, the last accepted date if punctual.
      *
      * @ORM\Column(type="date", nullable=true)
-<<<<<<< HEAD
      * @Groups({"read","results","write","thread"})
-=======
-     * @Groups({"read","write","thread","threads"})
->>>>>>> 6e767a76
      */
     private $toDate;
 
