--- conflicted
+++ resolved
@@ -181,12 +181,6 @@
             //    we set the certification type
             if ($carpoolItem->getAsk()->getCarpoolProofs()) {
                 foreach ($carpoolItem->getAsk()->getCarpoolProofs() as $carpoolProof) {
-<<<<<<< HEAD
-                    if (CarpoolProof::STATUS_VALIDATED == $carpoolProof->getStatus()) {
-                        $carpoolExport->setCertification($carpoolProof->getType());
-                    }
-=======
-                    // if ($carpoolProof->getPickUpPassengerDate() == $carpoolItem->getItemDate()) {
                     switch ($carpoolProof->getType()) {
                         case CarpoolProof::TYPE_UNDETERMINED_CLASSIC:
                             $carpoolExport->setCertification(null);
@@ -199,12 +193,13 @@
                             break;
 
                         default:
-                            $carpoolExport->setCertification($carpoolProof->getType());
+                            $carpoolExport->setCertification(null);
+                            if (CarpoolProof::STATUS_VALIDATED == $carpoolProof->getStatus()) {
+                                $carpoolExport->setCertification($carpoolProof->getType());
+                            }
 
                             break;
                     }
-                    // }
->>>>>>> 926aa276
                 }
             }
 
