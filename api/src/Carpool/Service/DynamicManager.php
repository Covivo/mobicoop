--- conflicted
+++ resolved
@@ -934,11 +934,7 @@
         }
 
         $carpoolProof = new CarpoolProof();
-<<<<<<< HEAD
         $carpoolProof->setType($this->params['proofType']);
-=======
-        $carpoolProof->setType($this->proofType);
->>>>>>> 56fa83b1
         $carpoolProof->setAsk($ask);
         $carpoolProof->setDriver($ask->getUserRelated());
         $carpoolProof->setPassenger($ask->getUser());
