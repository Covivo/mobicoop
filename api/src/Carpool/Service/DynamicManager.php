--- conflicted
+++ resolved
@@ -50,10 +50,7 @@
 use App\Carpool\Repository\AskHistoryRepository;
 use App\Carpool\Repository\AskRepository;
 use App\Geography\Service\GeoSearcher;
-<<<<<<< HEAD
-=======
 use DateTime;
->>>>>>> 3ed8d9fc
 use App\User\Entity\User;
 
 /**
@@ -630,16 +627,6 @@
     }
 
     /**
-<<<<<<< HEAD
-     * Get the last active dynamic ad.
-     *
-     * @param User $user    The user for whiwh we want the ad
-     * @return Dynamic|null The dynamic ad found or null if not found.
-     */
-    public function getLastDynamicActive(User $user)
-    {
-        if ($proposal = $this->proposalManager->getLastDynamicActive($user)) {
-=======
      * Get the last unfinished dynamic ad.
      *
      * @param User $user    The user for which we want the ad
@@ -648,7 +635,6 @@
     public function getLastDynamicUnfinished(User $user)
     {
         if ($proposal = $this->proposalManager->getLastDynamicUnfinished($user)) {
->>>>>>> 3ed8d9fc
             $dynamic = new Dynamic();
             $dynamic->setProposal($proposal);
             $dynamic->setUser($proposal->getUser());
