<?php

/**
 * Copyright (c) 2020, MOBICOOP. All rights reserved.
 * This project is dual licensed under AGPL and proprietary licence.
 ***************************
 *    This program is free software: you can redistribute it and/or modify
 *    it under the terms of the GNU Affero General Public License as
 *    published by the Free Software Foundation, either version 3 of the
 *    License, or (at your option) any later version.
 *
 *    This program is distributed in the hope that it will be useful,
 *    but WITHOUT ANY WARRANTY; without even the implied warranty of
 *    MERCHANTABILITY or FITNESS FOR A PARTICULAR PURPOSE.  See the
 *    GNU Affero General Public License for more details.
 *
 *    You should have received a copy of the GNU Affero General Public License
 *    along with this program.  If not, see <gnu.org/licenses>.
 ***************************
 *    Licence MOBICOOP described in the file
 *    LICENSE
 */

namespace App\Carpool\Service;

use App\Carpool\Entity\Ask;
use App\Carpool\Entity\AskHistory;
use App\Carpool\Entity\CarpoolProof;
use App\Carpool\Entity\Criteria;
use App\Carpool\Entity\Matching;
use App\Carpool\Entity\Position;
use App\Carpool\Entity\Proposal;
use App\Carpool\Entity\Result;
use App\Carpool\Entity\Waypoint;
use App\Carpool\Exception\DynamicException;
use App\Carpool\Exception\ProofException;
use App\Carpool\Repository\AskHistoryRepository;
use App\Carpool\Repository\AskRepository;
use App\Carpool\Repository\MatchingRepository;
use App\Carpool\Ressource\Dynamic;
use App\Carpool\Ressource\DynamicAsk;
use App\Carpool\Ressource\DynamicProof;
use App\Communication\Entity\Message;
use App\Communication\Entity\Recipient;
use App\Communication\Service\InternalMessageManager;
use App\Geography\Entity\Address;
use App\Geography\Entity\Direction;
use App\Geography\Service\AddressCompleter;
use App\Geography\Service\Geocoder\MobicoopGeocoder;
use App\Geography\Service\GeoRouter;
use App\Geography\Service\GeoSearcher;
use App\Geography\Service\GeoTools;
<<<<<<< HEAD
=======
use App\Geography\Service\Point\AddressAdapter;
use App\Geography\Service\Point\MobicoopGeocoderPointProvider;
>>>>>>> 3e6b852a
use App\User\Entity\User;
use Doctrine\ORM\EntityManagerInterface;
use Psr\Log\LoggerInterface;

/**
 * Dynamic ad manager service.
 *
 * @author Sylvain Briat <sylvain.briat@mobicoop.org>
 */
class DynamicManager
{
    private $entityManager;
    private $proposalManager;
    private $proposalMatcher;
    private $askManager;
    private $resultManager;
    private $geoTools;
    private $geoRouter;
    private $reversePointProvider;
    private $addressCompleter;
    private $params;
    private $logger;
    private $matchingRepository;
    private $askRespository;
    private $askHistoryRepository;
    private $internalMessageManager;
    private $proofManager;

    /**
     * Constructor.
     */
    public function __construct(
        EntityManagerInterface $entityManager,
        ProposalManager $proposalManager,
        ProposalMatcher $proposalMatcher,
        AskManager $askManager,
        ResultManager $resultManager,
        GeoTools $geoTools,
        GeoRouter $geoRouter,
        MobicoopGeocoder $mobicoopGeocoder,
        array $params,
        LoggerInterface $logger,
        MatchingRepository $matchingRepository,
        AskRepository $askRespository,
        AskHistoryRepository $askHistoryRepository,
        InternalMessageManager $internalMessageManager,
        ProofManager $proofManager
    ) {
        $this->entityManager = $entityManager;
        $this->proposalManager = $proposalManager;
        $this->proposalMatcher = $proposalMatcher;
        $this->askManager = $askManager;
        $this->resultManager = $resultManager;
        $this->geoTools = $geoTools;
        $this->geoRouter = $geoRouter;
        $this->params = $params;
        $this->logger = $logger;
        $this->matchingRepository = $matchingRepository;
        $this->askRespository = $askRespository;
        $this->askHistoryRepository = $askHistoryRepository;
        $this->internalMessageManager = $internalMessageManager;
        $this->proofManager = $proofManager;
<<<<<<< HEAD
=======

        $this->reversePointProvider = new MobicoopGeocoderPointProvider($mobicoopGeocoder);
        $this->addressCompleter = new AddressCompleter($this->reversePointProvider);
>>>>>>> 3e6b852a
    }

    // DYNAMIC AD

    /**
     * Get a dynamic ad.
     *
     * @param int $id the dynamic ad id
     *
     * @return Dynamic the dynamic ad
     */
    public function getDynamic(int $id): Dynamic
    {
        if (!$proposal = $this->proposalManager->get($id)) {
            throw new DynamicException('Dynamic ad not found');
        }
        $dynamic = new Dynamic();
        $dynamic->setProposal($proposal);
        $dynamic->setUser($proposal->getUser());
        $dynamic->setRole($proposal->getCriteria()->isDriver() ? Dynamic::ROLE_DRIVER : Dynamic::ROLE_PASSENGER);
        $dynamic->setId($proposal->getId());

        return $dynamic;
    }

    /**
     * Create a dynamic ad.
     *
     * @param Dynamic $dynamic The dynamic ad to create
     *
     * @return Dynamic the created Dynamic ad
     */
    public function createDynamic(Dynamic $dynamic): Dynamic
    {
        // first we check if the user has already a dynamic ad pending
        if ($this->proposalManager->hasPendingDynamic($dynamic->getUser())) {
            throw new DynamicException('This user has already a pending dynamic ad');
        }

        // set Seats
        if (is_null($dynamic->getSeats())) {
            if (Dynamic::ROLE_DRIVER == $dynamic->getRole()) {
                $dynamic->setSeats($this->params['defaultSeatsDriver']);
            } else {
                $dynamic->setSeats($this->params['defaultSeatsPassenger']);
            }
        }
        // set Date
        $dynamic->setDate(new \DateTime('UTC'));

        // creation of the proposal
        $this->logger->info('DynamicManager : start '.(new \DateTime('UTC'))->format('Ymd H:i:s.u'));

        $proposal = new Proposal();
        $criteria = new Criteria();
        $position = new Position();
        $direction = new Direction();

        $proposal->setUser($dynamic->getUser());

        // special dynamic properties
        $proposal->setDynamic(true);
        $proposal->setActive(true);
        $proposal->setFinished(false);
        $proposal->setType(Proposal::TYPE_ONE_WAY);

        // comment
        $proposal->setComment($dynamic->getComment());

        // criteria

        // driver / passenger / seats
        $criteria->setDriver(Dynamic::ROLE_DRIVER == $dynamic->getRole());
        $criteria->setPassenger(Dynamic::ROLE_PASSENGER == $dynamic->getRole());
        $criteria->setSeatsDriver(Dynamic::ROLE_DRIVER == $dynamic->getRole() ? $dynamic->getSeats() : 0);
        $criteria->setSeatsPassenger(Dynamic::ROLE_PASSENGER == $dynamic->getRole() ? $dynamic->getSeats() : 0);

        // prices
        $criteria->setPriceKm($dynamic->getPriceKm());
        if (Dynamic::ROLE_DRIVER == $dynamic->getRole()) {
            $criteria->setDriverPrice($dynamic->getPrice());
        }
        if (Dynamic::ROLE_PASSENGER == $dynamic->getRole()) {
            $criteria->setPassengerPrice($dynamic->getPrice());
        }

        // dates and times

        // we use the current date
        $criteria->setFromDate($dynamic->getDate());
        $criteria->setFromTime($dynamic->getDate());
        $criteria->setFrequency(Criteria::FREQUENCY_PUNCTUAL);

        // waypoints
        foreach ($dynamic->getWaypoints() as $waypointPosition => $point) {
            $waypoint = new Waypoint();
            $address = $this->addressCompleter->getAddressByPartialAddressArray($point);
            $waypoint->setAddress($address);
            $waypoint->setPosition($waypointPosition);
            $waypoint->setDestination($waypointPosition == count($dynamic->getWaypoints()) - 1);
            $proposal->addWaypoint($waypoint);

            if (0 == $waypointPosition) {
                // init position => the origin of the proposal
                // we double this waypoint : it will be a floating waypoint that will reflect the current position of the user (useful for matching)
                // the position of this waypoint will always be 0
                $floatingWaypoint = clone $waypoint;
                $floatingWaypoint->setFloating(true);
                $proposal->addWaypoint($floatingWaypoint);
                $position->setWaypoint($floatingWaypoint);
                $position->setPoints([$address]);
                $waypoint->setReached(true);

                // direction
                $direction->setPoints([$address]);
                $direction->setDistance(0);
                $direction->setDuration(0);
                $direction->setDetail('');
                $direction->setSnapped('');
                $direction->setFormat('Dynamic');
                $position->setDirection($direction);
            }
        }

        $proposal->setCriteria($criteria);

        $proposal = $this->proposalManager->prepareProposal($proposal);
        $this->logger->info('DynamicManager : end creating ad '.(new \DateTime('UTC'))->format('Ymd H:i:s.u'));
        $this->entityManager->persist($proposal);
        $this->logger->info('DynamicManager : end persisting ad '.(new \DateTime('UTC'))->format('Ymd H:i:s.u'));

        $position->setProposal($proposal);
        $this->entityManager->persist($position);
        $this->entityManager->flush();

        if (Dynamic::ROLE_DRIVER == $dynamic->getRole()) {
            $dynamic->setPrice($proposal->getCriteria()->getDriverComputedRoundedPrice());
        } else {
            $dynamic->setPrice($proposal->getCriteria()->getPassengerComputedRoundedPrice());
        }

        // we compute the results

        // default order
        $dynamic->setFilters([
            'order' => [
                'criteria' => 'date',
                'value' => 'ASC',
            ],
        ]);

        $dynamic->setResults(
            $this->resultManager->orderResults(
                $this->resultManager->filterResults(
                    $this->resultManager->createAdResults($proposal),
                    $dynamic->getFilters()
                ),
                $dynamic->getFilters()
            )
        );

        $dynamic->setId($proposal->getId());

        return $dynamic;
    }

    /**
     * Update a dynamic ad => update the current position.
     *
     * @param int     $id          The id of the dynamic ad to update
     * @param Dynamic $dynamicData The dynamic ad data to make the update
     *
     * @return Dynamic the updated Dynamic ad
     */
    public function updateDynamic(int $id, Dynamic $dynamicData): Dynamic
    {
        // we get the original dynamic ad
        $dynamic = $this->getDynamic($id);

        // dynamic ad ?
        if (!$dynamic->getProposal()->isDynamic()) {
            throw new DynamicException('This ad is not dynamic !');
        }

        // not already finished ?
        if ($dynamic->getProposal()->isFinished()) {
            throw new DynamicException('This ad is finished !');
        }

        // the user indicates that the ad is finished
        if ($dynamicData->isFinished()) {
            $dynamic->getProposal()->setFinished(true);
            $dynamic->getProposal()->setActive(false);
            $dynamic->setFinished(true);
        }

        // last point check
        if ($this->params['dynamicEnableMaxSpeed']) {
            // we compute the direction between the 2 last points to get the average speed
            // => we exclude the point if the speed is too high (can happen with bad GPS coordinates, eg. bad lane guessing on motorways)
            $now = new \DateTime('UTC');
            $newAddress = new Address();
            $newAddress->setLongitude($dynamicData->getLongitude());
            $newAddress->setLatitude($dynamicData->getLatitude());
            $addresses = [
                $dynamic->getProposal()->getPosition()->getWaypoint()->getAddress(),
                $newAddress,
            ];
            if ($routes = $this->geoRouter->getRoutes($addresses)) {
                // we have a direction
                $distance = $routes[0]->getDistance();
                $interval = $now->diff($dynamic->getProposal()->getPosition()->getUpdatedDate());
                $seconds = ((($interval->format('%a') * 24) + $interval->format('%H')) * 60 + $interval->format('%i')) * 60 + $interval->format('%s');
                if (($distance / $seconds) > $this->params['dynamicMaxSpeed']) {
                    throw new DynamicException('Speed too high since the last point ('.round($distance / $seconds * 3.6).' kmh) ignoring last point');
                }
            }
        }

        // we update the position
        $dynamic->setLatitude($dynamicData->getLatitude());
        $dynamic->setLongitude($dynamicData->getLongitude());

        // update the address geographic coordinates
        $dynamic->getProposal()->getPosition()->getWaypoint()->getAddress()->setLongitude($dynamic->getLongitude());
        $dynamic->getProposal()->getPosition()->getWaypoint()->getAddress()->setLatitude($dynamic->getLatitude());

        // we search if we have reached a waypoint
        foreach ($dynamic->getProposal()->getWaypoints() as $waypoint) {
            /**
             * @var Waypoint $waypoint
             */
            if (!$waypoint->isReached() && !$waypoint->isFloating()) {
                if ($this->geoTools->haversineGreatCircleDistance($dynamic->getLatitude(), $dynamic->getLongitude(), $waypoint->getAddress()->getLatitude(), $waypoint->getAddress()->getLongitude()) < $this->params['dynamicReachedDistance']) {
                    $waypoint->setReached(true);
                    $this->entityManager->persist($waypoint);
                    $this->entityManager->flush();
                }
            }
            if ($waypoint->isDestination() && $waypoint->isReached() && $this->geoTools->haversineGreatCircleDistance($dynamic->getLatitude(), $dynamic->getLongitude(), $waypoint->getAddress()->getLatitude(), $waypoint->getAddress()->getLongitude()) < $this->params['dynamicDestinationDistance']) {
                $dynamic->setDestination(true);
            }
            if ($waypoint->isFloating()) {
                // update the floating waypoint address
                // we reverse geocode, to get a full address
<<<<<<< HEAD
                if ($addresses = $this->geoSearcher->reverseGeoCode($dynamic->getLatitude(), $dynamic->getLongitude())) {
                    if (count($addresses) > 0) {
                        $reversedGeocodeAddress = $addresses[0];
=======
                if ($points = $this->reversePointProvider->reverse((float) $dynamic->getLongitude(), (float) $dynamic->getLatitude())) {
                    if (count($points) > 0) {
                        $reversedGeocodeAddress = AddressAdapter::pointToAddress($points[0]);
>>>>>>> 3e6b852a
                    }
                }
                $waypoint->getAddress()->setLongitude($dynamic->getLongitude());
                $waypoint->getAddress()->setLatitude($dynamic->getLatitude());
                if (isset($reversedGeocodeAddress)) {
                    $waypoint->getAddress()->setStreetAddress($reversedGeocodeAddress->getStreetAddress());
                    $waypoint->getAddress()->setPostalCode($reversedGeocodeAddress->getPostalCode());
                    $waypoint->getAddress()->setAddressLocality($reversedGeocodeAddress->getAddressLocality());
                    $waypoint->getAddress()->setAddressCountry($reversedGeocodeAddress->getAddressCountry());
                    $waypoint->getAddress()->setElevation($reversedGeocodeAddress->getElevation());
                    $waypoint->getAddress()->setHouseNumber($reversedGeocodeAddress->getHouseNumber());
                    $waypoint->getAddress()->setStreet($reversedGeocodeAddress->getStreet());
                    $waypoint->getAddress()->setSubLocality($reversedGeocodeAddress->getSubLocality());
                    $waypoint->getAddress()->setLocalAdmin($reversedGeocodeAddress->getLocalAdmin());
                    $waypoint->getAddress()->setCounty($reversedGeocodeAddress->getCounty());
                    $waypoint->getAddress()->setMacroCounty($reversedGeocodeAddress->getMacroCounty());
                    $waypoint->getAddress()->setRegion($reversedGeocodeAddress->getRegion());
                    $waypoint->getAddress()->setMacroRegion($reversedGeocodeAddress->getMacroRegion());
                    $waypoint->getAddress()->setCountryCode($reversedGeocodeAddress->getCountryCode());
                    $waypoint->getAddress()->setVenue($reversedGeocodeAddress->getVenue());
                }

                $this->entityManager->persist($waypoint);
                $this->entityManager->flush();
            }
        }

        // we update the direction of the position

        // first we get all the past points that are stored as a linestring in the geoJsonPoints property
        $points = $dynamic->getProposal()->getPosition()->getGeoJsonPoints()->getPoints();
        // then we add the last point (must be an object that have longitude and latitude properties, like an Address)
        $address = new Address();
        $address->setLatitude($dynamic->getLatitude());
        $address->setLongitude($dynamic->getLongitude());
        $points[] = $address;
        $dynamic->getProposal()->getPosition()->setPoints($points);
        // here we force the update because maybe none of the properties from the entity could be updated, but we need to compute GeoJson
        $dynamic->getProposal()->getPosition()->setAutoUpdatedDate();

        // we create an array of Addresses to compute the real direction using the georouter
        $addresses = [];
        foreach ($points as $point) {
            $waypoint = new Address();
            $waypoint->setLatitude($point->getLatitude());
            $waypoint->setLongitude($point->getLongitude());
            $addresses[] = $waypoint;
        }
        if ($routes = $this->geoRouter->getRoutes($addresses)) {
            // we have a direction
            /**
             * @var Direction $newDirection
             */
            $newDirection = $routes[0];
            $dynamic->getProposal()->getPosition()->getDirection()->setDistance($newDirection->getDistance());
            $dynamic->getProposal()->getPosition()->getDirection()->setDuration($newDirection->getDuration());
            $dynamic->getProposal()->getPosition()->getDirection()->setAscend($newDirection->getAscend());
            $dynamic->getProposal()->getPosition()->getDirection()->setDescend($newDirection->getDescend());
            $dynamic->getProposal()->getPosition()->getDirection()->setBboxMinLon($newDirection->getBboxMinLon());
            $dynamic->getProposal()->getPosition()->getDirection()->setBboxMinLat($newDirection->getBboxMinLat());
            $dynamic->getProposal()->getPosition()->getDirection()->setBboxMaxLon($newDirection->getBboxMaxLon());
            $dynamic->getProposal()->getPosition()->getDirection()->setBboxMaxLat($newDirection->getBboxMaxLat());
            // $dynamic->getProposal()->getPosition()->getDirection()->setDetail($newDirection->getDetail());
            $dynamic->getProposal()->getPosition()->getDirection()->setFormat($newDirection->getFormat());
            $dynamic->getProposal()->getPosition()->getDirection()->setSnapped($newDirection->getSnapped());
            $dynamic->getProposal()->getPosition()->getDirection()->setBearing($newDirection->getBearing());
            // the following is needed to compute the geoJson in the direction automatic update trigger
            $dynamic->getProposal()->getPosition()->getDirection()->setPoints($routes[0]->getPoints());
            $dynamic->getProposal()->getPosition()->getDirection()->setSaveGeoJson(true);
            $dynamic->getProposal()->getPosition()->getDirection()->setDetailUpdatable(true);
            // here we force the update because maybe none of the properties from the entity could be updated, but we need to compute GeoJson
            $dynamic->getProposal()->getPosition()->getDirection()->setAutoUpdatedDate();
        } else {
            // the last point introduced an error as we couldn't compute the direction !
            // we send an exception...
            throw new DynamicException('Bad geographic position... Point ignored !');
        }

        // update the matchings
        // (and update the proposal direction (= direction from the current point to the destination))
        $dynamic->setProposal($this->proposalManager->updateMatchingsForProposal($dynamic->getProposal(), $address));

        // update the proof if there's one pending
        $this->updateProofsDirectionForDynamic($dynamic);

        // persist the updates
        $this->entityManager->persist($dynamic->getProposal());
        $this->entityManager->flush();

        // default order
        $dynamic->setFilters([
            'order' => [
                'criteria' => 'date',
                'value' => 'ASC',
            ],
        ]);

        $dynamic->setResults(
            $this->resultManager->orderResults(
                $this->resultManager->filterResults(
                    $this->resultManager->createAdResults($dynamic->getProposal()),
                    $dynamic->getFilters()
                ),
                $dynamic->getFilters()
            )
        );

        // we get the asks related to the dynamic ad
        // we include the corresponding result
        $asks = [];
        if (Dynamic::ROLE_DRIVER == $dynamic->getRole()) {
            // the user is driver, we search the matching requests
            foreach ($dynamic->getProposal()->getMatchingRequests() as $matching) {
                foreach ($matching->getAsks() as $ask) {
                    /**
                     * @var Ask $ask
                     */
                    // there's an ask, the initiator of the ask is the passenger => the user of the ask
                    // if the pickup hasn't been made yet, we compute the direction between the driver and the passenger
                    $pickUpDuration = null;
                    $pickUpDistance = null;
                    $pickUpUnlock = false;
                    if (0 == count($ask->getCarpoolProofs())) {
                        $addresses = [];
                        $addressDriver = $matching->getProposalOffer()->getPosition()->getWaypoint()->getAddress();
                        $addressPassenger = $matching->getProposalRequest()->getPosition()->getWaypoint()->getAddress();
                        $addresses[] = $addressDriver;
                        $addresses[] = $addressPassenger;
                        $pickUpUnlock = $this->geoTools->haversineGreatCircleDistance(
                            $addressDriver->getLatitude(),
                            $addressDriver->getLongitude(),
                            $addressPassenger->getLatitude(),
                            $addressPassenger->getLongitude()
                        ) <= $this->params['dynamicProofDistance'];
                        if ($routes = $this->geoRouter->getRoutes($addresses)) {
                            $pickUpDuration = $routes[0]->getDuration();
                            $pickUpDistance = $routes[0]->getDistance();
                        }
                    }
                    // check if there's a proof pending
                    $proof = null;
                    if (1 == count($ask->getCarpoolProofs())) {
                        $proof['id'] = $ask->getCarpoolProofs()[0]->getId();
                        if (is_null($ask->getCarpoolProofs()[0]->getPickUpDriverAddress()) && !is_null($ask->getCarpoolProofs()[0]->getPickUpPassengerAddress())) {
                            $proof['needed'] = 'pickUp';
                        } elseif (is_null($ask->getCarpoolProofs()[0]->getDropOffDriverAddress()) && !is_null($ask->getCarpoolProofs()[0]->getDropOffPassengerAddress())) {
                            $proof['needed'] = 'dropOff';
                        }
                    }
                    $status = DynamicAsk::STATUS_PENDING;
                    if (Ask::STATUS_ACCEPTED_AS_DRIVER == $ask->getStatus()) {
                        $status = DynamicAsk::STATUS_ACCEPTED;
                    } elseif (Ask::STATUS_DECLINED_AS_DRIVER == $ask->getStatus()) {
                        $status = DynamicAsk::STATUS_DECLINED;
                    } elseif (Ask::STATUS_DECLINED_AS_PASSENGER == $ask->getStatus()) {
                        $status = DynamicAsk::STATUS_CANCELLED;
                    }
                    $asks[] = [
                        'id' => $ask->getId(),
                        'status' => $status,
                        'user' => [
                            'id' => $ask->getUser()->getId(),
                            'givenName' => $ask->getUser()->getGivenName(),
                            'shortFamilyName' => $ask->getUser()->getShortFamilyName(),
                            'telephone' => DynamicAsk::STATUS_ACCEPTED == $status ? $ask->getUser()->getTelephone() : null,
                            'position' => $matching->getProposalRequest()->getPosition()->getWaypoint()->getAddress(),
                        ],
                        'result' => $this->getResult($matching, $dynamic->getResults()),
                        'messages' => $this->getThread($ask),
                        'priceKm' => $ask->getCriteria()->getPriceKm(),
                        'price' => $ask->getCriteria()->getPassengerComputedRoundedPrice(),
                        'duration' => $matching->getDropOffDuration() - $matching->getPickUpDuration(),
                        'pickUpDuration' => $pickUpDuration,
                        'pickUpDistance' => $pickUpDistance,
                        'pickUpUnlock' => $pickUpUnlock,
                        'detourDistance' => $matching->getDetourDistance(),
                        'detourDuration' => $matching->getDetourDuration(),
                        'proof' => $proof,
                    ];
                }
            }
        } else {
            // the user is passenger, we search the matching offers
            foreach ($dynamic->getProposal()->getMatchingOffers() as $matching) {
                foreach ($matching->getAsks() as $ask) {
                    /**
                     * @var Ask $ask
                     */
                    // there's an ask, the recipient of the ask is the driver => the userRelated of the ask
                    // if the pickup hasn't been made yet, we compute the direction between the driver and the passenger
                    $pickUpDuration = null;
                    $pickUpDistance = null;
                    $pickUpUnlock = false;
                    if (0 == count($ask->getCarpoolProofs())) {
                        $addresses = [];
                        $addressDriver = $matching->getProposalOffer()->getPosition()->getWaypoint()->getAddress();
                        $addressPassenger = $matching->getProposalRequest()->getPosition()->getWaypoint()->getAddress();
                        $addresses[] = $addressDriver;
                        $addresses[] = $addressPassenger;
                        $pickUpUnlock = $this->geoTools->haversineGreatCircleDistance(
                            $addressDriver->getLatitude(),
                            $addressDriver->getLongitude(),
                            $addressPassenger->getLatitude(),
                            $addressPassenger->getLongitude()
                        ) <= $this->params['dynamicProofDistance'];
                        if ($routes = $this->geoRouter->getRoutes($addresses)) {
                            $pickUpDuration = $routes[0]->getDuration();
                            $pickUpDistance = $routes[0]->getDistance();
                        }
                    }
                    // check if there's a proof pending
                    $proof = null;
                    if (1 == count($ask->getCarpoolProofs())) {
                        $proof['id'] = $ask->getCarpoolProofs()[0]->getId();
                        if (!is_null($ask->getCarpoolProofs()[0]->getPickUpDriverAddress()) && is_null($ask->getCarpoolProofs()[0]->getPickUpPassengerAddress())) {
                            $proof['needed'] = 'pickUp';
                        } elseif (!is_null($ask->getCarpoolProofs()[0]->getDropOffDriverAddress()) && is_null($ask->getCarpoolProofs()[0]->getDropOffPassengerAddress())) {
                            $proof['needed'] = 'dropOff';
                        }
                    }
                    $status = DynamicAsk::STATUS_PENDING;
                    if (Ask::STATUS_ACCEPTED_AS_DRIVER == $ask->getStatus()) {
                        $status = DynamicAsk::STATUS_ACCEPTED;
                    } elseif (Ask::STATUS_DECLINED_AS_DRIVER == $ask->getStatus()) {
                        $status = DynamicAsk::STATUS_DECLINED;
                    } elseif (Ask::STATUS_DECLINED_AS_PASSENGER == $ask->getStatus()) {
                        $status = DynamicAsk::STATUS_CANCELLED;
                    }
                    $asks[] = [
                        'id' => $ask->getId(),
                        'status' => $status,
                        'user' => [
                            'id' => $ask->getUserRelated()->getId(),
                            'givenName' => $ask->getUserRelated()->getGivenName(),
                            'shortFamilyName' => $ask->getUserRelated()->getShortFamilyName(),
                            'telephone' => DynamicAsk::STATUS_ACCEPTED == $status ? $ask->getUserRelated()->getTelephone() : null,
                            'position' => $matching->getProposalOffer()->getPosition()->getWaypoint()->getAddress(),
                        ],
                        'result' => $this->getResult($matching, $dynamic->getResults()),
                        'messages' => $this->getThread($ask),
                        'priceKm' => $ask->getCriteria()->getPriceKm(),
                        'price' => $ask->getCriteria()->getPassengerComputedRoundedPrice(),
                        'duration' => $matching->getDropOffDuration() - $matching->getPickUpDuration(),
                        'pickUpDuration' => $pickUpDuration,
                        'pickUpDistance' => $pickUpDistance,
                        'pickUpUnlock' => $pickUpUnlock,
                        'detourDistance' => $matching->getDetourDistance(),
                        'detourDuration' => $matching->getDetourDuration(),
                        'proof' => $proof,
                    ];
                }
            }
        }
        $dynamic->setAsks($asks);

        return $dynamic;
    }

    /**
     * Get the last unfinished dynamic ad.
     *
     * @param User $user The user for which we want the ad
     *
     * @return null|Dynamic the dynamic ad found or null if not found
     */
    public function getLastDynamicUnfinished(User $user): ?Dynamic
    {
        if ($proposal = $this->proposalManager->getLastDynamicUnfinished($user)) {
            $dynamic = new Dynamic();
            $dynamic->setProposal($proposal);
            $dynamic->setUser($proposal->getUser());
            $dynamic->setRole($proposal->getCriteria()->isDriver() ? Dynamic::ROLE_DRIVER : Dynamic::ROLE_PASSENGER);
            $dynamic->setId($proposal->getId());

            return $dynamic;
        }

        return null;
    }

    // DYNAMIC ASK

    /**
     * Get a dynamic ask.
     *
     * @param int $id the dynamic ask id
     *
     * @return DynamicAsk the dynamic ask
     */
    public function getDynamicAsk(int $id): DynamicAsk
    {
        if (!$ask = $this->askRespository->find($id)) {
            throw new DynamicException('Dynamic ask not found');
        }
        $dynamicAsk = new DynamicAsk();
        $dynamicAsk->setId($ask->getId());
        $dynamicAsk->setUser($ask->getUser());
        $dynamicAsk->setCarpooler($ask->getUserRelated());
        $dynamicAsk->setMatchingId($ask->getMatching()->getId());
        $dynamicAsk->setStatus($ask->getStatus());

        return $dynamicAsk;
    }

    /**
     * Create an ask for a dynamic ad.
     *
     * @param DynamicAsk $dynamicAsk The ask to create
     *
     * @return DynamicAsk the created ask
     */
    public function createDynamicAsk(DynamicAsk $dynamicAsk): DynamicAsk
    {
        // only the passenger can create an ask
        $matching = $this->matchingRepository->find($dynamicAsk->getMatchingId());
        if ($dynamicAsk->getUser()->getId() != $matching->getProposalRequest()->getUser()->getId()) {
            throw new DynamicException('Only the passenger can create the dynamic ask');
        }

        // check that another ask is not already made
        if ($this->askManager->hasPendingDynamicAsk($dynamicAsk->getUser())) {
            throw new DynamicException('This user has already a pending dynamic ask');
        }

        // check that another ask has not been made on this particular ad
        if ($this->askManager->hasRefusedDynamicAsk($dynamicAsk->getUser(), $matching)) {
            throw new DynamicException('This user has already a refused dynamic ask on this matching');
        }

        $ask = new Ask();
        $ask->setStatus(Ask::STATUS_PENDING_AS_PASSENGER);
        $ask->setType(Proposal::TYPE_ONE_WAY);
        $ask->setUser($dynamicAsk->getUser());
        $ask->setMatching($matching);
        $ask->setUserRelated($matching->getProposalOffer()->getUser());

        // we use the matching criteria
        $criteria = clone $matching->getCriteria();
        $ask->setCriteria($criteria);

        // we use the matching waypoints
        $waypoints = $matching->getWaypoints();
        foreach ($waypoints as $waypoint) {
            $newWaypoint = clone $waypoint;
            $ask->addWaypoint($newWaypoint);
        }

        // Ask History
        $askHistory = new AskHistory();
        $askHistory->setStatus($ask->getStatus());
        $askHistory->setType($ask->getType());
        $ask->addAskHistory($askHistory);

        // message
        if (!is_null($dynamicAsk->getMessage())) {
            $message = new Message();
            $message->setUser($dynamicAsk->getUser());
            $message->setText($dynamicAsk->getMessage());
            $recipient = new Recipient();
            $recipient->setUser($ask->getUserRelated());
            $recipient->setStatus(Recipient::STATUS_PENDING);
            $message->addRecipient($recipient);
            $this->entityManager->persist($message);
            $askHistory->setMessage($message);
        }

        $this->entityManager->persist($ask);

        // disable the passenger dynamic ad to avoid asks to other drivers
        $matching->getProposalRequest()->setActive(false);
        $this->entityManager->persist($matching->getProposalRequest());

        $this->entityManager->flush();

        // todo : dispatch en event ?

        $dynamicAsk->setId($ask->getId());
        $dynamicAsk->setStatus(DynamicAsk::STATUS_PENDING);

        return $dynamicAsk;
    }

    /**
     * Update an ask for a dynamic ad :
     * - by the driver to accept / refuse an ask
     * - by the passenger to cancel an ask (before the driver has accepted only !).
     *
     * @param int        $id             The id of the ask to update
     * @param DynamicAsk $dynamicAskData The ask data to make the update
     *
     * @return DynamicAsk the updated ask
     */
    public function updateDynamicAsk(int $id, DynamicAsk $dynamicAskData): DynamicAsk
    {
        // get the ask
        $ask = $this->askRespository->find($id);

        // the driver should only accept or decline the ask
        if ($ask->getUserRelated()->getId() == $dynamicAskData->getUser()->getId() && DynamicAsk::STATUS_ACCEPTED != $dynamicAskData->getStatus() && DynamicAsk::STATUS_DECLINED != $dynamicAskData->getStatus()) {
            throw new DynamicException('Only accept or decline are permitted.');
        }

        // the driver should only accept or decline a pending ask
        if ($ask->getUserRelated()->getId() == $dynamicAskData->getUser()->getId() && Ask::STATUS_DECLINED_AS_PASSENGER == $ask->getStatus()) {
            throw new DynamicException('The ask has been cancelled.');
        }

        // the passenger can only cancel an ask
        if ($ask->getUser()->getId() == $dynamicAskData->getUser()->getId()) {
            if (Ask::STATUS_ACCEPTED_AS_DRIVER == $ask->getStatus()) {
                throw new DynamicException('Update forbidden : the driver has already accepted the carpooling.');
            }
            if (DynamicAsk::STATUS_CANCELLED != $dynamicAskData->getStatus()) {
                throw new DynamicException('Only cancel is permitted.');
            }
        }

        $ask->setStatus(DynamicAsk::STATUS_ACCEPTED == $dynamicAskData->getStatus() ? Ask::STATUS_ACCEPTED_AS_DRIVER : (DynamicAsk::STATUS_DECLINED == $dynamicAskData->getStatus() ? Ask::STATUS_DECLINED_AS_DRIVER : Ask::STATUS_DECLINED_AS_PASSENGER));
        $dynamicAskData->setId($id);

        // Ask History
        $askHistory = new AskHistory();
        $askHistory->setStatus($ask->getStatus());
        $askHistory->setType($ask->getType());
        $ask->addAskHistory($askHistory);

        // message => the driver is the userRelated, the passenger is the user
        if (!is_null($dynamicAskData->getMessage())) {
            $message = new Message();
            $message->setText($dynamicAskData->getMessage());
            // we search the previous message if it exists
            if ($lastAskHistoryWithMessage = $this->askHistoryRepository->findLastAskHistoryWithMessage($ask)) {
                if (!is_null($lastAskHistoryWithMessage->getMessage()->getMessage())) {
                    // the linked message has a parent => it is also the parent of our new message
                    $message->setMessage($lastAskHistoryWithMessage->getMessage()->getMessage());
                } else {
                    // no parent => we use the message linked as parent for our new message
                    $message->setMessage($lastAskHistoryWithMessage->getMessage());
                }
            }
            $recipient = new Recipient();
            if ($ask->getUser()->getId() == $dynamicAskData->getUser()->getId()) {
                // the passenger sends a message
                $message->setUser($ask->getUser());
                $recipient->setUser($ask->getUserRelated());
            } else {
                // the driver sends a message
                $message->setUser($ask->getUserRelated());
                $recipient->setUser($ask->getUser());
            }
            $recipient->setStatus(Recipient::STATUS_PENDING);
            $message->addRecipient($recipient);
            $this->entityManager->persist($message);
            $askHistory->setMessage($message);
        }

        $this->entityManager->persist($ask);

        if (Ask::STATUS_ACCEPTED_AS_DRIVER == $ask->getStatus()) {
            // dynamic carpooling accepted : update the ad to include the passenger path

            $proposal = $ask->getMatching()->getProposalOffer();

            // waypoints :
            // - we remove all the previous waypoints
            // - we use the waypoints of the ask
            $newWaypoints = [];
            foreach ($ask->getWaypoints() as $point) {
                $waypoint = clone $point;
                if (0 == $waypoint->getPosition()) {
                    // the first waypoint was the driver floating waypoint when the passenger made the ask, it wasn't reached, but we set it as reached anyway
                    $waypoint->setReached(true);
                }
                // we search in the original waypoints if the current waypoint has been reached by the driver
                foreach ($proposal->getWaypoints() as $curWaypoint) {
                    if (
                        $curWaypoint->getAddress()->getLongitude() == $point->getAddress()->getLongitude()
                        && $curWaypoint->getAddress()->getLatitude() == $point->getAddress()->getLatitude()
                        ) {
                        if ($curWaypoint->isReached()) {
                            $waypoint->setReached(true);
                        }

                        break;
                    }
                }
                $newWaypoints[] = $waypoint;
            }
            foreach ($proposal->getWaypoints() as $waypoint) {
                if (!$waypoint->isFloating()) {
                    $proposal->removeWaypoint($waypoint);
                }
            }
            foreach ($newWaypoints as $waypoint) {
                $proposal->addWaypoint($waypoint);
            }

            // uncomment to cancel the other asks arbitrary as the path has changed
            // foreach ($proposal->getMatchingRequests() as $matching) {
            //     if ($matching->getId() != $ask->getMatching()->getId()) {
            //         foreach ($matching->getAsks() as $ask) {
            //             if ($ask->getStatus() == Ask::STATUS_PENDING_AS_PASSENGER) {
            //                 $ask->setStatus(Ask::STATUS_DECLINED_AS_DRIVER);
            //                 $this->entityManager->persist($ask);
            //             }
            //         }
            //     }
            // }

            // update the matchings
            $this->proposalMatcher->updateMatchingsForProposal($proposal);

            // persist the updates
            $this->entityManager->persist($proposal);
        } else {
            // dynamic carpooling refused or cancelled : update the passenger ad to make it active again
            $ask->getMatching()->getProposalRequest()->setActive(true);
            $this->entityManager->persist($ask->getMatching()->getProposalRequest());
        }

        $this->entityManager->flush();

        return $dynamicAskData;
    }

    // DYNAMIC PROOF

    /**
     * Create a proof for a dynamic ask.
     *
     * @param DynamicProof $dynamicProof The proof to create (or update if it already exists)
     *
     * @return DynamicProof the created or updated proof
     */
    public function createDynamicProof(DynamicProof $dynamicProof): DynamicProof
    {
        // search the ask
        if (!$ask = $this->askRespository->find($dynamicProof->getDynamicAskId())) {
            throw new DynamicException('Dynamic ask not found');
        }

        // check that the ask is accepted
        if (Ask::STATUS_ACCEPTED_AS_DRIVER == !$ask->getStatus()) {
            throw new DynamicException('Dynamic ask not accepted');
        }

        // check if a proof already exists => the array of carpool proofs for the ask has only one item as it's dynamic => punctual
        if (1 == count($ask->getCarpoolProofs())) {
            // the proof already exists, it's an update
            return $this->updateDynamicProof($ask->getCarpoolProofs()[0]->getId(), $dynamicProof);
        }

        $carpoolProof = $this->proofManager->createProof($ask, $dynamicProof->getLongitude(), $dynamicProof->getLatitude(), CarpoolProof::TYPE_UNDETERMINED_DYNAMIC, $dynamicProof->getUser(), $ask->getUserRelated(), $ask->getUser());

        $dynamicProof->setId($carpoolProof->getId());
        $dynamicProof->setStatus(
            ($carpoolProof->getPickUpPassengerDate() ? '1' : '0').
            ($carpoolProof->getPickUpDriverDate() ? '1' : '0').
            ($carpoolProof->getDropOffPassengerDate() ? '1' : '0').
            ($carpoolProof->getDropOffDriverDate() ? '1' : '0')
        );

        return $dynamicProof;
    }

    /**
     * Update a dynamic proof.
     *
     * @param int          $id               The id of the dynamic proof to update
     * @param DynamicProof $dynamicProofData The data to update the dynamic proof
     *
     * @return DynamicProof The dynamic proof updated
     */
    public function updateDynamicProof(int $id, DynamicProof $dynamicProofData): DynamicProof
    {
        // search the proof
        if (!$carpoolProof = $this->proofManager->getProof($id)) {
            throw new DynamicException('Dynamic proof not found');
        }

        // Check if the proof has been canceled
        if (CarpoolProof::STATUS_CANCELED === $carpoolProof->getStatus()) {
            throw new DynamicException('Dynamic proof already canceled');
        }

        try {
            $carpoolProof = $this->proofManager->updateProof($id, $dynamicProofData->getLongitude(), $dynamicProofData->getLatitude(), $dynamicProofData->getUser(), $carpoolProof->getAsk()->getMatching()->getProposalRequest()->getUser(), $this->params['dynamicProofDistance']);
            $dynamicProofData->setId($carpoolProof->getId());
            $dynamicProofData->setStatus(
                ($carpoolProof->getPickUpPassengerDate() ? '1' : '0').
                ($carpoolProof->getPickUpDriverDate() ? '1' : '0').
                ($carpoolProof->getDropOffPassengerDate() ? '1' : '0').
                ($carpoolProof->getDropOffDriverDate() ? '1' : '0')
            );
        } catch (ProofException $proofException) {
            throw new DynamicException($proofException->getMessage());
        }

        return $dynamicProofData;
    }

    /**
     * Get a result from a Matching.
     *
     * @param Matching $matching The matching
     * @param array    $results  The array of results
     *
     * @return null|Result The result found
     */
<<<<<<< HEAD
    private function getResult(Matching $matching, array $results): ?Result
=======
    private function getResult(Matching $matching, array $results)
>>>>>>> 3e6b852a
    {
        foreach ($results as $result) {
            /**
             * @var Result $result
             */
            if (!is_null($result->getResultDriver()) && !is_null($result->getResultDriver()->getOutward())) {
                if ($result->getResultDriver()->getOutward()->getMatchingId() == $matching->getId()) {
                    return $result;
                }
            }
            if (!is_null($result->getResultPassenger()) && !is_null($result->getResultPassenger()->getOutward())) {
                if ($result->getResultPassenger()->getOutward()->getMatchingId() == $matching->getId()) {
                    return $result;
                }
            }
        }

        return null;
    }

    /**
     * Get all the messages related to an ask.
     *
     * @param Ask $ask The ask
     *
     * @return array The messages
     */
<<<<<<< HEAD
    private function getThread(Ask $ask): array
=======
    private function getThread(Ask $ask)
>>>>>>> 3e6b852a
    {
        $thread = [];
        if (!is_null($ask->getAskHistories()[0]->getMessage())) {
            $messages = $this->internalMessageManager->getCompleteThread($ask->getAskHistories()[0]->getMessage()->getId());
            foreach ($messages as $message) {
                // @var Message $message
                $thread[] = [
                    'text' => $message->getText(),
                    'user' => [
                        'id' => $message->getUser()->getId(),
                        'givenName' => $message->getUser()->getGivenName(),
                        'shortFamilyName' => $message->getUser()->getShortFamilyName(),
                    ],
                ];
            }
        }

        return $thread;
    }

    /**
     * Update the direction of the related proofs of a dynamic ad (if it exists).
     * For now we only update the direction using the driver position updates to avoid mismatches.
     *
     * @param Dynamic $dynamic The dynamic ad
     */
    private function updateProofsDirectionForDynamic(Dynamic $dynamic): void
    {
        // first we search if there are asks related to the dynamic ad
        if (Dynamic::ROLE_DRIVER == $dynamic->getRole()) {
            // the user is driver
            foreach ($dynamic->getProposal()->getMatchingRequests() as $matching) {
                /**
                 * @var Matching $matching
                 */
                foreach ($matching->getAsks() as $ask) {
                    /**
                     * @var Ask $ask
                     */
                    if (Ask::STATUS_ACCEPTED_AS_DRIVER == $ask->getStatus() && 1 == count($ask->getCarpoolProofs()) && !is_null($ask->getCarpoolProofs()[0]->getPickUpDriverAddress())) {
                        // we update the direction if the driver has made its pickup certification
                        $this->updateProofDirection($ask->getCarpoolProofs()[0], $dynamic->getLongitude(), $dynamic->getLatitude());
                    }
                }
            }
        }
        // uncomment the following to use also the passenger position
        // } else {
        //     // the user is passenger
        //     foreach ($dynamic->getProposal()->getMatchingOffers() as $matching) {
        //         /**
        //          * @var Matching $matching
        //          */
        //         foreach ($matching->getAsks() as $ask) {
        //             /**
        //              * @var Ask $ask
        //              */
        //             if ($ask->getStatus() == Ask::STATUS_ACCEPTED_AS_DRIVER && !is_null($ask->getCarpoolProof()) && !is_null($ask->getCarpoolProof()->getPickUpPassengerAddress())) {
        //                 $this->updateProofDirection($ask->getCarpoolProof(),$dynamic->getLongitude(), $dynamic->getLatitude());
        //             }
        //         }
        //     }
        // }
    }

    /**
     * Update a carpool proof direction.
     *
     * @param CarpoolProof $carpoolProof The carpool proof
     * @param float        $longitude    The longitude of the new point
     * @param float        $latitude     The latitude of the new point
     */
    private function updateProofDirection(CarpoolProof $carpoolProof, float $longitude, float $latitude): void
    {
        // first we get all the past points that are stored as a linestring in the geoJsonPoints property
        $points = $carpoolProof->getGeoJsonPoints()->getPoints();
        // then we add the last point (must be an object that have longitude and latitude properties, like an Address)
        $address = new Address();
        $address->setLatitude($latitude);
        $address->setLongitude($longitude);
        $points[] = $address;
        $carpoolProof->setPoints($points);
        // here we force the update because maybe none of the properties from the entity could be updated, but we need to compute GeoJson
        $carpoolProof->setAutoUpdatedDate();

        // we create an array of Addresses to compute the real direction using the georouter
        $addresses = [];
        foreach ($points as $point) {
            $waypoint = new Address();
            $waypoint->setLatitude($point->getLatitude());
            $waypoint->setLongitude($point->getLongitude());
            $addresses[] = $waypoint;
        }
        if ($routes = $this->geoRouter->getRoutes($addresses)) {
            // we have a direction
            /**
             * @var Direction $newDirection
             */
            $newDirection = $routes[0];
            $carpoolProof->getDirection()->setDistance($newDirection->getDistance());
            $carpoolProof->getDirection()->setDuration($newDirection->getDuration());
            $carpoolProof->getDirection()->setAscend($newDirection->getAscend());
            $carpoolProof->getDirection()->setDescend($newDirection->getDescend());
            $carpoolProof->getDirection()->setBboxMinLon($newDirection->getBboxMinLon());
            $carpoolProof->getDirection()->setBboxMinLat($newDirection->getBboxMinLat());
            $carpoolProof->getDirection()->setBboxMaxLon($newDirection->getBboxMaxLon());
            $carpoolProof->getDirection()->setBboxMaxLat($newDirection->getBboxMaxLat());
            // $carpoolProof->getDirection()->setDetail($newDirection->getDetail());
            $carpoolProof->getDirection()->setFormat($newDirection->getFormat());
            $carpoolProof->getDirection()->setSnapped($newDirection->getSnapped());
            $carpoolProof->getDirection()->setBearing($newDirection->getBearing());
            // the following is needed to compute the geoJson in the direction automatic update trigger
            $carpoolProof->getDirection()->setPoints($routes[0]->getPoints());
            $carpoolProof->getDirection()->setSaveGeoJson(true);
            $carpoolProof->getDirection()->setDetailUpdatable(true);
            // here we force the update because maybe none of the properties from the entity could be updated, but we need to compute GeoJson
            $carpoolProof->getDirection()->setAutoUpdatedDate();
        } else {
            // the last point introduced an error as we couldn't compute the direction !
            // we send an exeption...
            throw new DynamicException('Bad geographic position... Point ignored !');
        }

        $this->entityManager->persist($carpoolProof);
        $this->entityManager->flush();
    }
}<|MERGE_RESOLUTION|>--- conflicted
+++ resolved
@@ -48,13 +48,9 @@
 use App\Geography\Service\AddressCompleter;
 use App\Geography\Service\Geocoder\MobicoopGeocoder;
 use App\Geography\Service\GeoRouter;
-use App\Geography\Service\GeoSearcher;
 use App\Geography\Service\GeoTools;
-<<<<<<< HEAD
-=======
 use App\Geography\Service\Point\AddressAdapter;
 use App\Geography\Service\Point\MobicoopGeocoderPointProvider;
->>>>>>> 3e6b852a
 use App\User\Entity\User;
 use Doctrine\ORM\EntityManagerInterface;
 use Psr\Log\LoggerInterface;
@@ -117,12 +113,8 @@
         $this->askHistoryRepository = $askHistoryRepository;
         $this->internalMessageManager = $internalMessageManager;
         $this->proofManager = $proofManager;
-<<<<<<< HEAD
-=======
-
         $this->reversePointProvider = new MobicoopGeocoderPointProvider($mobicoopGeocoder);
         $this->addressCompleter = new AddressCompleter($this->reversePointProvider);
->>>>>>> 3e6b852a
     }
 
     // DYNAMIC AD
@@ -368,15 +360,9 @@
             if ($waypoint->isFloating()) {
                 // update the floating waypoint address
                 // we reverse geocode, to get a full address
-<<<<<<< HEAD
-                if ($addresses = $this->geoSearcher->reverseGeoCode($dynamic->getLatitude(), $dynamic->getLongitude())) {
-                    if (count($addresses) > 0) {
-                        $reversedGeocodeAddress = $addresses[0];
-=======
                 if ($points = $this->reversePointProvider->reverse((float) $dynamic->getLongitude(), (float) $dynamic->getLatitude())) {
                     if (count($points) > 0) {
                         $reversedGeocodeAddress = AddressAdapter::pointToAddress($points[0]);
->>>>>>> 3e6b852a
                     }
                 }
                 $waypoint->getAddress()->setLongitude($dynamic->getLongitude());
@@ -986,11 +972,7 @@
      *
      * @return null|Result The result found
      */
-<<<<<<< HEAD
     private function getResult(Matching $matching, array $results): ?Result
-=======
-    private function getResult(Matching $matching, array $results)
->>>>>>> 3e6b852a
     {
         foreach ($results as $result) {
             /**
@@ -1018,11 +1000,7 @@
      *
      * @return array The messages
      */
-<<<<<<< HEAD
     private function getThread(Ask $ask): array
-=======
-    private function getThread(Ask $ask)
->>>>>>> 3e6b852a
     {
         $thread = [];
         if (!is_null($ask->getAskHistories()[0]->getMessage())) {
