<?php

/**
 * Copyright (c) 2018, MOBICOOP. All rights reserved.
 * This project is dual licensed under AGPL and proprietary licence.
 ***************************
 *    This program is free software: you can redistribute it and/or modify
 *    it under the terms of the GNU Affero General Public License as
 *    published by the Free Software Foundation, either version 3 of the
 *    License, or (at your option) any later version.
 *
 *    This program is distributed in the hope that it will be useful,
 *    but WITHOUT ANY WARRANTY; without even the implied warranty of
 *    MERCHANTABILITY or FITNESS FOR A PARTICULAR PURPOSE.  See the
 *    GNU Affero General Public License for more details.
 *
 *    You should have received a copy of the GNU Affero General Public License
 *    along with this program.  If not, see <gnu.org/licenses>.
 ***************************
 *    Licence MOBICOOP described in the file
 *    LICENSE
 */

namespace App\Carpool\Service;

use App\Carpool\Entity\Ask;
use App\Carpool\Entity\Criteria;
use App\Carpool\Entity\Matching;
use App\Carpool\Entity\Proposal;
use App\Carpool\Entity\Waypoint;
use App\Carpool\Repository\ProposalRepository;
use App\Geography\Entity\Address;
use App\Geography\Interfaces\GeorouterInterface;
use App\Geography\Service\GeoRouter;
use App\Import\Entity\UserImport;
use App\Match\Entity\Candidate;
use App\Match\Service\GeoMatcher;
use App\Service\FormatDataManager;
use App\User\Entity\User;
use Doctrine\ORM\EntityManagerInterface;
use Psr\Log\LoggerInterface;

/**
 * Matching analyzer service.
 *
 * @author Sylvain Briat <sylvain.briat@covivo.eu>
 */
class ProposalMatcher
{
    // behaviour in case of multiple matches for the same candidates
    // 1 = keep fastest route
    // 2 = keep shortest route
    // 3 = keep all routes
    public const MULTI_MATCHES_FOR_SAME_CANDIDATES = self::MULTI_MATCHES_FOR_SAME_CANDIDATES_FASTEST;
    public const MULTI_MATCHES_FOR_SAME_CANDIDATES_FASTEST = 1;
    public const MULTI_MATCHES_FOR_SAME_CANDIDATES_SHORTEST = 2;
    public const MULTI_MATCHES_FOR_SAME_CANDIDATES_ALL = 3;
    // TODO : should depend on the total distance : total distance => max detour allowed
    // Maximum percentage distance detour for the driver to pickup and drop off the passenger
    private static $maxDetourDistancePercent;
    // Maximum percentage duration detour for the driver to pickup and drop off the passenger
    private static $maxDetourDurationPercent;

    // Minimum driver's trip distance (in km) to check the common distance percentage
    private static $minCommonDistanceCheck;
    // Minimum common distance accepted for the passenger's journey relative to the driver's journey distance
    private static $minCommonDistancePercent;

    private $entityManager;
    private $proposalRepository;
    private $geoMatcher;
    private $geoRouter;
    private $logger;
    private $formatDataManager;
    private $params;

    /**
     * Constructor.
     */
    public function __construct(EntityManagerInterface $entityManager, ProposalRepository $proposalRepository, GeoMatcher $geoMatcher, GeoRouter $geoRouter, LoggerInterface $logger, FormatDataManager $formatDataManager, array $params)
    {
        $this->entityManager = $entityManager;
        $this->proposalRepository = $proposalRepository;
        $this->geoRouter = $geoRouter;
        $this->geoMatcher = $geoMatcher;
        $this->logger = $logger;
        $this->formatDataManager = $formatDataManager;
        $this->params = $params;
        static::$maxDetourDistancePercent = $params['maxDetourDistancePercent'];
        static::$maxDetourDurationPercent = $params['maxDetourDurationPercent'];
        static::$minCommonDistanceCheck = $params['minCommonDistanceCheck'];
        static::$minCommonDistancePercent = $params['minCommonDistancePercent'];
    }

    /**
     * Create Matching proposal entities for a proposal.
     *
     * @param Proposal $proposal            The proposal for which we want the matchings
     * @param bool     $excludeProposalUser Exclude the matching proposals made by the proposal user
     *
     * @return Proposal The proposal with the matchings
     */
<<<<<<< HEAD
    public function createMatchingsForProposal(Proposal $proposal, bool $excludeProposalUser = true): Proposal
=======
    public function createMatchingsForProposal(Proposal $proposal, bool $excludeProposalUser = true)
>>>>>>> 8b94c634
    {
        $this->logger->info('ProposalMatcher : createMatchingsForProposal '.(new \DateTime('UTC'))->format('Ymd H:i:s.u'));

        set_time_limit(360);

        // we search the matchings
        $matchings = $this->findMatchingProposals($proposal, $excludeProposalUser);

        // we assign the matchings to the proposal
        foreach ($matchings as $matching) {
            if ($matching->getProposalOffer() === $proposal) {
                $proposal->addMatchingRequest($matching);
            } else {
                $proposal->addMatchingOffer($matching);
            }
        }

        return $proposal;
    }

    /**
     * Get the matching filters.
     *
     * @param Matching $matching The matching
     *
     * @return array The matching return filters
     */
    public function getMatchingFilters(Matching $matching): array
    {
        $filters = [];
        $candidateDriver = new Candidate();
        $candidateDriver->setId(!is_null($matching->getProposalOffer()->getUser()) ? $matching->getProposalOffer()->getUser()->getId() : User::DEFAULT_ID);
        $addresses = [];
        foreach ($matching->getProposalOffer()->getWaypoints() as $waypoint) {
            $addresses[] = $waypoint->getAddress();
        }
        $candidateDriver->setAddresses($addresses);
        // we compute the driver's direction
        if ($routes = $this->geoRouter->getRoutes($addresses, true, false, GeorouterInterface::RETURN_TYPE_OBJECT)) {
            $direction = $routes[0];
            $candidateDriver->setDirection($direction);
            $candidateDriver->setMaxDetourDistance($direction->getDistance() * static::$maxDetourDistancePercent / 100);
            $candidateDriver->setMaxDetourDuration($direction->getDuration() * static::$maxDetourDurationPercent / 100);
        }

        $candidatePassenger = new Candidate();
        $candidatePassenger->setId(!is_null($matching->getProposalRequest()->getUser()) ? $matching->getProposalRequest()->getUser()->getId() : User::DEFAULT_ID);
        $addressesCandidate = [];
        foreach ($matching->getProposalRequest()->getWaypoints() as $waypoint) {
            $addressesCandidate[] = $waypoint->getAddress();
        }
        $candidatePassenger->setAddresses($addressesCandidate);
        if ($routes = $this->geoRouter->getRoutes([$addressesCandidate[0], $addressesCandidate[count($addressesCandidate) - 1]], true, false, GeorouterInterface::RETURN_TYPE_OBJECT)) {
            $candidatePassenger->setDirection($routes[0]);
        }
        if ($matches = $this->geoMatcher->forceMatch($candidateDriver, $candidatePassenger)) {
            // many matches can be found for 2 candidates : if multiple routes satisfy the criteria
            if (is_array($matches) && count($matches) > 0) {
                switch (self::MULTI_MATCHES_FOR_SAME_CANDIDATES) {
                    case self::MULTI_MATCHES_FOR_SAME_CANDIDATES_FASTEST:
                        usort($matches, self::build_sorter('newDuration'));
                        $filters = $matches[0];

                        break;

                    case self::MULTI_MATCHES_FOR_SAME_CANDIDATES_SHORTEST:
                        usort($matches, self::build_sorter('newDistance'));
                        $filters = $matches[0];

                        break;

                    default:
                        $filters = $matches[0];

                        break;
                }
            }
        }

        return $filters;
    }

    /**
     * Get the return ask filters.
     *
     * @param Ask $ask The ask
     *
     * @return array The ask return filters
     */
    public function getAskFilters(Ask $ask): array
    {
        $filters = [];
        $candidateDriver = new Candidate();
        $candidateDriver->setId($ask->getMatching()->getProposalOffer()->getUser()->getId());
        $addresses = [];
        foreach ($ask->getMatching()->getProposalOffer()->getWaypoints() as $waypoint) {
            if ($waypoint->isFloating()) {
                continue;
            }
            $addresses[] = $waypoint->getAddress();
        }
        $candidateDriver->setAddresses($addresses);
        // we compute the driver's direction
        if ($routes = $this->geoRouter->getRoutes($addresses)) {
            $direction = $routes[0];
            $candidateDriver->setDirection($direction);
            $candidateDriver->setMaxDetourDistance($direction->getDistance() * static::$maxDetourDistancePercent / 100);
            $candidateDriver->setMaxDetourDuration($direction->getDuration() * static::$maxDetourDurationPercent / 100);
        }

        $candidatePassenger = new Candidate();
        $candidatePassenger->setId($ask->getMatching()->getProposalRequest()->getUser()->getId());
        $addressesCandidate = [];
        foreach ($ask->getMatching()->getProposalRequest()->getWaypoints() as $waypoint) {
            if ($waypoint->isFloating()) {
                continue;
            }
            $addressesCandidate[] = $waypoint->getAddress();
        }
        $candidatePassenger->setAddresses($addressesCandidate);
        if ($routes = $this->geoRouter->getRoutes([$addressesCandidate[0], $addressesCandidate[count($addressesCandidate) - 1]])) {
            $candidatePassenger->setDirection($routes[0]);
        }
        if ($matches = $this->geoMatcher->forceMatch($candidateDriver, $candidatePassenger)) {
            // many matches can be found for 2 candidates : if multiple routes satisfy the criteria
            if (is_array($matches) && count($matches) > 0) {
                switch (self::MULTI_MATCHES_FOR_SAME_CANDIDATES) {
                    case self::MULTI_MATCHES_FOR_SAME_CANDIDATES_FASTEST:
                        usort($matches, self::build_sorter('newDuration'));
                        $filters = $matches[0];

                        break;

                    case self::MULTI_MATCHES_FOR_SAME_CANDIDATES_SHORTEST:
                        usort($matches, self::build_sorter('newDistance'));
                        $filters = $matches[0];

                        break;

                    default:
                        $filters = $matches[0];

                        break;
                }
            }
        }

        return $filters;
    }

    /**
     * Find matching proposals for a proposal.
     * Important note : we use arrays instead of Proposal objects to speed up the process.
     * Returns an array of Matching objects.
     *
     * @param bool $excludeProposalUser Exclude the matching proposals made by the proposal user
     */
<<<<<<< HEAD
    public function findMatchingProposals(Proposal $proposal, bool $excludeProposalUser = true): ?array
=======
    public function findMatchingProposals(Proposal $proposal, bool $excludeProposalUser = true)
>>>>>>> 8b94c634
    {
        $this->logger->info('ProposalMatcher : findMatchingProposals '.(new \DateTime('UTC'))->format('Ymd H:i:s.u'));

        $this->entityManager->persist($proposal);
        $this->entityManager->flush();

        // we search matching proposals in the database
        // if no proposals are found we return an empty array
        $this->logger->info('ProposalMatcher : proposalRepository findMatchingProposals '.(new \DateTime('UTC'))->format('Ymd H:i:s.u'));
        if (!$proposalsFound = $this->proposalRepository->findMatchingProposals($proposal, $excludeProposalUser)) {
            return [];
        }
        // echo count($proposalsFound);die;

<<<<<<< HEAD
        $this->logger->info('ProposalMatcher : create proposals for '.count($proposalsFound).' results '.(new \DateTime('UTC'))->format('Ymd H:i:s.u'));
=======
        $this->logger->info("ProposalMatcher : create proposals for " . count($proposalsFound) . " results " . (new \DateTime("UTC"))->format("Ymd H:i:s.u"));
>>>>>>> 8b94c634
        $proposals = [];
        foreach ($proposalsFound as $key => $proposalFound) {
            if (!array_key_exists($proposalFound['pid'], $proposals)) {
                $proposals[$proposalFound['pid']] = [
                    'pid' => $proposalFound['pid'],
                    'uid' => $proposalFound['uid'],
                    'driver' => $proposalFound['driver'],
                    'passenger' => $proposalFound['passenger'],
                    'maxDetourDuration' => $proposalFound['maxDetourDuration'],
                    'maxDetourDistance' => $proposalFound['maxDetourDistance'],
                    'dpduration' => $proposalFound['dpduration'],
                    'dpdistance' => $proposalFound['dpdistance'],
                    'ddduration' => $proposalFound['ddduration'],
                    'dddistance' => $proposalFound['dddistance'],
                    'addresses' => [
                        [
                            'id' => $proposalFound['wid'],
                            'position' => $proposalFound['position'],
                            'destination' => $proposalFound['destination'],
                            'reached' => $proposalFound['reached'],
                            'latitude' => $proposalFound['latitude'],
                            'longitude' => $proposalFound['longitude'],
                            'streetAddress' => $proposalFound['streetAddress'],
                            'postalCode' => $proposalFound['postalCode'],
                            'addressLocality' => $proposalFound['addressLocality'],
                            'addressCountry' => $proposalFound['addressCountry'],
                            'elevation' => $proposalFound['elevation'],
                            'houseNumber' => $proposalFound['houseNumber'],
                            'street' => $proposalFound['street'],
                            'subLocality' => $proposalFound['subLocality'],
                            'localAdmin' => $proposalFound['localAdmin'],
                            'county' => $proposalFound['county'],
                            'macroCounty' => $proposalFound['macroCounty'],
                            'region' => $proposalFound['region'],
                            'macroRegion' => $proposalFound['macroRegion'],
                            'countryCode' => $proposalFound['countryCode'],
<<<<<<< HEAD
                            'name' => $proposalFound['addressName'],
                        ],
                    ],
=======
                            'name' => $proposalFound['addressName']
                        ]
                    ]
>>>>>>> 8b94c634
                ];
            } else {
                $element = [
                    'id' => $proposalFound['wid'],
                    'position' => $proposalFound['position'],
                    'destination' => $proposalFound['destination'],
                    'reached' => $proposalFound['reached'],
                    'latitude' => $proposalFound['latitude'],
                    'longitude' => $proposalFound['longitude'],
                    'streetAddress' => $proposalFound['streetAddress'],
                    'postalCode' => $proposalFound['postalCode'],
                    'addressLocality' => $proposalFound['addressLocality'],
                    'addressCountry' => $proposalFound['addressCountry'],
                    'elevation' => $proposalFound['elevation'],
                    'houseNumber' => $proposalFound['houseNumber'],
                    'street' => $proposalFound['street'],
                    'subLocality' => $proposalFound['subLocality'],
                    'localAdmin' => $proposalFound['localAdmin'],
                    'county' => $proposalFound['county'],
                    'macroCounty' => $proposalFound['macroCounty'],
                    'region' => $proposalFound['region'],
                    'macroRegion' => $proposalFound['macroRegion'],
                    'countryCode' => $proposalFound['countryCode'],
<<<<<<< HEAD
                    'name' => $proposalFound['addressName'],
=======
                    'name' => $proposalFound['addressName']
>>>>>>> 8b94c634
                ];
                if (!in_array($element, $proposals[$proposalFound['pid']]['addresses'])) {
                    $proposals[$proposalFound['pid']]['addresses'][] = $element;
                }
            }
        }
        ksort($proposals);
        // var_dump($proposals);exit;
        // echo count($proposals);die;
        $this->logger->info('ProposalMatcher : created proposals : '.count($proposals).' '.(new \DateTime('UTC'))->format('Ymd H:i:s.u'));

        $matchings = [];

        // we filter with geomatcher
        $candidateProposal = new Candidate();
        if ($proposal->getUser()) {
            $candidateProposal->setId($proposal->getUser()->getId());
        } else {
            $candidateProposal->setId(User::DEFAULT_ID);
        }
        $addresses = [];
        foreach ($proposal->getWaypoints() as $waypoint) {
            if (!$waypoint->isReached()) {
                $addresses[] = $waypoint->getAddress();
            }
        }
        $candidateProposal->setAddresses($addresses);

        $pears = []; // list of proposals to test

<<<<<<< HEAD
        $this->logger->info('ProposalMatcher : create pears as driver '.(new \DateTime('UTC'))->format('Ymd H:i:s.u'));
=======
        $this->logger->info("ProposalMatcher : create pears as driver " . (new \DateTime("UTC"))->format("Ymd H:i:s.u"));
>>>>>>> 8b94c634

        if ($proposal->getCriteria()->isDriver()) {
            $cCandidateProposal = clone $candidateProposal;
            $cCandidateProposal->setMaxDetourDistance($proposal->getCriteria()->getMaxDetourDistance() ? $proposal->getCriteria()->getMaxDetourDistance() : ($proposal->getCriteria()->getDirectionDriver()->getDistance() * static::$maxDetourDistancePercent / 100));
            $cCandidateProposal->setMaxDetourDuration($proposal->getCriteria()->getMaxDetourDuration() ? $proposal->getCriteria()->getMaxDetourDuration() : ($proposal->getCriteria()->getDirectionDriver()->getDuration() * static::$maxDetourDurationPercent / 100));
            $cCandidateProposal->setDirection($proposal->getCriteria()->getDirectionDriver());
            $candidatesPassenger = [];
            foreach ($proposals as $proposalToMatch) {
                // if the candidate is not passenger we skip (the 2 candidates could be driver AND passenger, and the second one match only as a driver)
                if (!$proposalToMatch['passenger']) {
                    continue;
                }
                $candidate = new Candidate();
                $candidate->setId($proposalToMatch['pid']);
                $addressesCandidate = [];
                usort($proposalToMatch['addresses'], function ($a, $b) {
                    return $a['position'] <=> $b['position'];
                });
                foreach ($proposalToMatch['addresses'] as $waypoint) {
                    if (!$waypoint['reached']) {
                        $address = new Address();
                        $address->setLatitude($waypoint['latitude']);
                        $address->setLongitude($waypoint['longitude']);
                        $address->setStreetAddress($waypoint['streetAddress']);
                        $address->setPostalCode($waypoint['postalCode']);
                        $address->setAddressLocality($waypoint['addressLocality']);
                        $address->setAddressCountry($waypoint['addressCountry']);
                        $address->setElevation($waypoint['elevation']);
                        $address->setHouseNumber($waypoint['houseNumber']);
                        $address->setStreet($waypoint['street']);
                        $address->setSubLocality($waypoint['subLocality']);
                        $address->setLocalAdmin($waypoint['localAdmin']);
                        $address->setCounty($waypoint['county']);
                        $address->setMacroCounty($waypoint['macroCounty']);
                        $address->setRegion($waypoint['region']);
                        $address->setMacroRegion($waypoint['macroRegion']);
                        $address->setCountryCode($waypoint['countryCode']);
                        $address->setName($waypoint['name']);
                        $addressesCandidate[] = $address;
                    }
                }
                $candidate->setAddresses($addressesCandidate);
<<<<<<< HEAD
                $candidate->setDuration($proposalToMatch['dpduration']);
                $candidate->setDistance($proposalToMatch['dpdistance']);

                // the 2 following are not taken in account right now as only the driver detour matters
                $candidate->setMaxDetourDistance($proposalToMatch['maxDetourDistance'] ? $proposalToMatch['maxDetourDistance'] : ($proposalToMatch['dpdistance'] * static::$maxDetourDistancePercent / 100));
                $candidate->setMaxDetourDuration($proposalToMatch['maxDetourDuration'] ? $proposalToMatch['maxDetourDuration'] : ($proposalToMatch['dpduration'] * static::$maxDetourDurationPercent / 100));
=======
                $candidate->setDuration($proposalToMatch["dpduration"]);
                $candidate->setDistance($proposalToMatch["dpdistance"]);

                // the 2 following are not taken in account right now as only the driver detour matters
                $candidate->setMaxDetourDistance($proposalToMatch["maxDetourDistance"] ? $proposalToMatch["maxDetourDistance"] : ($proposalToMatch["dpdistance"] * static::$maxDetourDistancePercent / 100));
                $candidate->setMaxDetourDuration($proposalToMatch["maxDetourDuration"] ? $proposalToMatch["maxDetourDuration"] : ($proposalToMatch["dpduration"] * static::$maxDetourDurationPercent / 100));
>>>>>>> 8b94c634
                $candidatesPassenger[] = $candidate;
            }
            $pears[] = [
                'candidate' => $cCandidateProposal,
                'candidates' => $candidatesPassenger,
                'master' => true,
            ];
        }

<<<<<<< HEAD
        $this->logger->info('ProposalMatcher : create pears as passenger '.(new \DateTime('UTC'))->format('Ymd H:i:s.u'));
=======
        $this->logger->info("ProposalMatcher : create pears as passenger " . (new \DateTime("UTC"))->format("Ymd H:i:s.u"));
>>>>>>> 8b94c634

        if ($proposal->getCriteria()->isPassenger()) {
            $cCandidateProposal = clone $candidateProposal;
            $cCandidateProposal->setDirection($proposal->getCriteria()->getDirectionPassenger());
            // the 2 following are not taken in account right now as only the driver detour matters
            $cCandidateProposal->setMaxDetourDistance($proposal->getCriteria()->getMaxDetourDistance() ? $proposal->getCriteria()->getMaxDetourDistance() : ($proposal->getCriteria()->getDirectionPassenger()->getDistance() * static::$maxDetourDistancePercent / 100));
            $cCandidateProposal->setMaxDetourDuration($proposal->getCriteria()->getMaxDetourDuration() ? $proposal->getCriteria()->getMaxDetourDuration() : ($proposal->getCriteria()->getDirectionPassenger()->getDuration() * static::$maxDetourDurationPercent / 100));
            $candidatesDriver = [];
            foreach ($proposals as $proposalToMatch) {
                // if the candidate is not driver we skip (the 2 candidates could be driver AND passenger, and the second one match only as a passenger)
                if (!$proposalToMatch['driver']) {
                    continue;
                }
                $candidate = new Candidate();
                $candidate->setId($proposalToMatch['pid']);
                $addressesCandidate = [];
                usort($proposalToMatch['addresses'], function ($a, $b) {
                    return $a['position'] <=> $b['position'];
                });
                foreach ($proposalToMatch['addresses'] as $waypoint) {
                    if (!$waypoint['reached']) {
                        $address = new Address();
                        $address->setLatitude($waypoint['latitude']);
                        $address->setLongitude($waypoint['longitude']);
                        $address->setStreetAddress($waypoint['streetAddress']);
                        $address->setPostalCode($waypoint['postalCode']);
                        $address->setAddressLocality($waypoint['addressLocality']);
                        $address->setAddressCountry($waypoint['addressCountry']);
                        $address->setElevation($waypoint['elevation']);
                        $address->setHouseNumber($waypoint['houseNumber']);
                        $address->setStreet($waypoint['street']);
                        $address->setSubLocality($waypoint['subLocality']);
                        $address->setLocalAdmin($waypoint['localAdmin']);
                        $address->setCounty($waypoint['county']);
                        $address->setMacroCounty($waypoint['macroCounty']);
                        $address->setRegion($waypoint['region']);
                        $address->setMacroRegion($waypoint['macroRegion']);
                        $address->setCountryCode($waypoint['countryCode']);
                        $address->setName($waypoint['name']);
                        $addressesCandidate[] = $address;
                    }
                }
                $candidate->setAddresses($addressesCandidate);
<<<<<<< HEAD
                $candidate->setDuration($proposalToMatch['ddduration']);
                $candidate->setDistance($proposalToMatch['dddistance']);
                $candidate->setMaxDetourDistance($proposalToMatch['maxDetourDistance'] ? $proposalToMatch['maxDetourDistance'] : ($proposalToMatch['dddistance'] * static::$maxDetourDistancePercent / 100));
                $candidate->setMaxDetourDuration($proposalToMatch['maxDetourDuration'] ? $proposalToMatch['maxDetourDuration'] : ($proposalToMatch['ddduration'] * static::$maxDetourDurationPercent / 100));
=======
                $candidate->setDuration($proposalToMatch["ddduration"]);
                $candidate->setDistance($proposalToMatch["dddistance"]);
                $candidate->setMaxDetourDistance($proposalToMatch["maxDetourDistance"] ? $proposalToMatch["maxDetourDistance"] : ($proposalToMatch["dddistance"] * static::$maxDetourDistancePercent / 100));
                $candidate->setMaxDetourDuration($proposalToMatch["maxDetourDuration"] ? $proposalToMatch["maxDetourDuration"] : ($proposalToMatch["ddduration"] * static::$maxDetourDurationPercent / 100));
>>>>>>> 8b94c634
                $candidatesDriver[] = $candidate;
            }
            $pears[] = [
                'candidate' => $cCandidateProposal,
                'candidates' => $candidatesDriver,
                'master' => false,
            ];
        }

<<<<<<< HEAD
        $this->logger->info('ProposalMatcher : single Match '.(new \DateTime('UTC'))->format('Ymd H:i:s.u'));
        if ($matches = $this->geoMatcher->singleMatch($pears)) {
            if (isset($matches['driver']) && is_array($matches['driver']) && count($matches['driver']) > 0) {
                $this->logger->info('ProposalMatcher : single Match treat passengers '.(new \DateTime('UTC'))->format('Ymd H:i:s.u'));
=======
        $this->logger->info("ProposalMatcher : single Match " . (new \DateTime("UTC"))->format("Ymd H:i:s.u"));
        if ($matches = $this->geoMatcher->singleMatch($pears)) {
            if (isset($matches['driver']) && is_array($matches['driver']) && count($matches['driver']) > 0) {
                $this->logger->info("ProposalMatcher : single Match treat passengers " . (new \DateTime("UTC"))->format("Ymd H:i:s.u"));
>>>>>>> 8b94c634
                // there are matches as driver
                foreach ($matches['driver'] as $candidateId => $matchesDriver) {
                    // we sort each possible matches as many matches can be found for 2 candidates : if multiple routes satisfy the criteria
                    switch (self::MULTI_MATCHES_FOR_SAME_CANDIDATES) {
                        case self::MULTI_MATCHES_FOR_SAME_CANDIDATES_FASTEST:
                            usort($matchesDriver, self::build_sorter('newDuration'));
                            $matching = new Matching();
                            $matching->setProposalOffer($proposal);
                            $matching->setProposalRequest($this->proposalRepository->find($candidateId));
                            $matching->setFilters($matchesDriver[0]);
                            $matching->setOriginalDistance($matchesDriver[0]['originalDistance']);
                            $matching->setAcceptedDetourDistance($matchesDriver[0]['acceptedDetourDistance']);
                            $matching->setNewDistance($matchesDriver[0]['newDistance']);
                            $matching->setDetourDistance($matchesDriver[0]['detourDistance']);
                            $matching->setDetourDistancePercent($matchesDriver[0]['detourDistancePercent']);
                            $matching->setOriginalDuration($matchesDriver[0]['originalDuration']);
                            $matching->setAcceptedDetourDuration($matchesDriver[0]['acceptedDetourDuration']);
                            $matching->setNewDuration($matchesDriver[0]['newDuration']);
                            $matching->setDetourDuration($matchesDriver[0]['detourDuration']);
                            $matching->setDetourDurationPercent($matchesDriver[0]['detourDurationPercent']);
                            $matching->setCommonDistance($matchesDriver[0]['commonDistance']);
                            $matchings[] = $matching;

                            break;

                        case self::MULTI_MATCHES_FOR_SAME_CANDIDATES_SHORTEST:
                            usort($matchesDriver, self::build_sorter('newDistance'));
                            $matching = new Matching();
                            $matching->setProposalOffer($proposal);
                            $matching->setProposalRequest($this->proposalRepository->find($candidateId));
                            $matching->setFilters($matchesDriver[0]);
                            $matching->setOriginalDistance($matchesDriver[0]['originalDistance']);
                            $matching->setAcceptedDetourDistance($matchesDriver[0]['acceptedDetourDistance']);
                            $matching->setNewDistance($matchesDriver[0]['newDistance']);
                            $matching->setDetourDistance($matchesDriver[0]['detourDistance']);
                            $matching->setDetourDistancePercent($matchesDriver[0]['detourDistancePercent']);
                            $matching->setOriginalDuration($matchesDriver[0]['originalDuration']);
                            $matching->setAcceptedDetourDuration($matchesDriver[0]['acceptedDetourDuration']);
                            $matching->setNewDuration($matchesDriver[0]['newDuration']);
                            $matching->setDetourDuration($matchesDriver[0]['detourDuration']);
                            $matching->setDetourDurationPercent($matchesDriver[0]['detourDurationPercent']);
                            $matching->setCommonDistance($matchesDriver[0]['commonDistance']);
                            $matchings[] = $matching;

                            break;

                        default:
                            break;
                    }
                }
            }
            if (isset($matches['passenger']) && is_array($matches['passenger']) && count($matches['passenger']) > 0) {
<<<<<<< HEAD
                $this->logger->info('ProposalMatcher : single Match treat drivers '.(new \DateTime('UTC'))->format('Ymd H:i:s.u'));
=======
                $this->logger->info("ProposalMatcher : single Match treat drivers " . (new \DateTime("UTC"))->format("Ymd H:i:s.u"));
>>>>>>> 8b94c634
                // there are matches as passenger
                foreach ($matches['passenger'] as $candidateId => $matchesPassenger) {
                    // we sort each possible matches as many matches can be found for 2 candidates : if multiple routes satisfy the criteria
                    switch (self::MULTI_MATCHES_FOR_SAME_CANDIDATES) {
                        case self::MULTI_MATCHES_FOR_SAME_CANDIDATES_FASTEST:
                            usort($matchesPassenger, self::build_sorter('newDuration'));
                            $matching = new Matching();
                            $matching->setProposalOffer($this->proposalRepository->find($candidateId));
                            $matching->setProposalRequest($proposal);
                            $matching->setFilters($matchesPassenger[0]);
                            $matching->setOriginalDistance($matchesPassenger[0]['originalDistance']);
                            $matching->setAcceptedDetourDistance($matchesPassenger[0]['acceptedDetourDistance']);
                            $matching->setNewDistance($matchesPassenger[0]['newDistance']);
                            $matching->setDetourDistance($matchesPassenger[0]['detourDistance']);
                            $matching->setDetourDistancePercent($matchesPassenger[0]['detourDistancePercent']);
                            $matching->setOriginalDuration($matchesPassenger[0]['originalDuration']);
                            $matching->setAcceptedDetourDuration($matchesPassenger[0]['acceptedDetourDuration']);
                            $matching->setNewDuration($matchesPassenger[0]['newDuration']);
                            $matching->setDetourDuration($matchesPassenger[0]['detourDuration']);
                            $matching->setDetourDurationPercent($matchesPassenger[0]['detourDurationPercent']);
                            $matching->setCommonDistance($matchesPassenger[0]['commonDistance']);
                            $matchings[] = $matching;

                            break;

                        case self::MULTI_MATCHES_FOR_SAME_CANDIDATES_SHORTEST:
                            usort($matchesPassenger, self::build_sorter('newDistance'));
                            $matching = new Matching();
                            $matching->setProposalOffer($this->proposalRepository->find($candidateId));
                            $matching->setProposalRequest($proposal);
                            $matching->setFilters($matchesPassenger[0]);
                            $matching->setOriginalDistance($matchesPassenger[0]['originalDistance']);
                            $matching->setAcceptedDetourDistance($matchesPassenger[0]['acceptedDetourDistance']);
                            $matching->setNewDistance($matchesPassenger[0]['newDistance']);
                            $matching->setDetourDistance($matchesPassenger[0]['detourDistance']);
                            $matching->setDetourDistancePercent($matchesPassenger[0]['detourDistancePercent']);
                            $matching->setOriginalDuration($matchesPassenger[0]['originalDuration']);
                            $matching->setAcceptedDetourDuration($matchesPassenger[0]['acceptedDetourDuration']);
                            $matching->setNewDuration($matchesPassenger[0]['newDuration']);
                            $matching->setDetourDuration($matchesPassenger[0]['detourDuration']);
                            $matching->setDetourDurationPercent($matchesPassenger[0]['detourDurationPercent']);
                            $matching->setCommonDistance($matchesPassenger[0]['commonDistance']);
                            $matchings[] = $matching;

                            break;

                        default:
                            break;
                    }
                }
            }
        }
<<<<<<< HEAD
        $this->logger->info('ProposalMatcher : nb of potential matchings : '.count($matchings).' | '.(new \DateTime('UTC'))->format('Ymd H:i:s.u'));
        $this->logger->info('ProposalMatcher : checkPickUp '.(new \DateTime('UTC'))->format('Ymd H:i:s.u'));

        // if we use times, we check if the pickup times match
        if (
            ((Criteria::FREQUENCY_PUNCTUAL == $proposal->getCriteria()->getFrequency() && $proposal->getUseTime())
            || (Criteria::FREQUENCY_REGULAR == $proposal->getCriteria()->getFrequency() && (
                ($proposal->getCriteria()->isMonCheck() && $proposal->getCriteria()->getMonTime())
                || ($proposal->getCriteria()->isTueCheck() && $proposal->getCriteria()->getTueTime())
                || ($proposal->getCriteria()->isWedCheck() && $proposal->getCriteria()->getWedTime())
                || ($proposal->getCriteria()->isThuCheck() && $proposal->getCriteria()->getThuTime())
                || ($proposal->getCriteria()->isFriCheck() && $proposal->getCriteria()->getFriTime())
                || ($proposal->getCriteria()->isSatCheck() && $proposal->getCriteria()->getSatTime())
                || ($proposal->getCriteria()->isSunCheck() && $proposal->getCriteria()->getSunTime())
            )))
        ) {
            $matchings = $this->checkPickUp($matchings);
        }
        $this->logger->info('ProposalMatcher : completeMatchings '.(new \DateTime('UTC'))->format('Ymd H:i:s.u'));
=======
        $this->logger->info("ProposalMatcher : nb of potential matchings : " . count($matchings) . " | " . (new \DateTime("UTC"))->format("Ymd H:i:s.u"));
        $this->logger->info("ProposalMatcher : checkPickUp " . (new \DateTime("UTC"))->format("Ymd H:i:s.u"));

        // if we use times, we check if the pickup times match
        if (
            (($proposal->getCriteria()->getFrequency() == Criteria::FREQUENCY_PUNCTUAL && $proposal->getUseTime()) ||
                ($proposal->getCriteria()->getFrequency() == Criteria::FREQUENCY_REGULAR && (
                    ($proposal->getCriteria()->isMonCheck() && $proposal->getCriteria()->getMonTime()) ||
                    ($proposal->getCriteria()->isTueCheck() && $proposal->getCriteria()->getTueTime()) ||
                    ($proposal->getCriteria()->isWedCheck() && $proposal->getCriteria()->getWedTime()) ||
                    ($proposal->getCriteria()->isThuCheck() && $proposal->getCriteria()->getThuTime()) ||
                    ($proposal->getCriteria()->isFriCheck() && $proposal->getCriteria()->getFriTime()) ||
                    ($proposal->getCriteria()->isSatCheck() && $proposal->getCriteria()->getSatTime()) ||
                    ($proposal->getCriteria()->isSunCheck() && $proposal->getCriteria()->getSunTime())
                )))
        ) {
            $matchings = $this->checkPickUp($matchings);
        }
        $this->logger->info("ProposalMatcher : completeMatchings " . (new \DateTime("UTC"))->format("Ymd H:i:s.u"));
>>>>>>> 8b94c634

        // we complete the matchings with the waypoints and criteria
        foreach ($matchings as $matching) {
            // waypoints
            foreach ($matching->getFilters()['route'] as $key => $point) {
                $waypoint = new Waypoint();
                $waypoint->setPosition($key);
                $waypoint->setDestination(false);
                if ($key == (count($matching->getFilters()['route']) - 1)) {
                    $waypoint->setDestination(true);
                }
                $waypoint->setAddress(clone $point['address']);
                $waypoint->setDuration($point['duration']);
                $waypoint->setRole($point['candidate']);
                $matching->addWaypoint($waypoint);
            }

            // criteria
            $matchingCriteria = new Criteria();
            $matchingCriteria->setDriver(true);
            // $direction = $matching->getFilters()['direction'];
            // $direction->setSaveGeoJson(false);
            // $matchingCriteria->setDirectionDriver($matching->getFilters()['direction']);
            $matchingCriteria->setFrequency(Criteria::FREQUENCY_PUNCTUAL);
            $matchingCriteria->setStrictDate($matching->getProposalOffer()->getCriteria()->isStrictDate());
            $matchingCriteria->setAnyRouteAsPassenger(true);

            // prices
            // we use the driver's priceKm
            $matchingCriteria->setPriceKm($matching->getProposalOffer()->getCriteria()->getPriceKm());

            // we use the passenger's computed prices
            // $matchingCriteria->setDriverComputedPrice($matching->getProposalRequest()->getCriteria()->getPassengerComputedPrice());
            // $matchingCriteria->setDriverComputedRoundedPrice($matching->getProposalRequest()->getCriteria()->getPassengerComputedRoundedPrice());
            // $matchingCriteria->setPassengerComputedPrice($matching->getProposalRequest()->getCriteria()->getPassengerComputedPrice());
            // $matchingCriteria->setPassengerComputedRoundedPrice($matching->getProposalRequest()->getCriteria()->getPassengerComputedRoundedPrice());

            // we use the driver's computed prices
            $matchingCriteria->setDriverComputedPrice(($matching->getCommonDistance() + $matching->getDetourDistance()) * $matching->getProposalOffer()->getCriteria()->getPriceKm() / 1000);
<<<<<<< HEAD
            $matchingCriteria->setDriverComputedRoundedPrice($this->formatDataManager->roundPrice((float) $matchingCriteria->getDriverComputedPrice(), $matchingCriteria->getFrequency()));
=======
            $matchingCriteria->setDriverComputedRoundedPrice($this->formatDataManager->roundPrice((float)$matchingCriteria->getDriverComputedPrice(), $matchingCriteria->getFrequency()));
>>>>>>> 8b94c634
            $matchingCriteria->setPassengerComputedPrice($matchingCriteria->getDriverComputedPrice());
            $matchingCriteria->setPassengerComputedRoundedPrice($matchingCriteria->getDriverComputedRoundedPrice());

            // frequency, fromDate and toDate
            if (Criteria::FREQUENCY_REGULAR == $matching->getProposalOffer()->getCriteria()->getFrequency() && Criteria::FREQUENCY_REGULAR == $matching->getProposalRequest()->getCriteria()->getFrequency()) {
                $matchingCriteria->setFrequency(Criteria::FREQUENCY_REGULAR);
                $matchingCriteria->setFromDate(max($matching->getProposalOffer()->getCriteria()->getFromDate(), $matching->getProposalRequest()->getCriteria()->getFromDate()));
                $matchingCriteria->setToDate(min($matching->getProposalOffer()->getCriteria()->getToDate(), $matching->getProposalRequest()->getCriteria()->getToDate()));
            } elseif (Criteria::FREQUENCY_PUNCTUAL == $matching->getProposalOffer()->getCriteria()->getFrequency()) {
                $matchingCriteria->setFromDate($matching->getProposalOffer()->getCriteria()->getFromDate());
                $matchingCriteria->setFromTime($matching->getProposalOffer()->getCriteria()->getFromTime());
            } else {
                $matchingCriteria->setFromDate($matching->getProposalRequest()->getCriteria()->getFromDate());
                $matchingCriteria->setFromTime($proposal->getCriteria()->getFromTime());
                if (is_null($proposal->getCriteria()->getFromTime()) || !$proposal->getUseTime()) {
                    // We don't need to adjust the time to include pickup duration
                    // We do it when the Ask is made so if we do it here, there will be a double offset
                    // $pickUpDropOffInfos = $this->getPickUpDropOffDurations($matching->getFilters()['route']);
                    // $pickUpDuration = round($pickUpDropOffInfos[0]);

                    // We need to find the first day after the current day carpooled by the driver and set the correct time because the request had no time
                    $currentDate = new \DateTime();
                    $currentDate->setTimestamp($matching->getProposalRequest()->getCriteria()->getFromDate()->getTimestamp());
                    $cptLoop = 0; // safeguard for infinity loop
                    $foundDay = false;
<<<<<<< HEAD
                    while ($cptLoop < 7 && false == $foundDay) {
=======
                    while ($cptLoop < 7 && $foundDay == false) {
>>>>>>> 8b94c634
                        switch ($currentDate->format('w')) {
                            case 0:
                                if ($matching->getProposalOffer()->getCriteria()->isSunCheck()) {
                                    $matchingCriteria->setFromTime($matching->getProposalOffer()->getCriteria()->getSunTime());
                                    $foundDay = true;
                                }

                                break;

                            case 1:
                                if ($matching->getProposalOffer()->getCriteria()->isMonCheck()) {
                                    $matchingCriteria->setFromTime($matching->getProposalOffer()->getCriteria()->getMonTime());
                                    $foundDay = true;
                                }

                                break;

                            case 2:
                                if ($matching->getProposalOffer()->getCriteria()->isTueCheck()) {
                                    $matchingCriteria->setFromTime($matching->getProposalOffer()->getCriteria()->getTueTime());
                                    $foundDay = true;
                                }

                                break;

                            case 3:
                                if ($matching->getProposalOffer()->getCriteria()->isWedCheck()) {
                                    $matchingCriteria->setFromTime($matching->getProposalOffer()->getCriteria()->getWedTime());
                                    $foundDay = true;
                                }

                                break;

                            case 4:
                                if ($matching->getProposalOffer()->getCriteria()->isThuCheck()) {
                                    $matchingCriteria->setFromTime($matching->getProposalOffer()->getCriteria()->getThuTime());
                                    $foundDay = true;
                                }

                                break;

                            case 5:
                                if ($matching->getProposalOffer()->getCriteria()->isFriCheck()) {
                                    $matchingCriteria->setFromTime($matching->getProposalOffer()->getCriteria()->getFriTime());
                                    $foundDay = true;
                                }

                                break;

                            case 6:
                                if ($matching->getProposalOffer()->getCriteria()->isSatCheck()) {
                                    $matchingCriteria->setFromTime($matching->getProposalOffer()->getCriteria()->getSatTime());
                                    $foundDay = true;
                                }

                                break;
                        }
                        if ($foundDay) {
                            // We don't need to adjust the time to include pickup duration
                            // We do it when the Ask is made so if we do it here, there will be a double offset

                            // $timeAdjustedWithPickUp = clone $matchingCriteria->getFromTime();
                            // $timeAdjustedWithPickUp->modify('+'.$pickUpDuration.' seconds');
                            // $matchingCriteria->setFromTime($timeAdjustedWithPickUp);

                            // We set the real matching day. The first carpooled day by the driver
                            $matchingCriteria->setFromDate($currentDate);
                            break;
                        }
                        $currentDate->modify('+1 days');
                        ++$cptLoop;
                    }
                }
            }

            // seats (set to 1 for now)
            $matchingCriteria->setSeatsDriver(1);
            $matchingCriteria->setSeatsPassenger(1);

            // pickup times
            if (isset($matching->getFilters()['pickup']['minPickupTime'], $matching->getFilters()['pickup']['maxPickupTime'])) {
                if (Criteria::FREQUENCY_PUNCTUAL == $matching->getProposalOffer()->getCriteria()->getFrequency()) {
                    $matchingCriteria->setMinTime($matching->getProposalOffer()->getCriteria()->getMinTime());
                    $matchingCriteria->setMaxTime($matching->getProposalOffer()->getCriteria()->getMaxTime());
                    $matchingCriteria->setMarginDuration($matching->getProposalOffer()->getCriteria()->getMarginDuration());
                    $matchingCriteria->setFromTime($matching->getProposalOffer()->getCriteria()->getFromTime());
                } else {
                    switch ($matchingCriteria->getFromDate()->format('w')) {
                        case 0:
                            $matchingCriteria->setMinTime($matching->getProposalOffer()->getCriteria()->getSunMinTime());
                            $matchingCriteria->setMaxTime($matching->getProposalOffer()->getCriteria()->getSunMaxTime());
                            $matchingCriteria->setMarginDuration($matching->getProposalOffer()->getCriteria()->getSunMarginDuration());
                            $matchingCriteria->setFromTime($matching->getProposalOffer()->getCriteria()->getSunTime());

                            break;

                        case 1:
                            $matchingCriteria->setMinTime($matching->getProposalOffer()->getCriteria()->getMonMinTime());
                            $matchingCriteria->setMaxTime($matching->getProposalOffer()->getCriteria()->getMonMaxTime());
                            $matchingCriteria->setMarginDuration($matching->getProposalOffer()->getCriteria()->getMonMarginDuration());
                            $matchingCriteria->setFromTime($matching->getProposalOffer()->getCriteria()->getMonTime());

                            break;

                        case 2:
                            $matchingCriteria->setMinTime($matching->getProposalOffer()->getCriteria()->getTueMinTime());
                            $matchingCriteria->setMaxTime($matching->getProposalOffer()->getCriteria()->getTueMaxTime());
                            $matchingCriteria->setMarginDuration($matching->getProposalOffer()->getCriteria()->getTueMarginDuration());
                            $matchingCriteria->setFromTime($matching->getProposalOffer()->getCriteria()->getTueTime());

                            break;

                        case 3:
                            $matchingCriteria->setMinTime($matching->getProposalOffer()->getCriteria()->getWedMinTime());
                            $matchingCriteria->setMaxTime($matching->getProposalOffer()->getCriteria()->getWedMaxTime());
                            $matchingCriteria->setMarginDuration($matching->getProposalOffer()->getCriteria()->getWedMarginDuration());
                            $matchingCriteria->setFromTime($matching->getProposalOffer()->getCriteria()->getWedTime());

                            break;

                        case 4:
                            $matchingCriteria->setMinTime($matching->getProposalOffer()->getCriteria()->getThuMinTime());
                            $matchingCriteria->setMaxTime($matching->getProposalOffer()->getCriteria()->getThuMaxTime());
                            $matchingCriteria->setMarginDuration($matching->getProposalOffer()->getCriteria()->getThuMarginDuration());
                            $matchingCriteria->setFromTime($matching->getProposalOffer()->getCriteria()->getThuTime());

                            break;

                        case 5:
                            $matchingCriteria->setMinTime($matching->getProposalOffer()->getCriteria()->getFriMinTime());
                            $matchingCriteria->setMaxTime($matching->getProposalOffer()->getCriteria()->getFriMaxTime());
                            $matchingCriteria->setMarginDuration($matching->getProposalOffer()->getCriteria()->getFriMarginDuration());
                            $matchingCriteria->setFromTime($matching->getProposalOffer()->getCriteria()->getFriTime());

                            break;

                        case 6:
                            $matchingCriteria->setMinTime($matching->getProposalOffer()->getCriteria()->getSatMinTime());
                            $matchingCriteria->setMaxTime($matching->getProposalOffer()->getCriteria()->getSatMaxTime());
                            $matchingCriteria->setMarginDuration($matching->getProposalOffer()->getCriteria()->getSatMarginDuration());
                            $matchingCriteria->setFromTime($matching->getProposalOffer()->getCriteria()->getSatTime());

                            break;
                    }
                }
            }
            if (isset($matching->getFilters()['pickup']['monMinPickupTime'], $matching->getFilters()['pickup']['monMaxPickupTime'])) {
                $matchingCriteria->setMonCheck(true);
                $matchingCriteria->setMonMinTime($matching->getProposalOffer()->getCriteria()->getMonMinTime());
                $matchingCriteria->setMonMaxTime($matching->getProposalOffer()->getCriteria()->getMonMaxTime());
                $matchingCriteria->setMonMarginDuration($matching->getProposalOffer()->getCriteria()->getMonMarginDuration());
                $matchingCriteria->setMonTime($matching->getProposalOffer()->getCriteria()->getMonTime());
            }
            if (isset($matching->getFilters()['pickup']['tueMinPickupTime'], $matching->getFilters()['pickup']['tueMaxPickupTime'])) {
                $matchingCriteria->setTueCheck(true);
                $matchingCriteria->setTueMinTime($matching->getProposalOffer()->getCriteria()->getTueMinTime());
                $matchingCriteria->setTueMaxTime($matching->getProposalOffer()->getCriteria()->getTueMaxTime());
                $matchingCriteria->setTueMarginDuration($matching->getProposalOffer()->getCriteria()->getTueMarginDuration());
                $matchingCriteria->setTueTime($matching->getProposalOffer()->getCriteria()->getTueTime());
            }
            if (isset($matching->getFilters()['pickup']['wedMinPickupTime'], $matching->getFilters()['pickup']['wedMaxPickupTime'])) {
                $matchingCriteria->setWedCheck(true);
                $matchingCriteria->setWedMinTime($matching->getProposalOffer()->getCriteria()->getWedMinTime());
                $matchingCriteria->setWedMaxTime($matching->getProposalOffer()->getCriteria()->getWedMaxTime());
                $matchingCriteria->setWedMarginDuration($matching->getProposalOffer()->getCriteria()->getWedMarginDuration());
                $matchingCriteria->setWedTime($matching->getProposalOffer()->getCriteria()->getWedTime());
            }
            if (isset($matching->getFilters()['pickup']['thuMinPickupTime'], $matching->getFilters()['pickup']['thuMaxPickupTime'])) {
                $matchingCriteria->setThuCheck(true);
                $matchingCriteria->setThuMinTime($matching->getProposalOffer()->getCriteria()->getThuMinTime());
                $matchingCriteria->setThuMaxTime($matching->getProposalOffer()->getCriteria()->getThuMaxTime());
                $matchingCriteria->setThuMarginDuration($matching->getProposalOffer()->getCriteria()->getThuMarginDuration());
                $matchingCriteria->setThuTime($matching->getProposalOffer()->getCriteria()->getThuTime());
            }
            if (isset($matching->getFilters()['pickup']['friMinPickupTime'], $matching->getFilters()['pickup']['friMaxPickupTime'])) {
                $matchingCriteria->setFriCheck(true);
                $matchingCriteria->setFriMinTime($matching->getProposalOffer()->getCriteria()->getFriMinTime());
                $matchingCriteria->setFriMaxTime($matching->getProposalOffer()->getCriteria()->getFriMaxTime());
                $matchingCriteria->setFriMarginDuration($matching->getProposalOffer()->getCriteria()->getFriMarginDuration());
                $matchingCriteria->setFriTime($matching->getProposalOffer()->getCriteria()->getFriTime());
            }
            if (isset($matching->getFilters()['pickup']['satMinPickupTime'], $matching->getFilters()['pickup']['satMaxPickupTime'])) {
                $matchingCriteria->setSatCheck(true);
                $matchingCriteria->setSatMinTime($matching->getProposalOffer()->getCriteria()->getSatMinTime());
                $matchingCriteria->setSatMaxTime($matching->getProposalOffer()->getCriteria()->getSatMaxTime());
                $matchingCriteria->setSatMarginDuration($matching->getProposalOffer()->getCriteria()->getSatMarginDuration());
                $matchingCriteria->setSatTime($matching->getProposalOffer()->getCriteria()->getSatTime());
            }
            if (isset($matching->getFilters()['pickup']['sunMinPickupTime'], $matching->getFilters()['pickup']['sunMaxPickupTime'])) {
                $matchingCriteria->setSunCheck(true);
                $matchingCriteria->setSunMinTime($matching->getProposalOffer()->getCriteria()->getSunMinTime());
                $matchingCriteria->setSunMaxTime($matching->getProposalOffer()->getCriteria()->getSunMaxTime());
                $matchingCriteria->setSunMarginDuration($matching->getProposalOffer()->getCriteria()->getSunMarginDuration());
                $matchingCriteria->setSunTime($matching->getProposalOffer()->getCriteria()->getSunTime());
            }
            $matching->setCriteria($matchingCriteria);

            // we remove the direction from the filter to reduce the size of the returned object
            // (it is already affected to the driver direction)
            $filters = $matching->getFilters();
            unset($filters['direction']);
            $matching->setFilters($filters);

            // we complete the pickup and dropoff
            list($pickUp, $dropOff) = $this->getPickUpDropOffDurations($filters['route']);
            $matching->setPickUpDuration($pickUp);
            $matching->setDropOffDuration($dropOff);
        }
        $this->logger->info('ProposalMatcher : end completeMatchings '.(new \DateTime('UTC'))->format('Ymd H:i:s.u'));

        return $matchings;
    }

    // DYNAMIC

    /**
     * Update Matching proposal entities for a proposal.
     *
     * @param Proposal $proposal            The proposal for which we want the matchings
     * @param bool     $excludeProposalUser Exclude the matching proposals made by the proposal user
     *
     * @return Proposal The proposal with the matchings
     */
    public function updateMatchingsForProposal(Proposal $proposal, bool $excludeProposalUser = true): Proposal
    {
        $this->logger->info('ProposalMatcher : updateMatchingsForProposal #'.$proposal->getId().' '.(new \DateTime('UTC'))->format('Ymd H:i:s.u'));

        set_time_limit(360);

        // we search the matchings
        $matchings = $this->findMatchingProposals($proposal, $excludeProposalUser);

        $this->logger->info('ProposalMatcher : matchings for #'.$proposal->getId().' : '.count($matchings).' '.(new \DateTime('UTC'))->format('Ymd H:i:s.u'));

        // first, we will check if existing matchings are still valid
        // for matchings as request
        foreach ($proposal->getMatchingOffers() as $matchingOffer) {
            // here, $proposal == matchingOffer->getProposalRequest()
            $found = false;
            foreach ($matchings as $matching) {
                if ($matching->getProposalOffer()->getId() == $matchingOffer->getProposalOffer()->getId()) {
                    // this matching already exists => it is still valid
                    $found = true;
                    // update the matching
                    $this->updateMatchingWithMatching($matching, $matchingOffer);

                    break;
                }
            }
<<<<<<< HEAD
            if (!$found) {
                // the matching was not found => it is now invalid, we remove it unless there's a related ask
                if (!$this->checkRelatedAskForMatching($matchingOffer)) {
                    $proposal->removeMatchingOffer($matchingOffer);
                }
=======
            $validPickupTimes = $this->getValidPickupTimes($matching->getProposalOffer(), $matching->getProposalRequest(), $pickupDuration);
            if (count($validPickupTimes) > 0) {
                $filters['pickup'] = $validPickupTimes;
                $matching->setFilters($filters);
                $validMatchings[] = $matching;
>>>>>>> 8b94c634
            }
        }
        // for matchings as offer
        foreach ($proposal->getMatchingRequests() as $matchingRequest) {
            // here, $proposal == matchingRequest->getProposalOffer()
            $found = false;
            foreach ($matchings as $matching) {
                if ($matching->getProposalRequest()->getId() == $matchingRequest->getProposalRequest()->getId()) {
                    // this matching already exists => it is still valid
                    $found = true;
                    // update the matching
                    $this->updateMatchingWithMatching($matching, $matchingRequest);

                    break;
                }
            }
            if (!$found) {
                // the matching was not found => it is now invalid, we remove it unless there's a related ask
                if (!$this->checkRelatedAskForMatching($matchingRequest)) {
                    $proposal->removeMatchingRequest($matchingRequest);
                }
            }
        }

        // second, we add the new matchings
        foreach ($matchings as $matching) {
            $found = false;
            if ($matching->getProposalOffer() === $proposal) {
                foreach ($proposal->getMatchingRequests() as $matchingRequest) {
                    if ($matchingRequest->getProposalRequest()->getId() == $matching->getProposalRequest()->getId()) {
                        $found = true;

                        break;
                    }
                }
                if (!$found) {
                    $proposal->addMatchingRequest($matching);
                }
            } else {
                foreach ($proposal->getMatchingOffers() as $matchingOffer) {
                    if ($matchingOffer->getProposalOffer()->getId() == $matching->getProposalOffer()->getId()) {
                        $found = true;

                        break;
                    }
                }
                if (!$found) {
                    $proposal->addMatchingOffer($matching);
                }
            }
        }

        return $proposal;
    }

    // MASS

    /**
     * Find potential matchings for multiple proposals at once.
     * These potential proposals must be validated using the geomatcher.
     */
<<<<<<< HEAD
=======
    private function getValidPickupTimes(Proposal $proposal1, Proposal $proposal2, int $pickupDuration): array
    {
        $pickupTime = $minPickupTime = $maxPickupTime = null;
        $monPickupTime = $monMinPickupTime = $monMaxPickupTime = null;
        $tuePickupTime = $tueMinPickupTime = $tueMaxPickupTime = null;
        $wedPickupTime = $wedMinPickupTime = $wedMaxPickupTime = null;
        $thuPickupTime = $thuMinPickupTime = $thuMaxPickupTime = null;
        $friPickupTime = $friMinPickupTime = $friMaxPickupTime = null;
        $satPickupTime = $satMinPickupTime = $satMaxPickupTime = null;
        $sunPickupTime = $sunMinPickupTime = $sunMaxPickupTime = null;

        switch ($proposal1->getCriteria()->getFrequency()) {
            case Criteria::FREQUENCY_PUNCTUAL: {
                    $pickupTime = clone $proposal1->getCriteria()->getFromTime();
                    $minPickupTime = clone $proposal1->getCriteria()->getMinTime();
                    $maxPickupTime = clone $proposal1->getCriteria()->getMaxTime();
                    $pickupTime->add(new \DateInterval('PT' . $pickupDuration . 'S'));
                    $minPickupTime->add(new \DateInterval('PT' . $pickupDuration . 'S'));
                    $maxPickupTime->add(new \DateInterval('PT' . $pickupDuration . 'S'));
                    switch ($proposal2->getCriteria()->getFrequency()) {
                        case Criteria::FREQUENCY_PUNCTUAL: {
                                if (!(
                                    ($minPickupTime >= $proposal2->getCriteria()->getMinTime() && $minPickupTime <= $proposal2->getCriteria()->getMaxTime()) ||
                                    ($maxPickupTime >= $proposal2->getCriteria()->getMinTime() && $maxPickupTime <= $proposal2->getCriteria()->getMaxTime())
                                )) {
                                    // not in range
                                    $pickupTime = null;
                                    $minPickupTime = null;
                                    $maxPickupTime = null;
                                }
                                break;
                            }
                        case Criteria::FREQUENCY_REGULAR: {
                                switch ($proposal1->getCriteria()->getFromDate()->format('w')) {
                                    case 0: {
                                            if (!(
                                                ($minPickupTime >= $proposal2->getCriteria()->getSunMinTime() && $minPickupTime <= $proposal2->getCriteria()->getSunMaxTime()) ||
                                                ($maxPickupTime >= $proposal2->getCriteria()->getSunMinTime() && $maxPickupTime <= $proposal2->getCriteria()->getSunMaxTime())
                                            )) {
                                                // not in range
                                                $pickupTime = null;
                                                $minPickupTime = null;
                                                $maxPickupTime = null;
                                            }
                                            break;
                                        }
                                    case 1: {
                                            if (!(
                                                ($minPickupTime >= $proposal2->getCriteria()->getMonMinTime() && $minPickupTime <= $proposal2->getCriteria()->getMonMaxTime()) ||
                                                ($maxPickupTime >= $proposal2->getCriteria()->getMonMinTime() && $maxPickupTime <= $proposal2->getCriteria()->getMonMaxTime())
                                            )) {
                                                // not in range
                                                $pickupTime = null;
                                                $minPickupTime = null;
                                                $maxPickupTime = null;
                                            }
                                            break;
                                        }
                                    case 2: {
                                            if (!(
                                                ($minPickupTime >= $proposal2->getCriteria()->getTueMinTime() && $minPickupTime <= $proposal2->getCriteria()->getTueMaxTime()) ||
                                                ($maxPickupTime >= $proposal2->getCriteria()->getTueMinTime() && $maxPickupTime <= $proposal2->getCriteria()->getTueMaxTime())
                                            )) {
                                                // not in range
                                                $pickupTime = null;
                                                $minPickupTime = null;
                                                $maxPickupTime = null;
                                            }
                                            break;
                                        }
                                    case 3: {
                                            if (!(
                                                ($minPickupTime >= $proposal2->getCriteria()->getWedMinTime() && $minPickupTime <= $proposal2->getCriteria()->getWedMaxTime()) ||
                                                ($maxPickupTime >= $proposal2->getCriteria()->getWedMinTime() && $maxPickupTime <= $proposal2->getCriteria()->getWedMaxTime())
                                            )) {
                                                // not in range
                                                $pickupTime = null;
                                                $minPickupTime = null;
                                                $maxPickupTime = null;
                                            }
                                            break;
                                        }
                                    case 4: {
                                            if (!(
                                                ($minPickupTime >= $proposal2->getCriteria()->getThuMinTime() && $minPickupTime <= $proposal2->getCriteria()->getThuMaxTime()) ||
                                                ($maxPickupTime >= $proposal2->getCriteria()->getThuMinTime() && $maxPickupTime <= $proposal2->getCriteria()->getThuMaxTime())
                                            )) {
                                                // not in range
                                                $pickupTime = null;
                                                $minPickupTime = null;
                                                $maxPickupTime = null;
                                            }
                                            break;
                                        }
                                    case 5: {
                                            if (!(
                                                ($minPickupTime >= $proposal2->getCriteria()->getFriMinTime() && $minPickupTime <= $proposal2->getCriteria()->getFriMaxTime()) ||
                                                ($maxPickupTime >= $proposal2->getCriteria()->getFriMinTime() && $maxPickupTime <= $proposal2->getCriteria()->getFriMaxTime())
                                            )) {
                                                // not in range
                                                $pickupTime = null;
                                                $minPickupTime = null;
                                                $maxPickupTime = null;
                                            }
                                            break;
                                        }
                                    case 6: {
                                            if (!(
                                                ($minPickupTime >= $proposal2->getCriteria()->getSatMinTime() && $minPickupTime <= $proposal2->getCriteria()->getSatMaxTime()) ||
                                                ($maxPickupTime >= $proposal2->getCriteria()->getSatMinTime() && $maxPickupTime <= $proposal2->getCriteria()->getSatMaxTime())
                                            )) {
                                                // not in range
                                                $pickupTime = null;
                                                $minPickupTime = null;
                                                $maxPickupTime = null;
                                            }
                                            break;
                                        }
                                }
                                break;
                            }
                    }
                    break;
                }
            case Criteria::FREQUENCY_REGULAR: {
                    switch ($proposal2->getCriteria()->getFrequency()) {
                        case Criteria::FREQUENCY_PUNCTUAL: {
                                if ($proposal1->getCriteria()->isMonCheck() && $proposal2->getCriteria()->getFromDate()->format('w') == 1) {
                                    $pickupTime = clone $proposal1->getCriteria()->getMonTime();
                                    $minPickupTime = clone $proposal1->getCriteria()->getMonMinTime();
                                    $maxPickupTime = clone $proposal1->getCriteria()->getMonMaxTime();
                                    $pickupTime->add(new \DateInterval('PT' . $pickupDuration . 'S'));
                                    $minPickupTime->add(new \DateInterval('PT' . $pickupDuration . 'S'));
                                    $maxPickupTime->add(new \DateInterval('PT' . $pickupDuration . 'S'));
                                    if (!(
                                        ($minPickupTime >= $proposal2->getCriteria()->getMinTime() && $minPickupTime <= $proposal2->getCriteria()->getMaxTime()) ||
                                        ($maxPickupTime >= $proposal2->getCriteria()->getMinTime() && $maxPickupTime <= $proposal2->getCriteria()->getMaxTime())
                                    )) {
                                        // not in range
                                        $pickupTime = null;
                                        $minPickupTime = null;
                                        $maxPickupTime = null;
                                    }
                                }
                                if ($proposal1->getCriteria()->isTueCheck() && $proposal2->getCriteria()->getFromDate()->format('w') == 2) {
                                    $pickupTime = clone $proposal1->getCriteria()->getTueTime();
                                    $minPickupTime = clone $proposal1->getCriteria()->getTueMinTime();
                                    $maxPickupTime = clone $proposal1->getCriteria()->getTueMaxTime();
                                    $pickupTime->add(new \DateInterval('PT' . $pickupDuration . 'S'));
                                    $minPickupTime->add(new \DateInterval('PT' . $pickupDuration . 'S'));
                                    $maxPickupTime->add(new \DateInterval('PT' . $pickupDuration . 'S'));
                                    if (!(
                                        ($minPickupTime >= $proposal2->getCriteria()->getMinTime() && $minPickupTime <= $proposal2->getCriteria()->getMaxTime()) ||
                                        ($maxPickupTime >= $proposal2->getCriteria()->getMinTime() && $maxPickupTime <= $proposal2->getCriteria()->getMaxTime())
                                    )) {
                                        // not in range
                                        $pickupTime = null;
                                        $minPickupTime = null;
                                        $maxPickupTime = null;
                                    }
                                }
                                if ($proposal1->getCriteria()->isWedCheck() && $proposal2->getCriteria()->getFromDate()->format('w') == 3) {
                                    $pickupTime = clone $proposal1->getCriteria()->getWedTime();
                                    $minPickupTime = clone $proposal1->getCriteria()->getWedMinTime();
                                    $maxPickupTime = clone $proposal1->getCriteria()->getWedMaxTime();
                                    $pickupTime->add(new \DateInterval('PT' . $pickupDuration . 'S'));
                                    $minPickupTime->add(new \DateInterval('PT' . $pickupDuration . 'S'));
                                    $maxPickupTime->add(new \DateInterval('PT' . $pickupDuration . 'S'));
                                    if (!(
                                        ($minPickupTime >= $proposal2->getCriteria()->getMinTime() && $minPickupTime <= $proposal2->getCriteria()->getMaxTime()) ||
                                        ($maxPickupTime >= $proposal2->getCriteria()->getMinTime() && $maxPickupTime <= $proposal2->getCriteria()->getMaxTime())
                                    )) {
                                        // not in range
                                        $pickupTime = null;
                                        $minPickupTime = null;
                                        $maxPickupTime = null;
                                    }
                                }
                                if ($proposal1->getCriteria()->isThuCheck() && $proposal2->getCriteria()->getFromDate()->format('w') == 4) {
                                    $pickupTime = clone $proposal1->getCriteria()->getThuTime();
                                    $minPickupTime = clone $proposal1->getCriteria()->getThuMinTime();
                                    $maxPickupTime = clone $proposal1->getCriteria()->getThuMaxTime();
                                    $pickupTime->add(new \DateInterval('PT' . $pickupDuration . 'S'));
                                    $minPickupTime->add(new \DateInterval('PT' . $pickupDuration . 'S'));
                                    $maxPickupTime->add(new \DateInterval('PT' . $pickupDuration . 'S'));
                                    if (!(
                                        ($minPickupTime >= $proposal2->getCriteria()->getMinTime() && $minPickupTime <= $proposal2->getCriteria()->getMaxTime()) ||
                                        ($maxPickupTime >= $proposal2->getCriteria()->getMinTime() && $maxPickupTime <= $proposal2->getCriteria()->getMaxTime())
                                    )) {
                                        // not in range
                                        $pickupTime = null;
                                        $minPickupTime = null;
                                        $maxPickupTime = null;
                                    }
                                }
                                if ($proposal1->getCriteria()->isFriCheck() && $proposal2->getCriteria()->getFromDate()->format('w') == 5) {
                                    $pickupTime = clone $proposal1->getCriteria()->getFriTime();
                                    $minPickupTime = clone $proposal1->getCriteria()->getFriMinTime();
                                    $maxPickupTime = clone $proposal1->getCriteria()->getFriMaxTime();
                                    $minPickupTime->add(new \DateInterval('PT' . $pickupDuration . 'S'));
                                    $pickupTime->add(new \DateInterval('PT' . $pickupDuration . 'S'));
                                    $maxPickupTime->add(new \DateInterval('PT' . $pickupDuration . 'S'));
                                    if (!(
                                        ($minPickupTime >= $proposal2->getCriteria()->getMinTime() && $minPickupTime <= $proposal2->getCriteria()->getMaxTime()) ||
                                        ($maxPickupTime >= $proposal2->getCriteria()->getMinTime() && $maxPickupTime <= $proposal2->getCriteria()->getMaxTime())
                                    )) {
                                        // not in range
                                        $pickupTime = null;
                                        $minPickupTime = null;
                                        $maxPickupTime = null;
                                    }
                                }
                                if ($proposal1->getCriteria()->isSatCheck() && $proposal2->getCriteria()->getFromDate()->format('w') == 6) {
                                    $pickupTime = clone $proposal1->getCriteria()->getSatTime();
                                    $minPickupTime = clone $proposal1->getCriteria()->getSatMinTime();
                                    $maxPickupTime = clone $proposal1->getCriteria()->getSatMaxTime();
                                    $pickupTime->add(new \DateInterval('PT' . $pickupDuration . 'S'));
                                    $minPickupTime->add(new \DateInterval('PT' . $pickupDuration . 'S'));
                                    $maxPickupTime->add(new \DateInterval('PT' . $pickupDuration . 'S'));
                                    if (!(
                                        ($minPickupTime >= $proposal2->getCriteria()->getMinTime() && $minPickupTime <= $proposal2->getCriteria()->getMaxTime()) ||
                                        ($maxPickupTime >= $proposal2->getCriteria()->getMinTime() && $maxPickupTime <= $proposal2->getCriteria()->getMaxTime())
                                    )) {
                                        // not in range
                                        $pickupTime = null;
                                        $minPickupTime = null;
                                        $maxPickupTime = null;
                                    }
                                }
                                if ($proposal1->getCriteria()->isSunCheck() && $proposal2->getCriteria()->getFromDate()->format('w') == 0) {
                                    $pickupTime = clone $proposal1->getCriteria()->getSunTime();
                                    $minPickupTime = clone $proposal1->getCriteria()->getSunMinTime();
                                    $maxPickupTime = clone $proposal1->getCriteria()->getSunMaxTime();
                                    $pickupTime->add(new \DateInterval('PT' . $pickupDuration . 'S'));
                                    $minPickupTime->add(new \DateInterval('PT' . $pickupDuration . 'S'));
                                    $maxPickupTime->add(new \DateInterval('PT' . $pickupDuration . 'S'));
                                    if (!(
                                        ($minPickupTime >= $proposal2->getCriteria()->getMinTime() && $minPickupTime <= $proposal2->getCriteria()->getMaxTime()) ||
                                        ($maxPickupTime >= $proposal2->getCriteria()->getMinTime() && $maxPickupTime <= $proposal2->getCriteria()->getMaxTime())
                                    )) {
                                        // not in range
                                        $pickupTime = null;
                                        $minPickupTime = null;
                                        $maxPickupTime = null;
                                    }
                                }
                                break;
                            }
                        case Criteria::FREQUENCY_REGULAR: {
                                if ($proposal1->getCriteria()->isMonCheck() && $proposal2->getCriteria()->isMonCheck()) {
                                    $monPickupTime = clone $proposal1->getCriteria()->getMonTime();
                                    $monMinPickupTime = clone $proposal1->getCriteria()->getMonMinTime();
                                    $monMaxPickupTime = clone $proposal1->getCriteria()->getMonMaxTime();
                                    $monPickupTime->add(new \DateInterval('PT' . $pickupDuration . 'S'));
                                    $monMinPickupTime->add(new \DateInterval('PT' . $pickupDuration . 'S'));
                                    $monMaxPickupTime->add(new \DateInterval('PT' . $pickupDuration . 'S'));
                                    if (!(
                                        ($monMinPickupTime >= $proposal2->getCriteria()->getMonMinTime() && $monMinPickupTime <= $proposal2->getCriteria()->getMonMaxTime()) ||
                                        ($monMaxPickupTime >= $proposal2->getCriteria()->getMonMinTime() && $monMaxPickupTime <= $proposal2->getCriteria()->getMonMaxTime())
                                    )) {
                                        // not in range
                                        $monPickupTime = null;
                                        $monMinPickupTime = null;
                                        $monMaxPickupTime = null;
                                    }
                                }
                                if ($proposal1->getCriteria()->isTueCheck() && $proposal2->getCriteria()->isTueCheck()) {
                                    $tuePickupTime = clone $proposal1->getCriteria()->getTueTime();
                                    $tueMinPickupTime = clone $proposal1->getCriteria()->getTueMinTime();
                                    $tueMaxPickupTime = clone $proposal1->getCriteria()->getTueMaxTime();
                                    $tuePickupTime->add(new \DateInterval('PT' . $pickupDuration . 'S'));
                                    $tueMinPickupTime->add(new \DateInterval('PT' . $pickupDuration . 'S'));
                                    $tueMaxPickupTime->add(new \DateInterval('PT' . $pickupDuration . 'S'));
                                    if (!(
                                        ($tueMinPickupTime >= $proposal2->getCriteria()->getTueMinTime() && $tueMinPickupTime <= $proposal2->getCriteria()->getTueMaxTime()) ||
                                        ($tueMaxPickupTime >= $proposal2->getCriteria()->getTueMinTime() && $tueMaxPickupTime <= $proposal2->getCriteria()->getTueMaxTime())
                                    )) {
                                        // not in range
                                        $tuePickupTime = null;
                                        $tueMinPickupTime = null;
                                        $tueMaxPickupTime = null;
                                    }
                                }
                                if ($proposal1->getCriteria()->isWedCheck() && $proposal2->getCriteria()->isWedCheck()) {
                                    $wedPickupTime = clone $proposal1->getCriteria()->getWedTime();
                                    $wedMinPickupTime = clone $proposal1->getCriteria()->getWedMinTime();
                                    $wedMaxPickupTime = clone $proposal1->getCriteria()->getWedMaxTime();
                                    $wedPickupTime->add(new \DateInterval('PT' . $pickupDuration . 'S'));
                                    $wedMinPickupTime->add(new \DateInterval('PT' . $pickupDuration . 'S'));
                                    $wedMaxPickupTime->add(new \DateInterval('PT' . $pickupDuration . 'S'));
                                    if (!(
                                        ($wedMinPickupTime >= $proposal2->getCriteria()->getWedMinTime() && $wedMinPickupTime <= $proposal2->getCriteria()->getWedMaxTime()) ||
                                        ($wedMaxPickupTime >= $proposal2->getCriteria()->getWedMinTime() && $wedMaxPickupTime <= $proposal2->getCriteria()->getWedMaxTime())
                                    )) {
                                        // not in range
                                        $wedPickupTime = null;
                                        $wedMinPickupTime = null;
                                        $wedMaxPickupTime = null;
                                    }
                                }
                                if ($proposal1->getCriteria()->isThuCheck() && $proposal2->getCriteria()->isThuCheck()) {
                                    $thuPickupTime = clone $proposal1->getCriteria()->getThuTime();
                                    $thuMinPickupTime = clone $proposal1->getCriteria()->getThuMinTime();
                                    $thuMaxPickupTime = clone $proposal1->getCriteria()->getThuMaxTime();
                                    $thuPickupTime->add(new \DateInterval('PT' . $pickupDuration . 'S'));
                                    $thuMinPickupTime->add(new \DateInterval('PT' . $pickupDuration . 'S'));
                                    $thuMaxPickupTime->add(new \DateInterval('PT' . $pickupDuration . 'S'));
                                    if (!(
                                        ($thuMinPickupTime >= $proposal2->getCriteria()->getThuMinTime() && $thuMinPickupTime <= $proposal2->getCriteria()->getThuMaxTime()) ||
                                        ($thuMaxPickupTime >= $proposal2->getCriteria()->getThuMinTime() && $thuMaxPickupTime <= $proposal2->getCriteria()->getThuMaxTime())
                                    )) {
                                        // not in range
                                        $thuPickupTime = null;
                                        $thuMinPickupTime = null;
                                        $thuMaxPickupTime = null;
                                    }
                                }
                                if ($proposal1->getCriteria()->isFriCheck() && $proposal2->getCriteria()->isFriCheck()) {
                                    $friPickupTime = clone $proposal1->getCriteria()->getFriTime();
                                    $friMinPickupTime = clone $proposal1->getCriteria()->getFriMinTime();
                                    $friMaxPickupTime = clone $proposal1->getCriteria()->getFriMaxTime();
                                    $friPickupTime->add(new \DateInterval('PT' . $pickupDuration . 'S'));
                                    $friMinPickupTime->add(new \DateInterval('PT' . $pickupDuration . 'S'));
                                    $friMaxPickupTime->add(new \DateInterval('PT' . $pickupDuration . 'S'));
                                    if (!(
                                        ($friMinPickupTime >= $proposal2->getCriteria()->getFriMinTime() && $friMinPickupTime <= $proposal2->getCriteria()->getFriMaxTime()) ||
                                        ($friMaxPickupTime >= $proposal2->getCriteria()->getFriMinTime() && $friMaxPickupTime <= $proposal2->getCriteria()->getFriMaxTime())
                                    )) {
                                        // not in range
                                        $friPickupTime = null;
                                        $friMinPickupTime = null;
                                        $friMaxPickupTime = null;
                                    }
                                }
                                if ($proposal1->getCriteria()->isSatCheck() && $proposal2->getCriteria()->isSatCheck()) {
                                    $satPickupTime = clone $proposal1->getCriteria()->getSatTime();
                                    $satMinPickupTime = clone $proposal1->getCriteria()->getSatMinTime();
                                    $satMaxPickupTime = clone $proposal1->getCriteria()->getSatMaxTime();
                                    $satPickupTime->add(new \DateInterval('PT' . $pickupDuration . 'S'));
                                    $satMinPickupTime->add(new \DateInterval('PT' . $pickupDuration . 'S'));
                                    $satMaxPickupTime->add(new \DateInterval('PT' . $pickupDuration . 'S'));
                                    if (!(
                                        ($satMinPickupTime >= $proposal2->getCriteria()->getSatMinTime() && $satMinPickupTime <= $proposal2->getCriteria()->getSatMaxTime()) ||
                                        ($satMaxPickupTime >= $proposal2->getCriteria()->getSatMinTime() && $satMaxPickupTime <= $proposal2->getCriteria()->getSatMaxTime())
                                    )) {
                                        // not in range
                                        $satPickupTime = null;
                                        $satMinPickupTime = null;
                                        $satMaxPickupTime = null;
                                    }
                                }
                                if ($proposal1->getCriteria()->isSunCheck() && $proposal2->getCriteria()->isSunCheck()) {
                                    $sunPickupTime = clone $proposal1->getCriteria()->getSunTime();
                                    $sunMinPickupTime = clone $proposal1->getCriteria()->getSunMinTime();
                                    $sunMaxPickupTime = clone $proposal1->getCriteria()->getSunMaxTime();
                                    $sunPickupTime->add(new \DateInterval('PT' . $pickupDuration . 'S'));
                                    $sunMinPickupTime->add(new \DateInterval('PT' . $pickupDuration . 'S'));
                                    $sunMaxPickupTime->add(new \DateInterval('PT' . $pickupDuration . 'S'));
                                    if (!(
                                        ($sunMinPickupTime >= $proposal2->getCriteria()->getSunMinTime() && $sunMinPickupTime <= $proposal2->getCriteria()->getSunMaxTime()) ||
                                        ($sunMaxPickupTime >= $proposal2->getCriteria()->getSunMinTime() && $sunMaxPickupTime <= $proposal2->getCriteria()->getSunMaxTime())
                                    )) {
                                        // not in range
                                        $sunPickupTime = null;
                                        $sunMinPickupTime = null;
                                        $sunMaxPickupTime = null;
                                    }
                                }
                                break;
                            }
                    }
                    break;
                }
        }
        $return = [];
        if ($pickupTime) {
            $return['pickupTime'] = $pickupTime;
        }
        if ($minPickupTime) {
            $return['minPickupTime'] = $minPickupTime;
        }
        if ($maxPickupTime) {
            $return['maxPickupTime'] = $maxPickupTime;
        }
        if ($monPickupTime) {
            $return['monPickupTime'] = $monPickupTime;
        }
        if ($monMinPickupTime) {
            $return['monMinPickupTime'] = $monMinPickupTime;
        }
        if ($monMaxPickupTime) {
            $return['monMaxPickupTime'] = $monMaxPickupTime;
        }
        if ($tuePickupTime) {
            $return['tuePickupTime'] = $tuePickupTime;
        }
        if ($tueMinPickupTime) {
            $return['tueMinPickupTime'] = $tueMinPickupTime;
        }
        if ($tueMaxPickupTime) {
            $return['tueMaxPickupTime'] = $tueMaxPickupTime;
        }
        if ($wedPickupTime) {
            $return['wedPickupTime'] = $wedPickupTime;
        }
        if ($wedMinPickupTime) {
            $return['wedMinPickupTime'] = $wedMinPickupTime;
        }
        if ($wedMaxPickupTime) {
            $return['wedMaxPickupTime'] = $wedMaxPickupTime;
        }
        if ($thuPickupTime) {
            $return['thuPickupTime'] = $thuPickupTime;
        }
        if ($thuMinPickupTime) {
            $return['thuMinPickupTime'] = $thuMinPickupTime;
        }
        if ($thuMaxPickupTime) {
            $return['thuMaxPickupTime'] = $thuMaxPickupTime;
        }
        if ($friPickupTime) {
            $return['friPickupTime'] = $friPickupTime;
        }
        if ($friMinPickupTime) {
            $return['friMinPickupTime'] = $friMinPickupTime;
        }
        if ($friMaxPickupTime) {
            $return['friMaxPickupTime'] = $friMaxPickupTime;
        }
        if ($satPickupTime) {
            $return['satPickupTime'] = $satPickupTime;
        }
        if ($satMinPickupTime) {
            $return['satMinPickupTime'] = $satMinPickupTime;
        }
        if ($satMaxPickupTime) {
            $return['satMaxPickupTime'] = $satMaxPickupTime;
        }
        if ($sunPickupTime) {
            $return['sunPickupTime'] = $sunPickupTime;
        }
        if ($sunMinPickupTime) {
            $return['sunMinPickupTime'] = $sunMinPickupTime;
        }
        if ($sunMaxPickupTime) {
            $return['sunMaxPickupTime'] = $sunMaxPickupTime;
        }
        return $return;
    }

    /**
     * Return the pick up and drop off of a passenger in a route.
     *
     * @param array $route
     * @return array The pick up and drop off
     */
    private function getPickUpDropOffDurations(array $route)
    {
        $pickUp = 0;
        $dropOff = 0;
        $position = 0;
        foreach ($route as $point) {
            if ($point['candidate'] == 1) {
                continue;
            }
            if ($point['position'] == 0) {
                $pickUp = $point['duration'];
            } elseif ($point['position'] > $position) {
                $position = $point['position'];
                $dropOff = $point['duration'];
            }
        }
        return [$pickUp, $dropOff];
    }






    /************
     *   DYNAMIC *
     *************/

    /**
     * Update Matching proposal entities for a proposal.
     *
     * @param Proposal $proposal    The proposal for which we want the matchings
     * @param bool $excludeProposalUser Exclude the matching proposals made by the proposal user
     * @return Proposal The proposal with the matchings
     */
    public function updateMatchingsForProposal(Proposal $proposal, bool $excludeProposalUser = true)
    {
        $this->logger->info("ProposalMatcher : updateMatchingsForProposal #" . $proposal->getId() . " " . (new \DateTime("UTC"))->format("Ymd H:i:s.u"));

        set_time_limit(360);

        // we search the matchings
        $matchings = $this->findMatchingProposals($proposal, $excludeProposalUser);

        $this->logger->info("ProposalMatcher : matchings for #" . $proposal->getId() . " : " . count($matchings) . " " . (new \DateTime("UTC"))->format("Ymd H:i:s.u"));

        // first, we will check if existing matchings are still valid
        // for matchings as request
        foreach ($proposal->getMatchingOffers() as $matchingOffer) {
            // here, $proposal == matchingOffer->getProposalRequest()
            $found = false;
            foreach ($matchings as $matching) {
                if ($matching->getProposalOffer()->getId() == $matchingOffer->getProposalOffer()->getId()) {
                    // this matching already exists => it is still valid
                    $found = true;
                    // update the matching
                    $this->updateMatchingWithMatching($matching, $matchingOffer);
                    break;
                }
            }
            if (!$found) {
                // the matching was not found => it is now invalid, we remove it unless there's a related ask
                if (!$this->checkRelatedAskForMatching($matchingOffer)) {
                    $proposal->removeMatchingOffer($matchingOffer);
                }
            }
        }
        // for matchings as offer
        foreach ($proposal->getMatchingRequests() as $matchingRequest) {
            // here, $proposal == matchingRequest->getProposalOffer()
            $found = false;
            foreach ($matchings as $matching) {
                if ($matching->getProposalRequest()->getId() == $matchingRequest->getProposalRequest()->getId()) {
                    // this matching already exists => it is still valid
                    $found = true;
                    // update the matching
                    $this->updateMatchingWithMatching($matching, $matchingRequest);
                    break;
                }
            }
            if (!$found) {
                // the matching was not found => it is now invalid, we remove it unless there's a related ask
                if (!$this->checkRelatedAskForMatching($matchingRequest)) {
                    $proposal->removeMatchingRequest($matchingRequest);
                }
            }
        }

        // second, we add the new matchings
        foreach ($matchings as $matching) {
            $found = false;
            if ($matching->getProposalOffer() === $proposal) {
                foreach ($proposal->getMatchingRequests() as $matchingRequest) {
                    if ($matchingRequest->getProposalRequest()->getId() == $matching->getProposalRequest()->getId()) {
                        $found = true;
                        break;
                    }
                }
                if (!$found) {
                    $proposal->addMatchingRequest($matching);
                }
            } else {
                foreach ($proposal->getMatchingOffers() as $matchingOffer) {
                    if ($matchingOffer->getProposalOffer()->getId() == $matching->getProposalOffer()->getId()) {
                        $found = true;
                        break;
                    }
                }
                if (!$found) {
                    $proposal->addMatchingOffer($matching);
                }
            }
        }

        return $proposal;
    }

    /**
     * Check if there's a related ask to a matching. This method could be useless (we just need to count getAsks !) but here we also update the status if needed.
     *
     * @param Matching $matching The matching
     * @return bool The result
     */
    private function checkRelatedAskForMatching(Matching $matching)
    {
        foreach ($matching->getAsks() as $ask) {
            /**
             * @var Ask $ask
             */
            // if the passenger has made an ask
            if ($ask->getStatus() == Ask::STATUS_PENDING_AS_PASSENGER) {
                // check the validity of the ask => must be less than DYNAMIC_CARPOOL_MAX_PENDING_TIME seconds
                $limit = clone $ask->getCreatedDate();
                $limit->add(new \DateInterval('PT' . $this->params['dynamicMaxPendingTime'] . 'S'));
                $now = new \DateTime('UTC');
                if ($limit < $now) {
                    $ask->setStatus(Ask::STATUS_DECLINED_AS_DRIVER);
                    $this->entityManager->persist($ask);
                    $this->entityManager->flush();
                }
            }
        }
        return (count($matching->getAsks()) > 0);
    }

    /**
     * Copy informations between a matching to another.
     * Useful for updating a matching with new data.
     *
     * @param Matching $sourceMatching      The source matching
     * @param Matching $destinationMatching The destination matching
     * @return Matching The updated matching
     */
    private function updateMatchingWithMatching(Matching $sourceMatching, Matching $destinationMatching)
    {
        // matching properties
        $destinationMatching->setOriginalDistance($sourceMatching->getOriginalDistance());
        $destinationMatching->setAcceptedDetourDistance($sourceMatching->getAcceptedDetourDistance());
        $destinationMatching->setNewDistance($sourceMatching->getNewDistance());
        $destinationMatching->setDetourDistance($sourceMatching->getDetourDistance());
        $destinationMatching->setDetourDistancePercent($sourceMatching->getDetourDistancePercent());
        $destinationMatching->setOriginalDuration($sourceMatching->getOriginalDuration());
        $destinationMatching->setAcceptedDetourDuration($sourceMatching->getAcceptedDetourDuration());
        $destinationMatching->setNewDuration($sourceMatching->getNewDuration());
        $destinationMatching->setDetourDuration($sourceMatching->getDetourDuration());
        $destinationMatching->setDetourDurationPercent($sourceMatching->getDetourDurationPercent());
        $destinationMatching->setCommonDistance($sourceMatching->getCommonDistance());
        $destinationMatching->setPickUpDuration($sourceMatching->getPickUpDuration());
        $destinationMatching->setDropOffDuration($sourceMatching->getDropOffDuration());

        // matching waypoints => we replace old waypoints with the new ones
        foreach ($destinationMatching->getWaypoints() as $waypoint) {
            $destinationMatching->removeWaypoint($waypoint);
        }
        foreach ($sourceMatching->getWaypoints() as $waypoint) {
            $destinationMatching->addWaypoint($waypoint);
        }

        $this->entityManager->persist($destinationMatching);
        $this->entityManager->flush();
    }





    /************
     *   MASS    *
     *************/

    /**
     * Find potential matchings for multiple proposals at once.
     * These potential proposals must be validated using the geomatcher.
     */
>>>>>>> 8b94c634
    public function findPotentialMatchingsForProposals(array $proposalIds, bool $updateImport = true)
    {
        $this->print_mem(1);

        gc_enable();
        // we create chunks of proposals to avoid freezing
        $proposalsChunked = array_chunk($proposalIds, $this->params['importChunkSize'], true);

        $this->print_mem(2);

        foreach ($proposalsChunked as $proposalChunk) {
            $ids = [];
            foreach ($proposalChunk as $key => $proposalId) {
                $ids[] = $proposalId['id'];
            }

            if ($updateImport) {
                // update status to pending
                $q = $this->entityManager
<<<<<<< HEAD
                    ->createQuery('UPDATE App\Import\Entity\UserImport i set i.status = :status, i.treatmentJourneyStartDate=:treatmentDate WHERE i.id IN (SELECT ui.id FROM App\Import\Entity\UserImport ui JOIN ui.user u JOIN u.proposals p WHERE p.id IN ('.implode(',', $ids).'))')
                    ->setParameters([
                        'status' => UserImport::STATUS_MATCHING_PENDING,
                        'treatmentDate' => new \DateTime(),
                    ])
                ;
=======
                    ->createQuery('UPDATE App\Import\Entity\UserImport i set i.status = :status, i.treatmentJourneyStartDate=:treatmentDate WHERE i.id IN (SELECT ui.id FROM App\Import\Entity\UserImport ui JOIN ui.user u JOIN u.proposals p WHERE p.id IN (' . implode(',', $ids) . '))')
                    ->setParameters([
                        'status' => UserImport::STATUS_MATCHING_PENDING,
                        'treatmentDate' => new \DateTime()
                    ]);
>>>>>>> 8b94c634
                $q->execute();
            }

            $this->print_mem(3);

            $proposals = $this->proposalRepository->findBy(['id' => $ids]);
            $potentialProposals = [];
            $this->logger->info('Start searching potentials | '.(new \DateTime('UTC'))->format('Ymd H:i:s.u'));
            foreach ($proposals as $proposal) {
                if ($proposal->getCriteria()->isDriver()) {
                    if ($proposalsFoundForProposal = $this->proposalRepository->findMatchingProposals($proposal, true, true)) {
                        $aproposals = [];
                        foreach ($proposalsFoundForProposal as $key => $proposalFound) {
                            if (!array_key_exists($proposalFound['pid'], $aproposals)) {
                                $aproposals[$proposalFound['pid']] = [
                                    'pid' => $proposalFound['pid'],
                                    'uid' => $proposalFound['uid'],
                                    'driver' => $proposalFound['driver'],
                                    'passenger' => $proposalFound['passenger'],
                                    'maxDetourDuration' => $proposalFound['maxDetourDuration'],
                                    'maxDetourDistance' => $proposalFound['maxDetourDistance'],
                                    'dpduration' => $proposalFound['dpduration'],
                                    'dpdistance' => $proposalFound['dpdistance'],
                                    'addresses' => [
                                        [
                                            'position' => $proposalFound['position'],
                                            'destination' => $proposalFound['destination'],
                                            'latitude' => $proposalFound['latitude'],
                                            'longitude' => $proposalFound['longitude'],
                                            'streetAddress' => $proposalFound['streetAddress'],
                                            'postalCode' => $proposalFound['postalCode'],
                                            'addressLocality' => $proposalFound['addressLocality'],
                                            'addressCountry' => $proposalFound['addressCountry'],
                                            'elevation' => $proposalFound['elevation'],
                                            'houseNumber' => $proposalFound['houseNumber'],
                                            'street' => $proposalFound['street'],
                                            'subLocality' => $proposalFound['subLocality'],
                                            'localAdmin' => $proposalFound['localAdmin'],
                                            'county' => $proposalFound['county'],
                                            'macroCounty' => $proposalFound['macroCounty'],
                                            'region' => $proposalFound['region'],
                                            'macroRegion' => $proposalFound['macroRegion'],
<<<<<<< HEAD
                                            'countryCode' => $proposalFound['countryCode'],
                                        ],
                                    ],
=======
                                            'countryCode' => $proposalFound['countryCode']
                                        ]
                                    ]
>>>>>>> 8b94c634
                                ];
                            } else {
                                $element = [
                                    'position' => $proposalFound['position'],
                                    'destination' => $proposalFound['destination'],
                                    'latitude' => $proposalFound['latitude'],
                                    'longitude' => $proposalFound['longitude'],
                                    'streetAddress' => $proposalFound['streetAddress'],
                                    'postalCode' => $proposalFound['postalCode'],
                                    'addressLocality' => $proposalFound['addressLocality'],
                                    'addressCountry' => $proposalFound['addressCountry'],
                                    'elevation' => $proposalFound['elevation'],
                                    'houseNumber' => $proposalFound['houseNumber'],
                                    'street' => $proposalFound['street'],
                                    'subLocality' => $proposalFound['subLocality'],
                                    'localAdmin' => $proposalFound['localAdmin'],
                                    'county' => $proposalFound['county'],
                                    'macroCounty' => $proposalFound['macroCounty'],
                                    'region' => $proposalFound['region'],
                                    'macroRegion' => $proposalFound['macroRegion'],
<<<<<<< HEAD
                                    'countryCode' => $proposalFound['countryCode'],
=======
                                    'countryCode' => $proposalFound['countryCode']
>>>>>>> 8b94c634
                                ];
                                if (!in_array($element, $aproposals[$proposalFound['pid']]['addresses'])) {
                                    $aproposals[$proposalFound['pid']]['addresses'][] = $element;
                                }
                            }
                            $proposalFound = null;
                            unset($proposalFound);
                        }
                        ksort($aproposals);

                        $potentialProposals[$proposal->getId()] = [
                            'proposal' => $proposal,
<<<<<<< HEAD
                            'potentials' => $aproposals,
=======
                            'potentials' => $aproposals
>>>>>>> 8b94c634
                        ];
                    }
                    $proposalsFoundForProposal = null;
                    unset($proposalsFoundForProposal);
                }
            }
            foreach ($proposals as $proposal) {
                $proposal = null;
                unset($proposal);
            }
            $proposals = null;
            unset($proposals);
            gc_collect_cycles();
<<<<<<< HEAD
            $this->logger->info('End searching potentials | '.(new \DateTime('UTC'))->format('Ymd H:i:s.u'));
=======
            $this->logger->info('End searching potentials | ' . (new \DateTime("UTC"))->format("Ymd H:i:s.u"));
>>>>>>> 8b94c634

            $this->print_mem(4);

            // we create the candidates array
            $candidates = $this->createCandidates($potentialProposals);

            // clean
            foreach ($potentialProposals as $potential) {
                $potential = null;
                unset($potential);
            }
            $potentialProposals = null;
            unset($potentialProposals);
            gc_collect_cycles();

            $this->print_mem(5);

            // create the array for multimatch
            $this->logger->info('Start creating multimatch array | '.(new \DateTime('UTC'))->format('Ymd H:i:s.u'));
            $multimatch = [];
            foreach ($candidates as $item) {
                $multimatch[] = [
                    'driver' => $item['candidateProposal'],
                    'passengers' => $item['candidatesPassenger'],
                ];
            }
            $this->logger->info('End creating multimatch array, size : '.count($multimatch).' | '.(new \DateTime('UTC'))->format('Ymd H:i:s.u'));

            $this->print_mem(6);

            // create a batch for directions calculation
            $batches = array_chunk($multimatch, $this->params['importBatchMatchSize']);

            $potentialMatchings = []; // indexed by driver proposal id
            foreach ($batches as $key => $batch) {
<<<<<<< HEAD
                $this->logger->info('Start multimatch batch #'.$key.' | '.(new \DateTime('UTC'))->format('Ymd H:i:s.u'));
                foreach ($batch as $key2 => $match) {
                    $this->logger->info('Match # '.$key2.', Passengers : '.count($match['passengers']).' | '.(new \DateTime('UTC'))->format('Ymd H:i:s.u'));
=======
                $this->logger->info('Start multimatch batch #' . $key . ' | ' . (new \DateTime("UTC"))->format("Ymd H:i:s.u"));
                foreach ($batch as $key2 => $match) {
                    $this->logger->info('Match # ' . $key2 . ', Passengers : ' . count($match['passengers']) . ' | ' . (new \DateTime("UTC"))->format("Ymd H:i:s.u"));
>>>>>>> 8b94c634
                }
                if ($matches = $this->geoMatcher->multiMatch($batch)) {
                    foreach ($matches as $candidateDriverId => $candidatePassengers) {
                        foreach ($candidatePassengers as $candidatePassengerId => $cmatches) {
                            // we sort each possible matches as many matches can be found for 2 candidates : if multiple routes satisfy the criteria
                            switch (self::MULTI_MATCHES_FOR_SAME_CANDIDATES) {
                                case self::MULTI_MATCHES_FOR_SAME_CANDIDATES_FASTEST:
                                    usort($cmatches, self::build_sorter('newDuration'));
                                    $matching = new Matching();
                                    $matching->setProposalOffer($this->proposalRepository->find($candidateDriverId));
                                    $matching->setProposalRequest($this->proposalRepository->find($candidatePassengerId));
                                    $matching->setFilters($cmatches[0]);
                                    $matching->setOriginalDistance($cmatches[0]['originalDistance']);
                                    $matching->setAcceptedDetourDistance($cmatches[0]['acceptedDetourDistance']);
                                    $matching->setNewDistance($cmatches[0]['newDistance']);
                                    $matching->setDetourDistance($cmatches[0]['detourDistance']);
                                    $matching->setDetourDistancePercent($cmatches[0]['detourDistancePercent']);
                                    $matching->setOriginalDuration($cmatches[0]['originalDuration']);
                                    $matching->setAcceptedDetourDuration($cmatches[0]['acceptedDetourDuration']);
                                    $matching->setNewDuration($cmatches[0]['newDuration']);
                                    $matching->setDetourDuration($cmatches[0]['detourDuration']);
                                    $matching->setDetourDurationPercent($cmatches[0]['detourDurationPercent']);
                                    $matching->setCommonDistance($cmatches[0]['commonDistance']);
                                    $potentialMatchings[$candidateDriverId][] = $matching;

                                    break;

                                case self::MULTI_MATCHES_FOR_SAME_CANDIDATES_SHORTEST:
                                    usort($cmatches, self::build_sorter('newDistance'));
                                    $matching = new Matching();
                                    $matching->setProposalOffer($this->proposalRepository->find($candidateDriverId));
                                    $matching->setProposalRequest($this->proposalRepository->find($candidatePassengerId));
                                    $matching->setFilters($cmatches[0]);
                                    $matching->setOriginalDistance($cmatches[0]['originalDistance']);
                                    $matching->setAcceptedDetourDistance($cmatches[0]['acceptedDetourDistance']);
                                    $matching->setNewDistance($cmatches[0]['newDistance']);
                                    $matching->setDetourDistance($cmatches[0]['detourDistance']);
                                    $matching->setDetourDistancePercent($cmatches[0]['detourDistancePercent']);
                                    $matching->setOriginalDuration($cmatches[0]['originalDuration']);
                                    $matching->setAcceptedDetourDuration($cmatches[0]['acceptedDetourDuration']);
                                    $matching->setNewDuration($cmatches[0]['newDuration']);
                                    $matching->setDetourDuration($cmatches[0]['detourDuration']);
                                    $matching->setDetourDurationPercent($cmatches[0]['detourDurationPercent']);
                                    $matching->setCommonDistance($cmatches[0]['commonDistance']);
                                    $potentialMatchings[$candidateDriverId][] = $matching;

                                    break;

                                default:
                                    break;
                            }
                        }
                        foreach ($cmatches as $match) {
                            $match = null;
                            unset($match);
                        }
                        $cmatches = null;
                        unset($cmatches);
                    }
                    $candidatePassengers = null;
                    unset($candidatePassengers);
                }
                $matches = null;
                unset($matches);
                gc_collect_cycles();
            }

            $this->print_mem(7);

            // clean
            foreach ($candidates as $item) {
                $item = null;
                unset($item);
            }
            foreach ($multimatch as $item) {
                $item = null;
                unset($item);
            }
            $multimatch = null;
            $candidates = null;
            $batch = null;
            $batches = null;
<<<<<<< HEAD
            unset($multimatch, $candidates, $batch, $batches);

=======
            unset($multimatch);
            unset($candidates);
            unset($batch);
            unset($batches);
>>>>>>> 8b94c634
            gc_collect_cycles();

            $this->print_mem(8);

            $matchings = [];
            foreach ($potentialMatchings as $proposalOfferId => $potentials) {
                // $proposal = $proposals[$proposalOfferId];
                $proposal = $this->proposalRepository->find($proposalOfferId);
                // if we use times, we check if the pickup times match
                if (
<<<<<<< HEAD
                    ((Criteria::FREQUENCY_PUNCTUAL == $proposal->getCriteria()->getFrequency() && $proposal->getCriteria()->getFromTime())
                    || (Criteria::FREQUENCY_REGULAR == $proposal->getCriteria()->getFrequency() && (
                        ($proposal->getCriteria()->isMonCheck() && $proposal->getCriteria()->getMonTime())
                        || ($proposal->getCriteria()->isTueCheck() && $proposal->getCriteria()->getTueTime())
                        || ($proposal->getCriteria()->isWedCheck() && $proposal->getCriteria()->getWedTime())
                        || ($proposal->getCriteria()->isThuCheck() && $proposal->getCriteria()->getThuTime())
                        || ($proposal->getCriteria()->isFriCheck() && $proposal->getCriteria()->getFriTime())
                        || ($proposal->getCriteria()->isSatCheck() && $proposal->getCriteria()->getSatTime())
                        || ($proposal->getCriteria()->isSunCheck() && $proposal->getCriteria()->getSunTime())
                    )))
=======
                    (($proposal->getCriteria()->getFrequency() == Criteria::FREQUENCY_PUNCTUAL && $proposal->getCriteria()->getFromTime()) ||
                        ($proposal->getCriteria()->getFrequency() == Criteria::FREQUENCY_REGULAR && (
                            ($proposal->getCriteria()->isMonCheck() && $proposal->getCriteria()->getMonTime()) ||
                            ($proposal->getCriteria()->isTueCheck() && $proposal->getCriteria()->getTueTime()) ||
                            ($proposal->getCriteria()->isWedCheck() && $proposal->getCriteria()->getWedTime()) ||
                            ($proposal->getCriteria()->isThuCheck() && $proposal->getCriteria()->getThuTime()) ||
                            ($proposal->getCriteria()->isFriCheck() && $proposal->getCriteria()->getFriTime()) ||
                            ($proposal->getCriteria()->isSatCheck() && $proposal->getCriteria()->getSatTime()) ||
                            ($proposal->getCriteria()->isSunCheck() && $proposal->getCriteria()->getSunTime())
                        )))
>>>>>>> 8b94c634
                ) {
                    $this->logger->info('Proposal matcher | Check pickup start | '.(new \DateTime('UTC'))->format('Ymd H:i:s.u'));
                    $matchings = array_merge($matchings, $this->checkPickUp($potentials));
                    $this->logger->info('Proposal matcher | Check pickup end | '.(new \DateTime('UTC'))->format('Ymd H:i:s.u'));
                }
                $potentials = null;
                unset($potentials);
                $proposal = null;
                unset($proposal);
                gc_collect_cycles();
            }
            $potentialMatchings = null;
            unset($potentialMatchings);
            gc_collect_cycles();

            $this->print_mem(9);

            // we complete the matchings with the waypoints and criteria
            $nb = 1;
            foreach ($matchings as $matching) {
<<<<<<< HEAD
                $this->logger->info('Proposal matcher | Complete matching '.$nb.' | '.(new \DateTime('UTC'))->format('Ymd H:i:s.u'));
                ++$nb;
=======
                $this->logger->info('Proposal matcher | Complete matching ' . $nb . ' | ' . (new \DateTime("UTC"))->format("Ymd H:i:s.u"));
                $nb++;
>>>>>>> 8b94c634

                // waypoints
                foreach ($matching->getFilters()['route'] as $key => $point) {
                    $waypoint = new Waypoint();
                    $waypoint->setPosition($key);
                    $waypoint->setDestination(false);
                    if ($key == (count($matching->getFilters()['route']) - 1)) {
                        $waypoint->setDestination(true);
                    }
                    $waypoint->setAddress(clone $point['address']);
                    $waypoint->setDuration($point['duration']);
                    $waypoint->setRole($point['candidate']);
                    $matching->addWaypoint($waypoint);
                }

                // criteria
                $matchingCriteria = new Criteria();
                $matchingCriteria->setDriver(true);
                // $matchingCriteria->setDirectionDriver($matching->getFilters()['direction']);
                $matchingCriteria->setFrequency(Criteria::FREQUENCY_PUNCTUAL);
                $matchingCriteria->setStrictDate($matching->getProposalOffer()->getCriteria()->isStrictDate());
                $matchingCriteria->setAnyRouteAsPassenger(true);

                // prices
                // we use the driver's priceKm
                $matchingCriteria->setPriceKm($matching->getProposalOffer()->getCriteria()->getPriceKm());

                // we use the passenger's computed prices
                $matchingCriteria->setDriverComputedPrice($matching->getProposalRequest()->getCriteria()->getPassengerComputedPrice());
                $matchingCriteria->setDriverComputedRoundedPrice($matching->getProposalRequest()->getCriteria()->getPassengerComputedRoundedPrice());
                $matchingCriteria->setPassengerComputedPrice($matching->getProposalRequest()->getCriteria()->getPassengerComputedPrice());
                $matchingCriteria->setPassengerComputedRoundedPrice($matching->getProposalRequest()->getCriteria()->getPassengerComputedRoundedPrice());

                // frequency, fromDate and toDate
                if (Criteria::FREQUENCY_REGULAR == $matching->getProposalOffer()->getCriteria()->getFrequency() && Criteria::FREQUENCY_REGULAR == $matching->getProposalRequest()->getCriteria()->getFrequency()) {
                    $matchingCriteria->setFrequency(Criteria::FREQUENCY_REGULAR);
                    $matchingCriteria->setFromDate(max($matching->getProposalOffer()->getCriteria()->getFromDate(), $matching->getProposalRequest()->getCriteria()->getFromDate()));
                    $matchingCriteria->setToDate(min($matching->getProposalOffer()->getCriteria()->getToDate(), $matching->getProposalRequest()->getCriteria()->getToDate()));
                } elseif (Criteria::FREQUENCY_PUNCTUAL == $matching->getProposalOffer()->getCriteria()->getFrequency()) {
                    $matchingCriteria->setFromDate($matching->getProposalOffer()->getCriteria()->getFromDate());
                } else {
                    $matchingCriteria->setFromDate($matching->getProposalRequest()->getCriteria()->getFromDate());
                }

                // seats (set to 1 for now)
                $matchingCriteria->setSeatsDriver(1);
                $matchingCriteria->setSeatsPassenger(1);

                // pickup times
                if (isset($matching->getFilters()['pickup']['minPickupTime'], $matching->getFilters()['pickup']['maxPickupTime'])) {
                    if (Criteria::FREQUENCY_PUNCTUAL == $matching->getProposalOffer()->getCriteria()->getFrequency()) {
                        $matchingCriteria->setMinTime($matching->getProposalOffer()->getCriteria()->getMinTime());
                        $matchingCriteria->setMaxTime($matching->getProposalOffer()->getCriteria()->getMaxTime());
                        $matchingCriteria->setMarginDuration($matching->getProposalOffer()->getCriteria()->getMarginDuration());
                        $matchingCriteria->setFromTime($matching->getProposalOffer()->getCriteria()->getFromTime());
                    } else {
                        switch ($matchingCriteria->getFromDate()->format('w')) {
                            case 0:
                                $matchingCriteria->setMinTime($matching->getProposalOffer()->getCriteria()->getSunMinTime());
                                $matchingCriteria->setMaxTime($matching->getProposalOffer()->getCriteria()->getSunMaxTime());
                                $matchingCriteria->setMarginDuration($matching->getProposalOffer()->getCriteria()->getSunMarginDuration());
                                $matchingCriteria->setFromTime($matching->getProposalOffer()->getCriteria()->getSunTime());

                                break;

                            case 1:
                                $matchingCriteria->setMinTime($matching->getProposalOffer()->getCriteria()->getMonMinTime());
                                $matchingCriteria->setMaxTime($matching->getProposalOffer()->getCriteria()->getMonMaxTime());
                                $matchingCriteria->setMarginDuration($matching->getProposalOffer()->getCriteria()->getMonMarginDuration());
                                $matchingCriteria->setFromTime($matching->getProposalOffer()->getCriteria()->getMonTime());

                                break;

                            case 2:
                                $matchingCriteria->setMinTime($matching->getProposalOffer()->getCriteria()->getTueMinTime());
                                $matchingCriteria->setMaxTime($matching->getProposalOffer()->getCriteria()->getTueMaxTime());
                                $matchingCriteria->setMarginDuration($matching->getProposalOffer()->getCriteria()->getTueMarginDuration());
                                $matchingCriteria->setFromTime($matching->getProposalOffer()->getCriteria()->getTueTime());

                                break;

                            case 3:
                                $matchingCriteria->setMinTime($matching->getProposalOffer()->getCriteria()->getWedMinTime());
                                $matchingCriteria->setMaxTime($matching->getProposalOffer()->getCriteria()->getWedMaxTime());
                                $matchingCriteria->setMarginDuration($matching->getProposalOffer()->getCriteria()->getWedMarginDuration());
                                $matchingCriteria->setFromTime($matching->getProposalOffer()->getCriteria()->getWedTime());

                                break;

                            case 4:
                                $matchingCriteria->setMinTime($matching->getProposalOffer()->getCriteria()->getThuMinTime());
                                $matchingCriteria->setMaxTime($matching->getProposalOffer()->getCriteria()->getThuMaxTime());
                                $matchingCriteria->setMarginDuration($matching->getProposalOffer()->getCriteria()->getThuMarginDuration());
                                $matchingCriteria->setFromTime($matching->getProposalOffer()->getCriteria()->getThuTime());

                                break;

                            case 5:
                                $matchingCriteria->setMinTime($matching->getProposalOffer()->getCriteria()->getFriMinTime());
                                $matchingCriteria->setMaxTime($matching->getProposalOffer()->getCriteria()->getFriMaxTime());
                                $matchingCriteria->setMarginDuration($matching->getProposalOffer()->getCriteria()->getFriMarginDuration());
                                $matchingCriteria->setFromTime($matching->getProposalOffer()->getCriteria()->getFriTime());

                                break;

                            case 6:
                                $matchingCriteria->setMinTime($matching->getProposalOffer()->getCriteria()->getSatMinTime());
                                $matchingCriteria->setMaxTime($matching->getProposalOffer()->getCriteria()->getSatMaxTime());
                                $matchingCriteria->setMarginDuration($matching->getProposalOffer()->getCriteria()->getSatMarginDuration());
                                $matchingCriteria->setFromTime($matching->getProposalOffer()->getCriteria()->getSatTime());

                                break;
                        }
                    }
                }
                if (isset($matching->getFilters()['pickup']['monMinPickupTime'], $matching->getFilters()['pickup']['monMaxPickupTime'])) {
                    $matchingCriteria->setMonCheck(true);
                    $matchingCriteria->setMonMinTime($matching->getProposalOffer()->getCriteria()->getMonMinTime());
                    $matchingCriteria->setMonMaxTime($matching->getProposalOffer()->getCriteria()->getMonMaxTime());
                    $matchingCriteria->setMonMarginDuration($matching->getProposalOffer()->getCriteria()->getMonMarginDuration());
                    $matchingCriteria->setMonTime($matching->getProposalOffer()->getCriteria()->getMonTime());
                }
                if (isset($matching->getFilters()['pickup']['tueMinPickupTime'], $matching->getFilters()['pickup']['tueMaxPickupTime'])) {
                    $matchingCriteria->setTueCheck(true);
                    $matchingCriteria->setTueMinTime($matching->getProposalOffer()->getCriteria()->getTueMinTime());
                    $matchingCriteria->setTueMaxTime($matching->getProposalOffer()->getCriteria()->getTueMaxTime());
                    $matchingCriteria->setTueMarginDuration($matching->getProposalOffer()->getCriteria()->getTueMarginDuration());
                    $matchingCriteria->setTueTime($matching->getProposalOffer()->getCriteria()->getTueTime());
                }
                if (isset($matching->getFilters()['pickup']['wedMinPickupTime'], $matching->getFilters()['pickup']['wedMaxPickupTime'])) {
                    $matchingCriteria->setWedCheck(true);
                    $matchingCriteria->setWedMinTime($matching->getProposalOffer()->getCriteria()->getWedMinTime());
                    $matchingCriteria->setWedMaxTime($matching->getProposalOffer()->getCriteria()->getWedMaxTime());
                    $matchingCriteria->setWedMarginDuration($matching->getProposalOffer()->getCriteria()->getWedMarginDuration());
                    $matchingCriteria->setWedTime($matching->getProposalOffer()->getCriteria()->getWedTime());
                }
                if (isset($matching->getFilters()['pickup']['thuMinPickupTime'], $matching->getFilters()['pickup']['thuMaxPickupTime'])) {
                    $matchingCriteria->setThuCheck(true);
                    $matchingCriteria->setThuMinTime($matching->getProposalOffer()->getCriteria()->getThuMinTime());
                    $matchingCriteria->setThuMaxTime($matching->getProposalOffer()->getCriteria()->getThuMaxTime());
                    $matchingCriteria->setThuMarginDuration($matching->getProposalOffer()->getCriteria()->getThuMarginDuration());
                    $matchingCriteria->setThuTime($matching->getProposalOffer()->getCriteria()->getThuTime());
                }
                if (isset($matching->getFilters()['pickup']['friMinPickupTime'], $matching->getFilters()['pickup']['friMaxPickupTime'])) {
                    $matchingCriteria->setFriCheck(true);
                    $matchingCriteria->setFriMinTime($matching->getProposalOffer()->getCriteria()->getFriMinTime());
                    $matchingCriteria->setFriMaxTime($matching->getProposalOffer()->getCriteria()->getFriMaxTime());
                    $matchingCriteria->setFriMarginDuration($matching->getProposalOffer()->getCriteria()->getFriMarginDuration());
                    $matchingCriteria->setFriTime($matching->getProposalOffer()->getCriteria()->getFriTime());
                }
                if (isset($matching->getFilters()['pickup']['satMinPickupTime'], $matching->getFilters()['pickup']['satMaxPickupTime'])) {
                    $matchingCriteria->setSatCheck(true);
                    $matchingCriteria->setSatMinTime($matching->getProposalOffer()->getCriteria()->getSatMinTime());
                    $matchingCriteria->setSatMaxTime($matching->getProposalOffer()->getCriteria()->getSatMaxTime());
                    $matchingCriteria->setSatMarginDuration($matching->getProposalOffer()->getCriteria()->getSatMarginDuration());
                    $matchingCriteria->setSatTime($matching->getProposalOffer()->getCriteria()->getSatTime());
                }
                if (isset($matching->getFilters()['pickup']['sunMinPickupTime'], $matching->getFilters()['pickup']['sunMaxPickupTime'])) {
                    $matchingCriteria->setSunCheck(true);
                    $matchingCriteria->setSunMinTime($matching->getProposalOffer()->getCriteria()->getSunMinTime());
                    $matchingCriteria->setSunMaxTime($matching->getProposalOffer()->getCriteria()->getSunMaxTime());
                    $matchingCriteria->setSunMarginDuration($matching->getProposalOffer()->getCriteria()->getSunMarginDuration());
                    $matchingCriteria->setSunTime($matching->getProposalOffer()->getCriteria()->getSunTime());
                }
                $matching->setCriteria($matchingCriteria);

                // we remove the direction from the filter to reduce the size of the returned object
                // (it is already affected to the driver direction)
                $filters = $matching->getFilters();
                // we complete the pickup and dropoff
                list($pickUp, $dropOff) = $this->getPickUpDropOffDurations($filters['route']);
                $matching->setPickUpDuration($pickUp);
                $matching->setDropOffDuration($dropOff);
                $filters['direction'] = null;
                unset($filters['direction']);
                $matching->setFilters($filters);
                $this->entityManager->persist($matching);
            }
            $this->logger->info('End multimatch | '.(new \DateTime('UTC'))->format('Ymd H:i:s.u'));

            $this->logger->info('Start flushing multimatch | '.(new \DateTime('UTC'))->format('Ymd H:i:s.u'));
            $this->entityManager->flush();
            $this->entityManager->clear();
            $this->logger->info('End flushing multimatch | '.(new \DateTime('UTC'))->format('Ymd H:i:s.u'));

            $this->print_mem(10);

            // clean
            foreach ($matchings as $matching) {
                $matching = null;
                unset($matching);
            }
            $matchings = null;
            unset($matchings);
            // gc_collect_cycles();

            if ($updateImport) {
                // update status to treated
                $q = $this->entityManager
                    ->createQuery('UPDATE App\Import\Entity\UserImport i set i.status = :status, i.treatmentJourneyEndDate=:treatmentDate WHERE i.id IN (SELECT ui.id FROM App\Import\Entity\UserImport ui JOIN ui.user u JOIN u.proposals p WHERE p.id IN ('.implode(',', $ids).'))')
                    ->setParameters([
                        'status' => UserImport::STATUS_MATCHING_TREATED,
                        'treatmentDate' => new \DateTime(),
                    ])
                ;
                $q->execute();
            }

            $ids = null;
            unset($ids);
            $this->print_mem(11);
        }
    }

    // Params getters

    /**
     * Get the ALGORITHM_MAX_DETOUR_DISTANCE_PERCENT param's value.
     */
    public static function getMaxDetourDistancePercent(): int
    {
        return static::$maxDetourDistancePercent;
    }

    /**
     * Get the ALGORITHM_MAX_DETOUR_DURATION_PERCENT param's value.
     */
    public static function getMaxDetourDurationPercent(): int
    {
        return static::$maxDetourDurationPercent;
    }

    /**
     * Get the ALGORITHM_MIN_COMMON_DISTANCE_CHECK param's value.
     */
    public static function getMinCommonDistanceCheck(): int
    {
        return static::$minCommonDistanceCheck;
    }

    /**
     * Get the ALGORITHM_MIN_COMMON_DISTANCE_PERCENT param's value.
     */
    public static function getMinCommonDistancePercent(): int
    {
        return static::$minCommonDistancePercent;
    }

    /**
     * Callback function for array sort.
     *
     * @param mixed $key
     */
    private static function build_sorter($key)
    {
        return function ($a, $b) use ($key) {
            if ($a[$key] == $b[$key]) {
                return 0;
            }

            return ($a[$key] < $b[$key]) ? -1 : 1;
        };
    }

    /**
     * Check that pickup times are valid against the given proposals.
     *
     * @param array $matchings The candidates
     */
    private function checkPickUp(array $matchings): array
    {
        $validMatchings = [];
        foreach ($matchings as $matching) {
            $pickupDuration = null;
            $filters = $matching->getFilters();
            foreach ($filters['route'] as $value) {
                if (2 == $value['candidate'] && 0 == $value['position']) {
                    $pickupDuration = (int) round($value['duration']);

                    break;
                }
            }
            $validPickupTimes = $this->getValidPickupTimes($matching->getProposalOffer(), $matching->getProposalRequest(), $pickupDuration);
            if (count($validPickupTimes) > 0) {
                $filters['pickup'] = $validPickupTimes;
                $matching->setFilters($filters);
                $validMatchings[] = $matching;
            }
        }

        return $validMatchings;
    }

    /**
     * Get the valid pickup times for the given proposals
     * Valid = we check the times of both proposals to be sure that they match.
     *
     * @param Proposal $proposal1      The driver proposal
     * @param Proposal $proposal2      The passenger proposal
     * @param int      $pickupDuration The duration from the origin to the pickup point
     */
    private function getValidPickupTimes(Proposal $proposal1, Proposal $proposal2, int $pickupDuration): array
    {
        $pickupTime = $minPickupTime = $maxPickupTime = null;
        $monPickupTime = $monMinPickupTime = $monMaxPickupTime = null;
        $tuePickupTime = $tueMinPickupTime = $tueMaxPickupTime = null;
        $wedPickupTime = $wedMinPickupTime = $wedMaxPickupTime = null;
        $thuPickupTime = $thuMinPickupTime = $thuMaxPickupTime = null;
        $friPickupTime = $friMinPickupTime = $friMaxPickupTime = null;
        $satPickupTime = $satMinPickupTime = $satMaxPickupTime = null;
        $sunPickupTime = $sunMinPickupTime = $sunMaxPickupTime = null;

        switch ($proposal1->getCriteria()->getFrequency()) {
            case Criteria::FREQUENCY_PUNCTUAL:
                $pickupTime = clone $proposal1->getCriteria()->getFromTime();
                $minPickupTime = clone $proposal1->getCriteria()->getMinTime();
                $maxPickupTime = clone $proposal1->getCriteria()->getMaxTime();
                $pickupTime->add(new \DateInterval('PT'.$pickupDuration.'S'));
                $minPickupTime->add(new \DateInterval('PT'.$pickupDuration.'S'));
                $maxPickupTime->add(new \DateInterval('PT'.$pickupDuration.'S'));

                switch ($proposal2->getCriteria()->getFrequency()) {
                    case Criteria::FREQUENCY_PUNCTUAL:
                        if (!(
                            ($minPickupTime >= $proposal2->getCriteria()->getMinTime() && $minPickupTime <= $proposal2->getCriteria()->getMaxTime())
                            || ($maxPickupTime >= $proposal2->getCriteria()->getMinTime() && $maxPickupTime <= $proposal2->getCriteria()->getMaxTime())
                        )) {
                            // not in range
                            $pickupTime = null;
                            $minPickupTime = null;
                            $maxPickupTime = null;
                        }

                        break;

                    case Criteria::FREQUENCY_REGULAR:
                        switch ($proposal1->getCriteria()->getFromDate()->format('w')) {
                            case 0:
                                if (!(
                                    ($minPickupTime >= $proposal2->getCriteria()->getSunMinTime() && $minPickupTime <= $proposal2->getCriteria()->getSunMaxTime())
                                    || ($maxPickupTime >= $proposal2->getCriteria()->getSunMinTime() && $maxPickupTime <= $proposal2->getCriteria()->getSunMaxTime())
                                )) {
                                    // not in range
                                    $pickupTime = null;
                                    $minPickupTime = null;
                                    $maxPickupTime = null;
                                }

                                break;

                            case 1:
                                if (!(
                                    ($minPickupTime >= $proposal2->getCriteria()->getMonMinTime() && $minPickupTime <= $proposal2->getCriteria()->getMonMaxTime())
                                    || ($maxPickupTime >= $proposal2->getCriteria()->getMonMinTime() && $maxPickupTime <= $proposal2->getCriteria()->getMonMaxTime())
                                )) {
                                    // not in range
                                    $pickupTime = null;
                                    $minPickupTime = null;
                                    $maxPickupTime = null;
                                }

                                break;

                            case 2:
                                if (!(
                                    ($minPickupTime >= $proposal2->getCriteria()->getTueMinTime() && $minPickupTime <= $proposal2->getCriteria()->getTueMaxTime())
                                    || ($maxPickupTime >= $proposal2->getCriteria()->getTueMinTime() && $maxPickupTime <= $proposal2->getCriteria()->getTueMaxTime())
                                )) {
                                    // not in range
                                    $pickupTime = null;
                                    $minPickupTime = null;
                                    $maxPickupTime = null;
                                }

                                break;

                            case 3:
                                if (!(
                                    ($minPickupTime >= $proposal2->getCriteria()->getWedMinTime() && $minPickupTime <= $proposal2->getCriteria()->getWedMaxTime())
                                    || ($maxPickupTime >= $proposal2->getCriteria()->getWedMinTime() && $maxPickupTime <= $proposal2->getCriteria()->getWedMaxTime())
                                )) {
                                    // not in range
                                    $pickupTime = null;
                                    $minPickupTime = null;
                                    $maxPickupTime = null;
                                }

                                break;

                            case 4:
                                if (!(
                                    ($minPickupTime >= $proposal2->getCriteria()->getThuMinTime() && $minPickupTime <= $proposal2->getCriteria()->getThuMaxTime())
                                    || ($maxPickupTime >= $proposal2->getCriteria()->getThuMinTime() && $maxPickupTime <= $proposal2->getCriteria()->getThuMaxTime())
                                )) {
                                    // not in range
                                    $pickupTime = null;
                                    $minPickupTime = null;
                                    $maxPickupTime = null;
                                }

                                break;

                            case 5:
                                if (!(
                                    ($minPickupTime >= $proposal2->getCriteria()->getFriMinTime() && $minPickupTime <= $proposal2->getCriteria()->getFriMaxTime())
                                    || ($maxPickupTime >= $proposal2->getCriteria()->getFriMinTime() && $maxPickupTime <= $proposal2->getCriteria()->getFriMaxTime())
                                )) {
                                    // not in range
                                    $pickupTime = null;
                                    $minPickupTime = null;
                                    $maxPickupTime = null;
                                }

                                break;

                            case 6:
                                if (!(
                                    ($minPickupTime >= $proposal2->getCriteria()->getSatMinTime() && $minPickupTime <= $proposal2->getCriteria()->getSatMaxTime())
                                    || ($maxPickupTime >= $proposal2->getCriteria()->getSatMinTime() && $maxPickupTime <= $proposal2->getCriteria()->getSatMaxTime())
                                )) {
                                    // not in range
                                    $pickupTime = null;
                                    $minPickupTime = null;
                                    $maxPickupTime = null;
                                }

                                break;
                        }

                        break;
                }

                break;

            case Criteria::FREQUENCY_REGULAR:
                switch ($proposal2->getCriteria()->getFrequency()) {
                    case Criteria::FREQUENCY_PUNCTUAL:
                        if ($proposal1->getCriteria()->isMonCheck() && 1 == $proposal2->getCriteria()->getFromDate()->format('w')) {
                            $pickupTime = clone $proposal1->getCriteria()->getMonTime();
                            $minPickupTime = clone $proposal1->getCriteria()->getMonMinTime();
                            $maxPickupTime = clone $proposal1->getCriteria()->getMonMaxTime();
                            $pickupTime->add(new \DateInterval('PT'.$pickupDuration.'S'));
                            $minPickupTime->add(new \DateInterval('PT'.$pickupDuration.'S'));
                            $maxPickupTime->add(new \DateInterval('PT'.$pickupDuration.'S'));
                            if (!(
                                ($minPickupTime >= $proposal2->getCriteria()->getMinTime() && $minPickupTime <= $proposal2->getCriteria()->getMaxTime())
                                || ($maxPickupTime >= $proposal2->getCriteria()->getMinTime() && $maxPickupTime <= $proposal2->getCriteria()->getMaxTime())
                            )) {
                                // not in range
                                $pickupTime = null;
                                $minPickupTime = null;
                                $maxPickupTime = null;
                            }
                        }
                        if ($proposal1->getCriteria()->isTueCheck() && 2 == $proposal2->getCriteria()->getFromDate()->format('w')) {
                            $pickupTime = clone $proposal1->getCriteria()->getTueTime();
                            $minPickupTime = clone $proposal1->getCriteria()->getTueMinTime();
                            $maxPickupTime = clone $proposal1->getCriteria()->getTueMaxTime();
                            $pickupTime->add(new \DateInterval('PT'.$pickupDuration.'S'));
                            $minPickupTime->add(new \DateInterval('PT'.$pickupDuration.'S'));
                            $maxPickupTime->add(new \DateInterval('PT'.$pickupDuration.'S'));
                            if (!(
                                ($minPickupTime >= $proposal2->getCriteria()->getMinTime() && $minPickupTime <= $proposal2->getCriteria()->getMaxTime())
                                || ($maxPickupTime >= $proposal2->getCriteria()->getMinTime() && $maxPickupTime <= $proposal2->getCriteria()->getMaxTime())
                            )) {
                                // not in range
                                $pickupTime = null;
                                $minPickupTime = null;
                                $maxPickupTime = null;
                            }
                        }
                        if ($proposal1->getCriteria()->isWedCheck() && 3 == $proposal2->getCriteria()->getFromDate()->format('w')) {
                            $pickupTime = clone $proposal1->getCriteria()->getWedTime();
                            $minPickupTime = clone $proposal1->getCriteria()->getWedMinTime();
                            $maxPickupTime = clone $proposal1->getCriteria()->getWedMaxTime();
                            $pickupTime->add(new \DateInterval('PT'.$pickupDuration.'S'));
                            $minPickupTime->add(new \DateInterval('PT'.$pickupDuration.'S'));
                            $maxPickupTime->add(new \DateInterval('PT'.$pickupDuration.'S'));
                            if (!(
                                ($minPickupTime >= $proposal2->getCriteria()->getMinTime() && $minPickupTime <= $proposal2->getCriteria()->getMaxTime())
                                || ($maxPickupTime >= $proposal2->getCriteria()->getMinTime() && $maxPickupTime <= $proposal2->getCriteria()->getMaxTime())
                            )) {
                                // not in range
                                $pickupTime = null;
                                $minPickupTime = null;
                                $maxPickupTime = null;
                            }
                        }
                        if ($proposal1->getCriteria()->isThuCheck() && 4 == $proposal2->getCriteria()->getFromDate()->format('w')) {
                            $pickupTime = clone $proposal1->getCriteria()->getThuTime();
                            $minPickupTime = clone $proposal1->getCriteria()->getThuMinTime();
                            $maxPickupTime = clone $proposal1->getCriteria()->getThuMaxTime();
                            $pickupTime->add(new \DateInterval('PT'.$pickupDuration.'S'));
                            $minPickupTime->add(new \DateInterval('PT'.$pickupDuration.'S'));
                            $maxPickupTime->add(new \DateInterval('PT'.$pickupDuration.'S'));
                            if (!(
                                ($minPickupTime >= $proposal2->getCriteria()->getMinTime() && $minPickupTime <= $proposal2->getCriteria()->getMaxTime())
                                || ($maxPickupTime >= $proposal2->getCriteria()->getMinTime() && $maxPickupTime <= $proposal2->getCriteria()->getMaxTime())
                            )) {
                                // not in range
                                $pickupTime = null;
                                $minPickupTime = null;
                                $maxPickupTime = null;
                            }
                        }
                        if ($proposal1->getCriteria()->isFriCheck() && 5 == $proposal2->getCriteria()->getFromDate()->format('w')) {
                            $pickupTime = clone $proposal1->getCriteria()->getFriTime();
                            $minPickupTime = clone $proposal1->getCriteria()->getFriMinTime();
                            $maxPickupTime = clone $proposal1->getCriteria()->getFriMaxTime();
                            $minPickupTime->add(new \DateInterval('PT'.$pickupDuration.'S'));
                            $pickupTime->add(new \DateInterval('PT'.$pickupDuration.'S'));
                            $maxPickupTime->add(new \DateInterval('PT'.$pickupDuration.'S'));
                            if (!(
                                ($minPickupTime >= $proposal2->getCriteria()->getMinTime() && $minPickupTime <= $proposal2->getCriteria()->getMaxTime())
                                || ($maxPickupTime >= $proposal2->getCriteria()->getMinTime() && $maxPickupTime <= $proposal2->getCriteria()->getMaxTime())
                            )) {
                                // not in range
                                $pickupTime = null;
                                $minPickupTime = null;
                                $maxPickupTime = null;
                            }
                        }
                        if ($proposal1->getCriteria()->isSatCheck() && 6 == $proposal2->getCriteria()->getFromDate()->format('w')) {
                            $pickupTime = clone $proposal1->getCriteria()->getSatTime();
                            $minPickupTime = clone $proposal1->getCriteria()->getSatMinTime();
                            $maxPickupTime = clone $proposal1->getCriteria()->getSatMaxTime();
                            $pickupTime->add(new \DateInterval('PT'.$pickupDuration.'S'));
                            $minPickupTime->add(new \DateInterval('PT'.$pickupDuration.'S'));
                            $maxPickupTime->add(new \DateInterval('PT'.$pickupDuration.'S'));
                            if (!(
                                ($minPickupTime >= $proposal2->getCriteria()->getMinTime() && $minPickupTime <= $proposal2->getCriteria()->getMaxTime())
                                || ($maxPickupTime >= $proposal2->getCriteria()->getMinTime() && $maxPickupTime <= $proposal2->getCriteria()->getMaxTime())
                            )) {
                                // not in range
                                $pickupTime = null;
                                $minPickupTime = null;
                                $maxPickupTime = null;
                            }
                        }
                        if ($proposal1->getCriteria()->isSunCheck() && 0 == $proposal2->getCriteria()->getFromDate()->format('w')) {
                            $pickupTime = clone $proposal1->getCriteria()->getSunTime();
                            $minPickupTime = clone $proposal1->getCriteria()->getSunMinTime();
                            $maxPickupTime = clone $proposal1->getCriteria()->getSunMaxTime();
                            $pickupTime->add(new \DateInterval('PT'.$pickupDuration.'S'));
                            $minPickupTime->add(new \DateInterval('PT'.$pickupDuration.'S'));
                            $maxPickupTime->add(new \DateInterval('PT'.$pickupDuration.'S'));
                            if (!(
                                ($minPickupTime >= $proposal2->getCriteria()->getMinTime() && $minPickupTime <= $proposal2->getCriteria()->getMaxTime())
                                || ($maxPickupTime >= $proposal2->getCriteria()->getMinTime() && $maxPickupTime <= $proposal2->getCriteria()->getMaxTime())
                            )) {
                                // not in range
                                $pickupTime = null;
                                $minPickupTime = null;
                                $maxPickupTime = null;
                            }
                        }

                        break;

                    case Criteria::FREQUENCY_REGULAR:
                        if ($proposal1->getCriteria()->isMonCheck() && $proposal2->getCriteria()->isMonCheck()) {
                            $monPickupTime = clone $proposal1->getCriteria()->getMonTime();
                            $monMinPickupTime = clone $proposal1->getCriteria()->getMonMinTime();
                            $monMaxPickupTime = clone $proposal1->getCriteria()->getMonMaxTime();
                            $monPickupTime->add(new \DateInterval('PT'.$pickupDuration.'S'));
                            $monMinPickupTime->add(new \DateInterval('PT'.$pickupDuration.'S'));
                            $monMaxPickupTime->add(new \DateInterval('PT'.$pickupDuration.'S'));
                            if (!(
                                ($monMinPickupTime >= $proposal2->getCriteria()->getMonMinTime() && $monMinPickupTime <= $proposal2->getCriteria()->getMonMaxTime())
                                || ($monMaxPickupTime >= $proposal2->getCriteria()->getMonMinTime() && $monMaxPickupTime <= $proposal2->getCriteria()->getMonMaxTime())
                            )) {
                                // not in range
                                $monPickupTime = null;
                                $monMinPickupTime = null;
                                $monMaxPickupTime = null;
                            }
                        }
                        if ($proposal1->getCriteria()->isTueCheck() && $proposal2->getCriteria()->isTueCheck()) {
                            $tuePickupTime = clone $proposal1->getCriteria()->getTueTime();
                            $tueMinPickupTime = clone $proposal1->getCriteria()->getTueMinTime();
                            $tueMaxPickupTime = clone $proposal1->getCriteria()->getTueMaxTime();
                            $tuePickupTime->add(new \DateInterval('PT'.$pickupDuration.'S'));
                            $tueMinPickupTime->add(new \DateInterval('PT'.$pickupDuration.'S'));
                            $tueMaxPickupTime->add(new \DateInterval('PT'.$pickupDuration.'S'));
                            if (!(
                                ($tueMinPickupTime >= $proposal2->getCriteria()->getTueMinTime() && $tueMinPickupTime <= $proposal2->getCriteria()->getTueMaxTime())
                                || ($tueMaxPickupTime >= $proposal2->getCriteria()->getTueMinTime() && $tueMaxPickupTime <= $proposal2->getCriteria()->getTueMaxTime())
                            )) {
                                // not in range
                                $tuePickupTime = null;
                                $tueMinPickupTime = null;
                                $tueMaxPickupTime = null;
                            }
                        }
                        if ($proposal1->getCriteria()->isWedCheck() && $proposal2->getCriteria()->isWedCheck()) {
                            $wedPickupTime = clone $proposal1->getCriteria()->getWedTime();
                            $wedMinPickupTime = clone $proposal1->getCriteria()->getWedMinTime();
                            $wedMaxPickupTime = clone $proposal1->getCriteria()->getWedMaxTime();
                            $wedPickupTime->add(new \DateInterval('PT'.$pickupDuration.'S'));
                            $wedMinPickupTime->add(new \DateInterval('PT'.$pickupDuration.'S'));
                            $wedMaxPickupTime->add(new \DateInterval('PT'.$pickupDuration.'S'));
                            if (!(
                                ($wedMinPickupTime >= $proposal2->getCriteria()->getWedMinTime() && $wedMinPickupTime <= $proposal2->getCriteria()->getWedMaxTime())
                                || ($wedMaxPickupTime >= $proposal2->getCriteria()->getWedMinTime() && $wedMaxPickupTime <= $proposal2->getCriteria()->getWedMaxTime())
                            )) {
                                // not in range
                                $wedPickupTime = null;
                                $wedMinPickupTime = null;
                                $wedMaxPickupTime = null;
                            }
                        }
                        if ($proposal1->getCriteria()->isThuCheck() && $proposal2->getCriteria()->isThuCheck()) {
                            $thuPickupTime = clone $proposal1->getCriteria()->getThuTime();
                            $thuMinPickupTime = clone $proposal1->getCriteria()->getThuMinTime();
                            $thuMaxPickupTime = clone $proposal1->getCriteria()->getThuMaxTime();
                            $thuPickupTime->add(new \DateInterval('PT'.$pickupDuration.'S'));
                            $thuMinPickupTime->add(new \DateInterval('PT'.$pickupDuration.'S'));
                            $thuMaxPickupTime->add(new \DateInterval('PT'.$pickupDuration.'S'));
                            if (!(
                                ($thuMinPickupTime >= $proposal2->getCriteria()->getThuMinTime() && $thuMinPickupTime <= $proposal2->getCriteria()->getThuMaxTime())
                                || ($thuMaxPickupTime >= $proposal2->getCriteria()->getThuMinTime() && $thuMaxPickupTime <= $proposal2->getCriteria()->getThuMaxTime())
                            )) {
                                // not in range
                                $thuPickupTime = null;
                                $thuMinPickupTime = null;
                                $thuMaxPickupTime = null;
                            }
                        }
                        if ($proposal1->getCriteria()->isFriCheck() && $proposal2->getCriteria()->isFriCheck()) {
                            $friPickupTime = clone $proposal1->getCriteria()->getFriTime();
                            $friMinPickupTime = clone $proposal1->getCriteria()->getFriMinTime();
                            $friMaxPickupTime = clone $proposal1->getCriteria()->getFriMaxTime();
                            $friPickupTime->add(new \DateInterval('PT'.$pickupDuration.'S'));
                            $friMinPickupTime->add(new \DateInterval('PT'.$pickupDuration.'S'));
                            $friMaxPickupTime->add(new \DateInterval('PT'.$pickupDuration.'S'));
                            if (!(
                                ($friMinPickupTime >= $proposal2->getCriteria()->getFriMinTime() && $friMinPickupTime <= $proposal2->getCriteria()->getFriMaxTime())
                                || ($friMaxPickupTime >= $proposal2->getCriteria()->getFriMinTime() && $friMaxPickupTime <= $proposal2->getCriteria()->getFriMaxTime())
                            )) {
                                // not in range
                                $friPickupTime = null;
                                $friMinPickupTime = null;
                                $friMaxPickupTime = null;
                            }
                        }
                        if ($proposal1->getCriteria()->isSatCheck() && $proposal2->getCriteria()->isSatCheck()) {
                            $satPickupTime = clone $proposal1->getCriteria()->getSatTime();
                            $satMinPickupTime = clone $proposal1->getCriteria()->getSatMinTime();
                            $satMaxPickupTime = clone $proposal1->getCriteria()->getSatMaxTime();
                            $satPickupTime->add(new \DateInterval('PT'.$pickupDuration.'S'));
                            $satMinPickupTime->add(new \DateInterval('PT'.$pickupDuration.'S'));
                            $satMaxPickupTime->add(new \DateInterval('PT'.$pickupDuration.'S'));
                            if (!(
                                ($satMinPickupTime >= $proposal2->getCriteria()->getSatMinTime() && $satMinPickupTime <= $proposal2->getCriteria()->getSatMaxTime())
                                || ($satMaxPickupTime >= $proposal2->getCriteria()->getSatMinTime() && $satMaxPickupTime <= $proposal2->getCriteria()->getSatMaxTime())
                            )) {
                                // not in range
                                $satPickupTime = null;
                                $satMinPickupTime = null;
                                $satMaxPickupTime = null;
                            }
                        }
                        if ($proposal1->getCriteria()->isSunCheck() && $proposal2->getCriteria()->isSunCheck()) {
                            $sunPickupTime = clone $proposal1->getCriteria()->getSunTime();
                            $sunMinPickupTime = clone $proposal1->getCriteria()->getSunMinTime();
                            $sunMaxPickupTime = clone $proposal1->getCriteria()->getSunMaxTime();
                            $sunPickupTime->add(new \DateInterval('PT'.$pickupDuration.'S'));
                            $sunMinPickupTime->add(new \DateInterval('PT'.$pickupDuration.'S'));
                            $sunMaxPickupTime->add(new \DateInterval('PT'.$pickupDuration.'S'));
                            if (!(
                                ($sunMinPickupTime >= $proposal2->getCriteria()->getSunMinTime() && $sunMinPickupTime <= $proposal2->getCriteria()->getSunMaxTime())
                                || ($sunMaxPickupTime >= $proposal2->getCriteria()->getSunMinTime() && $sunMaxPickupTime <= $proposal2->getCriteria()->getSunMaxTime())
                            )) {
                                // not in range
                                $sunPickupTime = null;
                                $sunMinPickupTime = null;
                                $sunMaxPickupTime = null;
                            }
                        }

                        break;
                }
<<<<<<< HEAD
=======
                $matching->setCriteria($matchingCriteria);

                // we remove the direction from the filter to reduce the size of the returned object
                // (it is already affected to the driver direction)
                $filters = $matching->getFilters();
                // we complete the pickup and dropoff
                list($pickUp, $dropOff) = $this->getPickUpDropOffDurations($filters['route']);
                $matching->setPickUpDuration($pickUp);
                $matching->setDropOffDuration($dropOff);
                $filters['direction'] = null;
                unset($filters['direction']);
                $matching->setFilters($filters);
                $this->entityManager->persist($matching);
            }
            $this->logger->info('End multimatch | ' . (new \DateTime("UTC"))->format("Ymd H:i:s.u"));

            $this->logger->info('Start flushing multimatch | ' . (new \DateTime("UTC"))->format("Ymd H:i:s.u"));
            $this->entityManager->flush();
            $this->entityManager->clear();
            $this->logger->info('End flushing multimatch | ' . (new \DateTime("UTC"))->format("Ymd H:i:s.u"));
>>>>>>> 8b94c634

                break;
        }
        $return = [];
        if ($pickupTime) {
            $return['pickupTime'] = $pickupTime;
        }
        if ($minPickupTime) {
            $return['minPickupTime'] = $minPickupTime;
        }
        if ($maxPickupTime) {
            $return['maxPickupTime'] = $maxPickupTime;
        }
        if ($monPickupTime) {
            $return['monPickupTime'] = $monPickupTime;
        }
        if ($monMinPickupTime) {
            $return['monMinPickupTime'] = $monMinPickupTime;
        }
        if ($monMaxPickupTime) {
            $return['monMaxPickupTime'] = $monMaxPickupTime;
        }
        if ($tuePickupTime) {
            $return['tuePickupTime'] = $tuePickupTime;
        }
        if ($tueMinPickupTime) {
            $return['tueMinPickupTime'] = $tueMinPickupTime;
        }
        if ($tueMaxPickupTime) {
            $return['tueMaxPickupTime'] = $tueMaxPickupTime;
        }
        if ($wedPickupTime) {
            $return['wedPickupTime'] = $wedPickupTime;
        }
        if ($wedMinPickupTime) {
            $return['wedMinPickupTime'] = $wedMinPickupTime;
        }
        if ($wedMaxPickupTime) {
            $return['wedMaxPickupTime'] = $wedMaxPickupTime;
        }
        if ($thuPickupTime) {
            $return['thuPickupTime'] = $thuPickupTime;
        }
        if ($thuMinPickupTime) {
            $return['thuMinPickupTime'] = $thuMinPickupTime;
        }
        if ($thuMaxPickupTime) {
            $return['thuMaxPickupTime'] = $thuMaxPickupTime;
        }
        if ($friPickupTime) {
            $return['friPickupTime'] = $friPickupTime;
        }
        if ($friMinPickupTime) {
            $return['friMinPickupTime'] = $friMinPickupTime;
        }
        if ($friMaxPickupTime) {
            $return['friMaxPickupTime'] = $friMaxPickupTime;
        }
        if ($satPickupTime) {
            $return['satPickupTime'] = $satPickupTime;
        }
        if ($satMinPickupTime) {
            $return['satMinPickupTime'] = $satMinPickupTime;
        }
        if ($satMaxPickupTime) {
            $return['satMaxPickupTime'] = $satMaxPickupTime;
        }
        if ($sunPickupTime) {
            $return['sunPickupTime'] = $sunPickupTime;
        }
        if ($sunMinPickupTime) {
            $return['sunMinPickupTime'] = $sunMinPickupTime;
        }
        if ($sunMaxPickupTime) {
            $return['sunMaxPickupTime'] = $sunMaxPickupTime;
        }

        return $return;
    }

    /**
     * Return the pick up and drop off of a passenger in a route.
     *
     * @return array The pick up and drop off
     */
    private function getPickUpDropOffDurations(array $route): array
    {
        $pickUp = 0;
        $dropOff = 0;
        $position = 0;
        foreach ($route as $point) {
            if (1 == $point['candidate']) {
                continue;
            }
            if (0 == $point['position']) {
                $pickUp = $point['duration'];
            } elseif ($point['position'] > $position) {
                $position = $point['position'];
                $dropOff = $point['duration'];
            }
        }

<<<<<<< HEAD
        return [$pickUp, $dropOff];
    }

    /**
     * Check if there's a related ask to a matching. This method could be useless (we just need to count getAsks !) but here we also update the status if needed.
     *
     * @param Matching $matching The matching
     *
     * @return bool The result
     */
    private function checkRelatedAskForMatching(Matching $matching): bool
    {
        foreach ($matching->getAsks() as $ask) {
            /**
             * @var Ask $ask
             */
            // if the passenger has made an ask
            if (Ask::STATUS_PENDING_AS_PASSENGER == $ask->getStatus()) {
                // check the validity of the ask => must be less than DYNAMIC_CARPOOL_MAX_PENDING_TIME seconds
                $limit = clone $ask->getCreatedDate();
                $limit->add(new \DateInterval('PT'.$this->params['dynamicMaxPendingTime'].'S'));
                $now = new \DateTime('UTC');
                if ($limit < $now) {
                    $ask->setStatus(Ask::STATUS_DECLINED_AS_DRIVER);
                    $this->entityManager->persist($ask);
                    $this->entityManager->flush();
                }
=======
            if ($updateImport) {
                // update status to treated
                $q = $this->entityManager
                    ->createQuery('UPDATE App\Import\Entity\UserImport i set i.status = :status, i.treatmentJourneyEndDate=:treatmentDate WHERE i.id IN (SELECT ui.id FROM App\Import\Entity\UserImport ui JOIN ui.user u JOIN u.proposals p WHERE p.id IN (' . implode(',', $ids) . '))')
                    ->setParameters([
                        'status' => UserImport::STATUS_MATCHING_TREATED,
                        'treatmentDate' => new \DateTime()
                    ]);
                $q->execute();
>>>>>>> 8b94c634
            }
        }

        return count($matching->getAsks()) > 0;
    }

    /**
     * Copy informations between a matching to another.
     * Useful for updating a matching with new data.
     *
     * @param Matching $sourceMatching      The source matching
     * @param Matching $destinationMatching The destination matching
     *
     * @return Matching The updated matching
     */
    private function updateMatchingWithMatching(Matching $sourceMatching, Matching $destinationMatching): Matching
    {
        // matching properties
        $destinationMatching->setOriginalDistance($sourceMatching->getOriginalDistance());
        $destinationMatching->setAcceptedDetourDistance($sourceMatching->getAcceptedDetourDistance());
        $destinationMatching->setNewDistance($sourceMatching->getNewDistance());
        $destinationMatching->setDetourDistance($sourceMatching->getDetourDistance());
        $destinationMatching->setDetourDistancePercent($sourceMatching->getDetourDistancePercent());
        $destinationMatching->setOriginalDuration($sourceMatching->getOriginalDuration());
        $destinationMatching->setAcceptedDetourDuration($sourceMatching->getAcceptedDetourDuration());
        $destinationMatching->setNewDuration($sourceMatching->getNewDuration());
        $destinationMatching->setDetourDuration($sourceMatching->getDetourDuration());
        $destinationMatching->setDetourDurationPercent($sourceMatching->getDetourDurationPercent());
        $destinationMatching->setCommonDistance($sourceMatching->getCommonDistance());
        $destinationMatching->setPickUpDuration($sourceMatching->getPickUpDuration());
        $destinationMatching->setDropOffDuration($sourceMatching->getDropOffDuration());

        // matching waypoints => we replace old waypoints with the new ones
        foreach ($destinationMatching->getWaypoints() as $waypoint) {
            $destinationMatching->removeWaypoint($waypoint);
        }
        foreach ($sourceMatching->getWaypoints() as $waypoint) {
            $destinationMatching->addWaypoint($waypoint);
        }

        $this->entityManager->persist($destinationMatching);
        $this->entityManager->flush();
    }

    /**
     * Create candidates for potential proposals.
     */
    private function createCandidates(array $potentialProposals)
    {
        $candidates = [];
<<<<<<< HEAD
        $this->logger->info('Start creating candidates | '.(new \DateTime('UTC'))->format('Ymd H:i:s.u'));
=======
        $this->logger->info('Start creating candidates | ' . (new \DateTime("UTC"))->format("Ymd H:i:s.u"));
>>>>>>> 8b94c634
        foreach ($potentialProposals as $proposalId => $potentialArray) {
            $proposal = $potentialArray['proposal'];
            $proposalsFound = $potentialArray['potentials'];
            $candidateProposal = new Candidate();
            $candidateProposal->setId($proposal->getId());
            $addresses = [];
            foreach ($proposal->getWaypoints() as $waypoint) {
                $addresses[] = $waypoint->getAddress();
            }
            $candidateProposal->setAddresses($addresses);
            $candidatesPassenger = [];

            $candidateProposal->setMaxDetourDistance($proposal->getCriteria()->getMaxDetourDistance() ? $proposal->getCriteria()->getMaxDetourDistance() : ($proposal->getCriteria()->getDirectionDriver()->getDistance() * static::$maxDetourDistancePercent / 100));
            $candidateProposal->setMaxDetourDuration($proposal->getCriteria()->getMaxDetourDuration() ? $proposal->getCriteria()->getMaxDetourDuration() : ($proposal->getCriteria()->getDirectionDriver()->getDuration() * static::$maxDetourDurationPercent / 100));
            $candidateProposal->setDirection($proposal->getCriteria()->getDirectionDriver());
            foreach ($proposalsFound as $proposalToMatch) {
                // if the candidate is not passenger we skip (the 2 candidates could be driver AND passenger, and the second one match only as a driver)
                if (!$proposalToMatch['passenger']) {
                    continue;
                }
                $candidate = new Candidate();
                $candidate->setId($proposalToMatch['pid']);
                $addressesCandidate = [];
                usort($proposalToMatch['addresses'], function ($a, $b) {
                    return $a['position'] <=> $b['position'];
                });
                foreach ($proposalToMatch['addresses'] as $waypoint) {
                    $address = new Address();
                    $address->setLatitude($waypoint['latitude']);
                    $address->setLongitude($waypoint['longitude']);
                    $address->setHouseNumber($waypoint['houseNumber']);
                    $address->setStreet($waypoint['street']);
                    $address->setStreetAddress($waypoint['streetAddress']);
                    $address->setPostalCode($waypoint['postalCode']);
                    $address->setSubLocality($waypoint['subLocality']);
                    $address->setAddressLocality($waypoint['addressLocality']);
                    $address->setLocalAdmin($waypoint['localAdmin']);
                    $address->setCounty($waypoint['county']);
                    $address->setMacroCounty($waypoint['macroCounty']);
                    $address->setRegion($waypoint['region']);
                    $address->setMacroRegion($waypoint['macroRegion']);
                    $address->setAddressCountry($waypoint['addressCountry']);
                    $address->setCountryCode($waypoint['countryCode']);
                    $address->setElevation($waypoint['elevation']);
                    $addressesCandidate[] = $address;
                }
                $candidate->setAddresses($addressesCandidate);
<<<<<<< HEAD
                $candidate->setDuration($proposalToMatch['dpduration']);
                $candidate->setDistance($proposalToMatch['dpdistance']);

                // the 2 following are not taken in account right now as only the driver detour matters
                $candidate->setMaxDetourDistance($proposalToMatch['maxDetourDistance'] ? $proposalToMatch['maxDetourDistance'] : ($proposalToMatch['dpdistance'] * static::$maxDetourDistancePercent / 100));
                $candidate->setMaxDetourDuration($proposalToMatch['maxDetourDuration'] ? $proposalToMatch['maxDetourDuration'] : ($proposalToMatch['dpduration'] * static::$maxDetourDurationPercent / 100));
=======
                $candidate->setDuration($proposalToMatch["dpduration"]);
                $candidate->setDistance($proposalToMatch["dpdistance"]);

                // the 2 following are not taken in account right now as only the driver detour matters
                $candidate->setMaxDetourDistance($proposalToMatch["maxDetourDistance"] ? $proposalToMatch["maxDetourDistance"] : ($proposalToMatch["dpdistance"] * static::$maxDetourDistancePercent / 100));
                $candidate->setMaxDetourDuration($proposalToMatch["maxDetourDuration"] ? $proposalToMatch["maxDetourDuration"] : ($proposalToMatch["dpduration"] * static::$maxDetourDurationPercent / 100));
>>>>>>> 8b94c634
                $candidatesPassenger[] = $candidate;
            }

            $candidates[$proposalId] = [
                'proposal' => $proposal,
                'candidateProposal' => $candidateProposal,
                'candidatesPassenger' => $candidatesPassenger,
            ];
        }

        return $candidates;
    }

    private function print_mem($id)
    {
        // Currently used memory
        $mem_usage = memory_get_usage();
<<<<<<< HEAD
=======

        /* Peak memory usage */
        $mem_peak = memory_get_peak_usage();
        $this->logger->debug($id . ' The script is now using: ' . round($mem_usage / 1024) . 'KB of memory.<br>');
        $this->logger->debug($id . ' Peak usage: ' . round($mem_peak / 1024) . 'KB of memory.<br><br>');
    }

    // Params getters

    /**
     * Get the ALGORITHM_MAX_DETOUR_DISTANCE_PERCENT param's value
     *
     * @return integer
     */
    public static function getMaxDetourDistancePercent(): int
    {
        return static::$maxDetourDistancePercent;
    }

    /**
     * Get the ALGORITHM_MAX_DETOUR_DURATION_PERCENT param's value
     *
     * @return integer
     */
    public static function getMaxDetourDurationPercent(): int
    {
        return static::$maxDetourDurationPercent;
    }

    /**
     * Get the ALGORITHM_MIN_COMMON_DISTANCE_CHECK param's value
     *
     * @return integer
     */
    public static function getMinCommonDistanceCheck(): int
    {
        return static::$minCommonDistanceCheck;
    }
>>>>>>> 8b94c634

        // Peak memory usage
        $mem_peak = memory_get_peak_usage();
        $this->logger->debug($id.' The script is now using: '.round($mem_usage / 1024).'KB of memory.<br>');
        $this->logger->debug($id.' Peak usage: '.round($mem_peak / 1024).'KB of memory.<br><br>');
    }
}<|MERGE_RESOLUTION|>--- conflicted
+++ resolved
@@ -100,11 +100,7 @@
      *
      * @return Proposal The proposal with the matchings
      */
-<<<<<<< HEAD
     public function createMatchingsForProposal(Proposal $proposal, bool $excludeProposalUser = true): Proposal
-=======
-    public function createMatchingsForProposal(Proposal $proposal, bool $excludeProposalUser = true)
->>>>>>> 8b94c634
     {
         $this->logger->info('ProposalMatcher : createMatchingsForProposal '.(new \DateTime('UTC'))->format('Ymd H:i:s.u'));
 
@@ -262,11 +258,7 @@
      *
      * @param bool $excludeProposalUser Exclude the matching proposals made by the proposal user
      */
-<<<<<<< HEAD
     public function findMatchingProposals(Proposal $proposal, bool $excludeProposalUser = true): ?array
-=======
-    public function findMatchingProposals(Proposal $proposal, bool $excludeProposalUser = true)
->>>>>>> 8b94c634
     {
         $this->logger->info('ProposalMatcher : findMatchingProposals '.(new \DateTime('UTC'))->format('Ymd H:i:s.u'));
 
@@ -281,11 +273,7 @@
         }
         // echo count($proposalsFound);die;
 
-<<<<<<< HEAD
         $this->logger->info('ProposalMatcher : create proposals for '.count($proposalsFound).' results '.(new \DateTime('UTC'))->format('Ymd H:i:s.u'));
-=======
-        $this->logger->info("ProposalMatcher : create proposals for " . count($proposalsFound) . " results " . (new \DateTime("UTC"))->format("Ymd H:i:s.u"));
->>>>>>> 8b94c634
         $proposals = [];
         foreach ($proposalsFound as $key => $proposalFound) {
             if (!array_key_exists($proposalFound['pid'], $proposals)) {
@@ -322,15 +310,9 @@
                             'region' => $proposalFound['region'],
                             'macroRegion' => $proposalFound['macroRegion'],
                             'countryCode' => $proposalFound['countryCode'],
-<<<<<<< HEAD
                             'name' => $proposalFound['addressName'],
                         ],
                     ],
-=======
-                            'name' => $proposalFound['addressName']
-                        ]
-                    ]
->>>>>>> 8b94c634
                 ];
             } else {
                 $element = [
@@ -354,11 +336,7 @@
                     'region' => $proposalFound['region'],
                     'macroRegion' => $proposalFound['macroRegion'],
                     'countryCode' => $proposalFound['countryCode'],
-<<<<<<< HEAD
                     'name' => $proposalFound['addressName'],
-=======
-                    'name' => $proposalFound['addressName']
->>>>>>> 8b94c634
                 ];
                 if (!in_array($element, $proposals[$proposalFound['pid']]['addresses'])) {
                     $proposals[$proposalFound['pid']]['addresses'][] = $element;
@@ -389,11 +367,7 @@
 
         $pears = []; // list of proposals to test
 
-<<<<<<< HEAD
         $this->logger->info('ProposalMatcher : create pears as driver '.(new \DateTime('UTC'))->format('Ymd H:i:s.u'));
-=======
-        $this->logger->info("ProposalMatcher : create pears as driver " . (new \DateTime("UTC"))->format("Ymd H:i:s.u"));
->>>>>>> 8b94c634
 
         if ($proposal->getCriteria()->isDriver()) {
             $cCandidateProposal = clone $candidateProposal;
@@ -436,21 +410,12 @@
                     }
                 }
                 $candidate->setAddresses($addressesCandidate);
-<<<<<<< HEAD
                 $candidate->setDuration($proposalToMatch['dpduration']);
                 $candidate->setDistance($proposalToMatch['dpdistance']);
 
                 // the 2 following are not taken in account right now as only the driver detour matters
                 $candidate->setMaxDetourDistance($proposalToMatch['maxDetourDistance'] ? $proposalToMatch['maxDetourDistance'] : ($proposalToMatch['dpdistance'] * static::$maxDetourDistancePercent / 100));
                 $candidate->setMaxDetourDuration($proposalToMatch['maxDetourDuration'] ? $proposalToMatch['maxDetourDuration'] : ($proposalToMatch['dpduration'] * static::$maxDetourDurationPercent / 100));
-=======
-                $candidate->setDuration($proposalToMatch["dpduration"]);
-                $candidate->setDistance($proposalToMatch["dpdistance"]);
-
-                // the 2 following are not taken in account right now as only the driver detour matters
-                $candidate->setMaxDetourDistance($proposalToMatch["maxDetourDistance"] ? $proposalToMatch["maxDetourDistance"] : ($proposalToMatch["dpdistance"] * static::$maxDetourDistancePercent / 100));
-                $candidate->setMaxDetourDuration($proposalToMatch["maxDetourDuration"] ? $proposalToMatch["maxDetourDuration"] : ($proposalToMatch["dpduration"] * static::$maxDetourDurationPercent / 100));
->>>>>>> 8b94c634
                 $candidatesPassenger[] = $candidate;
             }
             $pears[] = [
@@ -460,11 +425,7 @@
             ];
         }
 
-<<<<<<< HEAD
         $this->logger->info('ProposalMatcher : create pears as passenger '.(new \DateTime('UTC'))->format('Ymd H:i:s.u'));
-=======
-        $this->logger->info("ProposalMatcher : create pears as passenger " . (new \DateTime("UTC"))->format("Ymd H:i:s.u"));
->>>>>>> 8b94c634
 
         if ($proposal->getCriteria()->isPassenger()) {
             $cCandidateProposal = clone $candidateProposal;
@@ -508,17 +469,10 @@
                     }
                 }
                 $candidate->setAddresses($addressesCandidate);
-<<<<<<< HEAD
                 $candidate->setDuration($proposalToMatch['ddduration']);
                 $candidate->setDistance($proposalToMatch['dddistance']);
                 $candidate->setMaxDetourDistance($proposalToMatch['maxDetourDistance'] ? $proposalToMatch['maxDetourDistance'] : ($proposalToMatch['dddistance'] * static::$maxDetourDistancePercent / 100));
                 $candidate->setMaxDetourDuration($proposalToMatch['maxDetourDuration'] ? $proposalToMatch['maxDetourDuration'] : ($proposalToMatch['ddduration'] * static::$maxDetourDurationPercent / 100));
-=======
-                $candidate->setDuration($proposalToMatch["ddduration"]);
-                $candidate->setDistance($proposalToMatch["dddistance"]);
-                $candidate->setMaxDetourDistance($proposalToMatch["maxDetourDistance"] ? $proposalToMatch["maxDetourDistance"] : ($proposalToMatch["dddistance"] * static::$maxDetourDistancePercent / 100));
-                $candidate->setMaxDetourDuration($proposalToMatch["maxDetourDuration"] ? $proposalToMatch["maxDetourDuration"] : ($proposalToMatch["ddduration"] * static::$maxDetourDurationPercent / 100));
->>>>>>> 8b94c634
                 $candidatesDriver[] = $candidate;
             }
             $pears[] = [
@@ -528,17 +482,10 @@
             ];
         }
 
-<<<<<<< HEAD
         $this->logger->info('ProposalMatcher : single Match '.(new \DateTime('UTC'))->format('Ymd H:i:s.u'));
         if ($matches = $this->geoMatcher->singleMatch($pears)) {
             if (isset($matches['driver']) && is_array($matches['driver']) && count($matches['driver']) > 0) {
                 $this->logger->info('ProposalMatcher : single Match treat passengers '.(new \DateTime('UTC'))->format('Ymd H:i:s.u'));
-=======
-        $this->logger->info("ProposalMatcher : single Match " . (new \DateTime("UTC"))->format("Ymd H:i:s.u"));
-        if ($matches = $this->geoMatcher->singleMatch($pears)) {
-            if (isset($matches['driver']) && is_array($matches['driver']) && count($matches['driver']) > 0) {
-                $this->logger->info("ProposalMatcher : single Match treat passengers " . (new \DateTime("UTC"))->format("Ymd H:i:s.u"));
->>>>>>> 8b94c634
                 // there are matches as driver
                 foreach ($matches['driver'] as $candidateId => $matchesDriver) {
                     // we sort each possible matches as many matches can be found for 2 candidates : if multiple routes satisfy the criteria
@@ -591,11 +538,7 @@
                 }
             }
             if (isset($matches['passenger']) && is_array($matches['passenger']) && count($matches['passenger']) > 0) {
-<<<<<<< HEAD
                 $this->logger->info('ProposalMatcher : single Match treat drivers '.(new \DateTime('UTC'))->format('Ymd H:i:s.u'));
-=======
-                $this->logger->info("ProposalMatcher : single Match treat drivers " . (new \DateTime("UTC"))->format("Ymd H:i:s.u"));
->>>>>>> 8b94c634
                 // there are matches as passenger
                 foreach ($matches['passenger'] as $candidateId => $matchesPassenger) {
                     // we sort each possible matches as many matches can be found for 2 candidates : if multiple routes satisfy the criteria
@@ -648,7 +591,6 @@
                 }
             }
         }
-<<<<<<< HEAD
         $this->logger->info('ProposalMatcher : nb of potential matchings : '.count($matchings).' | '.(new \DateTime('UTC'))->format('Ymd H:i:s.u'));
         $this->logger->info('ProposalMatcher : checkPickUp '.(new \DateTime('UTC'))->format('Ymd H:i:s.u'));
 
@@ -668,27 +610,6 @@
             $matchings = $this->checkPickUp($matchings);
         }
         $this->logger->info('ProposalMatcher : completeMatchings '.(new \DateTime('UTC'))->format('Ymd H:i:s.u'));
-=======
-        $this->logger->info("ProposalMatcher : nb of potential matchings : " . count($matchings) . " | " . (new \DateTime("UTC"))->format("Ymd H:i:s.u"));
-        $this->logger->info("ProposalMatcher : checkPickUp " . (new \DateTime("UTC"))->format("Ymd H:i:s.u"));
-
-        // if we use times, we check if the pickup times match
-        if (
-            (($proposal->getCriteria()->getFrequency() == Criteria::FREQUENCY_PUNCTUAL && $proposal->getUseTime()) ||
-                ($proposal->getCriteria()->getFrequency() == Criteria::FREQUENCY_REGULAR && (
-                    ($proposal->getCriteria()->isMonCheck() && $proposal->getCriteria()->getMonTime()) ||
-                    ($proposal->getCriteria()->isTueCheck() && $proposal->getCriteria()->getTueTime()) ||
-                    ($proposal->getCriteria()->isWedCheck() && $proposal->getCriteria()->getWedTime()) ||
-                    ($proposal->getCriteria()->isThuCheck() && $proposal->getCriteria()->getThuTime()) ||
-                    ($proposal->getCriteria()->isFriCheck() && $proposal->getCriteria()->getFriTime()) ||
-                    ($proposal->getCriteria()->isSatCheck() && $proposal->getCriteria()->getSatTime()) ||
-                    ($proposal->getCriteria()->isSunCheck() && $proposal->getCriteria()->getSunTime())
-                )))
-        ) {
-            $matchings = $this->checkPickUp($matchings);
-        }
-        $this->logger->info("ProposalMatcher : completeMatchings " . (new \DateTime("UTC"))->format("Ymd H:i:s.u"));
->>>>>>> 8b94c634
 
         // we complete the matchings with the waypoints and criteria
         foreach ($matchings as $matching) {
@@ -728,11 +649,7 @@
 
             // we use the driver's computed prices
             $matchingCriteria->setDriverComputedPrice(($matching->getCommonDistance() + $matching->getDetourDistance()) * $matching->getProposalOffer()->getCriteria()->getPriceKm() / 1000);
-<<<<<<< HEAD
             $matchingCriteria->setDriverComputedRoundedPrice($this->formatDataManager->roundPrice((float) $matchingCriteria->getDriverComputedPrice(), $matchingCriteria->getFrequency()));
-=======
-            $matchingCriteria->setDriverComputedRoundedPrice($this->formatDataManager->roundPrice((float)$matchingCriteria->getDriverComputedPrice(), $matchingCriteria->getFrequency()));
->>>>>>> 8b94c634
             $matchingCriteria->setPassengerComputedPrice($matchingCriteria->getDriverComputedPrice());
             $matchingCriteria->setPassengerComputedRoundedPrice($matchingCriteria->getDriverComputedRoundedPrice());
 
@@ -758,11 +675,7 @@
                     $currentDate->setTimestamp($matching->getProposalRequest()->getCriteria()->getFromDate()->getTimestamp());
                     $cptLoop = 0; // safeguard for infinity loop
                     $foundDay = false;
-<<<<<<< HEAD
                     while ($cptLoop < 7 && false == $foundDay) {
-=======
-                    while ($cptLoop < 7 && $foundDay == false) {
->>>>>>> 8b94c634
                         switch ($currentDate->format('w')) {
                             case 0:
                                 if ($matching->getProposalOffer()->getCriteria()->isSunCheck()) {
@@ -830,6 +743,7 @@
 
                             // We set the real matching day. The first carpooled day by the driver
                             $matchingCriteria->setFromDate($currentDate);
+
                             break;
                         }
                         $currentDate->modify('+1 days');
@@ -1012,19 +926,11 @@
                     break;
                 }
             }
-<<<<<<< HEAD
             if (!$found) {
                 // the matching was not found => it is now invalid, we remove it unless there's a related ask
                 if (!$this->checkRelatedAskForMatching($matchingOffer)) {
                     $proposal->removeMatchingOffer($matchingOffer);
                 }
-=======
-            $validPickupTimes = $this->getValidPickupTimes($matching->getProposalOffer(), $matching->getProposalRequest(), $pickupDuration);
-            if (count($validPickupTimes) > 0) {
-                $filters['pickup'] = $validPickupTimes;
-                $matching->setFilters($filters);
-                $validMatchings[] = $matching;
->>>>>>> 8b94c634
             }
         }
         // for matchings as offer
@@ -1086,659 +992,6 @@
      * Find potential matchings for multiple proposals at once.
      * These potential proposals must be validated using the geomatcher.
      */
-<<<<<<< HEAD
-=======
-    private function getValidPickupTimes(Proposal $proposal1, Proposal $proposal2, int $pickupDuration): array
-    {
-        $pickupTime = $minPickupTime = $maxPickupTime = null;
-        $monPickupTime = $monMinPickupTime = $monMaxPickupTime = null;
-        $tuePickupTime = $tueMinPickupTime = $tueMaxPickupTime = null;
-        $wedPickupTime = $wedMinPickupTime = $wedMaxPickupTime = null;
-        $thuPickupTime = $thuMinPickupTime = $thuMaxPickupTime = null;
-        $friPickupTime = $friMinPickupTime = $friMaxPickupTime = null;
-        $satPickupTime = $satMinPickupTime = $satMaxPickupTime = null;
-        $sunPickupTime = $sunMinPickupTime = $sunMaxPickupTime = null;
-
-        switch ($proposal1->getCriteria()->getFrequency()) {
-            case Criteria::FREQUENCY_PUNCTUAL: {
-                    $pickupTime = clone $proposal1->getCriteria()->getFromTime();
-                    $minPickupTime = clone $proposal1->getCriteria()->getMinTime();
-                    $maxPickupTime = clone $proposal1->getCriteria()->getMaxTime();
-                    $pickupTime->add(new \DateInterval('PT' . $pickupDuration . 'S'));
-                    $minPickupTime->add(new \DateInterval('PT' . $pickupDuration . 'S'));
-                    $maxPickupTime->add(new \DateInterval('PT' . $pickupDuration . 'S'));
-                    switch ($proposal2->getCriteria()->getFrequency()) {
-                        case Criteria::FREQUENCY_PUNCTUAL: {
-                                if (!(
-                                    ($minPickupTime >= $proposal2->getCriteria()->getMinTime() && $minPickupTime <= $proposal2->getCriteria()->getMaxTime()) ||
-                                    ($maxPickupTime >= $proposal2->getCriteria()->getMinTime() && $maxPickupTime <= $proposal2->getCriteria()->getMaxTime())
-                                )) {
-                                    // not in range
-                                    $pickupTime = null;
-                                    $minPickupTime = null;
-                                    $maxPickupTime = null;
-                                }
-                                break;
-                            }
-                        case Criteria::FREQUENCY_REGULAR: {
-                                switch ($proposal1->getCriteria()->getFromDate()->format('w')) {
-                                    case 0: {
-                                            if (!(
-                                                ($minPickupTime >= $proposal2->getCriteria()->getSunMinTime() && $minPickupTime <= $proposal2->getCriteria()->getSunMaxTime()) ||
-                                                ($maxPickupTime >= $proposal2->getCriteria()->getSunMinTime() && $maxPickupTime <= $proposal2->getCriteria()->getSunMaxTime())
-                                            )) {
-                                                // not in range
-                                                $pickupTime = null;
-                                                $minPickupTime = null;
-                                                $maxPickupTime = null;
-                                            }
-                                            break;
-                                        }
-                                    case 1: {
-                                            if (!(
-                                                ($minPickupTime >= $proposal2->getCriteria()->getMonMinTime() && $minPickupTime <= $proposal2->getCriteria()->getMonMaxTime()) ||
-                                                ($maxPickupTime >= $proposal2->getCriteria()->getMonMinTime() && $maxPickupTime <= $proposal2->getCriteria()->getMonMaxTime())
-                                            )) {
-                                                // not in range
-                                                $pickupTime = null;
-                                                $minPickupTime = null;
-                                                $maxPickupTime = null;
-                                            }
-                                            break;
-                                        }
-                                    case 2: {
-                                            if (!(
-                                                ($minPickupTime >= $proposal2->getCriteria()->getTueMinTime() && $minPickupTime <= $proposal2->getCriteria()->getTueMaxTime()) ||
-                                                ($maxPickupTime >= $proposal2->getCriteria()->getTueMinTime() && $maxPickupTime <= $proposal2->getCriteria()->getTueMaxTime())
-                                            )) {
-                                                // not in range
-                                                $pickupTime = null;
-                                                $minPickupTime = null;
-                                                $maxPickupTime = null;
-                                            }
-                                            break;
-                                        }
-                                    case 3: {
-                                            if (!(
-                                                ($minPickupTime >= $proposal2->getCriteria()->getWedMinTime() && $minPickupTime <= $proposal2->getCriteria()->getWedMaxTime()) ||
-                                                ($maxPickupTime >= $proposal2->getCriteria()->getWedMinTime() && $maxPickupTime <= $proposal2->getCriteria()->getWedMaxTime())
-                                            )) {
-                                                // not in range
-                                                $pickupTime = null;
-                                                $minPickupTime = null;
-                                                $maxPickupTime = null;
-                                            }
-                                            break;
-                                        }
-                                    case 4: {
-                                            if (!(
-                                                ($minPickupTime >= $proposal2->getCriteria()->getThuMinTime() && $minPickupTime <= $proposal2->getCriteria()->getThuMaxTime()) ||
-                                                ($maxPickupTime >= $proposal2->getCriteria()->getThuMinTime() && $maxPickupTime <= $proposal2->getCriteria()->getThuMaxTime())
-                                            )) {
-                                                // not in range
-                                                $pickupTime = null;
-                                                $minPickupTime = null;
-                                                $maxPickupTime = null;
-                                            }
-                                            break;
-                                        }
-                                    case 5: {
-                                            if (!(
-                                                ($minPickupTime >= $proposal2->getCriteria()->getFriMinTime() && $minPickupTime <= $proposal2->getCriteria()->getFriMaxTime()) ||
-                                                ($maxPickupTime >= $proposal2->getCriteria()->getFriMinTime() && $maxPickupTime <= $proposal2->getCriteria()->getFriMaxTime())
-                                            )) {
-                                                // not in range
-                                                $pickupTime = null;
-                                                $minPickupTime = null;
-                                                $maxPickupTime = null;
-                                            }
-                                            break;
-                                        }
-                                    case 6: {
-                                            if (!(
-                                                ($minPickupTime >= $proposal2->getCriteria()->getSatMinTime() && $minPickupTime <= $proposal2->getCriteria()->getSatMaxTime()) ||
-                                                ($maxPickupTime >= $proposal2->getCriteria()->getSatMinTime() && $maxPickupTime <= $proposal2->getCriteria()->getSatMaxTime())
-                                            )) {
-                                                // not in range
-                                                $pickupTime = null;
-                                                $minPickupTime = null;
-                                                $maxPickupTime = null;
-                                            }
-                                            break;
-                                        }
-                                }
-                                break;
-                            }
-                    }
-                    break;
-                }
-            case Criteria::FREQUENCY_REGULAR: {
-                    switch ($proposal2->getCriteria()->getFrequency()) {
-                        case Criteria::FREQUENCY_PUNCTUAL: {
-                                if ($proposal1->getCriteria()->isMonCheck() && $proposal2->getCriteria()->getFromDate()->format('w') == 1) {
-                                    $pickupTime = clone $proposal1->getCriteria()->getMonTime();
-                                    $minPickupTime = clone $proposal1->getCriteria()->getMonMinTime();
-                                    $maxPickupTime = clone $proposal1->getCriteria()->getMonMaxTime();
-                                    $pickupTime->add(new \DateInterval('PT' . $pickupDuration . 'S'));
-                                    $minPickupTime->add(new \DateInterval('PT' . $pickupDuration . 'S'));
-                                    $maxPickupTime->add(new \DateInterval('PT' . $pickupDuration . 'S'));
-                                    if (!(
-                                        ($minPickupTime >= $proposal2->getCriteria()->getMinTime() && $minPickupTime <= $proposal2->getCriteria()->getMaxTime()) ||
-                                        ($maxPickupTime >= $proposal2->getCriteria()->getMinTime() && $maxPickupTime <= $proposal2->getCriteria()->getMaxTime())
-                                    )) {
-                                        // not in range
-                                        $pickupTime = null;
-                                        $minPickupTime = null;
-                                        $maxPickupTime = null;
-                                    }
-                                }
-                                if ($proposal1->getCriteria()->isTueCheck() && $proposal2->getCriteria()->getFromDate()->format('w') == 2) {
-                                    $pickupTime = clone $proposal1->getCriteria()->getTueTime();
-                                    $minPickupTime = clone $proposal1->getCriteria()->getTueMinTime();
-                                    $maxPickupTime = clone $proposal1->getCriteria()->getTueMaxTime();
-                                    $pickupTime->add(new \DateInterval('PT' . $pickupDuration . 'S'));
-                                    $minPickupTime->add(new \DateInterval('PT' . $pickupDuration . 'S'));
-                                    $maxPickupTime->add(new \DateInterval('PT' . $pickupDuration . 'S'));
-                                    if (!(
-                                        ($minPickupTime >= $proposal2->getCriteria()->getMinTime() && $minPickupTime <= $proposal2->getCriteria()->getMaxTime()) ||
-                                        ($maxPickupTime >= $proposal2->getCriteria()->getMinTime() && $maxPickupTime <= $proposal2->getCriteria()->getMaxTime())
-                                    )) {
-                                        // not in range
-                                        $pickupTime = null;
-                                        $minPickupTime = null;
-                                        $maxPickupTime = null;
-                                    }
-                                }
-                                if ($proposal1->getCriteria()->isWedCheck() && $proposal2->getCriteria()->getFromDate()->format('w') == 3) {
-                                    $pickupTime = clone $proposal1->getCriteria()->getWedTime();
-                                    $minPickupTime = clone $proposal1->getCriteria()->getWedMinTime();
-                                    $maxPickupTime = clone $proposal1->getCriteria()->getWedMaxTime();
-                                    $pickupTime->add(new \DateInterval('PT' . $pickupDuration . 'S'));
-                                    $minPickupTime->add(new \DateInterval('PT' . $pickupDuration . 'S'));
-                                    $maxPickupTime->add(new \DateInterval('PT' . $pickupDuration . 'S'));
-                                    if (!(
-                                        ($minPickupTime >= $proposal2->getCriteria()->getMinTime() && $minPickupTime <= $proposal2->getCriteria()->getMaxTime()) ||
-                                        ($maxPickupTime >= $proposal2->getCriteria()->getMinTime() && $maxPickupTime <= $proposal2->getCriteria()->getMaxTime())
-                                    )) {
-                                        // not in range
-                                        $pickupTime = null;
-                                        $minPickupTime = null;
-                                        $maxPickupTime = null;
-                                    }
-                                }
-                                if ($proposal1->getCriteria()->isThuCheck() && $proposal2->getCriteria()->getFromDate()->format('w') == 4) {
-                                    $pickupTime = clone $proposal1->getCriteria()->getThuTime();
-                                    $minPickupTime = clone $proposal1->getCriteria()->getThuMinTime();
-                                    $maxPickupTime = clone $proposal1->getCriteria()->getThuMaxTime();
-                                    $pickupTime->add(new \DateInterval('PT' . $pickupDuration . 'S'));
-                                    $minPickupTime->add(new \DateInterval('PT' . $pickupDuration . 'S'));
-                                    $maxPickupTime->add(new \DateInterval('PT' . $pickupDuration . 'S'));
-                                    if (!(
-                                        ($minPickupTime >= $proposal2->getCriteria()->getMinTime() && $minPickupTime <= $proposal2->getCriteria()->getMaxTime()) ||
-                                        ($maxPickupTime >= $proposal2->getCriteria()->getMinTime() && $maxPickupTime <= $proposal2->getCriteria()->getMaxTime())
-                                    )) {
-                                        // not in range
-                                        $pickupTime = null;
-                                        $minPickupTime = null;
-                                        $maxPickupTime = null;
-                                    }
-                                }
-                                if ($proposal1->getCriteria()->isFriCheck() && $proposal2->getCriteria()->getFromDate()->format('w') == 5) {
-                                    $pickupTime = clone $proposal1->getCriteria()->getFriTime();
-                                    $minPickupTime = clone $proposal1->getCriteria()->getFriMinTime();
-                                    $maxPickupTime = clone $proposal1->getCriteria()->getFriMaxTime();
-                                    $minPickupTime->add(new \DateInterval('PT' . $pickupDuration . 'S'));
-                                    $pickupTime->add(new \DateInterval('PT' . $pickupDuration . 'S'));
-                                    $maxPickupTime->add(new \DateInterval('PT' . $pickupDuration . 'S'));
-                                    if (!(
-                                        ($minPickupTime >= $proposal2->getCriteria()->getMinTime() && $minPickupTime <= $proposal2->getCriteria()->getMaxTime()) ||
-                                        ($maxPickupTime >= $proposal2->getCriteria()->getMinTime() && $maxPickupTime <= $proposal2->getCriteria()->getMaxTime())
-                                    )) {
-                                        // not in range
-                                        $pickupTime = null;
-                                        $minPickupTime = null;
-                                        $maxPickupTime = null;
-                                    }
-                                }
-                                if ($proposal1->getCriteria()->isSatCheck() && $proposal2->getCriteria()->getFromDate()->format('w') == 6) {
-                                    $pickupTime = clone $proposal1->getCriteria()->getSatTime();
-                                    $minPickupTime = clone $proposal1->getCriteria()->getSatMinTime();
-                                    $maxPickupTime = clone $proposal1->getCriteria()->getSatMaxTime();
-                                    $pickupTime->add(new \DateInterval('PT' . $pickupDuration . 'S'));
-                                    $minPickupTime->add(new \DateInterval('PT' . $pickupDuration . 'S'));
-                                    $maxPickupTime->add(new \DateInterval('PT' . $pickupDuration . 'S'));
-                                    if (!(
-                                        ($minPickupTime >= $proposal2->getCriteria()->getMinTime() && $minPickupTime <= $proposal2->getCriteria()->getMaxTime()) ||
-                                        ($maxPickupTime >= $proposal2->getCriteria()->getMinTime() && $maxPickupTime <= $proposal2->getCriteria()->getMaxTime())
-                                    )) {
-                                        // not in range
-                                        $pickupTime = null;
-                                        $minPickupTime = null;
-                                        $maxPickupTime = null;
-                                    }
-                                }
-                                if ($proposal1->getCriteria()->isSunCheck() && $proposal2->getCriteria()->getFromDate()->format('w') == 0) {
-                                    $pickupTime = clone $proposal1->getCriteria()->getSunTime();
-                                    $minPickupTime = clone $proposal1->getCriteria()->getSunMinTime();
-                                    $maxPickupTime = clone $proposal1->getCriteria()->getSunMaxTime();
-                                    $pickupTime->add(new \DateInterval('PT' . $pickupDuration . 'S'));
-                                    $minPickupTime->add(new \DateInterval('PT' . $pickupDuration . 'S'));
-                                    $maxPickupTime->add(new \DateInterval('PT' . $pickupDuration . 'S'));
-                                    if (!(
-                                        ($minPickupTime >= $proposal2->getCriteria()->getMinTime() && $minPickupTime <= $proposal2->getCriteria()->getMaxTime()) ||
-                                        ($maxPickupTime >= $proposal2->getCriteria()->getMinTime() && $maxPickupTime <= $proposal2->getCriteria()->getMaxTime())
-                                    )) {
-                                        // not in range
-                                        $pickupTime = null;
-                                        $minPickupTime = null;
-                                        $maxPickupTime = null;
-                                    }
-                                }
-                                break;
-                            }
-                        case Criteria::FREQUENCY_REGULAR: {
-                                if ($proposal1->getCriteria()->isMonCheck() && $proposal2->getCriteria()->isMonCheck()) {
-                                    $monPickupTime = clone $proposal1->getCriteria()->getMonTime();
-                                    $monMinPickupTime = clone $proposal1->getCriteria()->getMonMinTime();
-                                    $monMaxPickupTime = clone $proposal1->getCriteria()->getMonMaxTime();
-                                    $monPickupTime->add(new \DateInterval('PT' . $pickupDuration . 'S'));
-                                    $monMinPickupTime->add(new \DateInterval('PT' . $pickupDuration . 'S'));
-                                    $monMaxPickupTime->add(new \DateInterval('PT' . $pickupDuration . 'S'));
-                                    if (!(
-                                        ($monMinPickupTime >= $proposal2->getCriteria()->getMonMinTime() && $monMinPickupTime <= $proposal2->getCriteria()->getMonMaxTime()) ||
-                                        ($monMaxPickupTime >= $proposal2->getCriteria()->getMonMinTime() && $monMaxPickupTime <= $proposal2->getCriteria()->getMonMaxTime())
-                                    )) {
-                                        // not in range
-                                        $monPickupTime = null;
-                                        $monMinPickupTime = null;
-                                        $monMaxPickupTime = null;
-                                    }
-                                }
-                                if ($proposal1->getCriteria()->isTueCheck() && $proposal2->getCriteria()->isTueCheck()) {
-                                    $tuePickupTime = clone $proposal1->getCriteria()->getTueTime();
-                                    $tueMinPickupTime = clone $proposal1->getCriteria()->getTueMinTime();
-                                    $tueMaxPickupTime = clone $proposal1->getCriteria()->getTueMaxTime();
-                                    $tuePickupTime->add(new \DateInterval('PT' . $pickupDuration . 'S'));
-                                    $tueMinPickupTime->add(new \DateInterval('PT' . $pickupDuration . 'S'));
-                                    $tueMaxPickupTime->add(new \DateInterval('PT' . $pickupDuration . 'S'));
-                                    if (!(
-                                        ($tueMinPickupTime >= $proposal2->getCriteria()->getTueMinTime() && $tueMinPickupTime <= $proposal2->getCriteria()->getTueMaxTime()) ||
-                                        ($tueMaxPickupTime >= $proposal2->getCriteria()->getTueMinTime() && $tueMaxPickupTime <= $proposal2->getCriteria()->getTueMaxTime())
-                                    )) {
-                                        // not in range
-                                        $tuePickupTime = null;
-                                        $tueMinPickupTime = null;
-                                        $tueMaxPickupTime = null;
-                                    }
-                                }
-                                if ($proposal1->getCriteria()->isWedCheck() && $proposal2->getCriteria()->isWedCheck()) {
-                                    $wedPickupTime = clone $proposal1->getCriteria()->getWedTime();
-                                    $wedMinPickupTime = clone $proposal1->getCriteria()->getWedMinTime();
-                                    $wedMaxPickupTime = clone $proposal1->getCriteria()->getWedMaxTime();
-                                    $wedPickupTime->add(new \DateInterval('PT' . $pickupDuration . 'S'));
-                                    $wedMinPickupTime->add(new \DateInterval('PT' . $pickupDuration . 'S'));
-                                    $wedMaxPickupTime->add(new \DateInterval('PT' . $pickupDuration . 'S'));
-                                    if (!(
-                                        ($wedMinPickupTime >= $proposal2->getCriteria()->getWedMinTime() && $wedMinPickupTime <= $proposal2->getCriteria()->getWedMaxTime()) ||
-                                        ($wedMaxPickupTime >= $proposal2->getCriteria()->getWedMinTime() && $wedMaxPickupTime <= $proposal2->getCriteria()->getWedMaxTime())
-                                    )) {
-                                        // not in range
-                                        $wedPickupTime = null;
-                                        $wedMinPickupTime = null;
-                                        $wedMaxPickupTime = null;
-                                    }
-                                }
-                                if ($proposal1->getCriteria()->isThuCheck() && $proposal2->getCriteria()->isThuCheck()) {
-                                    $thuPickupTime = clone $proposal1->getCriteria()->getThuTime();
-                                    $thuMinPickupTime = clone $proposal1->getCriteria()->getThuMinTime();
-                                    $thuMaxPickupTime = clone $proposal1->getCriteria()->getThuMaxTime();
-                                    $thuPickupTime->add(new \DateInterval('PT' . $pickupDuration . 'S'));
-                                    $thuMinPickupTime->add(new \DateInterval('PT' . $pickupDuration . 'S'));
-                                    $thuMaxPickupTime->add(new \DateInterval('PT' . $pickupDuration . 'S'));
-                                    if (!(
-                                        ($thuMinPickupTime >= $proposal2->getCriteria()->getThuMinTime() && $thuMinPickupTime <= $proposal2->getCriteria()->getThuMaxTime()) ||
-                                        ($thuMaxPickupTime >= $proposal2->getCriteria()->getThuMinTime() && $thuMaxPickupTime <= $proposal2->getCriteria()->getThuMaxTime())
-                                    )) {
-                                        // not in range
-                                        $thuPickupTime = null;
-                                        $thuMinPickupTime = null;
-                                        $thuMaxPickupTime = null;
-                                    }
-                                }
-                                if ($proposal1->getCriteria()->isFriCheck() && $proposal2->getCriteria()->isFriCheck()) {
-                                    $friPickupTime = clone $proposal1->getCriteria()->getFriTime();
-                                    $friMinPickupTime = clone $proposal1->getCriteria()->getFriMinTime();
-                                    $friMaxPickupTime = clone $proposal1->getCriteria()->getFriMaxTime();
-                                    $friPickupTime->add(new \DateInterval('PT' . $pickupDuration . 'S'));
-                                    $friMinPickupTime->add(new \DateInterval('PT' . $pickupDuration . 'S'));
-                                    $friMaxPickupTime->add(new \DateInterval('PT' . $pickupDuration . 'S'));
-                                    if (!(
-                                        ($friMinPickupTime >= $proposal2->getCriteria()->getFriMinTime() && $friMinPickupTime <= $proposal2->getCriteria()->getFriMaxTime()) ||
-                                        ($friMaxPickupTime >= $proposal2->getCriteria()->getFriMinTime() && $friMaxPickupTime <= $proposal2->getCriteria()->getFriMaxTime())
-                                    )) {
-                                        // not in range
-                                        $friPickupTime = null;
-                                        $friMinPickupTime = null;
-                                        $friMaxPickupTime = null;
-                                    }
-                                }
-                                if ($proposal1->getCriteria()->isSatCheck() && $proposal2->getCriteria()->isSatCheck()) {
-                                    $satPickupTime = clone $proposal1->getCriteria()->getSatTime();
-                                    $satMinPickupTime = clone $proposal1->getCriteria()->getSatMinTime();
-                                    $satMaxPickupTime = clone $proposal1->getCriteria()->getSatMaxTime();
-                                    $satPickupTime->add(new \DateInterval('PT' . $pickupDuration . 'S'));
-                                    $satMinPickupTime->add(new \DateInterval('PT' . $pickupDuration . 'S'));
-                                    $satMaxPickupTime->add(new \DateInterval('PT' . $pickupDuration . 'S'));
-                                    if (!(
-                                        ($satMinPickupTime >= $proposal2->getCriteria()->getSatMinTime() && $satMinPickupTime <= $proposal2->getCriteria()->getSatMaxTime()) ||
-                                        ($satMaxPickupTime >= $proposal2->getCriteria()->getSatMinTime() && $satMaxPickupTime <= $proposal2->getCriteria()->getSatMaxTime())
-                                    )) {
-                                        // not in range
-                                        $satPickupTime = null;
-                                        $satMinPickupTime = null;
-                                        $satMaxPickupTime = null;
-                                    }
-                                }
-                                if ($proposal1->getCriteria()->isSunCheck() && $proposal2->getCriteria()->isSunCheck()) {
-                                    $sunPickupTime = clone $proposal1->getCriteria()->getSunTime();
-                                    $sunMinPickupTime = clone $proposal1->getCriteria()->getSunMinTime();
-                                    $sunMaxPickupTime = clone $proposal1->getCriteria()->getSunMaxTime();
-                                    $sunPickupTime->add(new \DateInterval('PT' . $pickupDuration . 'S'));
-                                    $sunMinPickupTime->add(new \DateInterval('PT' . $pickupDuration . 'S'));
-                                    $sunMaxPickupTime->add(new \DateInterval('PT' . $pickupDuration . 'S'));
-                                    if (!(
-                                        ($sunMinPickupTime >= $proposal2->getCriteria()->getSunMinTime() && $sunMinPickupTime <= $proposal2->getCriteria()->getSunMaxTime()) ||
-                                        ($sunMaxPickupTime >= $proposal2->getCriteria()->getSunMinTime() && $sunMaxPickupTime <= $proposal2->getCriteria()->getSunMaxTime())
-                                    )) {
-                                        // not in range
-                                        $sunPickupTime = null;
-                                        $sunMinPickupTime = null;
-                                        $sunMaxPickupTime = null;
-                                    }
-                                }
-                                break;
-                            }
-                    }
-                    break;
-                }
-        }
-        $return = [];
-        if ($pickupTime) {
-            $return['pickupTime'] = $pickupTime;
-        }
-        if ($minPickupTime) {
-            $return['minPickupTime'] = $minPickupTime;
-        }
-        if ($maxPickupTime) {
-            $return['maxPickupTime'] = $maxPickupTime;
-        }
-        if ($monPickupTime) {
-            $return['monPickupTime'] = $monPickupTime;
-        }
-        if ($monMinPickupTime) {
-            $return['monMinPickupTime'] = $monMinPickupTime;
-        }
-        if ($monMaxPickupTime) {
-            $return['monMaxPickupTime'] = $monMaxPickupTime;
-        }
-        if ($tuePickupTime) {
-            $return['tuePickupTime'] = $tuePickupTime;
-        }
-        if ($tueMinPickupTime) {
-            $return['tueMinPickupTime'] = $tueMinPickupTime;
-        }
-        if ($tueMaxPickupTime) {
-            $return['tueMaxPickupTime'] = $tueMaxPickupTime;
-        }
-        if ($wedPickupTime) {
-            $return['wedPickupTime'] = $wedPickupTime;
-        }
-        if ($wedMinPickupTime) {
-            $return['wedMinPickupTime'] = $wedMinPickupTime;
-        }
-        if ($wedMaxPickupTime) {
-            $return['wedMaxPickupTime'] = $wedMaxPickupTime;
-        }
-        if ($thuPickupTime) {
-            $return['thuPickupTime'] = $thuPickupTime;
-        }
-        if ($thuMinPickupTime) {
-            $return['thuMinPickupTime'] = $thuMinPickupTime;
-        }
-        if ($thuMaxPickupTime) {
-            $return['thuMaxPickupTime'] = $thuMaxPickupTime;
-        }
-        if ($friPickupTime) {
-            $return['friPickupTime'] = $friPickupTime;
-        }
-        if ($friMinPickupTime) {
-            $return['friMinPickupTime'] = $friMinPickupTime;
-        }
-        if ($friMaxPickupTime) {
-            $return['friMaxPickupTime'] = $friMaxPickupTime;
-        }
-        if ($satPickupTime) {
-            $return['satPickupTime'] = $satPickupTime;
-        }
-        if ($satMinPickupTime) {
-            $return['satMinPickupTime'] = $satMinPickupTime;
-        }
-        if ($satMaxPickupTime) {
-            $return['satMaxPickupTime'] = $satMaxPickupTime;
-        }
-        if ($sunPickupTime) {
-            $return['sunPickupTime'] = $sunPickupTime;
-        }
-        if ($sunMinPickupTime) {
-            $return['sunMinPickupTime'] = $sunMinPickupTime;
-        }
-        if ($sunMaxPickupTime) {
-            $return['sunMaxPickupTime'] = $sunMaxPickupTime;
-        }
-        return $return;
-    }
-
-    /**
-     * Return the pick up and drop off of a passenger in a route.
-     *
-     * @param array $route
-     * @return array The pick up and drop off
-     */
-    private function getPickUpDropOffDurations(array $route)
-    {
-        $pickUp = 0;
-        $dropOff = 0;
-        $position = 0;
-        foreach ($route as $point) {
-            if ($point['candidate'] == 1) {
-                continue;
-            }
-            if ($point['position'] == 0) {
-                $pickUp = $point['duration'];
-            } elseif ($point['position'] > $position) {
-                $position = $point['position'];
-                $dropOff = $point['duration'];
-            }
-        }
-        return [$pickUp, $dropOff];
-    }
-
-
-
-
-
-
-    /************
-     *   DYNAMIC *
-     *************/
-
-    /**
-     * Update Matching proposal entities for a proposal.
-     *
-     * @param Proposal $proposal    The proposal for which we want the matchings
-     * @param bool $excludeProposalUser Exclude the matching proposals made by the proposal user
-     * @return Proposal The proposal with the matchings
-     */
-    public function updateMatchingsForProposal(Proposal $proposal, bool $excludeProposalUser = true)
-    {
-        $this->logger->info("ProposalMatcher : updateMatchingsForProposal #" . $proposal->getId() . " " . (new \DateTime("UTC"))->format("Ymd H:i:s.u"));
-
-        set_time_limit(360);
-
-        // we search the matchings
-        $matchings = $this->findMatchingProposals($proposal, $excludeProposalUser);
-
-        $this->logger->info("ProposalMatcher : matchings for #" . $proposal->getId() . " : " . count($matchings) . " " . (new \DateTime("UTC"))->format("Ymd H:i:s.u"));
-
-        // first, we will check if existing matchings are still valid
-        // for matchings as request
-        foreach ($proposal->getMatchingOffers() as $matchingOffer) {
-            // here, $proposal == matchingOffer->getProposalRequest()
-            $found = false;
-            foreach ($matchings as $matching) {
-                if ($matching->getProposalOffer()->getId() == $matchingOffer->getProposalOffer()->getId()) {
-                    // this matching already exists => it is still valid
-                    $found = true;
-                    // update the matching
-                    $this->updateMatchingWithMatching($matching, $matchingOffer);
-                    break;
-                }
-            }
-            if (!$found) {
-                // the matching was not found => it is now invalid, we remove it unless there's a related ask
-                if (!$this->checkRelatedAskForMatching($matchingOffer)) {
-                    $proposal->removeMatchingOffer($matchingOffer);
-                }
-            }
-        }
-        // for matchings as offer
-        foreach ($proposal->getMatchingRequests() as $matchingRequest) {
-            // here, $proposal == matchingRequest->getProposalOffer()
-            $found = false;
-            foreach ($matchings as $matching) {
-                if ($matching->getProposalRequest()->getId() == $matchingRequest->getProposalRequest()->getId()) {
-                    // this matching already exists => it is still valid
-                    $found = true;
-                    // update the matching
-                    $this->updateMatchingWithMatching($matching, $matchingRequest);
-                    break;
-                }
-            }
-            if (!$found) {
-                // the matching was not found => it is now invalid, we remove it unless there's a related ask
-                if (!$this->checkRelatedAskForMatching($matchingRequest)) {
-                    $proposal->removeMatchingRequest($matchingRequest);
-                }
-            }
-        }
-
-        // second, we add the new matchings
-        foreach ($matchings as $matching) {
-            $found = false;
-            if ($matching->getProposalOffer() === $proposal) {
-                foreach ($proposal->getMatchingRequests() as $matchingRequest) {
-                    if ($matchingRequest->getProposalRequest()->getId() == $matching->getProposalRequest()->getId()) {
-                        $found = true;
-                        break;
-                    }
-                }
-                if (!$found) {
-                    $proposal->addMatchingRequest($matching);
-                }
-            } else {
-                foreach ($proposal->getMatchingOffers() as $matchingOffer) {
-                    if ($matchingOffer->getProposalOffer()->getId() == $matching->getProposalOffer()->getId()) {
-                        $found = true;
-                        break;
-                    }
-                }
-                if (!$found) {
-                    $proposal->addMatchingOffer($matching);
-                }
-            }
-        }
-
-        return $proposal;
-    }
-
-    /**
-     * Check if there's a related ask to a matching. This method could be useless (we just need to count getAsks !) but here we also update the status if needed.
-     *
-     * @param Matching $matching The matching
-     * @return bool The result
-     */
-    private function checkRelatedAskForMatching(Matching $matching)
-    {
-        foreach ($matching->getAsks() as $ask) {
-            /**
-             * @var Ask $ask
-             */
-            // if the passenger has made an ask
-            if ($ask->getStatus() == Ask::STATUS_PENDING_AS_PASSENGER) {
-                // check the validity of the ask => must be less than DYNAMIC_CARPOOL_MAX_PENDING_TIME seconds
-                $limit = clone $ask->getCreatedDate();
-                $limit->add(new \DateInterval('PT' . $this->params['dynamicMaxPendingTime'] . 'S'));
-                $now = new \DateTime('UTC');
-                if ($limit < $now) {
-                    $ask->setStatus(Ask::STATUS_DECLINED_AS_DRIVER);
-                    $this->entityManager->persist($ask);
-                    $this->entityManager->flush();
-                }
-            }
-        }
-        return (count($matching->getAsks()) > 0);
-    }
-
-    /**
-     * Copy informations between a matching to another.
-     * Useful for updating a matching with new data.
-     *
-     * @param Matching $sourceMatching      The source matching
-     * @param Matching $destinationMatching The destination matching
-     * @return Matching The updated matching
-     */
-    private function updateMatchingWithMatching(Matching $sourceMatching, Matching $destinationMatching)
-    {
-        // matching properties
-        $destinationMatching->setOriginalDistance($sourceMatching->getOriginalDistance());
-        $destinationMatching->setAcceptedDetourDistance($sourceMatching->getAcceptedDetourDistance());
-        $destinationMatching->setNewDistance($sourceMatching->getNewDistance());
-        $destinationMatching->setDetourDistance($sourceMatching->getDetourDistance());
-        $destinationMatching->setDetourDistancePercent($sourceMatching->getDetourDistancePercent());
-        $destinationMatching->setOriginalDuration($sourceMatching->getOriginalDuration());
-        $destinationMatching->setAcceptedDetourDuration($sourceMatching->getAcceptedDetourDuration());
-        $destinationMatching->setNewDuration($sourceMatching->getNewDuration());
-        $destinationMatching->setDetourDuration($sourceMatching->getDetourDuration());
-        $destinationMatching->setDetourDurationPercent($sourceMatching->getDetourDurationPercent());
-        $destinationMatching->setCommonDistance($sourceMatching->getCommonDistance());
-        $destinationMatching->setPickUpDuration($sourceMatching->getPickUpDuration());
-        $destinationMatching->setDropOffDuration($sourceMatching->getDropOffDuration());
-
-        // matching waypoints => we replace old waypoints with the new ones
-        foreach ($destinationMatching->getWaypoints() as $waypoint) {
-            $destinationMatching->removeWaypoint($waypoint);
-        }
-        foreach ($sourceMatching->getWaypoints() as $waypoint) {
-            $destinationMatching->addWaypoint($waypoint);
-        }
-
-        $this->entityManager->persist($destinationMatching);
-        $this->entityManager->flush();
-    }
-
-
-
-
-
-    /************
-     *   MASS    *
-     *************/
-
-    /**
-     * Find potential matchings for multiple proposals at once.
-     * These potential proposals must be validated using the geomatcher.
-     */
->>>>>>> 8b94c634
     public function findPotentialMatchingsForProposals(array $proposalIds, bool $updateImport = true)
     {
         $this->print_mem(1);
@@ -1758,20 +1011,12 @@
             if ($updateImport) {
                 // update status to pending
                 $q = $this->entityManager
-<<<<<<< HEAD
                     ->createQuery('UPDATE App\Import\Entity\UserImport i set i.status = :status, i.treatmentJourneyStartDate=:treatmentDate WHERE i.id IN (SELECT ui.id FROM App\Import\Entity\UserImport ui JOIN ui.user u JOIN u.proposals p WHERE p.id IN ('.implode(',', $ids).'))')
                     ->setParameters([
                         'status' => UserImport::STATUS_MATCHING_PENDING,
                         'treatmentDate' => new \DateTime(),
                     ])
                 ;
-=======
-                    ->createQuery('UPDATE App\Import\Entity\UserImport i set i.status = :status, i.treatmentJourneyStartDate=:treatmentDate WHERE i.id IN (SELECT ui.id FROM App\Import\Entity\UserImport ui JOIN ui.user u JOIN u.proposals p WHERE p.id IN (' . implode(',', $ids) . '))')
-                    ->setParameters([
-                        'status' => UserImport::STATUS_MATCHING_PENDING,
-                        'treatmentDate' => new \DateTime()
-                    ]);
->>>>>>> 8b94c634
                 $q->execute();
             }
 
@@ -1814,15 +1059,9 @@
                                             'macroCounty' => $proposalFound['macroCounty'],
                                             'region' => $proposalFound['region'],
                                             'macroRegion' => $proposalFound['macroRegion'],
-<<<<<<< HEAD
                                             'countryCode' => $proposalFound['countryCode'],
                                         ],
                                     ],
-=======
-                                            'countryCode' => $proposalFound['countryCode']
-                                        ]
-                                    ]
->>>>>>> 8b94c634
                                 ];
                             } else {
                                 $element = [
@@ -1843,11 +1082,7 @@
                                     'macroCounty' => $proposalFound['macroCounty'],
                                     'region' => $proposalFound['region'],
                                     'macroRegion' => $proposalFound['macroRegion'],
-<<<<<<< HEAD
                                     'countryCode' => $proposalFound['countryCode'],
-=======
-                                    'countryCode' => $proposalFound['countryCode']
->>>>>>> 8b94c634
                                 ];
                                 if (!in_array($element, $aproposals[$proposalFound['pid']]['addresses'])) {
                                     $aproposals[$proposalFound['pid']]['addresses'][] = $element;
@@ -1860,11 +1095,7 @@
 
                         $potentialProposals[$proposal->getId()] = [
                             'proposal' => $proposal,
-<<<<<<< HEAD
                             'potentials' => $aproposals,
-=======
-                            'potentials' => $aproposals
->>>>>>> 8b94c634
                         ];
                     }
                     $proposalsFoundForProposal = null;
@@ -1878,11 +1109,7 @@
             $proposals = null;
             unset($proposals);
             gc_collect_cycles();
-<<<<<<< HEAD
             $this->logger->info('End searching potentials | '.(new \DateTime('UTC'))->format('Ymd H:i:s.u'));
-=======
-            $this->logger->info('End searching potentials | ' . (new \DateTime("UTC"))->format("Ymd H:i:s.u"));
->>>>>>> 8b94c634
 
             $this->print_mem(4);
 
@@ -1918,15 +1145,9 @@
 
             $potentialMatchings = []; // indexed by driver proposal id
             foreach ($batches as $key => $batch) {
-<<<<<<< HEAD
                 $this->logger->info('Start multimatch batch #'.$key.' | '.(new \DateTime('UTC'))->format('Ymd H:i:s.u'));
                 foreach ($batch as $key2 => $match) {
                     $this->logger->info('Match # '.$key2.', Passengers : '.count($match['passengers']).' | '.(new \DateTime('UTC'))->format('Ymd H:i:s.u'));
-=======
-                $this->logger->info('Start multimatch batch #' . $key . ' | ' . (new \DateTime("UTC"))->format("Ymd H:i:s.u"));
-                foreach ($batch as $key2 => $match) {
-                    $this->logger->info('Match # ' . $key2 . ', Passengers : ' . count($match['passengers']) . ' | ' . (new \DateTime("UTC"))->format("Ymd H:i:s.u"));
->>>>>>> 8b94c634
                 }
                 if ($matches = $this->geoMatcher->multiMatch($batch)) {
                     foreach ($matches as $candidateDriverId => $candidatePassengers) {
@@ -2009,15 +1230,8 @@
             $candidates = null;
             $batch = null;
             $batches = null;
-<<<<<<< HEAD
             unset($multimatch, $candidates, $batch, $batches);
 
-=======
-            unset($multimatch);
-            unset($candidates);
-            unset($batch);
-            unset($batches);
->>>>>>> 8b94c634
             gc_collect_cycles();
 
             $this->print_mem(8);
@@ -2028,7 +1242,6 @@
                 $proposal = $this->proposalRepository->find($proposalOfferId);
                 // if we use times, we check if the pickup times match
                 if (
-<<<<<<< HEAD
                     ((Criteria::FREQUENCY_PUNCTUAL == $proposal->getCriteria()->getFrequency() && $proposal->getCriteria()->getFromTime())
                     || (Criteria::FREQUENCY_REGULAR == $proposal->getCriteria()->getFrequency() && (
                         ($proposal->getCriteria()->isMonCheck() && $proposal->getCriteria()->getMonTime())
@@ -2039,18 +1252,6 @@
                         || ($proposal->getCriteria()->isSatCheck() && $proposal->getCriteria()->getSatTime())
                         || ($proposal->getCriteria()->isSunCheck() && $proposal->getCriteria()->getSunTime())
                     )))
-=======
-                    (($proposal->getCriteria()->getFrequency() == Criteria::FREQUENCY_PUNCTUAL && $proposal->getCriteria()->getFromTime()) ||
-                        ($proposal->getCriteria()->getFrequency() == Criteria::FREQUENCY_REGULAR && (
-                            ($proposal->getCriteria()->isMonCheck() && $proposal->getCriteria()->getMonTime()) ||
-                            ($proposal->getCriteria()->isTueCheck() && $proposal->getCriteria()->getTueTime()) ||
-                            ($proposal->getCriteria()->isWedCheck() && $proposal->getCriteria()->getWedTime()) ||
-                            ($proposal->getCriteria()->isThuCheck() && $proposal->getCriteria()->getThuTime()) ||
-                            ($proposal->getCriteria()->isFriCheck() && $proposal->getCriteria()->getFriTime()) ||
-                            ($proposal->getCriteria()->isSatCheck() && $proposal->getCriteria()->getSatTime()) ||
-                            ($proposal->getCriteria()->isSunCheck() && $proposal->getCriteria()->getSunTime())
-                        )))
->>>>>>> 8b94c634
                 ) {
                     $this->logger->info('Proposal matcher | Check pickup start | '.(new \DateTime('UTC'))->format('Ymd H:i:s.u'));
                     $matchings = array_merge($matchings, $this->checkPickUp($potentials));
@@ -2071,13 +1272,8 @@
             // we complete the matchings with the waypoints and criteria
             $nb = 1;
             foreach ($matchings as $matching) {
-<<<<<<< HEAD
                 $this->logger->info('Proposal matcher | Complete matching '.$nb.' | '.(new \DateTime('UTC'))->format('Ymd H:i:s.u'));
                 ++$nb;
-=======
-                $this->logger->info('Proposal matcher | Complete matching ' . $nb . ' | ' . (new \DateTime("UTC"))->format("Ymd H:i:s.u"));
-                $nb++;
->>>>>>> 8b94c634
 
                 // waypoints
                 foreach ($matching->getFilters()['route'] as $key => $point) {
@@ -2351,7 +1547,7 @@
     {
         $validMatchings = [];
         foreach ($matchings as $matching) {
-            $pickupDuration = null;
+            $pickupDuration = 0;
             $filters = $matching->getFilters();
             foreach ($filters['route'] as $value) {
                 if (2 == $value['candidate'] && 0 == $value['position']) {
@@ -2760,29 +1956,6 @@
 
                         break;
                 }
-<<<<<<< HEAD
-=======
-                $matching->setCriteria($matchingCriteria);
-
-                // we remove the direction from the filter to reduce the size of the returned object
-                // (it is already affected to the driver direction)
-                $filters = $matching->getFilters();
-                // we complete the pickup and dropoff
-                list($pickUp, $dropOff) = $this->getPickUpDropOffDurations($filters['route']);
-                $matching->setPickUpDuration($pickUp);
-                $matching->setDropOffDuration($dropOff);
-                $filters['direction'] = null;
-                unset($filters['direction']);
-                $matching->setFilters($filters);
-                $this->entityManager->persist($matching);
-            }
-            $this->logger->info('End multimatch | ' . (new \DateTime("UTC"))->format("Ymd H:i:s.u"));
-
-            $this->logger->info('Start flushing multimatch | ' . (new \DateTime("UTC"))->format("Ymd H:i:s.u"));
-            $this->entityManager->flush();
-            $this->entityManager->clear();
-            $this->logger->info('End flushing multimatch | ' . (new \DateTime("UTC"))->format("Ymd H:i:s.u"));
->>>>>>> 8b94c634
 
                 break;
         }
@@ -2885,7 +2058,6 @@
             }
         }
 
-<<<<<<< HEAD
         return [$pickUp, $dropOff];
     }
 
@@ -2913,17 +2085,6 @@
                     $this->entityManager->persist($ask);
                     $this->entityManager->flush();
                 }
-=======
-            if ($updateImport) {
-                // update status to treated
-                $q = $this->entityManager
-                    ->createQuery('UPDATE App\Import\Entity\UserImport i set i.status = :status, i.treatmentJourneyEndDate=:treatmentDate WHERE i.id IN (SELECT ui.id FROM App\Import\Entity\UserImport ui JOIN ui.user u JOIN u.proposals p WHERE p.id IN (' . implode(',', $ids) . '))')
-                    ->setParameters([
-                        'status' => UserImport::STATUS_MATCHING_TREATED,
-                        'treatmentDate' => new \DateTime()
-                    ]);
-                $q->execute();
->>>>>>> 8b94c634
             }
         }
 
@@ -2939,7 +2100,7 @@
      *
      * @return Matching The updated matching
      */
-    private function updateMatchingWithMatching(Matching $sourceMatching, Matching $destinationMatching): Matching
+    private function updateMatchingWithMatching(Matching $sourceMatching, Matching $destinationMatching)
     {
         // matching properties
         $destinationMatching->setOriginalDistance($sourceMatching->getOriginalDistance());
@@ -2974,11 +2135,7 @@
     private function createCandidates(array $potentialProposals)
     {
         $candidates = [];
-<<<<<<< HEAD
         $this->logger->info('Start creating candidates | '.(new \DateTime('UTC'))->format('Ymd H:i:s.u'));
-=======
-        $this->logger->info('Start creating candidates | ' . (new \DateTime("UTC"))->format("Ymd H:i:s.u"));
->>>>>>> 8b94c634
         foreach ($potentialProposals as $proposalId => $potentialArray) {
             $proposal = $potentialArray['proposal'];
             $proposalsFound = $potentialArray['potentials'];
@@ -3026,21 +2183,12 @@
                     $addressesCandidate[] = $address;
                 }
                 $candidate->setAddresses($addressesCandidate);
-<<<<<<< HEAD
                 $candidate->setDuration($proposalToMatch['dpduration']);
                 $candidate->setDistance($proposalToMatch['dpdistance']);
 
                 // the 2 following are not taken in account right now as only the driver detour matters
                 $candidate->setMaxDetourDistance($proposalToMatch['maxDetourDistance'] ? $proposalToMatch['maxDetourDistance'] : ($proposalToMatch['dpdistance'] * static::$maxDetourDistancePercent / 100));
                 $candidate->setMaxDetourDuration($proposalToMatch['maxDetourDuration'] ? $proposalToMatch['maxDetourDuration'] : ($proposalToMatch['dpduration'] * static::$maxDetourDurationPercent / 100));
-=======
-                $candidate->setDuration($proposalToMatch["dpduration"]);
-                $candidate->setDistance($proposalToMatch["dpdistance"]);
-
-                // the 2 following are not taken in account right now as only the driver detour matters
-                $candidate->setMaxDetourDistance($proposalToMatch["maxDetourDistance"] ? $proposalToMatch["maxDetourDistance"] : ($proposalToMatch["dpdistance"] * static::$maxDetourDistancePercent / 100));
-                $candidate->setMaxDetourDuration($proposalToMatch["maxDetourDuration"] ? $proposalToMatch["maxDetourDuration"] : ($proposalToMatch["dpduration"] * static::$maxDetourDurationPercent / 100));
->>>>>>> 8b94c634
                 $candidatesPassenger[] = $candidate;
             }
 
@@ -3058,47 +2206,6 @@
     {
         // Currently used memory
         $mem_usage = memory_get_usage();
-<<<<<<< HEAD
-=======
-
-        /* Peak memory usage */
-        $mem_peak = memory_get_peak_usage();
-        $this->logger->debug($id . ' The script is now using: ' . round($mem_usage / 1024) . 'KB of memory.<br>');
-        $this->logger->debug($id . ' Peak usage: ' . round($mem_peak / 1024) . 'KB of memory.<br><br>');
-    }
-
-    // Params getters
-
-    /**
-     * Get the ALGORITHM_MAX_DETOUR_DISTANCE_PERCENT param's value
-     *
-     * @return integer
-     */
-    public static function getMaxDetourDistancePercent(): int
-    {
-        return static::$maxDetourDistancePercent;
-    }
-
-    /**
-     * Get the ALGORITHM_MAX_DETOUR_DURATION_PERCENT param's value
-     *
-     * @return integer
-     */
-    public static function getMaxDetourDurationPercent(): int
-    {
-        return static::$maxDetourDurationPercent;
-    }
-
-    /**
-     * Get the ALGORITHM_MIN_COMMON_DISTANCE_CHECK param's value
-     *
-     * @return integer
-     */
-    public static function getMinCommonDistanceCheck(): int
-    {
-        return static::$minCommonDistanceCheck;
-    }
->>>>>>> 8b94c634
 
         // Peak memory usage
         $mem_peak = memory_get_peak_usage();
