<?php

/**
 * Copyright (c) 2018, MOBICOOP. All rights reserved.
 * This project is dual licensed under AGPL and proprietary licence.
 ***************************
 *    This program is free software: you can redistribute it and/or modify
 *    it under the terms of the GNU Affero General Public License as
 *    published by the Free Software Foundation, either version 3 of the
 *    License, or (at your option) any later version.
 *
 *    This program is distributed in the hope that it will be useful,
 *    but WITHOUT ANY WARRANTY; without even the implied warranty of
 *    MERCHANTABILITY or FITNESS FOR A PARTICULAR PURPOSE.  See the
 *    GNU Affero General Public License for more details.
 *
 *    You should have received a copy of the GNU Affero General Public License
 *    along with this program.  If not, see <gnu.org/licenses>.
 ***************************
 *    Licence MOBICOOP described in the file
 *    LICENSE
 **************************/

namespace App\Carpool\Service;

use App\Carpool\Entity\Ask;
use App\Carpool\Entity\AskHistory;
use App\Carpool\Entity\Criteria;
use App\Carpool\Entity\Proposal;
use App\Carpool\Entity\Waypoint;
use App\Carpool\Event\AskAdDeletedEvent;
use App\Carpool\Event\DriverAskAdDeletedEvent;
use App\Carpool\Event\DriverAskAdDeletedUrgentEvent;
use App\Carpool\Event\MatchingNewEvent;
use App\Carpool\Event\PassengerAskAdDeletedEvent;
use App\Carpool\Event\PassengerAskAdDeletedUrgentEvent;
use App\Carpool\Event\ProposalPostedEvent;
use App\Carpool\Repository\CriteriaRepository;
use App\Carpool\Repository\ProposalRepository;
use App\Communication\Entity\Message;
use App\Communication\Service\InternalMessageManager;
use App\DataProvider\Entity\Response;
use App\Geography\Entity\Address;
use App\Geography\Entity\Zone;
use App\Geography\Interfaces\GeorouterInterface;
use App\Geography\Repository\DirectionRepository;
use App\Geography\Service\GeoRouter;
use App\Geography\Service\TerritoryManager;
use App\Geography\Service\ZoneManager;
use App\Service\FormatDataManager;
use App\User\Repository\UserRepository;
use Doctrine\ORM\EntityManagerInterface;
use Psr\Log\LoggerInterface;
use Symfony\Component\EventDispatcher\EventDispatcherInterface;

use App\Import\Entity\UserImport;
use App\User\Entity\User;

/**
 * Proposal manager service.
 *
 * @author Sylvain Briat <sylvain.briat@covivo.eu>
 */
class ProposalManager
{
    const ROLE_DRIVER = 1;
    const ROLE_PASSENGER = 2;
    const ROLE_BOTH = 3;

    private $entityManager;
    private $proposalMatcher;
    private $proposalRepository;
    private $geoRouter;
    private $zoneManager;
    private $directionRepository;
    private $territoryManager;
    private $userRepository;
    private $logger;
    private $eventDispatcher;
    private $askManager;
    private $resultManager;
    private $formatDataManager;
    private $params;
    private $internalMessageManager;
    private $criteriaRepository;

    /**
     * Constructor.
     *
     * @param EntityManagerInterface $entityManager
     * @param ProposalMatcher $proposalMatcher
     * @param ProposalRepository $proposalRepository
     * @param DirectionRepository $directionRepository
     * @param GeoRouter $geoRouter
     * @param ZoneManager $zoneManager
     */
    public function __construct(EntityManagerInterface $entityManager, ProposalMatcher $proposalMatcher, ProposalRepository $proposalRepository, DirectionRepository $directionRepository, GeoRouter $geoRouter, ZoneManager $zoneManager, TerritoryManager $territoryManager, LoggerInterface $logger, UserRepository $userRepository, EventDispatcherInterface $dispatcher, AskManager $askManager, ResultManager $resultManager, FormatDataManager $formatDataManager, InternalMessageManager $internalMessageManager, CriteriaRepository $criteriaRepository, array $params)
    {
        $this->entityManager = $entityManager;
        $this->proposalMatcher = $proposalMatcher;
        $this->proposalRepository = $proposalRepository;
        $this->directionRepository = $directionRepository;
        $this->geoRouter = $geoRouter;
        $this->zoneManager = $zoneManager;
        $this->territoryManager = $territoryManager;
        $this->logger = $logger;
        $this->userRepository = $userRepository;
        $this->eventDispatcher = $dispatcher;
        $this->askManager = $askManager;
        $this->resultManager = $resultManager;
        $this->resultManager->setParams($params);
        $this->formatDataManager = $formatDataManager;
        $this->params = $params;
        $this->internalMessageManager = $internalMessageManager;
        $this->criteriaRepository = $criteriaRepository;
    }

    /**
     * Get a proposal by its id.
     *
     * @param integer $id
     * @return Proposal|null
     */
    public function get(int $id)
    {
        return $this->proposalRepository->find($id);
    }

    /**
     * Prepare a proposal for persist.
     * Used when posting a proposal to populate default values like proposal validity.
     *
     * @param Proposal $proposal
     * @param Boolean $sendEvent
     * @return void
     */
    public function prepareProposal(Proposal $proposal, bool $sendEvent=true): Proposal
    {
        return $this->treatProposal($this->setDefaults($proposal), true, true, $sendEvent);
    }

    /**
     * Set default parameters for a proposal
     *
     * @param Proposal $proposal    The proposal
     * @return Proposal             The proposal treated
     */
    private function setDefaults(Proposal $proposal)
    {
        $this->logger->info("ProposalManager : setDefaults " . (new \DateTime("UTC"))->format("Ymd H:i:s.u"));

        if (is_null($proposal->getCriteria()->getAnyRouteAsPassenger())) {
            $proposal->getCriteria()->setAnyRouteAsPassenger($this->params['defaultAnyRouteAsPassenger']);
        }
        if (is_null($proposal->getCriteria()->isStrictDate())) {
            $proposal->getCriteria()->setStrictDate($this->params['defaultStrictDate']);
        }
        if (is_null($proposal->getCriteria()->getPriceKm())) {
            $proposal->getCriteria()->setPriceKm($this->params['defaultPriceKm']);
        }
        if ($proposal->getCriteria()->getFrequency() == Criteria::FREQUENCY_PUNCTUAL) {
            if (is_null($proposal->getCriteria()->isStrictPunctual())) {
                $proposal->getCriteria()->setStrictPunctual($this->params['defaultStrictPunctual']);
            }
            if (is_null($proposal->getCriteria()->getMarginDuration())) {
                $proposal->getCriteria()->setMarginDuration($this->params['defaultMarginTime']);
            }
        } else {
            if (is_null($proposal->getCriteria()->isStrictRegular())) {
                $proposal->getCriteria()->setStrictRegular($this->params['defaultStrictRegular']);
            }
            if (is_null($proposal->getCriteria()->getMonMarginDuration())) {
                $proposal->getCriteria()->setMonMarginDuration($this->params['defaultMarginTime']);
            }
            if (is_null($proposal->getCriteria()->getTueMarginDuration())) {
                $proposal->getCriteria()->setTueMarginDuration($this->params['defaultMarginTime']);
            }
            if (is_null($proposal->getCriteria()->getWedMarginDuration())) {
                $proposal->getCriteria()->setWedMarginDuration($this->params['defaultMarginTime']);
            }
            if (is_null($proposal->getCriteria()->getThuMarginDuration())) {
                $proposal->getCriteria()->setThuMarginDuration($this->params['defaultMarginTime']);
            }
            if (is_null($proposal->getCriteria()->getFriMarginDuration())) {
                $proposal->getCriteria()->setFriMarginDuration($this->params['defaultMarginTime']);
            }
            if (is_null($proposal->getCriteria()->getSatMarginDuration())) {
                $proposal->getCriteria()->setSatMarginDuration($this->params['defaultMarginTime']);
            }
            if (is_null($proposal->getCriteria()->getSunMarginDuration())) {
                $proposal->getCriteria()->setSunMarginDuration($this->params['defaultMarginTime']);
            }
            if (is_null($proposal->getCriteria()->getToDate())) {
                // end date is usually null, except when creating a proposal after a matching search
                $endDate = clone $proposal->getCriteria()->getFromDate();
                // the date can be immutable
                $toDate = $endDate->add(new \DateInterval('P' . $this->params['defaultRegularLifeTime'] . 'Y'));
                $proposal->getCriteria()->setToDate($toDate);
            }
        }
        return $proposal;
    }

    /**
     * Treat a proposal.
     *
     * @param Proposal  $proposal               The proposal to treat
     * @param boolean   $persist                If we persist the proposal in the database (false for a simple search)
     * @param bool      $excludeProposalUser    Exclude the matching proposals made by the proposal user
     * @param bool      $sendEvent              Send new matching event
     * @return Proposal The treated proposal
     */
    public function treatProposal(Proposal $proposal, $persist = true, bool $excludeProposalUser = true, bool $sendEvent = true)
    {
        $this->logger->info("ProposalManager : treatProposal " . (new \DateTime("UTC"))->format("Ymd H:i:s.u"));

        // set min and max times
        $proposal = $this->setMinMax($proposal);

        // set the directions
        $proposal = $this->setDirections($proposal);

        // we have the directions, we can compute the lacking prices
        $proposal = $this->setPrices($proposal);

        // matching analyze
        $proposal = $this->proposalMatcher->createMatchingsForProposal($proposal, $excludeProposalUser);

        if ($persist) {
            $this->logger->info("ProposalManager : start persist " . (new \DateTime("UTC"))->format("Ymd H:i:s.u"));
            // TODO : here we should remove the previously matched proposal if they already exist
            $this->entityManager->persist($proposal);
            $this->entityManager->flush();
            $this->logger->info("ProposalManager : end persist " . (new \DateTime("UTC"))->format("Ymd H:i:s.u"));
        }


        if (!$proposal->isPrivate() || !$proposal->isPaused()) {
            // TODO : see which events send !!!
            $matchingOffers = [];
            $matchingRequests = [];
            if ($proposal->getCriteria()->isDriver()) {
                $matchingOffers = $proposal->getMatchingOffers();
            } else {
                $matchingRequests = $proposal->getMatchingRequests();
            }
            $matchings=[];
            while (($item = array_shift($matchingOffers)) !== null && array_push($matchings, $item));
            while (($item = array_shift($matchingRequests)) !== null && array_push($matchings, $item));
            if ($persist) {
                foreach ($matchings as $matching) {
                    $event = new MatchingNewEvent($matching, $proposal->getUser());
                    $this->eventDispatcher->dispatch(MatchingNewEvent::NAME, $event);
                }
            }
        }

        //     // dispatch en event
        //     $event = new ProposalPostedEvent($proposal);
        //     $this->eventDispatcher->dispatch(ProposalPostedEvent::NAME, $event);

        //     // dispatch en event
        //     // todo determine the right matching to send
        //     if ($sendEvent && !is_null($matchingForEvent)) {
        //         $event = new MatchingNewEvent($matchingForEvent, $proposal->getUser());
        //         $this->eventDispatcher->dispatch(MatchingNewEvent::NAME, $event);
        //     }
        //     // dispatch en event who is not sent
        //     // $event = new ProposalPostedEvent($proposal);
        //     // $this->eventDispatcher->dispatch(ProposalPostedEvent::NAME, $event);
        // }

        return $proposal;
    }

    /**
     * Calculation of min and max times.
     * We calculate the min and max times only if the time is set (it could be not set for a simple search)
     *
     * @param Proposal $proposal    The proposal
     * @return Proposal             The proposal treated
     */
    private function setMinMax(Proposal $proposal)
    {
        if ($proposal->getCriteria()->getFrequency() == Criteria::FREQUENCY_PUNCTUAL && $proposal->getCriteria()->getFromTime()) {
            list($minTime, $maxTime) = self::getMinMaxTime($proposal->getCriteria()->getFromTime(), $proposal->getCriteria()->getMarginDuration());
            $proposal->getCriteria()->setMinTime($minTime);
            $proposal->getCriteria()->setMaxTime($maxTime);
        } else {
            if ($proposal->getCriteria()->isMonCheck() && $proposal->getCriteria()->getMonTime()) {
                list($minTime, $maxTime) = self::getMinMaxTime($proposal->getCriteria()->getMonTime(), $proposal->getCriteria()->getMonMarginDuration());
                $proposal->getCriteria()->setMonMinTime($minTime);
                $proposal->getCriteria()->setMonMaxTime($maxTime);
            }
            if ($proposal->getCriteria()->isTueCheck() && $proposal->getCriteria()->getTueTime()) {
                list($minTime, $maxTime) = self::getMinMaxTime($proposal->getCriteria()->getTueTime(), $proposal->getCriteria()->getTueMarginDuration());
                $proposal->getCriteria()->setTueMinTime($minTime);
                $proposal->getCriteria()->setTueMaxTime($maxTime);
            }
            if ($proposal->getCriteria()->isWedCheck() && $proposal->getCriteria()->getWedTime()) {
                list($minTime, $maxTime) = self::getMinMaxTime($proposal->getCriteria()->getWedTime(), $proposal->getCriteria()->getWedMarginDuration());
                $proposal->getCriteria()->setWedMinTime($minTime);
                $proposal->getCriteria()->setWedMaxTime($maxTime);
            }
            if ($proposal->getCriteria()->isThuCheck() && $proposal->getCriteria()->getThuTime()) {
                list($minTime, $maxTime) = self::getMinMaxTime($proposal->getCriteria()->getThuTime(), $proposal->getCriteria()->getThuMarginDuration());
                $proposal->getCriteria()->setThuMinTime($minTime);
                $proposal->getCriteria()->setThuMaxTime($maxTime);
            }
            if ($proposal->getCriteria()->isFriCheck() && $proposal->getCriteria()->getFriTime()) {
                list($minTime, $maxTime) = self::getMinMaxTime($proposal->getCriteria()->getFriTime(), $proposal->getCriteria()->getFriMarginDuration());
                $proposal->getCriteria()->setFriMinTime($minTime);
                $proposal->getCriteria()->setFriMaxTime($maxTime);
            }
            if ($proposal->getCriteria()->isSatCheck() && $proposal->getCriteria()->getSatTime()) {
                list($minTime, $maxTime) = self::getMinMaxTime($proposal->getCriteria()->getSatTime(), $proposal->getCriteria()->getSatMarginDuration());
                $proposal->getCriteria()->setSatMinTime($minTime);
                $proposal->getCriteria()->setSatMaxTime($maxTime);
            }
            if ($proposal->getCriteria()->isSunCheck() && $proposal->getCriteria()->getSunTime()) {
                list($minTime, $maxTime) = self::getMinMaxTime($proposal->getCriteria()->getSunTime(), $proposal->getCriteria()->getSunMarginDuration());
                $proposal->getCriteria()->setSunMinTime($minTime);
                $proposal->getCriteria()->setSunMaxTime($maxTime);
            }
        }
        return $proposal;
    }

    /**
     * Set the directions for a proposal
     *
     * @param Proposal $proposal    The proposal
     * @return Proposal             The proposal treated
     */
    private function setDirections(Proposal $proposal)
    {
        $addresses = [];
        foreach ($proposal->getWaypoints() as $waypoint) {
            if (!$waypoint->isReached()) {
                $addresses[] = $waypoint->getAddress();
            }
        }
        $routes = null;
        if ($proposal->getCriteria()->isDriver()) {
            if ($routes = $this->geoRouter->getRoutes($addresses, false, false, GeorouterInterface::RETURN_TYPE_OBJECT)) {
                // for now we only keep the first route !
                // if we ever want alternative routes we should pass the route as parameter of this method
                // (problem : the route has no id, we should pass the whole route to check which route is chosen by the user...
                //      => we would have to think of a way to simplify...)
                $direction = $routes[0];
                // creation of the crossed zones
                //$direction = $this->zoneManager->createZonesForDirection($direction);
                $direction->setAutoGeoJsonDetail();
                $proposal->getCriteria()->setDirectionDriver($direction);
                $proposal->getCriteria()->setMaxDetourDistance($direction->getDistance()*$this->proposalMatcher::MAX_DETOUR_DISTANCE_PERCENT/100);
                $proposal->getCriteria()->setMaxDetourDuration($direction->getDuration()*$this->proposalMatcher::MAX_DETOUR_DURATION_PERCENT/100);
            }
        }
        if ($proposal->getCriteria()->isPassenger()) {
            if ($routes && count($addresses)>2) {
                // if the user is passenger we keep only the first and last points
                if ($routes = $this->geoRouter->getRoutes([$addresses[0],$addresses[count($addresses)-1]], false, false, GeorouterInterface::RETURN_TYPE_OBJECT)) {
                    $direction = $routes[0];
                }
            } elseif (!$routes) {
                if ($routes = $this->geoRouter->getRoutes($addresses, false, false, GeorouterInterface::RETURN_TYPE_OBJECT)) {
                    $direction = $routes[0];
                }
            }
            if ($routes) {
                // creation of the crossed zones
                //$direction = $this->zoneManager->createZonesForDirection($direction);
                $direction->setAutoGeoJsonDetail();
                $proposal->getCriteria()->setDirectionPassenger($direction);
            }
        }
        return $proposal;
    }

    /**
     * Set the prices for a proposal
     *
     * @param Proposal $proposal    The proposal
     * @return Proposal             The proposal treated
     */
    private function setPrices(Proposal $proposal)
    {
        if ($proposal->getCriteria()->getDirectionDriver()) {
            $proposal->getCriteria()->setDriverComputedPrice((string)((int)$proposal->getCriteria()->getDirectionDriver()->getDistance()*(float)$proposal->getCriteria()->getPriceKm()/1000));
            $proposal->getCriteria()->setDriverComputedRoundedPrice((string)$this->formatDataManager->roundPrice((float)$proposal->getCriteria()->getDriverComputedPrice(), $proposal->getCriteria()->getFrequency()));
        }
        if ($proposal->getCriteria()->getDirectionPassenger()) {
            $proposal->getCriteria()->setPassengerComputedPrice((string)((int)$proposal->getCriteria()->getDirectionPassenger()->getDistance()*(float)$proposal->getCriteria()->getPriceKm()/1000));
            $proposal->getCriteria()->setPassengerComputedRoundedPrice((string)$this->formatDataManager->roundPrice((float)$proposal->getCriteria()->getPassengerComputedPrice(), $proposal->getCriteria()->getFrequency()));
        }
        return $proposal;
    }

    /**
     * Link related matchings of a proposal.
     * This methods links the corresponding outward and return matchings of a proposal.
     *
     * @param Proposal $proposal
     * @return Proposal
     */
    public function linkRelatedMatchings(Proposal $proposal)
    {
        // link as an offer
        foreach ($proposal->getMatchingRequests() as $matching) {
            // we search the linked matching
            if ($matching->getProposalRequest()->getProposalLinked()) {
                // the request proposal has a linked proposal, we loop through its matchingOffers to check if one of them is the proposalLinked
                foreach ($matching->getProposalRequest()->getProposalLinked()->getMatchingOffers() as $potentialMatchingLinked) {
                    if ($potentialMatchingLinked->getProposalOffer() === $proposal->getProposalLinked()) {
                        // we found a matching linked !
                        $matching->setMatchingLinked($potentialMatchingLinked);
                        break;
                    }
                }
            }
        }
        // link as a request
        foreach ($proposal->getMatchingOffers() as $matching) {
            // we search the linked matching
            if ($matching->getProposalOffer()->getProposalLinked()) {
                // the offer proposal has a linked proposal, we loop through its matchingRequests to check if one of them is the proposalLinked
                foreach ($matching->getProposalOffer()->getProposalLinked()->getMatchingRequests() as $potentialMatchingLinked) {
                    if ($potentialMatchingLinked->getProposalRequest() === $proposal->getProposalLinked()) {
                        // we found a matching linked !
                        $matching->setMatchingLinked($potentialMatchingLinked);
                        break;
                    }
                }
            }
        }
        return $proposal;
    }

    /**
     * Link opposite matchings of a proposal.
     * This methods links the corresponding matchings of a proposal where the roles can be reversed.
     *
     * @param Proposal $proposal
     * @return Proposal
     */
    public function linkOppositeMatchings(Proposal $proposal)
    {
        // link as an offer
        foreach ($proposal->getMatchingRequests() as $matchingRequest) {
            // we search the opposite matching
            foreach ($proposal->getMatchingOffers() as $matchingOffer) {
                if ($matchingRequest->getProposalRequest() === $matchingOffer->getProposalOffer()) {
                    // we found a matching linked !
                    $matchingRequest->setMatchingOpposite($matchingOffer);
                    break;
                }
            }
        }
        return $proposal;
    }






    /************
    *   DYNAMIC *
    *************/

    /**
     * Check if a user has a pending dynamic ad.
     *
     * @param User $user The user
     * @return boolean
     */
    public function hasPendingDynamic(User $user)
    {
        return count($this->proposalRepository->findBy(['user'=>$user,'dynamic'=>true,'active'=>true]))>0;
    }

    /**
     * Update matchings for a proposal
     *
     * @param Proposal  $proposal   The proposal to treat
     * @param Address $address      The current address
     * @return Proposal The treated proposal
     */
    public function updateMatchingsForProposal(Proposal $proposal, Address $address)
    {
        // set the directions
        $proposal = $this->updateDirection($proposal, $address);

        // matching analyze, but exclude the inactive proposals : can happen after an ask from a passenger to a driver
        if ($proposal->isActive()) {
            $proposal = $this->proposalMatcher->updateMatchingsForProposal($proposal);
        }

        return $proposal;
    }

    /**
     * Update the direction of a proposal, using the given address as origin.
     * Used for dynamic carpooling, to compute the remaining direction to the destination.
     * This kind of proposal should only have one role, but we will compute both eventually.
     *
     * @param Proposal $proposal    The proposal
     * @param Address $address      The current address
     * @return Proposal             The proposal with its updated direction
     */
    private function updateDirection(Proposal $proposal, Address $address)
    {
        // the first point is the current address
        $addresses = [$address];
        foreach ($proposal->getWaypoints() as $waypoint) {
            // we take all the waypoints but the first and the reached
            if (!$waypoint->isReached() && $waypoint->getPosition()>0) {
                $addresses[] = $waypoint->getAddress();
            }
        }
        $routes = null;
        if ($proposal->getCriteria()->isDriver()) {
            if ($routes = $this->geoRouter->getRoutes($addresses, false, false, GeorouterInterface::RETURN_TYPE_OBJECT)) {
                // we update only some of the properties : distance, duration, ascend, descend, detail, format, snapped
                // bearing and bbox are not updated as they are computed for the whole original direction
                // (the current direction of the driver could not match with the passenger direction, whereas the whole directions could match)
                $direction = $routes[0];
                $direction->setSaveGeoJson(true);
                $direction->setDetailUpdatable(true);
                $direction->setAutoGeoJsonDetail();
                $proposal->getCriteria()->getDirectionDriver()->setDistance($direction->getDistance());
                $proposal->getCriteria()->getDirectionDriver()->setDuration($direction->getDuration());
                $proposal->getCriteria()->getDirectionDriver()->setAscend($direction->getAscend());
                $proposal->getCriteria()->getDirectionDriver()->setDescend($direction->getDescend());
                $proposal->getCriteria()->getDirectionDriver()->setDetail($direction->getDetail());
                $proposal->getCriteria()->getDirectionDriver()->setFormat($direction->getFormat());
                $proposal->getCriteria()->getDirectionDriver()->setSnapped($direction->getSnapped());
                $proposal->getCriteria()->getDirectionDriver()->setGeoJsonDetail($direction->getGeoJsonDetail());
                $proposal->getCriteria()->getDirectionDriver()->setGeoJsonSimplified($direction->getGeoJsonSimplified());
            }
        }
        if ($proposal->getCriteria()->isPassenger()) {
            if ($routes && count($addresses)>2) {
                // if the user is passenger we keep only the first and last points
                if ($routes = $this->geoRouter->getRoutes([$addresses[0],$addresses[count($addresses)-1]], false, false, GeorouterInterface::RETURN_TYPE_OBJECT)) {
                    $direction = $routes[0];
                }
            } elseif (!$routes) {
                if ($routes = $this->geoRouter->getRoutes($addresses, false, false, GeorouterInterface::RETURN_TYPE_OBJECT)) {
                    $direction = $routes[0];
                }
            }
            if ($routes) {
                $direction->setSaveGeoJson(true);
                $direction->setDetailUpdatable(true);
                $direction->setAutoGeoJsonDetail();
                $proposal->getCriteria()->getDirectionPassenger()->setDistance($direction->getDistance());
                $proposal->getCriteria()->getDirectionPassenger()->setDuration($direction->getDuration());
                $proposal->getCriteria()->getDirectionPassenger()->setAscend($direction->getAscend());
                $proposal->getCriteria()->getDirectionPassenger()->setDescend($direction->getDescend());
                $proposal->getCriteria()->getDirectionPassenger()->setDetail($direction->getDetail());
                $proposal->getCriteria()->getDirectionPassenger()->setFormat($direction->getFormat());
                $proposal->getCriteria()->getDirectionPassenger()->setSnapped($direction->getSnapped());
                $proposal->getCriteria()->getDirectionPassenger()->setGeoJsonDetail($direction->getGeoJsonDetail());
                $proposal->getCriteria()->getDirectionPassenger()->setGeoJsonSimplified($direction->getGeoJsonSimplified());
            }
        }
        return $proposal;
    }






    /************
    *   MASS    *
    *************/

    /**
     * Set the directions and default values for imported users proposals and criterias
     *
     * @param integer $batch    The batch size
     * @return void
     */
    public function setDirectionsAndDefaultsForImport(int $batch)
    {
        gc_enable();
        $this->logger->info('setDirectionsForProposals | Start creating arrays for calculation at ' . (new \DateTime("UTC"))->format("Ymd H:i:s.u"));

        $criteriasFound = $this->criteriaRepository->findByUserImportStatus(UserImport::STATUS_USER_TREATED);

        $addressesForRoutes = [];
        $owner = [];
        $ids = [];

        $i=0;
        $this->logger->info('setDirectionsForProposals | Start iterate at ' . (new \DateTime("UTC"))->format("Ymd H:i:s.u"));

        $criterias = [];
        foreach ($criteriasFound as $key=>$criteria) {
            if (!array_key_exists($criteria['cid'], $criterias)) {
                $criterias[$criteria['cid']] = [
                    'cid'=>$criteria['cid'],
                    'driver'=>$criteria['driver'],
                    'passenger'=>$criteria['passenger'],
                    'addresses'=>[
                        [
                            'position'=>$criteria['position'],
                            'destination'=>$criteria['destination'],
                            'latitude'=>$criteria['latitude'],
                            'longitude'=>$criteria['longitude']
                        ]
                    ]
                ];
            } else {
                $element = [
                    'position'=>$criteria['position'],
                    'destination'=>$criteria['destination'],
                    'latitude'=>$criteria['latitude'],
                    'longitude'=>$criteria['longitude']
                ];
                if (!in_array($element, $criterias[$criteria['cid']]['addresses'])) {
                    $criterias[$criteria['cid']]['addresses'][] = $element;
                }
            }
        }

        foreach ($criterias as $criteria) {
            $addressesDriver = [];
            $addressesPassenger = [];
            foreach ($criteria['addresses'] as $waypoint) {
                // waypoints are already retrieved ordered by position, no need to check the position here
                if ($criteria['driver']) {
                    $address = new Address();
                    $address->setLatitude($waypoint['latitude']);
                    $address->setLongitude($waypoint['longitude']);
                    $addressesDriver[] = $address;
                }
                if ($criteria['passenger'] && ($waypoint['position'] == 0 || $waypoint['destination'])) {
                    $address = new Address();
                    $address->setLatitude($waypoint['latitude']);
                    $address->setLongitude($waypoint['longitude']);
                    $addressesPassenger[] = $address;
                }
            }
            if (count($addressesDriver)>0) {
                $addressesForRoutes[$i] = [$addressesDriver];
                $owner[$criteria['cid']]['driver'] = $i;
                $i++;
            }
            if (count($addressesPassenger)>0) {
                $addressesForRoutes[$i] = [$addressesPassenger];
                $owner[$criteria['cid']]['passenger'] = $i;
                $i++;
            }
            $ids[] = $criteria['cid'];
        }
        $this->logger->info('setDirectionsForProposals | End iterate at ' . (new \DateTime("UTC"))->format("Ymd H:i:s.u"));

        $this->logger->info('setDirectionsForProposals | Start get routes status ' . (new \DateTime("UTC"))->format("Ymd H:i:s.u"));
        $ownerRoutes = $this->geoRouter->getMultipleAsyncRoutes($addressesForRoutes, false, false, GeorouterInterface::RETURN_TYPE_RAW);
        $this->logger->info('setDirectionsForProposals | End get routes status ' . (new \DateTime("UTC"))->format("Ymd H:i:s.u"));
        $criterias = null;
        unset($criterias);

<<<<<<< HEAD
        if (count($ids)>0) {
            $qCriteria = $this->entityManager->createQuery('SELECT c from App\Carpool\Entity\Criteria c WHERE c.id IN (' . implode(',', $ids) . ')');

            $iterableResult = $qCriteria->iterate();
            $this->logger->info('Start treat rows ' . (new \DateTime("UTC"))->format("Ymd H:i:s.u"));
            $pool = 0;
            foreach ($iterableResult as $row) {
                $criteria = $row[0];
                // foreach ($criterias as $criteria) {
                if (isset($owner[$criteria->getId()]['driver']) && isset($ownerRoutes[$owner[$criteria->getId()]['driver']])) {
                    $direction = $this->geoRouter->getRouter()->deserializeDirection($ownerRoutes[$owner[$criteria->getId()]['driver']][0]);
                    //$direction = $this->zoneManager->createZonesForDirection($direction);
                    $direction->setSaveGeoJson(true);
                    $criteria->setDirectionDriver($direction);
                    $criteria->setMaxDetourDistance($direction->getDistance()*$this->proposalMatcher::MAX_DETOUR_DISTANCE_PERCENT/100);
                    $criteria->setMaxDetourDuration($direction->getDuration()*$this->proposalMatcher::MAX_DETOUR_DURATION_PERCENT/100);
=======
        $qCriteria = $this->entityManager->createQuery('SELECT c from App\Carpool\Entity\Criteria c WHERE c.id IN (' . implode(',', $ids) . ')');

        $iterableResult = $qCriteria->iterate();
        $this->logger->info('Start treat rows ' . (new \DateTime("UTC"))->format("Ymd H:i:s.u"));
        $pool = 0;
        foreach ($iterableResult as $row) {
            $criteria = $row[0];
            // foreach ($criterias as $criteria) {
            if (isset($owner[$criteria->getId()]['driver']) && isset($ownerRoutes[$owner[$criteria->getId()]['driver']])) {
                $direction = $this->geoRouter->getRouter()->deserializeDirection($ownerRoutes[$owner[$criteria->getId()]['driver']][0]);
                //$direction = $this->zoneManager->createZonesForDirection($direction);
                $direction->setSaveGeoJson(true);
                $criteria->setDirectionDriver($direction);
                $criteria->setMaxDetourDistance($direction->getDistance()*$this->proposalMatcher::MAX_DETOUR_DISTANCE_PERCENT/100);
                $criteria->setMaxDetourDuration($direction->getDuration()*$this->proposalMatcher::MAX_DETOUR_DURATION_PERCENT/100);
            }
            if (isset($owner[$criteria->getId()]['passenger']) && isset($ownerRoutes[$owner[$criteria->getId()]['passenger']])) {
                $direction = $this->geoRouter->getRouter()->deserializeDirection($ownerRoutes[$owner[$criteria->getId()]['passenger']][0]);
                //$direction = $this->zoneManager->createZonesForDirection($direction);
                $direction->setSaveGeoJson(true);
                $criteria->setDirectionPassenger($direction);
            }

            if (is_null($criteria->getAnyRouteAsPassenger())) {
                $criteria->setAnyRouteAsPassenger($this->params['defaultAnyRouteAsPassenger']);
            }
            if (is_null($criteria->isStrictDate())) {
                $criteria->setStrictDate($this->params['defaultStrictDate']);
            }
            if (is_null($criteria->getPriceKm())) {
                $criteria->setPriceKm($this->params['defaultPriceKm']);
            }
            if ($criteria->getFrequency() == Criteria::FREQUENCY_PUNCTUAL) {
                if (is_null($criteria->isStrictPunctual())) {
                    $criteria->setStrictPunctual($this->params['defaultStrictPunctual']);
                }
                if (is_null($criteria->getMarginDuration())) {
                    $criteria->setMarginDuration($this->params['defaultMarginTime']);
                }
            } else {
                if (is_null($criteria->isStrictRegular())) {
                    $criteria->setStrictRegular($this->params['defaultStrictRegular']);
>>>>>>> c0782773
                }
                if (isset($owner[$criteria->getId()]['passenger']) && isset($ownerRoutes[$owner[$criteria->getId()]['passenger']])) {
                    $direction = $this->geoRouter->getRouter()->deserializeDirection($ownerRoutes[$owner[$criteria->getId()]['passenger']][0]);
                    //$direction = $this->zoneManager->createZonesForDirection($direction);
                    $direction->setSaveGeoJson(true);
                    $criteria->setDirectionPassenger($direction);
                }
                    
                if (is_null($criteria->getAnyRouteAsPassenger())) {
                    $criteria->setAnyRouteAsPassenger($this->params['defaultAnyRouteAsPassenger']);
                }
                if (is_null($criteria->isStrictDate())) {
                    $criteria->setStrictDate($this->params['defaultStrictDate']);
                }
                if (is_null($criteria->getPriceKm())) {
                    $criteria->setPriceKm($this->params['defaultPriceKm']);
                }
                if ($criteria->getFrequency() == Criteria::FREQUENCY_PUNCTUAL) {
                    if (is_null($criteria->isStrictPunctual())) {
                        $criteria->setStrictPunctual($this->params['defaultStrictPunctual']);
                    }
                    if (is_null($criteria->getMarginDuration())) {
                        $criteria->setMarginDuration($this->params['defaultMarginTime']);
                    }
                } else {
                    if (is_null($criteria->isStrictRegular())) {
                        $criteria->setStrictRegular($this->params['defaultStrictRegular']);
                    }
                    if (is_null($criteria->getMonMarginDuration())) {
                        $criteria->setMonMarginDuration($this->params['defaultMarginTime']);
                    }
                    if (is_null($criteria->getTueMarginDuration())) {
                        $criteria->setTueMarginDuration($this->params['defaultMarginTime']);
                    }
                    if (is_null($criteria->getWedMarginDuration())) {
                        $criteria->setWedMarginDuration($this->params['defaultMarginTime']);
                    }
                    if (is_null($criteria->getThuMarginDuration())) {
                        $criteria->setThuMarginDuration($this->params['defaultMarginTime']);
                    }
                    if (is_null($criteria->getFriMarginDuration())) {
                        $criteria->setFriMarginDuration($this->params['defaultMarginTime']);
                    }
                    if (is_null($criteria->getSatMarginDuration())) {
                        $criteria->setSatMarginDuration($this->params['defaultMarginTime']);
                    }
                    if (is_null($criteria->getSunMarginDuration())) {
                        $criteria->setSunMarginDuration($this->params['defaultMarginTime']);
                    }
                    if (is_null($criteria->getToDate())) {
                        // end date is usually null, except when creating a proposal after a matching search
                        $endDate = clone $criteria->getFromDate();
                        // the date can be immutable
                        $toDate = $endDate->add(new \DateInterval('P' . $this->params['defaultRegularLifeTime'] . 'Y'));
                        $criteria->setToDate($toDate);
                    }
                }

                if ($criteria->getFrequency() == Criteria::FREQUENCY_PUNCTUAL && $criteria->getFromTime()) {
                    list($minTime, $maxTime) = self::getMinMaxTime($criteria->getFromTime(), $criteria->getMarginDuration());
                    $criteria->setMinTime($minTime);
                    $criteria->setMaxTime($maxTime);
                } else {
                    if ($criteria->isMonCheck() && $criteria->getMonTime()) {
                        list($minTime, $maxTime) = self::getMinMaxTime($criteria->getMonTime(), $criteria->getMonMarginDuration());
                        $criteria->setMonMinTime($minTime);
                        $criteria->setMonMaxTime($maxTime);
                    }
                    if ($criteria->isTueCheck() && $criteria->getTueTime()) {
                        list($minTime, $maxTime) = self::getMinMaxTime($criteria->getTueTime(), $criteria->getTueMarginDuration());
                        $criteria->setTueMinTime($minTime);
                        $criteria->setTueMaxTime($maxTime);
                    }
                    if ($criteria->isWedCheck() && $criteria->getWedTime()) {
                        list($minTime, $maxTime) = self::getMinMaxTime($criteria->getWedTime(), $criteria->getWedMarginDuration());
                        $criteria->setWedMinTime($minTime);
                        $criteria->setWedMaxTime($maxTime);
                    }
                    if ($criteria->isThuCheck() && $criteria->getThuTime()) {
                        list($minTime, $maxTime) = self::getMinMaxTime($criteria->getThuTime(), $criteria->getThuMarginDuration());
                        $criteria->setThuMinTime($minTime);
                        $criteria->setThuMaxTime($maxTime);
                    }
                    if ($criteria->isFriCheck() && $criteria->getFriTime()) {
                        list($minTime, $maxTime) = self::getMinMaxTime($criteria->getFriTime(), $criteria->getFriMarginDuration());
                        $criteria->setFriMinTime($minTime);
                        $criteria->setFriMaxTime($maxTime);
                    }
                    if ($criteria->isSatCheck() && $criteria->getSatTime()) {
                        list($minTime, $maxTime) = self::getMinMaxTime($criteria->getSatTime(), $criteria->getSatMarginDuration());
                        $criteria->setSatMinTime($minTime);
                        $criteria->setSatMaxTime($maxTime);
                    }
                    if ($criteria->isSunCheck() && $criteria->getSunTime()) {
                        list($minTime, $maxTime) = self::getMinMaxTime($criteria->getSunTime(), $criteria->getSunMarginDuration());
                        $criteria->setSunMinTime($minTime);
                        $criteria->setSunMaxTime($maxTime);
                    }
                    if ($criteria->getDirectionDriver()) {
                        $criteria->setDriverComputedPrice((string)((int)$criteria->getDirectionDriver()->getDistance()*(float)$criteria->getPriceKm()/1000));
                        $criteria->setDriverComputedRoundedPrice((string)$this->formatDataManager->roundPrice((float)$criteria->getDriverComputedPrice(), $criteria->getFrequency()));
                    }
                    if ($criteria->getDirectionPassenger()) {
                        $criteria->setPassengerComputedPrice((string)((int)$criteria->getDirectionPassenger()->getDistance()*(float)$criteria->getPriceKm()/1000));
                        $criteria->setPassengerComputedRoundedPrice((string)$this->formatDataManager->roundPrice((float)$criteria->getPassengerComputedPrice(), $criteria->getFrequency()));
                    }
                }
                    
                // batch
                $pool++;
                if ($pool>=$batch) {
                    $this->logger->info('Batch ' . (new \DateTime("UTC"))->format("Ymd H:i:s.u"));
                    $this->entityManager->flush();
                    $this->entityManager->clear();
                    gc_collect_cycles();
                    $pool = 0;
                }
            }
<<<<<<< HEAD
            
            $this->logger->info('Stop treat rows ' . (new \DateTime("UTC"))->format("Ymd H:i:s.u"));
            // final flush for pending persists
            if ($pool>0) {
                $this->logger->info('Start final flush ' . (new \DateTime("UTC"))->format("Ymd H:i:s.u"));
=======

            // batch
            $pool++;
            if ($pool>=$batch) {
                $this->logger->info('Batch ' . (new \DateTime("UTC"))->format("Ymd H:i:s.u"));
>>>>>>> c0782773
                $this->entityManager->flush();
                $this->logger->info('Start clear ' . (new \DateTime("UTC"))->format("Ymd H:i:s.u"));
                $this->entityManager->clear();
                gc_collect_cycles();
                $this->logger->info('End flush clear ' . (new \DateTime("UTC"))->format("Ymd H:i:s.u"));
            }
        }
<<<<<<< HEAD
        
=======

        $this->logger->info('Stop treat rows ' . (new \DateTime("UTC"))->format("Ymd H:i:s.u"));
        // final flush for pending persists
        if ($pool>0) {
            $this->logger->info('Start final flush ' . (new \DateTime("UTC"))->format("Ymd H:i:s.u"));
            $this->entityManager->flush();
            $this->logger->info('Start clear ' . (new \DateTime("UTC"))->format("Ymd H:i:s.u"));
            $this->entityManager->clear();
            gc_collect_cycles();
            $this->logger->info('End flush clear ' . (new \DateTime("UTC"))->format("Ymd H:i:s.u"));
        }

>>>>>>> c0782773
        $this->logger->info('End update status ' . (new \DateTime("UTC"))->format("Ymd H:i:s.u"));
    }



    // public function setDirectionsAndDefaultsForImport(int $batch)
    // {
    //     gc_enable();
    //     $this->logger->info('setDirectionsForProposals | Start creating arrays for calculation at ' . (new \DateTime("UTC"))->format("Ymd H:i:s.u"));

    //     $criterias = $this->criteriaRepository->findByUserImportStatus(UserImport::STATUS_USER_TREATED);

    //     $addressesForRoutes = [];
    //     $owner = [];
    //     $ids = [];

    //     $i=0;
    //     $this->logger->info('setDirectionsForProposals | Start iterate at ' . (new \DateTime("UTC"))->format("Ymd H:i:s.u"));
    //     foreach ($criterias as $criteria) {
    //         $addressesDriver = [];
    //         $addressesPassenger = [];
    //         foreach ($criteria->getProposal()->getWaypoints() as $waypoint) {
    //             // waypoints are already retrieved ordered by position, no need to check the position here
    //             if ($criteria->isDriver()) {
    //                 $addressesDriver[] = $waypoint->getAddress();
    //             }
    //             if ($criteria->isPassenger() && ($waypoint->getPosition() == 0 || $waypoint->isDestination())) {
    //                 $addressesPassenger[] = $waypoint->getAddress();
    //             }
    //         }
    //         if (count($addressesDriver)>0) {
    //             $addressesForRoutes[$i] = [$addressesDriver];
    //             $owner[$criteria->getId()]['driver'] = $i;
    //             $i++;
    //         }
    //         if (count($addressesPassenger)>0) {
    //             $addressesForRoutes[$i] = [$addressesPassenger];
    //             $owner[$criteria->getId()]['passenger'] = $i;
    //             $i++;
    //         }
    //         $ids[] = $criteria->getId();
    //     }
    //     $this->logger->info('setDirectionsForProposals | End iterate at ' . (new \DateTime("UTC"))->format("Ymd H:i:s.u"));

    //     $this->logger->info('setDirectionsForProposals | Start get routes status ' . (new \DateTime("UTC"))->format("Ymd H:i:s.u"));
    //     $ownerRoutes = $this->geoRouter->getMultipleAsyncRoutes($addressesForRoutes, false, false, GeorouterInterface::RETURN_TYPE_RAW);
    //     $this->logger->info('setDirectionsForProposals | End get routes status ' . (new \DateTime("UTC"))->format("Ymd H:i:s.u"));

    //     $directions = [];
    //     $directionString = "";
    //     $directionStrings = [];

    //     // TODO : create SQL BATCHES
    //     $insert_criteria_sql_begin = "
    //         INSERT INTO criteria (
    //             id,
    //             max_detour_distance,
    //             max_detour_duration,
    //             direction_driver_id,
    //             direction_passenger_id,
    //             any_route_as_passenger,
    //             strict_date,
    //             price_km,
    //             strict_punctual,
    //             margin_duration,
    //             strict_regular,
    //             mon_margin_duration,
    //             tue_margin_duration,
    //             wed_margin_duration,
    //             thu_margin_duration,
    //             fri_margin_duration,
    //             sat_margin_duration,
    //             sun_margin_duration,
    //             to_date,
    //             min_time,
    //             max_time,
    //             mon_min_time,
    //             mon_max_time,
    //             tue_min_time,
    //             tue_max_time,
    //             wed_min_time,
    //             wed_max_time,
    //             thu_min_time,
    //             thu_max_time,
    //             fri_min_time,
    //             fri_max_time,
    //             sat_min_time,
    //             sat_max_time,
    //             sun_min_time,
    //             sun_max_time,
    //             driver_computed_price,
    //             driver_computed_rounded_price,
    //             passenger_computed_price,
    //             passenger_computed_rounded_price
    //         ) VALUES
    //     ";

    //     $insert_criteria_sql_end = " ON DUPLICATE KEY UPDATE
    //     max_detour_distance=VALUES(max_detour_distance),
    //     max_detour_duration=VALUES(max_detour_duration),
    //     direction_driver_id=VALUES(direction_driver_id),
    //     direction_passenger_id=VALUES(direction_passenger_id),
    //     any_route_as_passenger=VALUES(any_route_as_passenger),
    //     strict_date=VALUES(strict_date),
    //     price_km=VALUES(price_km),
    //     strict_punctual=VALUES(strict_punctual),
    //     margin_duration=VALUES(margin_duration),
    //     strict_regular=VALUES(strict_regular),
    //     mon_margin_duration=VALUES(mon_margin_duration),
    //     tue_margin_duration=VALUES(tue_margin_duration),
    //     wed_margin_duration=VALUES(wed_margin_duration),
    //     thu_margin_duration=VALUES(thu_margin_duration),
    //     fri_margin_duration=VALUES(fri_margin_duration),
    //     sat_margin_duration=VALUES(sat_margin_duration),
    //     sun_margin_duration=VALUES(sun_margin_duration),
    //     to_date=VALUES(to_date),
    //     min_time=VALUES(min_time),
    //     max_time=VALUES(max_time),
    //     mon_min_time=VALUES(mon_min_time),
    //     mon_max_time=VALUES(mon_max_time),
    //     tue_min_time=VALUES(tue_min_time),
    //     tue_max_time=VALUES(tue_max_time),
    //     wed_min_time=VALUES(wed_min_time),
    //     wed_max_time=VALUES(wed_max_time),
    //     thu_min_time=VALUES(thu_min_time),
    //     thu_max_time=VALUES(thu_max_time),
    //     fri_min_time=VALUES(fri_min_time),
    //     fri_max_time=VALUES(fri_max_time),
    //     sat_min_time=VALUES(sat_min_time),
    //     sat_max_time=VALUES(sat_max_time),
    //     sun_min_time=VALUES(sun_min_time),
    //     sun_max_time=VALUES(sun_max_time),
    //     driver_computed_price=VALUES(driver_computed_price),
    //     driver_computed_rounded_price=VALUES(driver_computed_rounded_price),
    //     passenger_computed_price=VALUES(passenger_computed_price),
    //     passenger_computed_rounded_price=VALUES(passenger_computed_rounded_price),
    //     frequency = frequency,
    //     driver = driver,
    //     passenger = passenger,
    //     seats_driver = seats_driver,
    //     seats_passenger = seats_passenger,
    //     from_date = from_date,
    //     from_time = from_time,
    //     mon_check = mon_check,
    //     tue_check = tue_check,
    //     wed_check = wed_check,
    //     thu_check = thu_check,
    //     fri_check = fri_check,
    //     sat_check = sat_check,
    //     sun_check = sun_check,
    //     mon_time = mon_time,
    //     tue_time = tue_time,
    //     wed_time = wed_time,
    //     thu_time = thu_time,
    //     fri_time = fri_time,
    //     sat_time = sat_time,
    //     sun_time = sun_time,
    //     multi_transport_mode = multi_transport_mode,
    //     driver_price = driver_price,
    //     passenger_price = passenger_price,
    //     luggage = luggage,
    //     bike = bike,
    //     back_seats = back_seats,
    //     solidary = solidary,
    //     solidary_exclusive = solidary_exclusive,
    //     avoid_motorway = avoid_motorway,
    //     avoid_toll = avoid_toll,
    //     created_date = created_date
    //     ;";

    //     $update_criteria_sqls = [];

    //     $this->logger->info('Start treat rows ' . (new \DateTime("UTC"))->format("Ymd H:i:s.u"));
    //     $id=0; // set here the first direction id
    //     $i=0;
    //     $poolCriteria = 0;
    //     $poolDirection = 0;
    //     foreach ($criterias as $criteria) {
    //         //$this->logger->info('Treat row ' . $i . " " . (new \DateTime("UTC"))->format("Ymd H:i:s.u"));
    //         if ($poolCriteria == 0) {
    //             $update_criteria_sql = $insert_criteria_sql_begin;
    //         }
    //         if ($poolDirection == 0) {
    //             $directionString = "";
    //         }
    //         $update_criteria_sql .= "(" . $criteria->getId() . ",";
    //         if (isset($owner[$criteria->getId()]['driver']) && isset($ownerRoutes[$owner[$criteria->getId()]['driver']])) {
    //             $id++;
    //             $direction = $this->geoRouter->getRouter()->deserializeDirection($ownerRoutes[$owner[$criteria->getId()]['driver']][0]);
    //             //$direction = $this->zoneManager->createZonesForDirection($direction);
    //             $direction->setId($id);
    //             $direction->setSaveGeoJson(true);
    //             $direction->setAutoGeoJsonBbox();
    //             $direction->setAutoGeoJsonDetail();
    //             $direction->setAutoCreatedDate();
    //             $directions[$criteria->getId()]['driver'] = ['id'=>$id,'distance'=>$direction->getDistance()];
    //             $directionString .= $direction->getDirectionString() . "\r\n";
    //             //fwrite($fpd, $direction->getDirectionString() . "\r\n");
    //             $update_criteria_sql .= $direction->getDistance()*$this->proposalMatcher::MAX_DETOUR_DISTANCE_PERCENT/100 . "," . $direction->getDuration()*$this->proposalMatcher::MAX_DETOUR_DURATION_PERCENT/100 . "," . $id . ",";
    //         } else {
    //             $update_criteria_sql .= "null,null,null,";
    //         }
    //         if (isset($owner[$criteria->getId()]['passenger']) && isset($ownerRoutes[$owner[$criteria->getId()]['passenger']])) {
    //             $id++;
    //             $direction = $this->geoRouter->getRouter()->deserializeDirection($ownerRoutes[$owner[$criteria->getId()]['passenger']][0]);
    //             //$direction = $this->zoneManager->createZonesForDirection($direction);
    //             $direction->setId($id);
    //             $direction->setSaveGeoJson(true);
    //             $direction->setAutoGeoJsonBbox();
    //             $direction->setAutoGeoJsonDetail();
    //             $direction->setAutoCreatedDate();
    //             $directions[$criteria->getId()]['passenger'] = ['id'=>$id,'distance'=>$direction->getDistance()];
    //             $directionString .= $direction->getDirectionString() . "\r\n";
    //             //fwrite($fpd, $direction->getDirectionString() . "\r\n");
    //             $update_criteria_sql .= $id . ",";
    //         } else {
    //             $update_criteria_sql .= "null,";
    //         }

    //         if (is_null($criteria->getAnyRouteAsPassenger())) {
    //             $update_criteria_sql .= ($this->params['defaultAnyRouteAsPassenger'] ? '1' : '0') . ",";
    //         } else {
    //             $update_criteria_sql .= ($criteria->getAnyRouteAsPassenger() ? '1' : '0') . ",";
    //         }
    //         if (is_null($criteria->isStrictDate())) {
    //             $update_criteria_sql .= ($this->params['defaultStrictDate'] ? '1' : '0') . ",";
    //         } else {
    //             $update_criteria_sql .= ($criteria->isStrictDate() ? '1' : '0') . ",";
    //         }
    //         if (is_null($criteria->getPriceKm())) {
    //             $update_criteria_sql .= $this->params['defaultPriceKm'] . ",";
    //         } else {
    //             $update_criteria_sql .= $criteria->getPriceKm() . ",";
    //         }
    //         if (is_null($criteria->isStrictPunctual())) {
    //             $update_criteria_sql .= ($this->params['defaultStrictRegular'] ? '1' : '0') . ",";
    //         } else {
    //             $update_criteria_sql .= ($criteria->isStrictPunctual() ? '1' : '0') . ",";
    //         }
    //         if (is_null($criteria->getMarginDuration())) {
    //             $criteria->setMarginDuration($this->params['defaultMarginTime']);
    //             $update_criteria_sql .= $this->params['defaultMarginTime'] . ",";
    //         } else {
    //             $update_criteria_sql .= $criteria->getMarginDuration() . ",";
    //         }
    //         if (is_null($criteria->isStrictRegular())) {
    //             $update_criteria_sql .= ($this->params['defaultStrictRegular'] ? '1' : '0') . ",";
    //         } else {
    //             $update_criteria_sql .= ($criteria->isStrictRegular() ? '1' : '0') . ",";
    //         }
    //         if (is_null($criteria->getMonMarginDuration())) {
    //             $criteria->setMonMarginDuration($this->params['defaultMarginTime']);
    //             $update_criteria_sql .= $this->params['defaultMarginTime'] . ",";
    //         } else {
    //             $update_criteria_sql .= $criteria->getMonMarginDuration() . ",";
    //         }
    //         if (is_null($criteria->getTueMarginDuration())) {
    //             $criteria->setTueMarginDuration($this->params['defaultMarginTime']);
    //             $update_criteria_sql .= $this->params['defaultMarginTime'] . ",";
    //         } else {
    //             $update_criteria_sql .= $criteria->getTueMarginDuration() . ",";
    //         }
    //         if (is_null($criteria->getWedMarginDuration())) {
    //             $criteria->setWedMarginDuration($this->params['defaultMarginTime']);
    //             $update_criteria_sql .= $this->params['defaultMarginTime'] . ",";
    //         } else {
    //             $update_criteria_sql .= $criteria->getWedMarginDuration() . ",";
    //         }
    //         if (is_null($criteria->getThuMarginDuration())) {
    //             $criteria->setThuMarginDuration($this->params['defaultMarginTime']);
    //             $update_criteria_sql .= $this->params['defaultMarginTime'] . ",";
    //         } else {
    //             $update_criteria_sql .= $criteria->getThuMarginDuration() . ",";
    //         }
    //         if (is_null($criteria->getFriMarginDuration())) {
    //             $criteria->setFriMarginDuration($this->params['defaultMarginTime']);
    //             $update_criteria_sql .= $this->params['defaultMarginTime'] . ",";
    //         } else {
    //             $update_criteria_sql .= $criteria->getFriMarginDuration() . ",";
    //         }
    //         if (is_null($criteria->getSatMarginDuration())) {
    //             $criteria->setSatMarginDuration($this->params['defaultMarginTime']);
    //             $update_criteria_sql .= $this->params['defaultMarginTime'] . ",";
    //         } else {
    //             $update_criteria_sql .= $criteria->getSatMarginDuration() . ",";
    //         }
    //         if (is_null($criteria->getSunMarginDuration())) {
    //             $criteria->setSunMarginDuration($this->params['defaultMarginTime']);
    //             $update_criteria_sql .= $this->params['defaultMarginTime'] . ",";
    //         } else {
    //             $update_criteria_sql .= $criteria->getSunMarginDuration() . ",";
    //         }
    //         if (is_null($criteria->getToDate())) {
    //             // end date is usually null, except when creating a proposal after a matching search
    //             $endDate = clone $criteria->getFromDate();
    //             // the date can be immutable
    //             $toDate = $endDate->add(new \DateInterval('P' . $this->params['defaultRegularLifeTime'] . 'Y'));
    //             $update_criteria_sql .= "'" . $toDate->format('Y-m-d') . "',";
    //         } else {
    //             $update_criteria_sql .= "'" . $criteria->getToDate()->format('Y-m-d') . "',";
    //         }

    //         if ($criteria->getFromTime()) {
    //             list($minTime, $maxTime) = self::getMinMaxTime($criteria->getFromTime(), $criteria->getMarginDuration());
    //             $update_criteria_sql .= "'" . $minTime->format('H:i:s') . "','" . $maxTime->format('H:i:s') . "',";
    //         } else {
    //             $update_criteria_sql .= "null,null,";
    //         }
    //         if ($criteria->isMonCheck() && $criteria->getMonTime()) {
    //             list($minTime, $maxTime) = self::getMinMaxTime($criteria->getMonTime(), $criteria->getMonMarginDuration());
    //             $update_criteria_sql .= "'" . $minTime->format('H:i:s') . "','" . $maxTime->format('H:i:s') . "',";
    //         } else {
    //             $update_criteria_sql .= "null,null,";
    //         }
    //         if ($criteria->isTueCheck() && $criteria->getTueTime()) {
    //             list($minTime, $maxTime) = self::getMinMaxTime($criteria->getTueTime(), $criteria->getTueMarginDuration());
    //             $update_criteria_sql .= "'" . $minTime->format('H:i:s') . "','" . $maxTime->format('H:i:s') . "',";
    //         } else {
    //             $update_criteria_sql .= "null,null,";
    //         }
    //         if ($criteria->isWedCheck() && $criteria->getWedTime()) {
    //             list($minTime, $maxTime) = self::getMinMaxTime($criteria->getWedTime(), $criteria->getWedMarginDuration());
    //             $update_criteria_sql .= "'" . $minTime->format('H:i:s') . "','" . $maxTime->format('H:i:s') . "',";
    //         } else {
    //             $update_criteria_sql .= "null,null,";
    //         }
    //         if ($criteria->isThuCheck() && $criteria->getThuTime()) {
    //             list($minTime, $maxTime) = self::getMinMaxTime($criteria->getThuTime(), $criteria->getThuMarginDuration());
    //             $update_criteria_sql .= "'" . $minTime->format('H:i:s') . "','" . $maxTime->format('H:i:s') . "',";
    //         } else {
    //             $update_criteria_sql .= "null,null,";
    //         }
    //         if ($criteria->isFriCheck() && $criteria->getFriTime()) {
    //             list($minTime, $maxTime) = self::getMinMaxTime($criteria->getFriTime(), $criteria->getFriMarginDuration());
    //             $update_criteria_sql .= "'" . $minTime->format('H:i:s') . "','" . $maxTime->format('H:i:s') . "',";
    //         } else {
    //             $update_criteria_sql .= "null,null,";
    //         }
    //         if ($criteria->isSatCheck() && $criteria->getSatTime()) {
    //             list($minTime, $maxTime) = self::getMinMaxTime($criteria->getSatTime(), $criteria->getSatMarginDuration());
    //             $update_criteria_sql .= "'" . $minTime->format('H:i:s') . "','" . $maxTime->format('H:i:s') . "',";
    //         } else {
    //             $update_criteria_sql .= "null,null,";
    //         }
    //         if ($criteria->isSunCheck() && $criteria->getSunTime()) {
    //             list($minTime, $maxTime) = self::getMinMaxTime($criteria->getSunTime(), $criteria->getSunMarginDuration());
    //             $update_criteria_sql .= "'" . $minTime->format('H:i:s') . "','" . $maxTime->format('H:i:s') . "',";
    //         } else {
    //             $update_criteria_sql .= "null,null,";
    //         }
    //         if (isset($directions[$criteria->getId()]['driver'])) {
    //             $criteria->setDriverComputedPrice((string)((int)$directions[$criteria->getId()]['driver']['distance']*(float)$criteria->getPriceKm()/1000));
    //             $criteria->setDriverComputedRoundedPrice((string)$this->formatDataManager->roundPrice((float)$criteria->getDriverComputedPrice(), $criteria->getFrequency()));
    //             $update_criteria_sql .= $criteria->getDriverComputedPrice() . "," . $criteria->getDriverComputedRoundedPrice() . ",";
    //         } else {
    //             $update_criteria_sql .= "null,null,";
    //         }
    //         if (isset($directions[$criteria->getId()]['passenger'])) {
    //             $criteria->setPassengerComputedPrice((string)((int)$directions[$criteria->getId()]['passenger']['distance']*(float)$criteria->getPriceKm()/1000));
    //             $criteria->setPassengerComputedRoundedPrice((string)$this->formatDataManager->roundPrice((float)$criteria->getPassengerComputedPrice(), $criteria->getFrequency()));
    //             $update_criteria_sql .= $criteria->getPassengerComputedPrice() . "," . $criteria->getPassengerComputedRoundedPrice() . "),";
    //         } else {
    //             $update_criteria_sql .= "null,null),";
    //         }
    //         $poolCriteria++;
    //         if ($poolCriteria >= $batch) {
    //             // delete last comma
    //             $this->logger->info('Batch Criteria ' . (new \DateTime("UTC"))->format("Ymd H:i:s.u"));
    //             $update_criteria_sql = substr($update_criteria_sql, 0, -1);
    //             $update_criteria_sql .= $insert_criteria_sql_end;
    //             $update_criteria_sqls[] = $update_criteria_sql;
    //             $poolCriteria = 0;
    //         }
    //         $poolDirection++;
    //         if ($poolDirection >= 1000) {
    //             $this->logger->info('Batch Direction ' . (new \DateTime("UTC"))->format("Ymd H:i:s.u"));
    //             $directionStrings[] = $directionString;
    //             $poolDirection = 0;
    //         }
    //         $i++;
    //     }

    //     // last batch
    //     if ($poolCriteria>0) {
    //         $this->logger->info('Batch Criteria ' . (new \DateTime("UTC"))->format("Ymd H:i:s.u"));
    //         // delete last comma
    //         $update_criteria_sql = substr($update_criteria_sql, 0, -1);
    //         $update_criteria_sql .= $insert_criteria_sql_end;
    //         $update_criteria_sqls[] = $update_criteria_sql;
    //     }
    //     if ($poolDirection>0) {
    //         $this->logger->info('Batch Direction ' . (new \DateTime("UTC"))->format("Ymd H:i:s.u"));
    //         $directionStrings[] = $directionString;
    //     }

    //     $conn = $this->entityManager->getConnection();
    //     // create rows
    //     $filenameDirections = "/var/www/api/public/upload/match/directions.txt";

    //     foreach ($directionStrings as $directionString) {
    //         $fpd = fopen($filenameDirections, 'w');
    //         fwrite($fpd, $directionString);
    //         fclose($fpd);
    //         $sql = "
    //             LOAD DATA LOCAL INFILE '" . $filenameDirections . "' IGNORE INTO TABLE direction FIELDS TERMINATED BY ';' LINES TERMINATED BY '\n'
    //             (@id,@distance,@duration,@ascend,@descend,@bboxMinLon,@bboxMinLat,@bboxMaxLon,@bboxMaxLat,@detail,@format,@snapped,@bearing,@geoJsonBbox,@geoJsonDetail,@createdDate,@updatedDate,@geoJsonSimplified)
    //             set
    //             `id` = @id,
    //             `distance` = @distance,
    //             `duration` = @duration,
    //             `ascend` = @ascend,
    //             `descend` = @descend,
    //             `bbox_min_lon` = @bboxMinLon,
    //             `bbox_min_lat` = @bboxMinLat,
    //             `bbox_max_lon` = @bboxMaxLon,
    //             `bbox_max_lat` = @bboxMaxLat,
    //             `detail` = @detail,
    //             `format` = @format,
    //             `snapped` = @snapped,
    //             `bearing` = @bearing,
    //             `geo_json_bbox` = GeomFromText(@geoJsonBbox),
    //             `geo_json_detail` = GeomFromText(@geoJsonDetail),
    //             `created_date` = @createdDate,
    //             `updated_date` = @updatedDate,
    //             `geo_json_simplified` = GeomFromText(@geoJsonSimplified)
    //             ;
    //         ";
    //         $stmt = $conn->prepare($sql);
    //         $stmt->execute();
    //     }
    //     unlink($filenameDirections);
    //     $this->logger->info('End Direction ' . (new \DateTime("UTC"))->format("Ymd H:i:s.u"));

    //     foreach ($update_criteria_sqls as $update) {
    //         $stmt = $conn->prepare($update);
    //         $stmt->execute();
    //     }

    //     $this->logger->info('End Criteria ' . (new \DateTime("UTC"))->format("Ymd H:i:s.u"));
    // }

    /**
     * Create matchings for multiple proposals at once
     *
     * @param array $proposals  The proposals to treat
     * @return array            The proposals treated
     */
    public function createMatchingsForProposals(array $proposalIds)
    {

        // 1 - make an array of all potential matching proposals for each proposal
        // findPotentialMatchingsForProposals :
        // $potentialProposals = [
        //     'proposalID' => [
        //         'proposal1',
        //         'proposal2',
        //         ...
        //     ]
        // ];

        // 2 - make an array of candidates as driver and passenger
        // $candidatesProposals = [
        //     'proposalID' => [
        //         'candidateDrivers' => [
        //         ],
        //         'candidatePassengers' => [
        //         ]
        //     ]
        // ];

        $this->logger->info('Start creating candidates | ' . (new \DateTime("UTC"))->format("Ymd H:i:s.u"));
        $this->proposalMatcher->findPotentialMatchingsForProposals($proposalIds);
        $this->logger->info('End creating candidates | ' . (new \DateTime("UTC"))->format("Ymd H:i:s.u"));

        return $proposalIds;
    }

    /**
     * Create linked and opposite matchings for multiple proposals at once
     *
     * @param array $proposals  The proposals to treat
     * @return array            The proposals treated
     */
    public function createLinkedAndOppositesForProposals(array $proposals)
    {
        foreach ($proposals as $proposalId) {
            $proposal = $this->proposalRepository->find($proposalId['id']);
            // if the proposal is a round trip, we want to link the potential matching results
            if ($proposal->getType() == Proposal::TYPE_OUTWARD) {
                $proposal = $this->linkRelatedMatchings($proposal);
                $this->entityManager->persist($proposal);
            }
            // if the requester can be driver and passenger, we want to link the potential opposite matching results
            if ($proposal->getCriteria()->isDriver() && $proposal->getCriteria()->isPassenger()) {
                // linking for the outward
                $proposal = $this->linkOppositeMatchings($proposal);
                $this->entityManager->persist($proposal);
                if ($proposal->getType() == Proposal::TYPE_OUTWARD) {
                    // linking for the return
                    $return = $this->linkOppositeMatchings($proposal->getProposalLinked());
                    $this->entityManager->persist($return);
                }
            }
        }
        $this->entityManager->flush();
        return $proposals;
    }

    /************
    *   RDEX    *
    *************/

    /**
     * Returns all proposals matching the parameters.
     * Used for RDEX export.
     *
     * @param bool $offer
     * @param bool $request
     * @param float $from_longitude
     * @param float $from_latitude
     * @param float $to_longitude
     * @param float $to_latitude
     * @param string $frequency
     * @param \DateTime $outward_mindate
     * @param \DateTime $outward_maxdate
     * @param string $outward_monday_mintime
     * @param string $outward_monday_maxtime
     * @param string $outward_tuesday_mintime
     * @param string $outward_tuesday_maxtime
     * @param string $outward_wednesday_mintime
     * @param string $outward_wednesday_maxtime
     * @param string $outward_thursday_mintime
     * @param string $outward_thursday_maxtime
     * @param string $outward_friday_mintime
     * @param string $outward_friday_maxtime
     * @param string $outward_saturday_mintime
     * @param string $outward_saturday_maxtime
     * @param string $outward_sunday_mintime
     * @param string $outward_sunday_maxtime
     */
    // public function getProposalsForRdex(
    //     bool $offer,
    //     bool $request,
    //     float $from_longitude,
    //     float $from_latitude,
    //     float $to_longitude,
    //     float $to_latitude,
    //     string $frequency = null,
    //     \DateTime $outward_mindate = null,
    //     \DateTime $outward_maxdate = null,
    //     string $outward_monday_mintime = null,
    //     string $outward_monday_maxtime = null,
    //     string $outward_tuesday_mintime = null,
    //     string $outward_tuesday_maxtime = null,
    //     string $outward_wednesday_mintime = null,
    //     string $outward_wednesday_maxtime = null,
    //     string $outward_thursday_mintime = null,
    //     string $outward_thursday_maxtime = null,
    //     string $outward_friday_mintime = null,
    //     string $outward_friday_maxtime = null,
    //     string $outward_saturday_mintime = null,
    //     string $outward_saturday_maxtime = null,
    //     string $outward_sunday_mintime = null,
    //     string $outward_sunday_maxtime = null
    // ) {
    //     // test : we return all proposals
    //     // we create a proposal with the parameters
    //     $proposal = new Proposal();
    //     $proposal->setType(Proposal::TYPE_ONE_WAY);
    //     $addressFrom = new Address();
    //     $addressFrom->setLongitude((string)$from_longitude);
    //     $addressFrom->setLatitude((string)$from_latitude);
    //     // for now we don't search with coordinates, we force the localities for testing purpose
    //     // @todo delete the locality search only
    //     $addressFrom->setAddressLocality("Nancy");
    //     $addressTo = new Address();
    //     $addressTo->setLongitude((string)$to_longitude);
    //     $addressTo->setLatitude((string)$to_latitude);
    //     $addressTo->setAddressLocality("Metz");
    //     $waypointFrom = new Waypoint();
    //     $waypointFrom->setAddress($addressFrom);
    //     $waypointFrom->setPosition(0);
    //     $waypointFrom->setDestination(false);
    //     $waypointTo = new Waypoint();
    //     $waypointTo->setAddress($addressTo);
    //     $waypointTo->setPosition(1);
    //     $waypointTo->setDestination(true);
    //     $criteria = new Criteria();
    //     $criteria->setDriver(!$offer);
    //     $criteria->setPassenger(!$request);
    //     if (!is_null($outward_mindate)) {
    //         $criteria->setFromDate($outward_mindate);
    //     } else {
    //         $criteria->setFromDate(new \DateTime());
    //     }
    //     if (!is_null($outward_maxdate)) {
    //         $criteria->setToDate($outward_maxdate);
    //     }
    //     $proposal->setCriteria($criteria);
    //     $proposal->addWaypoint($waypointFrom);
    //     $proposal->addWaypoint($waypointTo);
    //     // for now we don't use the time parameters
    //     // @todo add the time parameters
    //     return $this->proposalRepository->findMatchingProposals($proposal, false);
    // }

    /**
     * @param Proposal $proposal
     * @param array|null $body
     * @return Response
     * @throws \Exception
     */
    public function deleteProposal(Proposal $proposal, ?array $body = null)
    {
        $asks = $this->askManager->getAsksFromProposal($proposal);
        if (count($asks) > 0) {
            /** @var Ask $ask */
            foreach ($asks as $ask) {

                // todo : find why class of $ask can be a proxy of Ask class
                if (get_class($ask) !== Ask::class) {
                    continue;
                }

                $deleter = ($body['deleterId'] == $ask->getUser()->getId()) ? $ask->getUser() : $ask->getUserRelated();
                $recipient = ($body['deleterId'] == $ask->getUser()->getId()) ? $ask->getUserRelated() : $ask->getUser();
                if (isset($body["deletionMessage"]) && $body["deletionMessage"] != "") {
                    $message = $this->internalMessageManager->createMessage($deleter, [$recipient], $body["deletionMessage"], null, null);
                    $this->entityManager->persist($message);
                }

                $now = new \DateTime();
                // Ask user is driver
                if (($this->askManager->isAskUserDriver($ask) && ($ask->getUser()->getId() == $deleter->getId())) || ($this->askManager->isAskUserPassenger($ask) && ($ask->getUserRelated()->getId() == $deleter->getId()))) {
                    // TO DO check if the deletion is just before 24h and in that case send an other email
                    // /** @var Criteria $criteria */
                    $criteria = $ask->getMatching()->getProposalOffer()->getCriteria();
                    $askDateTime = $criteria->getFromTime() ?
                        new \DateTime($criteria->getFromDate()->format('Y-m-d') . ' ' . $criteria->getFromTime()->format('H:i:s')) :
                        new \DateTime($criteria->getFromDate()->format('Y-m-d H:i:s'));

                    // Accepted
                    if ($ask->getStatus() == Ask::STATUS_ACCEPTED_AS_DRIVER or $ask->getStatus() == Ask::STATUS_ACCEPTED_AS_PASSENGER) {
                        if ($askDateTime->getTimestamp() - $now->getTimestamp() > 24*60*60) {
                            $event = new DriverAskAdDeletedEvent($ask, $deleter->getId());
                            $this->eventDispatcher->dispatch(DriverAskAdDeletedEvent::NAME, $event);
                        } else {
                            $event = new DriverAskAdDeletedUrgentEvent($ask, $deleter->getId());
                            $this->eventDispatcher->dispatch(DriverAskAdDeletedUrgentEvent::NAME, $event);
                        }
                    } elseif ($ask->getStatus() == Ask::STATUS_PENDING_AS_DRIVER or $ask->getStatus() == Ask::STATUS_PENDING_AS_PASSENGER) {
                        $event = new AskAdDeletedEvent($ask, $deleter->getId());
                        $this->eventDispatcher->dispatch(AskAdDeletedEvent::NAME, $event);
                    }
                    // Ask user is passenger
                } elseif (($this->askManager->isAskUserPassenger($ask) && ($ask->getUser()->getId() == $deleter->getId())) || ($this->askManager->isAskUserDriver($ask) && ($ask->getUserRelated()->getId() == $deleter->getId()))) {

                    // TO DO check if the deletion is just before 24h and in that case send an other email
                    // /** @var Criteria $criteria */
                    $criteria = $ask->getMatching()->getProposalRequest()->getCriteria();
                    $askDateTime = $criteria->getFromTime() ?
                        new \DateTime($criteria->getFromDate()->format('Y-m-d') . ' ' . $criteria->getFromTime()->format('H:i:s')) :
                        new \DateTime($criteria->getFromDate()->format('Y-m-d H:i:s'));

                    // Accepted
                    if ($ask->getStatus() == Ask::STATUS_ACCEPTED_AS_DRIVER or $ask->getStatus() == Ask::STATUS_ACCEPTED_AS_PASSENGER) {
                        // If ad is in more than 24h
                        if ($askDateTime->getTimestamp() - $now->getTimestamp() > 24*60*60) {
                            $event = new PassengerAskAdDeletedEvent($ask, $deleter->getId());
                            $this->eventDispatcher->dispatch(PassengerAskAdDeletedEvent::NAME, $event);
                        } else {
                            $event = new PassengerAskAdDeletedUrgentEvent($ask, $deleter->getId());
                            $this->eventDispatcher->dispatch(PassengerAskAdDeletedUrgentEvent::NAME, $event);
                        }
                    } elseif ($ask->getStatus() == Ask::STATUS_PENDING_AS_DRIVER or $ask->getStatus() == Ask::STATUS_PENDING_AS_PASSENGER) {
                        $event = new AskAdDeletedEvent($ask, $deleter->getId());
                        $this->eventDispatcher->dispatch(AskAdDeletedEvent::NAME, $event);
                    }
                }
            }
        }

        $this->entityManager->remove($proposal);
        $this->entityManager->flush();

        return new Response(204, "Deleted with success");
    }

    // returns the min and max time from a time and a margin
    private static function getMinMaxTime($time, $margin)
    {
        $minTime = clone $time;
        $maxTime = clone $time;
        $minTime->sub(new \DateInterval('PT' . $margin . 'S'));
        if ($minTime->format('j') <> $time->format('j')) {
            // the day has changed => we keep '00:00' as min time
            $minTime = new \Datetime('00:00:00');
        }
        $maxTime->add(new \DateInterval('PT' . $margin . 'S'));
        if ($maxTime->format('j') <> $time->format('j')) {
            // the day has changed => we keep '23:59:00' as max time
            $maxTime = new \Datetime('23:59:00');
        }
        return [
            $minTime,
            $maxTime
        ];
    }
}<|MERGE_RESOLUTION|>--- conflicted
+++ resolved
@@ -664,7 +664,6 @@
         $criterias = null;
         unset($criterias);
 
-<<<<<<< HEAD
         if (count($ids)>0) {
             $qCriteria = $this->entityManager->createQuery('SELECT c from App\Carpool\Entity\Criteria c WHERE c.id IN (' . implode(',', $ids) . ')');
 
@@ -681,50 +680,6 @@
                     $criteria->setDirectionDriver($direction);
                     $criteria->setMaxDetourDistance($direction->getDistance()*$this->proposalMatcher::MAX_DETOUR_DISTANCE_PERCENT/100);
                     $criteria->setMaxDetourDuration($direction->getDuration()*$this->proposalMatcher::MAX_DETOUR_DURATION_PERCENT/100);
-=======
-        $qCriteria = $this->entityManager->createQuery('SELECT c from App\Carpool\Entity\Criteria c WHERE c.id IN (' . implode(',', $ids) . ')');
-
-        $iterableResult = $qCriteria->iterate();
-        $this->logger->info('Start treat rows ' . (new \DateTime("UTC"))->format("Ymd H:i:s.u"));
-        $pool = 0;
-        foreach ($iterableResult as $row) {
-            $criteria = $row[0];
-            // foreach ($criterias as $criteria) {
-            if (isset($owner[$criteria->getId()]['driver']) && isset($ownerRoutes[$owner[$criteria->getId()]['driver']])) {
-                $direction = $this->geoRouter->getRouter()->deserializeDirection($ownerRoutes[$owner[$criteria->getId()]['driver']][0]);
-                //$direction = $this->zoneManager->createZonesForDirection($direction);
-                $direction->setSaveGeoJson(true);
-                $criteria->setDirectionDriver($direction);
-                $criteria->setMaxDetourDistance($direction->getDistance()*$this->proposalMatcher::MAX_DETOUR_DISTANCE_PERCENT/100);
-                $criteria->setMaxDetourDuration($direction->getDuration()*$this->proposalMatcher::MAX_DETOUR_DURATION_PERCENT/100);
-            }
-            if (isset($owner[$criteria->getId()]['passenger']) && isset($ownerRoutes[$owner[$criteria->getId()]['passenger']])) {
-                $direction = $this->geoRouter->getRouter()->deserializeDirection($ownerRoutes[$owner[$criteria->getId()]['passenger']][0]);
-                //$direction = $this->zoneManager->createZonesForDirection($direction);
-                $direction->setSaveGeoJson(true);
-                $criteria->setDirectionPassenger($direction);
-            }
-
-            if (is_null($criteria->getAnyRouteAsPassenger())) {
-                $criteria->setAnyRouteAsPassenger($this->params['defaultAnyRouteAsPassenger']);
-            }
-            if (is_null($criteria->isStrictDate())) {
-                $criteria->setStrictDate($this->params['defaultStrictDate']);
-            }
-            if (is_null($criteria->getPriceKm())) {
-                $criteria->setPriceKm($this->params['defaultPriceKm']);
-            }
-            if ($criteria->getFrequency() == Criteria::FREQUENCY_PUNCTUAL) {
-                if (is_null($criteria->isStrictPunctual())) {
-                    $criteria->setStrictPunctual($this->params['defaultStrictPunctual']);
-                }
-                if (is_null($criteria->getMarginDuration())) {
-                    $criteria->setMarginDuration($this->params['defaultMarginTime']);
-                }
-            } else {
-                if (is_null($criteria->isStrictRegular())) {
-                    $criteria->setStrictRegular($this->params['defaultStrictRegular']);
->>>>>>> c0782773
                 }
                 if (isset($owner[$criteria->getId()]['passenger']) && isset($ownerRoutes[$owner[$criteria->getId()]['passenger']])) {
                     $direction = $this->geoRouter->getRouter()->deserializeDirection($ownerRoutes[$owner[$criteria->getId()]['passenger']][0]);
@@ -732,7 +687,7 @@
                     $direction->setSaveGeoJson(true);
                     $criteria->setDirectionPassenger($direction);
                 }
-                    
+
                 if (is_null($criteria->getAnyRouteAsPassenger())) {
                     $criteria->setAnyRouteAsPassenger($this->params['defaultAnyRouteAsPassenger']);
                 }
@@ -843,19 +798,11 @@
                     $pool = 0;
                 }
             }
-<<<<<<< HEAD
-            
+
             $this->logger->info('Stop treat rows ' . (new \DateTime("UTC"))->format("Ymd H:i:s.u"));
             // final flush for pending persists
             if ($pool>0) {
                 $this->logger->info('Start final flush ' . (new \DateTime("UTC"))->format("Ymd H:i:s.u"));
-=======
-
-            // batch
-            $pool++;
-            if ($pool>=$batch) {
-                $this->logger->info('Batch ' . (new \DateTime("UTC"))->format("Ymd H:i:s.u"));
->>>>>>> c0782773
                 $this->entityManager->flush();
                 $this->logger->info('Start clear ' . (new \DateTime("UTC"))->format("Ymd H:i:s.u"));
                 $this->entityManager->clear();
@@ -863,22 +810,7 @@
                 $this->logger->info('End flush clear ' . (new \DateTime("UTC"))->format("Ymd H:i:s.u"));
             }
         }
-<<<<<<< HEAD
-        
-=======
-
-        $this->logger->info('Stop treat rows ' . (new \DateTime("UTC"))->format("Ymd H:i:s.u"));
-        // final flush for pending persists
-        if ($pool>0) {
-            $this->logger->info('Start final flush ' . (new \DateTime("UTC"))->format("Ymd H:i:s.u"));
-            $this->entityManager->flush();
-            $this->logger->info('Start clear ' . (new \DateTime("UTC"))->format("Ymd H:i:s.u"));
-            $this->entityManager->clear();
-            gc_collect_cycles();
-            $this->logger->info('End flush clear ' . (new \DateTime("UTC"))->format("Ymd H:i:s.u"));
-        }
-
->>>>>>> c0782773
+
         $this->logger->info('End update status ' . (new \DateTime("UTC"))->format("Ymd H:i:s.u"));
     }
 
