<?php

/**
 * Copyright (c) 2018, MOBICOOP. All rights reserved.
 * This project is dual licensed under AGPL and proprietary licence.
 ***************************
 *    This program is free software: you can redistribute it and/or modify
 *    it under the terms of the GNU Affero General Public License as
 *    published by the Free Software Foundation, either version 3 of the
 *    License, or (at your option) any later version.
 *
 *    This program is distributed in the hope that it will be useful,
 *    but WITHOUT ANY WARRANTY; without even the implied warranty of
 *    MERCHANTABILITY or FITNESS FOR A PARTICULAR PURPOSE.  See the
 *    GNU Affero General Public License for more details.
 *
 *    You should have received a copy of the GNU Affero General Public License
 *    along with this program.  If not, see <gnu.org/licenses>.
 ***************************
 *    Licence MOBICOOP described in the file
 *    LICENSE
 */

namespace App\Carpool\Service;

use App\Action\Event\ActionEvent;
use App\Action\Repository\ActionRepository;
use App\Carpool\Entity\Ask;
use App\Carpool\Entity\Criteria;
use App\Carpool\Entity\Proposal;
use App\Carpool\Event\AdRenewalEvent;
use App\Carpool\Event\AskAdDeletedEvent;
use App\Carpool\Event\DriverAskAdDeletedEvent;
use App\Carpool\Event\DriverAskAdDeletedUrgentEvent;
use App\Carpool\Event\MatchingNewEvent;
use App\Carpool\Event\PassengerAskAdDeletedEvent;
use App\Carpool\Event\PassengerAskAdDeletedUrgentEvent;
use App\Carpool\Repository\CriteriaRepository;
use App\Carpool\Repository\MatchingRepository;
use App\Carpool\Repository\ProposalRepository;
use App\Communication\Service\InternalMessageManager;
use App\DataProvider\Entity\Response;
use App\Geography\Entity\Address;
use App\Geography\Interfaces\GeorouterInterface;
use App\Geography\Service\GeoRouter;
use App\Import\Entity\UserImport;
use App\Service\FormatDataManager;
use App\User\Entity\User;
use Doctrine\ORM\EntityManagerInterface;
use Psr\Log\LoggerInterface;
use Symfony\Component\EventDispatcher\EventDispatcherInterface;

/**
 * Proposal manager service.
 *
 * @author Sylvain Briat <sylvain.briat@mobicoop.org>
 */
class ProposalManager
{
    public const ROLE_DRIVER = 1;
    public const ROLE_PASSENGER = 2;
    public const ROLE_BOTH = 3;

    public const OUTDATED_SEARCHES_AFTER_DAYS = 30;
    public const OUTDATED_SEARCHES_EXECUTION_LIMIT_IN_SECONDS = 7200;
    public const REMOVE_ORPHANS_EXECUTION_LIMIT_IN_SECONDS = 21600;
    public const OPTIMIZE_EXECUTION_LIMIT_IN_SECONDS = 21600;
    public const OUTDATED_SEARCHES_MEMORY_LIMIT_IN_MO = 8192;
    public const REMOVE_ORPHANS_MEMORY_LIMIT_IN_MO = 8192;
    public const OPTIMIZE_MEMORY_LIMIT_IN_MO = 8192;
    public const CHECK_OUTDATED_SEARCHES_RUNNING_FILE = 'outdatedSearches.txt';
    public const CHECK_REMOVE_ORPHANS_RUNNING_FILE = 'removeOrphans.txt';

    private $entityManager;
    private $proposalMatcher;
    private $proposalRepository;
    private $matchingRepository;
    private $geoRouter;
    private $logger;
    private $eventDispatcher;
    private $askManager;
    private $resultManager;
    private $formatDataManager;
    private $params;
    private $internalMessageManager;
    private $criteriaRepository;
    private $actionRepository;

    /**
     * Constructor.
     */
    public function __construct(
        EntityManagerInterface $entityManager,
        ProposalMatcher $proposalMatcher,
        ProposalRepository $proposalRepository,
        MatchingRepository $matchingRepository,
        GeoRouter $geoRouter,
        LoggerInterface $logger,
        EventDispatcherInterface $dispatcher,
        AskManager $askManager,
        ResultManager $resultManager,
        FormatDataManager $formatDataManager,
        InternalMessageManager $internalMessageManager,
        CriteriaRepository $criteriaRepository,
        ActionRepository $actionRepository,
        array $params
    ) {
        $this->entityManager = $entityManager;
        $this->proposalMatcher = $proposalMatcher;
        $this->proposalRepository = $proposalRepository;
        $this->matchingRepository = $matchingRepository;
        $this->geoRouter = $geoRouter;
        $this->logger = $logger;
        $this->eventDispatcher = $dispatcher;
        $this->askManager = $askManager;
        $this->resultManager = $resultManager;
        $this->resultManager->setParams($params);
        $this->formatDataManager = $formatDataManager;
        $this->params = $params;
        $this->internalMessageManager = $internalMessageManager;
        $this->criteriaRepository = $criteriaRepository;
        $this->actionRepository = $actionRepository;
    }

    /**
     * Get a proposal by its id.
     *
     * @param int $id The id
     *
     * @return null|Proposal The proposal found or null
     */
    public function get(int $id)
    {
        return $this->proposalRepository->find($id);
    }

    /**
     * Get a proposal by its external id.
     *
     * @param string $id The external id
     *
     * @return null|Proposal The proposal found or null
     */
    public function getFromExternalId(string $id)
    {
        return $this->proposalRepository->findOneBy(['externalId' => $id]);
    }

    /**
     * Get the last unfinished dynamic ad for a user.
     *
     * @param User $user The user
     *
     * @return null|Proposal The proposal found or null if not found
     */
    public function getLastDynamicUnfinished(User $user)
    {
        if ($lastUnfinishedProposal = $this->proposalRepository->findBy(['user' => $user, 'dynamic' => true, 'finished' => false], ['createdDate' => 'DESC'], 1)) {
            return $lastUnfinishedProposal[0];
        }

        return null;
    }

    /**
     * Prepare a proposal for persist.
     * Used when posting a proposal to populate default values like proposal validity.
     */
    public function prepareProposal(Proposal $proposal): Proposal
    {
        return $this->treatProposal($this->setDefaults($proposal), true, $proposal->isPrivate() ? false : true);
    }

    /**
     * Treat a proposal.
     *
     * @param Proposal $proposal            The proposal to treat
     * @param bool     $persist             If we persist the proposal in the database (false for a simple search)
     * @param bool     $excludeProposalUser Exclude the matching proposals made by the proposal user
     *
     * @return Proposal The treated proposal
     */
    public function treatProposal(Proposal $proposal, $persist = true, bool $excludeProposalUser = true)
    {
        $this->logger->info('ProposalManager : treatProposal '.(new \DateTime('UTC'))->format('Ymd H:i:s.u'));

        // set min and max times
        $proposal = $this->setMinMax($proposal);

        // set the directions
        $proposal = $this->setDirections($proposal);

        // we have the directions, we can compute the lacking prices
        $proposal = $this->setPrices($proposal);

        // matching analyze
        $proposal = $this->proposalMatcher->createMatchingsForProposal($proposal, $excludeProposalUser);

        if ($persist) {
            $this->logger->info('ProposalManager : start persist '.(new \DateTime('UTC'))->format('Ymd H:i:s.u'));
            // TODO : here we should remove the previously matched proposal if they already exist
            $this->entityManager->persist($proposal);
            $this->entityManager->flush();
            $this->logger->info('ProposalManager : end persist '.(new \DateTime('UTC'))->format('Ymd H:i:s.u'));

            //  we dispatch gamification event associated
            if (!$proposal->isPrivate() && Proposal::TYPE_RETURN != $proposal->getType()) {
                $action = $this->actionRepository->findOneBy(['name' => 'carpool_ad_posted']);
                $actionEvent = new ActionEvent($action, $proposal->getUser());
                $actionEvent->setProposal($proposal);
                $this->eventDispatcher->dispatch($actionEvent, ActionEvent::NAME);
            }
        }

        // note : we sould not check here for the characteristics of the proposal BEFORE sending the event,
        // it should be the subscriber that determines on reception wether the event is useful or not...
        if (!$proposal->isPrivate() && !$proposal->isPaused()) {
            $matchings = array_merge($proposal->getMatchingOffers(), $proposal->getMatchingRequests());
            if ($persist) {
                foreach ($matchings as $matching) {
                    $event = new MatchingNewEvent($matching, $proposal->getUser(), $proposal->getType());
                    $this->eventDispatcher->dispatch(MatchingNewEvent::NAME, $event);
                }
            }
        }

        //     // dispatch en event
        //     $event = new ProposalPostedEvent($proposal);
        //     $this->eventDispatcher->dispatch(ProposalPostedEvent::NAME, $event);

        //     // dispatch en event
        //     // todo determine the right matching to send
        //     if ($sendEvent && !is_null($matchingForEvent)) {
        //         $event = new MatchingNewEvent($matchingForEvent, $proposal->getUser());
        //         $this->eventDispatcher->dispatch(MatchingNewEvent::NAME, $event);
        //     }
        //     // dispatch en event who is not sent
        //     // $event = new ProposalPostedEvent($proposal);
        //     // $this->eventDispatcher->dispatch(ProposalPostedEvent::NAME, $event);
        // }

        return $proposal;
    }

    /**
     * @throws \Exception
     *
     * @return Response
     */
    public function deleteProposal(Proposal $proposal, ?array $body = null)
    {
        $asks = $this->askManager->getAsksFromProposal($proposal);
        if (count($asks) > 0) {
            /** @var Ask $ask */
            foreach ($asks as $ask) {
                // todo : find why class of $ask can be a proxy of Ask class
                if (Ask::class !== get_class($ask)) {
                    continue;
                }

                $deleter = ($body['deleterId'] == $ask->getUser()->getId()) ? $ask->getUser() : $ask->getUserRelated();
                $recipient = ($body['deleterId'] == $ask->getUser()->getId()) ? $ask->getUserRelated() : $ask->getUser();
                if (isset($body['deletionMessage']) && '' != $body['deletionMessage']) {
                    $message = $this->internalMessageManager->createMessage($deleter, [$recipient], $body['deletionMessage'], null, null);
                    $this->entityManager->persist($message);
                }

                $now = new \DateTime();
                // Ask user is driver
                if (($this->askManager->isAskUserDriver($ask) && ($ask->getUser()->getId() == $deleter->getId())) || ($this->askManager->isAskUserPassenger($ask) && ($ask->getUserRelated()->getId() == $deleter->getId()))) {
                    // TO DO check if the deletion is just before 24h and in that case send an other email
                    // /** @var Criteria $criteria */
                    $criteria = $ask->getMatching()->getProposalOffer()->getCriteria();
                    $askDateTime = $criteria->getFromTime() ?
                        new \DateTime($criteria->getFromDate()->format('Y-m-d').' '.$criteria->getFromTime()->format('H:i:s')) :
                        new \DateTime($criteria->getFromDate()->format('Y-m-d H:i:s'));

                    // Accepted
                    if (Ask::STATUS_ACCEPTED_AS_DRIVER == $ask->getStatus() or Ask::STATUS_ACCEPTED_AS_PASSENGER == $ask->getStatus()) {
                        if ($askDateTime->getTimestamp() - $now->getTimestamp() > 24 * 60 * 60) {
                            $event = new DriverAskAdDeletedEvent($ask, $deleter->getId());
                            $this->eventDispatcher->dispatch(DriverAskAdDeletedEvent::NAME, $event);
                        } else {
                            $event = new DriverAskAdDeletedUrgentEvent($ask, $deleter->getId());
                            $this->eventDispatcher->dispatch(DriverAskAdDeletedUrgentEvent::NAME, $event);
                        }
                    } elseif (Ask::STATUS_PENDING_AS_DRIVER == $ask->getStatus() or Ask::STATUS_PENDING_AS_PASSENGER == $ask->getStatus()) {
                        $event = new AskAdDeletedEvent($ask, $deleter->getId());
                        $this->eventDispatcher->dispatch(AskAdDeletedEvent::NAME, $event);
                    }
                    // Ask user is passenger
                } elseif (($this->askManager->isAskUserPassenger($ask) && ($ask->getUser()->getId() == $deleter->getId())) || ($this->askManager->isAskUserDriver($ask) && ($ask->getUserRelated()->getId() == $deleter->getId()))) {
                    // TO DO check if the deletion is just before 24h and in that case send an other email
                    // /** @var Criteria $criteria */
                    $criteria = $ask->getMatching()->getProposalRequest()->getCriteria();
                    $askDateTime = $criteria->getFromTime() ?
                        new \DateTime($criteria->getFromDate()->format('Y-m-d').' '.$criteria->getFromTime()->format('H:i:s')) :
                        new \DateTime($criteria->getFromDate()->format('Y-m-d H:i:s'));

                    // Accepted
                    if (Ask::STATUS_ACCEPTED_AS_DRIVER == $ask->getStatus() or Ask::STATUS_ACCEPTED_AS_PASSENGER == $ask->getStatus()) {
                        // If ad is in more than 24h
                        if ($askDateTime->getTimestamp() - $now->getTimestamp() > 24 * 60 * 60) {
                            $event = new PassengerAskAdDeletedEvent($ask, $deleter->getId());
                            $this->eventDispatcher->dispatch(PassengerAskAdDeletedEvent::NAME, $event);
                        } else {
                            $event = new PassengerAskAdDeletedUrgentEvent($ask, $deleter->getId());
                            $this->eventDispatcher->dispatch(PassengerAskAdDeletedUrgentEvent::NAME, $event);
                        }
                    } elseif (Ask::STATUS_PENDING_AS_DRIVER == $ask->getStatus() or Ask::STATUS_PENDING_AS_PASSENGER == $ask->getStatus()) {
                        $event = new AskAdDeletedEvent($ask, $deleter->getId());
                        $this->eventDispatcher->dispatch(AskAdDeletedEvent::NAME, $event);
                    }
                }
            }
        }

        $this->entityManager->remove($proposal);
        $this->entityManager->flush();

        return new Response(204, 'Deleted with success');
    }

    // DYNAMIC

    /**
     * Check if a user has a pending dynamic ad.
     *
     * @param User $user The user
     *
     * @return bool
     */
    public function hasPendingDynamic(User $user)
    {
        return count($this->proposalRepository->findBy(['user' => $user, 'dynamic' => true, 'active' => true])) > 0;
    }

    /**
     * Update matchings for a proposal.
     *
     * @param Proposal $proposal The proposal to treat
     * @param Address  $address  The current address
     *
     * @return Proposal The treated proposal
     */
    public function updateMatchingsForProposal(Proposal $proposal, Address $address)
    {
        // set the directions
        $proposal = $this->updateDirection($proposal, $address);

        // matching analyze, but exclude the inactive proposals : can happen after an ask from a passenger to a driver
        if ($proposal->isActive()) {
            $proposal = $this->proposalMatcher->updateMatchingsForProposal($proposal);
        }

        return $proposal;
    }

    // MASS

    /**
     * Set the directions and default values for imported users proposals and criterias.
     *
     * @param int $batch The batch size
     */
    public function setDirectionsAndDefaultsForImport(int $batch)
    {
        $this->logger->info('Start setDirectionsAndDefaultsForImport | '.(new \DateTime('UTC'))->format('Ymd H:i:s.u'));
        // we search the criterias that need calculation
        $criteriasFound = $this->criteriaRepository->findByUserImportStatus(UserImport::STATUS_USER_TREATED, new \DateTime());
        $this->setDirectionsAndDefaultsForCriterias($criteriasFound, $batch);
        $this->logger->info('End setDirectionsAndDefaultsForImport | '.(new \DateTime('UTC'))->format('Ymd H:i:s.u'));
    }

    /**
     * Set the directions and default values for all criterias.
     * Used for fixtures.
     *
     * @param int $batch The batch size
     */
    public function setDirectionsAndDefaultsForAllCriterias(int $batch)
    {
        $this->logger->info('Start setDirectionsAndDefaults | '.(new \DateTime('UTC'))->format('Ymd H:i:s.u'));
        // we search the criterias that need calculation
        $criteriasFound = $this->criteriaRepository->findAllForDirectionsAndDefault();
        $this->setDirectionsAndDefaultsForCriterias($criteriasFound, $batch);
        $this->logger->info('End setDirectionsAndDefaults | '.(new \DateTime('UTC'))->format('Ymd H:i:s.u'));
    }

    /**
     * Create matchings for all proposals at once.
     */
    public function createMatchingsForAllProposals()
    {
        // we create an array of all proposals without matchings to treat
        $proposalIds = $this->proposalRepository->findAllValidWithoutMatchingsProposalIds();
        $this->logger->info('Start creating candidates | '.(new \DateTime('UTC'))->format('Ymd H:i:s.u'));
        $this->proposalMatcher->findPotentialMatchingsForProposals($proposalIds, false);
        $this->logger->info('End creating candidates | '.(new \DateTime('UTC'))->format('Ymd H:i:s.u'));
        // treat the return and opposite
        $this->createLinkedAndOppositesForProposals($proposalIds);
    }

    /**
     * Create matchings for multiple proposals at once.
     *
     * @param array $proposals The proposals to treat
     *
     * @return array The proposals treated
     */
    public function createMatchingsForProposals(array $proposalIds)
    {
        // 1 - make an array of all potential matching proposals for each proposal
        // findPotentialMatchingsForProposals :
        // $potentialProposals = [
        //     'proposalID' => [
        //         'proposal1',
        //         'proposal2',
        //         ...
        //     ]
        // ];

        // 2 - make an array of candidates as driver and passenger
        // $candidatesProposals = [
        //     'proposalID' => [
        //         'candidateDrivers' => [
        //         ],
        //         'candidatePassengers' => [
        //         ]
        //     ]
        // ];

        $this->logger->info('Start creating candidates | '.(new \DateTime('UTC'))->format('Ymd H:i:s.u'));
        $this->proposalMatcher->findPotentialMatchingsForProposals($proposalIds);
        $this->logger->info('End creating candidates | '.(new \DateTime('UTC'))->format('Ymd H:i:s.u'));

        return $proposalIds;
    }

    /**
     * Create linked and opposite matchings for multiple proposals at once.
     *
     * @param array $proposals The proposals to treat
     *
     * @return array The proposals treated
     */
    public function createLinkedAndOppositesForProposals(array $proposals)
    {
        foreach ($proposals as $proposalId) {
            $proposal = $this->proposalRepository->find($proposalId['id']);
            // if the proposal is a round trip, we want to link the potential matching results
            if (Proposal::TYPE_OUTWARD == $proposal->getType()) {
                $this->matchingRepository->linkRelatedMatchings($proposalId['id']);
            }
            // if the requester can be driver and passenger, we want to link the potential opposite matching results
            if ($proposal->getCriteria()->isDriver() && $proposal->getCriteria()->isPassenger()) {
                // linking for the outward
                $this->matchingRepository->linkOppositeMatchings($proposalId['id']);
                if (Proposal::TYPE_OUTWARD == $proposal->getType()) {
                    // linking for the return
                    $this->matchingRepository->linkOppositeMatchings($proposal->getProposalLinked()->getId());
                }
            }
        }
    }

    public function removeOutdatedExternalSearches(?int $numberOfDays = null)
    {
        if (file_exists($this->params['batchTemp'].self::CHECK_OUTDATED_SEARCHES_RUNNING_FILE)) {
            $this->logger->info('Remove outdated searches already running | '.(new \DateTime('UTC'))->format('Ymd H:i:s.u'));

            return false;
        }

        $this->logger->info('Start removing outdated external searches | '.(new \DateTime('UTC'))->format('Ymd H:i:s.u'));
        set_time_limit(self::OUTDATED_SEARCHES_EXECUTION_LIMIT_IN_SECONDS);
        ini_set('memory_limit', self::OUTDATED_SEARCHES_MEMORY_LIMIT_IN_MO.'M');

        $fp = fopen($this->params['batchTemp'].self::CHECK_OUTDATED_SEARCHES_RUNNING_FILE, 'w');
        fwrite($fp, '+');

        if (is_null($numberOfDays)) {
            $numberOfDays = self::OUTDATED_SEARCHES_AFTER_DAYS;
        }

        $date = new \DateTime();
        $date->sub(new \DateInterval('P'.$numberOfDays.'D'));

        $this->entityManager->getConnection()->getConfiguration()->setSQLLogger(null);

        $this->entityManager->getConnection()->prepare(
            'CREATE TEMPORARY TABLE outdated_proposals (
            id int NOT NULL,
            PRIMARY KEY(id));
        '
        )->execute()
<<<<<<< HEAD
        && $this->entityManager->getConnection()->prepare(
            "INSERT INTO outdated_proposals (id)
=======
            && $this->entityManager->getConnection()->prepare(
                "INSERT INTO outdated_proposals (id)
>>>>>>> cea1a89b
            (SELECT DISTINCT proposal.id FROM proposal
            LEFT JOIN matching m1 ON m1.proposal_offer_id = proposal.id
            LEFT JOIN matching m2 ON m2.proposal_request_id = proposal.id
            LEFT JOIN ask a1 ON a1.matching_id = m1.id
            LEFT JOIN ask a2 ON a2.matching_id = m2.id
            WHERE
            proposal.private = 1 AND 
            proposal.external_id IS NOT NULL AND 
            proposal.created_date <= '".$date->format('Y-m-d')."' AND
            (m1.id IS NULL OR a1.id IS NULL) AND
            (m2.id IS NULL OR a2.id IS NULL));
            "
<<<<<<< HEAD
        )->execute()
        && $this->entityManager->getConnection()->prepare('start transaction;')->execute()
        && $this->entityManager->getConnection()->prepare('DELETE FROM proposal WHERE id in (select id from outdated_proposals);')->execute()
        && $this->entityManager->getConnection()->prepare('commit;')->execute()
        && $this->entityManager->getConnection()->prepare('DROP TABLE outdated_proposals;')->execute();
=======
            )->execute()
            && $this->entityManager->getConnection()->prepare('DELETE FROM proposal WHERE id in (select id from outdated_proposals);')->execute()
            && $this->entityManager->getConnection()->prepare('DROP TABLE outdated_proposals;')->execute();
>>>>>>> cea1a89b

        fclose($fp);
        unlink($this->params['batchTemp'].self::CHECK_OUTDATED_SEARCHES_RUNNING_FILE);

        $this->logger->info('End removing outdated external searches | '.(new \DateTime('UTC'))->format('Ymd H:i:s.u'));

        return $this->removeOrphans();
    }

    public function removeOrphans()
    {
        if (file_exists($this->params['batchTemp'].self::CHECK_REMOVE_ORPHANS_RUNNING_FILE)) {
            $this->logger->info('Remove orphans already running | '.(new \DateTime('UTC'))->format('Ymd H:i:s.u'));

            return false;
        }

        $this->logger->info('Start removing carpool orphans | '.(new \DateTime('UTC'))->format('Ymd H:i:s.u'));
        set_time_limit(self::REMOVE_ORPHANS_EXECUTION_LIMIT_IN_SECONDS);
        ini_set('memory_limit', self::REMOVE_ORPHANS_MEMORY_LIMIT_IN_MO.'M');

        $fp = fopen($this->params['batchTemp'].self::CHECK_REMOVE_ORPHANS_RUNNING_FILE, 'w');
        fwrite($fp, '+');

        $result = $this->removeOrphanCriteria() && $this->removeOrphanAddresses() && $this->removeOrphanDirections();

        fclose($fp);
        unlink($this->params['batchTemp'].self::CHECK_REMOVE_ORPHANS_RUNNING_FILE);

        $this->logger->info('End removing carpool orphans | '.(new \DateTime('UTC'))->format('Ymd H:i:s.u'));

        return $result;
    }

    public function optimizeCarpoolRelatedTables()
    {
        $this->logger->info('Start optimizing carpool related tables | '.(new \DateTime('UTC'))->format('Ymd H:i:s.u'));
        set_time_limit(self::OPTIMIZE_EXECUTION_LIMIT_IN_SECONDS);
        ini_set('memory_limit', self::OPTIMIZE_MEMORY_LIMIT_IN_MO.'M');
        $result = $this->entityManager->getConnection()->prepare('OPTIMIZE TABLE proposal, criteria, matching, waypoint, address, address_territory, direction, direction_territory;')->execute();
        $this->logger->info('End optimizing carpool related tables | '.(new \DateTime('UTC'))->format('Ymd H:i:s.u'));

        return $result;
    }

    public function cleanUserOrphanProposals(User $user)
    {
        $orphanProposals = $this->proposalRepository->findUserOrphanProposals($user);
        foreach ($orphanProposals as $orphanProposal) {
            $this->entityManager->remove($orphanProposal);
        }
        $this->entityManager->flush();
    }

<<<<<<< HEAD
=======
    public function sendCarpoolAdRenewal(?int $numberOfDays = null)
    {
        $proposals = $this->proposalRepository->findProposalsOutdated($numberOfDays);

        foreach ($proposals as $proposal) {
            $event = new AdRenewalEvent($proposal);
            $this->eventDispatcher->dispatch(AdRenewalEvent::NAME, $event);
        }
    }

>>>>>>> cea1a89b
    /**
     * Set default parameters for a proposal.
     *
     * @param Proposal $proposal The proposal
     *
     * @return Proposal The proposal treated
     */
    private function setDefaults(Proposal $proposal)
    {
        $this->logger->info('ProposalManager : setDefaults '.(new \DateTime('UTC'))->format('Ymd H:i:s.u'));

        if (is_null($proposal->getCriteria()->getAnyRouteAsPassenger())) {
            $proposal->getCriteria()->setAnyRouteAsPassenger($this->params['defaultAnyRouteAsPassenger']);
        }
        if (is_null($proposal->getCriteria()->isStrictDate())) {
            $proposal->getCriteria()->setStrictDate($this->params['defaultStrictDate']);
        }
        if (is_null($proposal->getCriteria()->getPriceKm())) {
            $proposal->getCriteria()->setPriceKm($this->params['defaultPriceKm']);
        }
        if (Criteria::FREQUENCY_PUNCTUAL == $proposal->getCriteria()->getFrequency()) {
            if (is_null($proposal->getCriteria()->isStrictPunctual())) {
                $proposal->getCriteria()->setStrictPunctual($this->params['defaultStrictPunctual']);
            }
            if (is_null($proposal->getCriteria()->getMarginDuration())) {
                $proposal->getCriteria()->setMarginDuration($this->params['defaultMarginDuration']);
            }
        } else {
            if (is_null($proposal->getCriteria()->isStrictRegular())) {
                $proposal->getCriteria()->setStrictRegular($this->params['defaultStrictRegular']);
            }
            if (is_null($proposal->getCriteria()->getMonMarginDuration())) {
                $proposal->getCriteria()->setMonMarginDuration($this->params['defaultMarginDuration']);
            }
            if (is_null($proposal->getCriteria()->getTueMarginDuration())) {
                $proposal->getCriteria()->setTueMarginDuration($this->params['defaultMarginDuration']);
            }
            if (is_null($proposal->getCriteria()->getWedMarginDuration())) {
                $proposal->getCriteria()->setWedMarginDuration($this->params['defaultMarginDuration']);
            }
            if (is_null($proposal->getCriteria()->getThuMarginDuration())) {
                $proposal->getCriteria()->setThuMarginDuration($this->params['defaultMarginDuration']);
            }
            if (is_null($proposal->getCriteria()->getFriMarginDuration())) {
                $proposal->getCriteria()->setFriMarginDuration($this->params['defaultMarginDuration']);
            }
            if (is_null($proposal->getCriteria()->getSatMarginDuration())) {
                $proposal->getCriteria()->setSatMarginDuration($this->params['defaultMarginDuration']);
            }
            if (is_null($proposal->getCriteria()->getSunMarginDuration())) {
                $proposal->getCriteria()->setSunMarginDuration($this->params['defaultMarginDuration']);
            }
            if (is_null($proposal->getCriteria()->getToDate())) {
                // end date is usually null, except when creating a proposal after a matching search
                $endDate = clone $proposal->getCriteria()->getFromDate();
                // the date can be immutable
                $toDate = $endDate->add(new \DateInterval('P'.$this->params['defaultRegularLifeTime'].'Y'));
                $proposal->getCriteria()->setToDate($toDate);
            }
        }

        return $proposal;
    }

    /**
     * Calculation of min and max times.
     * We calculate the min and max times only if the time is set (it could be not set for a simple search).
     *
     * @param Proposal $proposal The proposal
     *
     * @return Proposal The proposal treated
     */
    private function setMinMax(Proposal $proposal)
    {
        if (Criteria::FREQUENCY_PUNCTUAL == $proposal->getCriteria()->getFrequency() && $proposal->getCriteria()->getFromTime()) {
            list($minTime, $maxTime) = self::getMinMaxTime($proposal->getCriteria()->getFromTime(), $proposal->getCriteria()->getMarginDuration());
            $proposal->getCriteria()->setMinTime($minTime);
            $proposal->getCriteria()->setMaxTime($maxTime);
        } else {
            if ($proposal->getCriteria()->isMonCheck() && $proposal->getCriteria()->getMonTime()) {
                list($minTime, $maxTime) = self::getMinMaxTime($proposal->getCriteria()->getMonTime(), $proposal->getCriteria()->getMonMarginDuration());
                $proposal->getCriteria()->setMonMinTime($minTime);
                $proposal->getCriteria()->setMonMaxTime($maxTime);
            }
            if ($proposal->getCriteria()->isTueCheck() && $proposal->getCriteria()->getTueTime()) {
                list($minTime, $maxTime) = self::getMinMaxTime($proposal->getCriteria()->getTueTime(), $proposal->getCriteria()->getTueMarginDuration());
                $proposal->getCriteria()->setTueMinTime($minTime);
                $proposal->getCriteria()->setTueMaxTime($maxTime);
            }
            if ($proposal->getCriteria()->isWedCheck() && $proposal->getCriteria()->getWedTime()) {
                list($minTime, $maxTime) = self::getMinMaxTime($proposal->getCriteria()->getWedTime(), $proposal->getCriteria()->getWedMarginDuration());
                $proposal->getCriteria()->setWedMinTime($minTime);
                $proposal->getCriteria()->setWedMaxTime($maxTime);
            }
            if ($proposal->getCriteria()->isThuCheck() && $proposal->getCriteria()->getThuTime()) {
                list($minTime, $maxTime) = self::getMinMaxTime($proposal->getCriteria()->getThuTime(), $proposal->getCriteria()->getThuMarginDuration());
                $proposal->getCriteria()->setThuMinTime($minTime);
                $proposal->getCriteria()->setThuMaxTime($maxTime);
            }
            if ($proposal->getCriteria()->isFriCheck() && $proposal->getCriteria()->getFriTime()) {
                list($minTime, $maxTime) = self::getMinMaxTime($proposal->getCriteria()->getFriTime(), $proposal->getCriteria()->getFriMarginDuration());
                $proposal->getCriteria()->setFriMinTime($minTime);
                $proposal->getCriteria()->setFriMaxTime($maxTime);
            }
            if ($proposal->getCriteria()->isSatCheck() && $proposal->getCriteria()->getSatTime()) {
                list($minTime, $maxTime) = self::getMinMaxTime($proposal->getCriteria()->getSatTime(), $proposal->getCriteria()->getSatMarginDuration());
                $proposal->getCriteria()->setSatMinTime($minTime);
                $proposal->getCriteria()->setSatMaxTime($maxTime);
            }
            if ($proposal->getCriteria()->isSunCheck() && $proposal->getCriteria()->getSunTime()) {
                list($minTime, $maxTime) = self::getMinMaxTime($proposal->getCriteria()->getSunTime(), $proposal->getCriteria()->getSunMarginDuration());
                $proposal->getCriteria()->setSunMinTime($minTime);
                $proposal->getCriteria()->setSunMaxTime($maxTime);
            }
        }

        return $proposal;
    }

    /**
     * Set the directions for a proposal.
     *
     * @param Proposal $proposal The proposal
     *
     * @return Proposal The proposal treated
     */
    private function setDirections(Proposal $proposal)
    {
        $addresses = [];
        foreach ($proposal->getWaypoints() as $waypoint) {
            if (!$waypoint->isReached()) {
                $addresses[] = $waypoint->getAddress();
            }
        }
        $routes = null;
        $direction = null;
        if ($proposal->getCriteria()->isDriver()) {
            if ($routes = $this->geoRouter->getRoutes($addresses, false, false, GeorouterInterface::RETURN_TYPE_OBJECT)) {
                // for now we only keep the first route !
                // if we ever want alternative routes we should pass the route as parameter of this method
                // (problem : the route has no id, we should pass the whole route to check which route is chosen by the user...
                //      => we would have to think of a way to simplify...)
                $direction = $routes[0];
                $direction->setAutoGeoJsonDetail();
                $proposal->getCriteria()->setDirectionDriver($direction);
                $proposal->getCriteria()->setMaxDetourDistance($direction->getDistance() * $this->proposalMatcher::getMaxDetourDistancePercent() / 100);
                $proposal->getCriteria()->setMaxDetourDuration($direction->getDuration() * $this->proposalMatcher::getMaxDetourDurationPercent() / 100);
            }
        }
        if ($proposal->getCriteria()->isPassenger()) {
            if ($routes && count($addresses) > 2) {
                // if the user is passenger we keep only the first and last points
                if ($routes = $this->geoRouter->getRoutes([$addresses[0], $addresses[count($addresses) - 1]], false, false, GeorouterInterface::RETURN_TYPE_OBJECT)) {
                    $direction = $routes[0];
                }
            } elseif (!$routes) {
                if ($routes = $this->geoRouter->getRoutes($addresses, false, false, GeorouterInterface::RETURN_TYPE_OBJECT)) {
                    $direction = $routes[0];
                }
            }
            if ($direction) {
                if (is_null($direction->getBboxMinLon()) && is_null($direction->getBboxMinLat()) && is_null($direction->getBboxMaxLon()) && is_null($direction->getBboxMaxLat())) {
                    $direction->setBboxMaxLat($addresses[0]->getLatitude());
                    $direction->setBboxMaxLon($addresses[0]->getLongitude());
                    $direction->setBboxMinLat($addresses[0]->getLatitude());
                    $direction->setBboxMinLon($addresses[0]->getLongitude());
                }
                if ($routes) {
                    $direction->setAutoGeoJsonDetail();
                    $proposal->getCriteria()->setDirectionPassenger($direction);
                }
            }
        }

        return $proposal;
    }

    /**
     * Set the prices for a proposal.
     *
     * @param Proposal $proposal The proposal
     *
     * @return Proposal The proposal treated
     */
    private function setPrices(Proposal $proposal)
    {
        if ($proposal->getCriteria()->getDirectionDriver()) {
            $proposal->getCriteria()->setDriverComputedPrice((string) ((int) $proposal->getCriteria()->getDirectionDriver()->getDistance() * (float) $proposal->getCriteria()->getPriceKm() / 1000));
            $proposal->getCriteria()->setDriverComputedRoundedPrice((string) $this->formatDataManager->roundPrice((float) $proposal->getCriteria()->getDriverComputedPrice(), $proposal->getCriteria()->getFrequency()));
        }
        if ($proposal->getCriteria()->getDirectionPassenger()) {
            $proposal->getCriteria()->setPassengerComputedPrice((string) ((int) $proposal->getCriteria()->getDirectionPassenger()->getDistance() * (float) $proposal->getCriteria()->getPriceKm() / 1000));
            $proposal->getCriteria()->setPassengerComputedRoundedPrice((string) $this->formatDataManager->roundPrice((float) $proposal->getCriteria()->getPassengerComputedPrice(), $proposal->getCriteria()->getFrequency()));
        }

        return $proposal;
    }

    /**
     * Update the direction of a proposal, using the given address as origin.
     * Used for dynamic carpooling, to compute the remaining direction to the destination.
     * This kind of proposal should only have one role, but we will compute both eventually.
     *
     * @param Proposal $proposal The proposal
     * @param Address  $address  The current address
     *
     * @return Proposal The proposal with its updated direction
     */
    private function updateDirection(Proposal $proposal, Address $address)
    {
        // the first point is the current address
        $addresses = [$address];
        foreach ($proposal->getWaypoints() as $waypoint) {
            // we take all the waypoints but the first and the reached
            if (!$waypoint->isReached() && $waypoint->getPosition() > 0) {
                $addresses[] = $waypoint->getAddress();
            }
        }
        $routes = null;
        if ($proposal->getCriteria()->isDriver()) {
            if ($routes = $this->geoRouter->getRoutes($addresses, false, false, GeorouterInterface::RETURN_TYPE_OBJECT)) {
                // we update only some of the properties : distance, duration, ascend, descend, detail, format, snapped
                // bearing and bbox are not updated as they are computed for the whole original direction
                // (the current direction of the driver could not match with the passenger direction, whereas the whole directions could match)
                $direction = $routes[0];
                $direction->setSaveGeoJson(true);
                $direction->setDetailUpdatable(true);
                $direction->setAutoGeoJsonDetail();
                $proposal->getCriteria()->getDirectionDriver()->setDistance($direction->getDistance());
                $proposal->getCriteria()->getDirectionDriver()->setDuration($direction->getDuration());
                $proposal->getCriteria()->getDirectionDriver()->setAscend($direction->getAscend());
                $proposal->getCriteria()->getDirectionDriver()->setDescend($direction->getDescend());
                // $proposal->getCriteria()->getDirectionDriver()->setDetail($direction->getDetail());
                $proposal->getCriteria()->getDirectionDriver()->setFormat($direction->getFormat());
                $proposal->getCriteria()->getDirectionDriver()->setSnapped($direction->getSnapped());
                $proposal->getCriteria()->getDirectionDriver()->setGeoJsonDetail($direction->getGeoJsonDetail());
                $proposal->getCriteria()->getDirectionDriver()->setGeoJsonSimplified($direction->getGeoJsonSimplified());
            }
        }
        if ($proposal->getCriteria()->isPassenger()) {
            if ($routes && count($addresses) > 2) {
                // if the user is passenger we keep only the first and last points
                if ($routes = $this->geoRouter->getRoutes([$addresses[0], $addresses[count($addresses) - 1]], false, false, GeorouterInterface::RETURN_TYPE_OBJECT)) {
                    $direction = $routes[0];
                }
            } elseif (!$routes) {
                if ($routes = $this->geoRouter->getRoutes($addresses, false, false, GeorouterInterface::RETURN_TYPE_OBJECT)) {
                    $direction = $routes[0];
                }
            }
            if ($routes) {
                $direction->setSaveGeoJson(true);
                $direction->setDetailUpdatable(true);
                $direction->setAutoGeoJsonDetail();
                $proposal->getCriteria()->getDirectionPassenger()->setDistance($direction->getDistance());
                $proposal->getCriteria()->getDirectionPassenger()->setDuration($direction->getDuration());
                $proposal->getCriteria()->getDirectionPassenger()->setAscend($direction->getAscend());
                $proposal->getCriteria()->getDirectionPassenger()->setDescend($direction->getDescend());
                // $proposal->getCriteria()->getDirectionPassenger()->setDetail($direction->getDetail());
                $proposal->getCriteria()->getDirectionPassenger()->setFormat($direction->getFormat());
                $proposal->getCriteria()->getDirectionPassenger()->setSnapped($direction->getSnapped());
                $proposal->getCriteria()->getDirectionPassenger()->setGeoJsonDetail($direction->getGeoJsonDetail());
                $proposal->getCriteria()->getDirectionPassenger()->setGeoJsonSimplified($direction->getGeoJsonSimplified());
            }
        }

        return $proposal;
    }

    /**
     * Set the directions and default values for given criterias.
     *
     * @param array $criterias The criterias to look for
     * @param int   $batch     The batch size
     */
    private function setDirectionsAndDefaultsForCriterias(array $criterias, int $batch)
    {
        gc_enable();

        $addressesForRoutes = [];
        $owner = [];
        $ids = [];

        $i = 0;

        $this->logger->info('setDirectionsAndDefaultsForCriterias | Start iterate at '.(new \DateTime('UTC'))->format('Ymd H:i:s.u'));
        $criteriasTreated = [];
        foreach ($criterias as $key => $criteria) {
            if (!array_key_exists($criteria['cid'], $criteriasTreated)) {
                $criteriasTreated[$criteria['cid']] = [
                    'cid' => $criteria['cid'],
                    'driver' => $criteria['driver'],
                    'passenger' => $criteria['passenger'],
                    'addresses' => [
                        [
                            'position' => $criteria['position'],
                            'destination' => $criteria['destination'],
                            'latitude' => $criteria['latitude'],
                            'longitude' => $criteria['longitude'],
                        ],
                    ],
                ];
            } else {
                $element = [
                    'position' => $criteria['position'],
                    'destination' => $criteria['destination'],
                    'latitude' => $criteria['latitude'],
                    'longitude' => $criteria['longitude'],
                ];
                if (!in_array($element, $criteriasTreated[$criteria['cid']]['addresses'])) {
                    $criteriasTreated[$criteria['cid']]['addresses'][] = $element;
                }
            }
        }

        foreach ($criteriasTreated as $criteria) {
            $addressesDriver = [];
            $addressesPassenger = [];
            foreach ($criteria['addresses'] as $waypoint) {
                // waypoints are already retrieved ordered by position, no need to check the position here
                if ($criteria['driver']) {
                    $address = new Address();
                    $address->setLatitude($waypoint['latitude']);
                    $address->setLongitude($waypoint['longitude']);
                    $addressesDriver[] = $address;
                }
                if ($criteria['passenger'] && (0 == $waypoint['position'] || $waypoint['destination'])) {
                    $address = new Address();
                    $address->setLatitude($waypoint['latitude']);
                    $address->setLongitude($waypoint['longitude']);
                    $addressesPassenger[] = $address;
                }
            }
            if (count($addressesDriver) > 0) {
                $addressesForRoutes[$i] = [$addressesDriver];
                $owner[$criteria['cid']]['driver'] = $i;
                ++$i;
            }
            if (count($addressesPassenger) > 0) {
                $addressesForRoutes[$i] = [$addressesPassenger];
                $owner[$criteria['cid']]['passenger'] = $i;
                ++$i;
            }
            $ids[] = $criteria['cid'];
        }
        $this->logger->info('setDirectionsAndDefaultsForCriterias | End iterate at '.(new \DateTime('UTC'))->format('Ymd H:i:s.u'));

        $this->logger->info('setDirectionsAndDefaultsForCriterias | Start get routes status '.(new \DateTime('UTC'))->format('Ymd H:i:s.u'));
        $ownerRoutes = $this->geoRouter->getMultipleAsyncRoutes($addressesForRoutes, false, false, GeorouterInterface::RETURN_TYPE_RAW);
        $this->logger->info('setDirectionsAndDefaultsForCriterias | End get routes status '.(new \DateTime('UTC'))->format('Ymd H:i:s.u'));
        $criteriasTreated = null;
        unset($criteriasTreated);

        if (count($ids) > 0) {
            $qCriteria = $this->entityManager->createQuery('SELECT c from App\Carpool\Entity\Criteria c WHERE c.id IN ('.implode(',', $ids).')');

            $iterableResult = $qCriteria->iterate();
            $this->logger->info('Start treat rows '.(new \DateTime('UTC'))->format('Ymd H:i:s.u'));
            $pool = 0;
            foreach ($iterableResult as $row) {
                $criteria = $row[0];
                // foreach ($criterias as $criteria) {
                if (isset($owner[$criteria->getId()]['driver'], $ownerRoutes[$owner[$criteria->getId()]['driver']])) {
                    $direction = $this->geoRouter->getRouter()->deserializeDirection($ownerRoutes[$owner[$criteria->getId()]['driver']][0]);
                    $direction->setSaveGeoJson(true);
                    $criteria->setDirectionDriver($direction);
                    $criteria->setMaxDetourDistance($direction->getDistance() * $this->proposalMatcher::getMaxDetourDistancePercent() / 100);
                    $criteria->setMaxDetourDuration($direction->getDuration() * $this->proposalMatcher::getMaxDetourDurationPercent() / 100);
                }
                if (isset($owner[$criteria->getId()]['passenger'], $ownerRoutes[$owner[$criteria->getId()]['passenger']])) {
                    $direction = $this->geoRouter->getRouter()->deserializeDirection($ownerRoutes[$owner[$criteria->getId()]['passenger']][0]);
                    $direction->setSaveGeoJson(true);
                    $criteria->setDirectionPassenger($direction);
                }

                if (is_null($criteria->getAnyRouteAsPassenger())) {
                    $criteria->setAnyRouteAsPassenger($this->params['defaultAnyRouteAsPassenger']);
                }
                if (is_null($criteria->isStrictDate())) {
                    $criteria->setStrictDate($this->params['defaultStrictDate']);
                }
                if (is_null($criteria->getPriceKm())) {
                    $criteria->setPriceKm($this->params['defaultPriceKm']);
                }
                if (Criteria::FREQUENCY_PUNCTUAL == $criteria->getFrequency()) {
                    if (is_null($criteria->isStrictPunctual())) {
                        $criteria->setStrictPunctual($this->params['defaultStrictPunctual']);
                    }
                    if (is_null($criteria->getMarginDuration())) {
                        $criteria->setMarginDuration($this->params['defaultMarginDuration']);
                    }
                } else {
                    if (is_null($criteria->isStrictRegular())) {
                        $criteria->setStrictRegular($this->params['defaultStrictRegular']);
                    }
                    if (is_null($criteria->getMonMarginDuration())) {
                        $criteria->setMonMarginDuration($this->params['defaultMarginDuration']);
                    }
                    if (is_null($criteria->getTueMarginDuration())) {
                        $criteria->setTueMarginDuration($this->params['defaultMarginDuration']);
                    }
                    if (is_null($criteria->getWedMarginDuration())) {
                        $criteria->setWedMarginDuration($this->params['defaultMarginDuration']);
                    }
                    if (is_null($criteria->getThuMarginDuration())) {
                        $criteria->setThuMarginDuration($this->params['defaultMarginDuration']);
                    }
                    if (is_null($criteria->getFriMarginDuration())) {
                        $criteria->setFriMarginDuration($this->params['defaultMarginDuration']);
                    }
                    if (is_null($criteria->getSatMarginDuration())) {
                        $criteria->setSatMarginDuration($this->params['defaultMarginDuration']);
                    }
                    if (is_null($criteria->getSunMarginDuration())) {
                        $criteria->setSunMarginDuration($this->params['defaultMarginDuration']);
                    }
                    if (is_null($criteria->getToDate())) {
                        // end date is usually null, except when creating a proposal after a matching search
                        $endDate = clone $criteria->getFromDate();
                        // the date can be immutable
                        $toDate = $endDate->add(new \DateInterval('P'.$this->params['defaultRegularLifeTime'].'Y'));
                        $criteria->setToDate($toDate);
                    }
                }

                if (Criteria::FREQUENCY_PUNCTUAL == $criteria->getFrequency() && $criteria->getFromTime()) {
                    list($minTime, $maxTime) = self::getMinMaxTime($criteria->getFromTime(), $criteria->getMarginDuration());
                    $criteria->setMinTime($minTime);
                    $criteria->setMaxTime($maxTime);
                } else {
                    if ($criteria->isMonCheck() && $criteria->getMonTime()) {
                        list($minTime, $maxTime) = self::getMinMaxTime($criteria->getMonTime(), $criteria->getMonMarginDuration());
                        $criteria->setMonMinTime($minTime);
                        $criteria->setMonMaxTime($maxTime);
                    }
                    if ($criteria->isTueCheck() && $criteria->getTueTime()) {
                        list($minTime, $maxTime) = self::getMinMaxTime($criteria->getTueTime(), $criteria->getTueMarginDuration());
                        $criteria->setTueMinTime($minTime);
                        $criteria->setTueMaxTime($maxTime);
                    }
                    if ($criteria->isWedCheck() && $criteria->getWedTime()) {
                        list($minTime, $maxTime) = self::getMinMaxTime($criteria->getWedTime(), $criteria->getWedMarginDuration());
                        $criteria->setWedMinTime($minTime);
                        $criteria->setWedMaxTime($maxTime);
                    }
                    if ($criteria->isThuCheck() && $criteria->getThuTime()) {
                        list($minTime, $maxTime) = self::getMinMaxTime($criteria->getThuTime(), $criteria->getThuMarginDuration());
                        $criteria->setThuMinTime($minTime);
                        $criteria->setThuMaxTime($maxTime);
                    }
                    if ($criteria->isFriCheck() && $criteria->getFriTime()) {
                        list($minTime, $maxTime) = self::getMinMaxTime($criteria->getFriTime(), $criteria->getFriMarginDuration());
                        $criteria->setFriMinTime($minTime);
                        $criteria->setFriMaxTime($maxTime);
                    }
                    if ($criteria->isSatCheck() && $criteria->getSatTime()) {
                        list($minTime, $maxTime) = self::getMinMaxTime($criteria->getSatTime(), $criteria->getSatMarginDuration());
                        $criteria->setSatMinTime($minTime);
                        $criteria->setSatMaxTime($maxTime);
                    }
                    if ($criteria->isSunCheck() && $criteria->getSunTime()) {
                        list($minTime, $maxTime) = self::getMinMaxTime($criteria->getSunTime(), $criteria->getSunMarginDuration());
                        $criteria->setSunMinTime($minTime);
                        $criteria->setSunMaxTime($maxTime);
                    }
                    if ($criteria->getDirectionDriver()) {
                        $criteria->setDriverComputedPrice((string) ((int) $criteria->getDirectionDriver()->getDistance() * (float) $criteria->getPriceKm() / 1000));
                        $criteria->setDriverComputedRoundedPrice((string) $this->formatDataManager->roundPrice((float) $criteria->getDriverComputedPrice(), $criteria->getFrequency()));
                    }
                    if ($criteria->getDirectionPassenger()) {
                        $criteria->setPassengerComputedPrice((string) ((int) $criteria->getDirectionPassenger()->getDistance() * (float) $criteria->getPriceKm() / 1000));
                        $criteria->setPassengerComputedRoundedPrice((string) $this->formatDataManager->roundPrice((float) $criteria->getPassengerComputedPrice(), $criteria->getFrequency()));
                    }
                }

                // batch
                ++$pool;
                if ($pool >= $batch) {
                    $this->logger->info('Batch '.(new \DateTime('UTC'))->format('Ymd H:i:s.u'));
                    $this->entityManager->flush();
                    $this->entityManager->clear();
                    gc_collect_cycles();
                    $pool = 0;
                }
            }

            $this->logger->info('Stop treat rows '.(new \DateTime('UTC'))->format('Ymd H:i:s.u'));
            // final flush for pending persists
            if ($pool > 0) {
                $this->logger->info('Start final flush '.(new \DateTime('UTC'))->format('Ymd H:i:s.u'));
                $this->entityManager->flush();
                $this->logger->info('Start clear '.(new \DateTime('UTC'))->format('Ymd H:i:s.u'));
                $this->entityManager->clear();
                gc_collect_cycles();
                $this->logger->info('End flush clear '.(new \DateTime('UTC'))->format('Ymd H:i:s.u'));
            }
        }

        $this->logger->info('End update status '.(new \DateTime('UTC'))->format('Ymd H:i:s.u'));
    }

    // returns the min and max time from a time and a margin
    private static function getMinMaxTime($time, $margin)
    {
        $minTime = clone $time;
        $maxTime = clone $time;
        $minTime->sub(new \DateInterval('PT'.$margin.'S'));
        if ($minTime->format('j') != $time->format('j')) {
            // the day has changed => we keep '00:00' as min time
            $minTime = new \DateTime('00:00:00');
        }
        $maxTime->add(new \DateInterval('PT'.$margin.'S'));
        if ($maxTime->format('j') != $time->format('j')) {
            // the day has changed => we keep '23:59:00' as max time
            $maxTime = new \DateTime('23:59:00');
        }

        return [
            $minTime,
            $maxTime,
        ];
    }

    private function removeOrphanCriteria()
    {
        return
            $this->entityManager->getConnection()->prepare(
                'CREATE TEMPORARY TABLE outdated_criteria (
                id int NOT NULL,
                PRIMARY KEY(id));
            '
            )->execute()
<<<<<<< HEAD
        && $this->entityManager->getConnection()->prepare(
            'INSERT INTO outdated_criteria (id)
=======
            && $this->entityManager->getConnection()->prepare(
                'INSERT INTO outdated_criteria (id)
>>>>>>> cea1a89b
            (SELECT criteria.id FROM criteria 
            LEFT JOIN ask ON ask.criteria_id = criteria.id
            LEFT JOIN matching ON matching.criteria_id = criteria.id
            LEFT JOIN proposal ON proposal.criteria_id = criteria.id
            LEFT JOIN solidary_ask ON solidary_ask.criteria_id = criteria.id
            LEFT JOIN solidary_matching ON solidary_matching.criteria_id = criteria.id
            WHERE
            ask.criteria_id IS NULL AND
            matching.criteria_id IS NULL AND
            proposal.criteria_id IS NULL AND
            solidary_ask.criteria_id IS NULL AND
            solidary_matching.criteria_id IS NULL);
            '
<<<<<<< HEAD
        )->execute()
        && $this->entityManager->getConnection()->prepare('start transaction;')->execute()
        && $this->entityManager->getConnection()->prepare('DELETE FROM criteria WHERE id in (select id from outdated_criteria);')->execute()
        && $this->entityManager->getConnection()->prepare('commit;')->execute()
        && $this->entityManager->getConnection()->prepare('DROP TABLE outdated_criteria;')->execute();
=======
            )->execute()
            && $this->entityManager->getConnection()->prepare('DELETE FROM criteria WHERE id in (select id from outdated_criteria);')->execute()
            && $this->entityManager->getConnection()->prepare('DROP TABLE outdated_criteria;')->execute();
>>>>>>> cea1a89b
    }

    private function removeOrphanAddresses()
    {
        return
            $this->entityManager->getConnection()->prepare(
                'CREATE TEMPORARY TABLE outdated_address (
                id int NOT NULL,
                PRIMARY KEY(id));
            '
            )->execute()
            && $this->entityManager->getConnection()->prepare(
                'INSERT INTO outdated_address (id)
                (SELECT address.id FROM address 
                LEFT JOIN user ON address.user_id = user.id 
                LEFT JOIN solidary_user ON solidary_user.address_id = address.id
                LEFT JOIN waypoint ON waypoint.address_id = address.id
                LEFT JOIN community ON community.address_id = address.id
                LEFT JOIN event ON event.address_id = address.id
                LEFT JOIN relay_point ON relay_point.address_id = address.id
                LEFT JOIN mass_person mp1 ON mp1.personal_address_id = address.id
                LEFT JOIN mass_person mp2 ON mp2.work_address_id = address.id
                LEFT JOIN carpool_proof cp1 ON cp1.pick_up_passenger_address_id = address.id
                LEFT JOIN carpool_proof cp2 ON cp2.pick_up_driver_address_id = address.id
                LEFT JOIN carpool_proof cp3 ON cp3.drop_off_passenger_address_id = address.id
                LEFT JOIN carpool_proof cp4 ON cp4.drop_off_driver_address_id = address.id
                LEFT JOIN carpool_proof cp5 ON cp5.origin_driver_address_id = address.id
                LEFT JOIN carpool_proof cp6 ON cp6.destination_driver_address_id = address.id
                WHERE 
                    user.id IS NULL AND 
                    solidary_user.id IS NULL AND
                    waypoint.id IS NULL AND
                    community.id IS NULL AND
                    event.id IS NULL AND
                    relay_point.id IS NULL AND
                    mp1.personal_address_id IS NULL AND
                    mp2.work_address_id IS NULL AND
                    cp1.pick_up_passenger_address_id IS NULL AND
                    cp2.pick_up_driver_address_id IS NULL AND
                    cp3.drop_off_passenger_address_id IS NULL AND
                    cp4.drop_off_driver_address_id IS NULL AND
                    cp5.origin_driver_address_id IS NULL AND
                    cp6.destination_driver_address_id IS NULL);
                '
            )->execute()
<<<<<<< HEAD
            && $this->entityManager->getConnection()->prepare('start transaction;')->execute()
            && $this->entityManager->getConnection()->prepare('DELETE FROM address WHERE id in (SELECT id FROM outdated_address);')->execute()
            && $this->entityManager->getConnection()->prepare('commit;')->execute()
=======
            && $this->entityManager->getConnection()->prepare('DELETE FROM address WHERE id in (SELECT id FROM outdated_address);')->execute()
>>>>>>> cea1a89b
            && $this->entityManager->getConnection()->prepare('DROP TABLE outdated_address;')->execute();
    }

    private function removeOrphanDirections()
    {
        return
            $this->entityManager->getConnection()->prepare(
                'CREATE TEMPORARY TABLE outdated_direction (
                id int NOT NULL,
                PRIMARY KEY(id));
            '
            )->execute()
            && $this->entityManager->getConnection()->prepare(
                'INSERT INTO outdated_direction (id)
                (SELECT direction.id FROM direction 
                LEFT JOIN criteria c1 ON c1.direction_driver_id = direction.id
                LEFT JOIN criteria c2 ON c2.direction_passenger_id = direction.id
                LEFT JOIN position ON position.direction_id = direction.id
                LEFT JOIN carpool_proof ON carpool_proof.direction_id = direction.id
                WHERE 
                c1.direction_driver_id IS NULL AND
                c2.direction_passenger_id IS NULL AND
                position.direction_id IS NULL AND
                carpool_proof.direction_id IS NULL);
                '
            )->execute()
<<<<<<< HEAD
            && $this->entityManager->getConnection()->prepare('start transaction;')->execute()
            && $this->entityManager->getConnection()->prepare('DELETE FROM direction WHERE id in (SELECT id FROM outdated_direction);')->execute()
            && $this->entityManager->getConnection()->prepare('commit;')->execute()
=======
            && $this->entityManager->getConnection()->prepare('DELETE FROM direction WHERE id in (SELECT id FROM outdated_direction);')->execute()
>>>>>>> cea1a89b
            && $this->entityManager->getConnection()->prepare('DROP TABLE outdated_direction;')->execute();
    }
}<|MERGE_RESOLUTION|>--- conflicted
+++ resolved
@@ -494,13 +494,8 @@
             PRIMARY KEY(id));
         '
         )->execute()
-<<<<<<< HEAD
-        && $this->entityManager->getConnection()->prepare(
-            "INSERT INTO outdated_proposals (id)
-=======
             && $this->entityManager->getConnection()->prepare(
                 "INSERT INTO outdated_proposals (id)
->>>>>>> cea1a89b
             (SELECT DISTINCT proposal.id FROM proposal
             LEFT JOIN matching m1 ON m1.proposal_offer_id = proposal.id
             LEFT JOIN matching m2 ON m2.proposal_request_id = proposal.id
@@ -513,17 +508,11 @@
             (m1.id IS NULL OR a1.id IS NULL) AND
             (m2.id IS NULL OR a2.id IS NULL));
             "
-<<<<<<< HEAD
-        )->execute()
+            )->execute()
         && $this->entityManager->getConnection()->prepare('start transaction;')->execute()
         && $this->entityManager->getConnection()->prepare('DELETE FROM proposal WHERE id in (select id from outdated_proposals);')->execute()
         && $this->entityManager->getConnection()->prepare('commit;')->execute()
         && $this->entityManager->getConnection()->prepare('DROP TABLE outdated_proposals;')->execute();
-=======
-            )->execute()
-            && $this->entityManager->getConnection()->prepare('DELETE FROM proposal WHERE id in (select id from outdated_proposals);')->execute()
-            && $this->entityManager->getConnection()->prepare('DROP TABLE outdated_proposals;')->execute();
->>>>>>> cea1a89b
 
         fclose($fp);
         unlink($this->params['batchTemp'].self::CHECK_OUTDATED_SEARCHES_RUNNING_FILE);
@@ -578,8 +567,6 @@
         $this->entityManager->flush();
     }
 
-<<<<<<< HEAD
-=======
     public function sendCarpoolAdRenewal(?int $numberOfDays = null)
     {
         $proposals = $this->proposalRepository->findProposalsOutdated($numberOfDays);
@@ -590,7 +577,6 @@
         }
     }
 
->>>>>>> cea1a89b
     /**
      * Set default parameters for a proposal.
      *
@@ -1123,13 +1109,8 @@
                 PRIMARY KEY(id));
             '
             )->execute()
-<<<<<<< HEAD
-        && $this->entityManager->getConnection()->prepare(
-            'INSERT INTO outdated_criteria (id)
-=======
             && $this->entityManager->getConnection()->prepare(
                 'INSERT INTO outdated_criteria (id)
->>>>>>> cea1a89b
             (SELECT criteria.id FROM criteria 
             LEFT JOIN ask ON ask.criteria_id = criteria.id
             LEFT JOIN matching ON matching.criteria_id = criteria.id
@@ -1143,17 +1124,11 @@
             solidary_ask.criteria_id IS NULL AND
             solidary_matching.criteria_id IS NULL);
             '
-<<<<<<< HEAD
-        )->execute()
+            )->execute()
         && $this->entityManager->getConnection()->prepare('start transaction;')->execute()
         && $this->entityManager->getConnection()->prepare('DELETE FROM criteria WHERE id in (select id from outdated_criteria);')->execute()
         && $this->entityManager->getConnection()->prepare('commit;')->execute()
         && $this->entityManager->getConnection()->prepare('DROP TABLE outdated_criteria;')->execute();
-=======
-            )->execute()
-            && $this->entityManager->getConnection()->prepare('DELETE FROM criteria WHERE id in (select id from outdated_criteria);')->execute()
-            && $this->entityManager->getConnection()->prepare('DROP TABLE outdated_criteria;')->execute();
->>>>>>> cea1a89b
     }
 
     private function removeOrphanAddresses()
@@ -1199,13 +1174,9 @@
                     cp6.destination_driver_address_id IS NULL);
                 '
             )->execute()
-<<<<<<< HEAD
             && $this->entityManager->getConnection()->prepare('start transaction;')->execute()
             && $this->entityManager->getConnection()->prepare('DELETE FROM address WHERE id in (SELECT id FROM outdated_address);')->execute()
             && $this->entityManager->getConnection()->prepare('commit;')->execute()
-=======
-            && $this->entityManager->getConnection()->prepare('DELETE FROM address WHERE id in (SELECT id FROM outdated_address);')->execute()
->>>>>>> cea1a89b
             && $this->entityManager->getConnection()->prepare('DROP TABLE outdated_address;')->execute();
     }
 
@@ -1232,13 +1203,9 @@
                 carpool_proof.direction_id IS NULL);
                 '
             )->execute()
-<<<<<<< HEAD
             && $this->entityManager->getConnection()->prepare('start transaction;')->execute()
             && $this->entityManager->getConnection()->prepare('DELETE FROM direction WHERE id in (SELECT id FROM outdated_direction);')->execute()
             && $this->entityManager->getConnection()->prepare('commit;')->execute()
-=======
-            && $this->entityManager->getConnection()->prepare('DELETE FROM direction WHERE id in (SELECT id FROM outdated_direction);')->execute()
->>>>>>> cea1a89b
             && $this->entityManager->getConnection()->prepare('DROP TABLE outdated_direction;')->execute();
     }
 }