<?php

/**
 * Copyright (c) 2020, MOBICOOP. All rights reserved.
 * This project is dual licensed under AGPL and proprietary licence.
 ***************************
 *    This program is free software: you can redistribute it and/or modify
 *    it under the terms of the GNU Affero General Public License as
 *    published by the Free Software Foundation, either version 3 of the
 *    License, or (at your option) any later version.
 *
 *    This program is distributed in the hope that it will be useful,
 *    but WITHOUT ANY WARRANTY; without even the implied warranty of
 *    MERCHANTABILITY or FITNESS FOR A PARTICULAR PURPOSE.  See the
 *    GNU Affero General Public License for more details.
 *
 *    You should have received a copy of the GNU Affero General Public License
 *    along with this program.  If not, see <gnu.org/licenses>.
 ***************************
 *    Licence MOBICOOP described in the file
 *    LICENSE
 */

namespace App\Carpool\Service;

use App\Carpool\Entity\Ask;
use App\Carpool\Entity\CarpoolProof;
use App\Carpool\Entity\Criteria;
use App\Carpool\Entity\Waypoint;
use App\Carpool\Exception\DynamicException;
use App\Carpool\Exception\ProofException;
use App\Carpool\Repository\AskRepository;
use App\Carpool\Repository\CarpoolProofRepository;
use App\Carpool\Repository\WaypointRepository;
use App\Carpool\Ressource\ClassicProof;
use App\DataProvider\Entity\CarpoolProofGouvProvider;
use App\Geography\Entity\Direction;
use App\Geography\Service\GeoSearcher;
use App\Geography\Service\GeoTools;
use App\User\Entity\User;
use DateTime;
use Doctrine\ORM\EntityManagerInterface;
use Psr\Log\LoggerInterface;

/**
 * Carpool proof manager service, used to send proofs to a register.
 *
 * @author Sylvain Briat <sylvain.briat@mobicoop.org>
 */
class ProofManager
{
    private $entityManager;
    private $logger;
    private $provider;
    private $carpoolProofRepository;
    private $askRepository;
    private $waypointRepository;
    private $geoSearcher;
    private $geoTools;
    private $duration;
    private $minIdentityDistance;

    /**
     * Constructor.
     *
     * @param EntityManagerInterface $entityManager          The entity manager
     * @param LoggerInterface        $logger                 The logger
     * @param CarpoolProofRepository $carpoolProofRepository The carpool proofs repository
     * @param AskRepository          $askRepository          The ask repository
     * @param WaypointRepository     $waypointRepository     The waypoint repository
     * @param GeoTools               $geoTools               The geotools
     * @param string                 $prefix                 The prefix for proofs
     * @param string                 $provider               The provider for proofs
     * @param string                 $uri                    The uri of the provider
     * @param string                 $token                  The token for the provider
     * @param int                    $duration               Number of days to send by default to the carpool register
     * @param int                    $minIdentityDistance    Minimal distance in meters between origin and destination/dropoff to determine distinct identities (C Class proof)
     */
    public function __construct(
        EntityManagerInterface $entityManager,
        LoggerInterface $logger,
        CarpoolProofRepository $carpoolProofRepository,
        AskRepository $askRepository,
        WaypointRepository $waypointRepository,
        GeoSearcher $geoSearcher,
        GeoTools $geoTools,
        string $prefix,
        string $provider,
        string $uri,
        string $token,
        int $duration,
        int $minIdentityDistance
    ) {
        $this->entityManager = $entityManager;
        $this->logger = $logger;
        $this->carpoolProofRepository = $carpoolProofRepository;
        $this->askRepository = $askRepository;
        $this->waypointRepository = $waypointRepository;
        $this->geoTools = $geoTools;
        $this->geoSearcher = $geoSearcher;
        $this->duration = $duration;
        $this->minIdentityDistance = $minIdentityDistance;

        switch ($provider) {
            case 'BetaGouv':
            default:
                $this->provider = new CarpoolProofGouvProvider($uri, $token, $prefix, $logger);

                break;
        }
    }

    // PROOF MANAGEMENT

    /**
     * Get a carpool proof by its id.
     *
     * @param int $id The id of the proof
     *
     * @return CarpoolProof The carpool proof if found or null if not found
     */
    public function getProof(int $id)
    {
        return $this->carpoolProofRepository->find($id);
    }

    /**
     * Get a carpool proof by its id.
     *
     * @param int $id The id of the proof
     *
     * @return ClassicProof
     */
    public function getClassicProof(int $id)
    {
        $carpoolProof = $this->carpoolProofRepository->find($id);
        $classicProof = new ClassicProof();
        $classicProof->setId($id);
        $classicProof->setStatus(
            ($carpoolProof->getPickUpPassengerDate() ? '1' : '0').
            ($carpoolProof->getPickUpDriverDate() ? '1' : '0').
            ($carpoolProof->getDropOffPassengerDate() ? '1' : '0').
            ($carpoolProof->getDropOffDriverDate() ? '1' : '0')
        );
        $classicProof->setProofDate($carpoolProof->getStartDriverDate());

        return $classicProof;
    }

    /**
     * Get a proof for an Ask an a date.
     *
     * @param Ask      $ask  The ask
     * @param DateTime $date The date
     *
     * @return null|CarpoolProof The carpool proof if it exists
     */
    public function getProofForDate(Ask $ask, DateTime $date)
    {
        return $this->carpoolProofRepository->findByAskAndDate($ask, $date);
    }

    /**
     * Create a realtimeproof for an ask.
     *
     * @param Ask    $ask       The ask
     * @param float  $longitude The longitude of the author when the creation is asked
     * @param float  $latitude  The latitude of the author when the creation is asked
     * @param string $type      The type of proof
     * @param User   $author    The author of the proof
     * @param User   $driver    The driver
     * @param User   $passenger The passenger
     *
     * @return CarpoolProof The created proof
     */
    public function createProof(Ask $ask, float $longitude, float $latitude, string $type, User $author, User $driver, User $passenger)
    {
        $carpoolProof = new CarpoolProof();
        $carpoolProof->setType($type);
        $carpoolProof->setAsk($ask);
        $carpoolProof->setDriver($driver);
        $carpoolProof->setPassenger($passenger);
        $originWaypoint = $this->waypointRepository->findMinPositionForAskAndRole($ask, Waypoint::ROLE_DRIVER);
        $destinationWaypoint = $this->waypointRepository->findMaxPositionForAskAndRole($ask, Waypoint::ROLE_DRIVER);
        $carpoolProof->setOriginDriverAddress(clone $originWaypoint->getAddress());
        $carpoolProof->setDestinationDriverAddress(clone $destinationWaypoint->getAddress());
        // we have to compute the start date of the driver
        if (Criteria::FREQUENCY_PUNCTUAL == $ask->getCriteria()->getFrequency()) {
            // for a punctual ad, we use fromDate and fromTime (both are theoretical, they *should* be correct !)
            /**
             * @var DateTime $startDate
             */
            $startDate = clone $ask->getCriteria()->getFromDate();
            $startDate->setTime($ask->getCriteria()->getFromTime()->format('H'), $ask->getCriteria()->getFromTime()->format('i'));
        } else {
            // for a regular ad, we use the current date and the theoretical time
            $startDate = new DateTime('UTC');

            switch ($startDate->format('w')) {
                // we check for each date of the period if it's a carpoool day
                case 0:     // sunday
                    if ($ask->getCriteria()->isSunCheck()) {
                        $startDate->setTime($ask->getCriteria()->getSunTime()->format('H'), $ask->getCriteria()->getSunTime()->format('i'));
                    }

                    break;

                case 1:     // monday
                    if ($ask->getCriteria()->isMonCheck()) {
                        $startDate->setTime($ask->getCriteria()->getMonTime()->format('H'), $ask->getCriteria()->getMonTime()->format('i'));
                    }

                    break;

                case 2:     // tuesday
                    if ($ask->getCriteria()->isTueCheck()) {
                        $startDate->setTime($ask->getCriteria()->getTueTime()->format('H'), $ask->getCriteria()->getTueTime()->format('i'));
                    }

                    break;

                case 3:     // wednesday
                    if ($ask->getCriteria()->isWedCheck()) {
                        $startDate->setTime($ask->getCriteria()->getWedTime()->format('H'), $ask->getCriteria()->getWedTime()->format('i'));
                    }

                    break;

                case 4:     // thursday
                    if ($ask->getCriteria()->isThuCheck()) {
                        $startDate->setTime($ask->getCriteria()->getThuTime()->format('H'), $ask->getCriteria()->getThuTime()->format('i'));
                    }

                    break;

                case 5:     // friday
                    if ($ask->getCriteria()->isFriCheck()) {
                        $startDate->setTime($ask->getCriteria()->getFriTime()->format('H'), $ask->getCriteria()->getFriTime()->format('i'));
                    }

                    break;

                case 6:     // saturday
                    if ($ask->getCriteria()->isSatCheck()) {
                        $startDate->setTime($ask->getCriteria()->getSatTime()->format('H'), $ask->getCriteria()->getSatTime()->format('i'));
                    }

                    break;
            }
        }
        $carpoolProof->setStartDriverDate($startDate);

        /**
         * @var DateTime $endDate
         */
        // we init the end date with the start date
        $endDate = clone $startDate;
        // then we add the duration till the destination point
        $endDate->modify('+'.$destinationWaypoint->getDuration().' second');
        // note : for now, the end date is computed, it's theorEtical and not the 'real' end date
        $carpoolProof->setEndDriverDate($endDate);

        // direction
        $direction = new Direction();
        $direction->setDistance(0);
        $direction->setDuration(0);
        $direction->setDetail('');
        $direction->setSnapped('');
        $direction->setFormat('Dynamic');

        // search the role of the current user
        if ($author->getId() == $passenger->getId()) {
            // the author is the passenger
            $carpoolProof->setPickUpPassengerDate(new \DateTime('UTC'));
            $carpoolProof->setPickUpPassengerAddress($this->geoSearcher->getAddressByPartialAddressArray(['latitude' => $latitude, 'longitude' => $longitude]));
            $carpoolProof->setPoints([$carpoolProof->getPickUpPassengerAddress()]);
            $direction->setPoints([$carpoolProof->getPickUpPassengerAddress()]);
        } else {
            // the author is the driver
            $carpoolProof->setPickUpDriverDate(new \DateTime('UTC'));
            $carpoolProof->setPickUpDriverAddress($this->geoSearcher->getAddressByPartialAddressArray(['latitude' => $latitude, 'longitude' => $longitude]));
            $carpoolProof->setPoints([$carpoolProof->getPickUpDriverAddress()]);
            $direction->setPoints([$carpoolProof->getPickUpDriverAddress()]);
        }
        $carpoolProof->setDirection($direction);

        $this->entityManager->persist($carpoolProof);
        $this->entityManager->flush();

        return $carpoolProof;
    }

    /**
     * Update a proof.
     *
     * @param int   $id        The id of the proof to update
     * @param float $longitude The longitude of the author when the update is asked
     * @param float $latitude  The latitude of the author when the update is asked
     * @param User  $author    The author of the update
     * @param User  $passenger The passenger
     * @param int   $distance  The max distance between the driver and the passenger to validate the pickup/dropoff
     *
     * @return CarpoolProof The updated proof
     */
    public function updateProof(int $id, float $longitude, float $latitude, User $author, User $passenger, int $distance)
    {
        // search the proof
        if (!$carpoolProof = $this->carpoolProofRepository->find($id)) {
            throw new ProofException('Proof not found');
        }

        // search the role of the current user
        $actor = null;
        if ($author->getId() == $passenger->getId()) {
            // the user is passenger
            $actor = CarpoolProof::ACTOR_PASSENGER;
        } else {
            // the user is driver
            $actor = CarpoolProof::ACTOR_DRIVER;
        }

        // we perform different actions depending on the role and the moment
        switch ($actor) {
            case CarpoolProof::ACTOR_DRIVER:
                // uncomment this if dropoff is authorized only if both pickups has been made
                // if (!is_null($carpoolProof->getPickUpDriverAddress()) && is_null($carpoolProof->getPickUpPassengerAddress())) {
                //     // the driver can't set the dropoff while the passenger has not certified its pickup
                //     throw new ProofException("The passenger has not sent its pickup certification yet");
                // }
                if (!is_null($carpoolProof->getPickUpDriverAddress())) {
                    // the driver has set its pickup
                    if (!is_null($carpoolProof->getDropOffDriverAddress())) {
                        // the driver has already certified its pickup and dropoff
                        throw new ProofException('The driver has already sent its dropoff certification');
                    }
                    if (is_null($carpoolProof->getDropOffPassengerAddress())) {
                        // the passenger has not set its dropoff
                        $carpoolProof->setDropOffDriverDate(new \DateTime('UTC'));
                        $carpoolProof->setDropOffDriverAddress($this->geoSearcher->getAddressByPartialAddressArray(['latitude' => $latitude, 'longitude' => $longitude]));
                    } else {
                        // the passenger has set its dropoff, we have to check the positions
                        if ($this->geoTools->haversineGreatCircleDistance(
                            $latitude,
                            $longitude,
                            $carpoolProof->getDropOffPassengerAddress()->getLatitude(),
                            $carpoolProof->getDropOffPassengerAddress()->getLongitude()
                        ) <= $distance) {
                            // drop off driver
                            $carpoolProof->setDropOffDriverDate(new \DateTime('UTC'));
                            $carpoolProof->setDropOffDriverAddress($this->geoSearcher->getAddressByPartialAddressArray(['latitude' => $latitude, 'longitude' => $longitude]));
                            // the driver and the passenger have made their certification, the proof is ready to be sent
                            $carpoolProof->setStatus(CarpoolProof::STATUS_PENDING);
                        // driver direction will be set when the dynamic ad of the driver will be finished
                        } else {
                            throw new ProofException('Driver dropoff certification failed : the passenger certified address is too far');
                        }
                    }
                } elseif (!is_null($carpoolProof->getPickUpPassengerAddress())) {
                    // the driver has not sent its pickup but the passenger has
                    if ($this->geoTools->haversineGreatCircleDistance(
                        $latitude,
                        $longitude,
                        $carpoolProof->getPickUpPassengerAddress()->getLatitude(),
                        $carpoolProof->getPickUpPassengerAddress()->getLongitude()
                    ) <= $distance) {
                        $carpoolProof->setPickupDriverDate(new \DateTime('UTC'));
                        $carpoolProof->setPickUpDriverAddress($this->geoSearcher->getAddressByPartialAddressArray(['latitude' => $latitude, 'longitude' => $longitude]));
                    } else {
                        throw new ProofException('Driver pickup certification failed : the passenger certified address is too far');
                    }
                } else {
                    // the passenger has not set its pickup
                    $carpoolProof->setPickUpDriverDate(new \DateTime('UTC'));
                    $carpoolProof->setPickUpDriverAddress($this->geoSearcher->getAddressByPartialAddressArray(['latitude' => $latitude, 'longitude' => $longitude]));
                }

                break;

            case CarpoolProof::ACTOR_PASSENGER:
                // uncomment this if dropoff is authorized only if both pickups has been made
                // if (!is_null($carpoolProof->getPickUpPassengerAddress()) && is_null($carpoolProof->getPickUpDriverAddress())) {
                //     // the passenger can't set the dropoff while the driver has not certified its pickup
                //     throw new ProofException("The driver has not sent its pickup certification yet");
                // }
                if (!is_null($carpoolProof->getPickUpPassengerAddress())) {
                    // the passenger has set its pickup
                    if (!is_null($carpoolProof->getDropOffPassengerAddress())) {
                        // the passenger has already certified its pickup and dropoff
                        throw new ProofException('The passenger has already sent its dropoff certification');
                    }
                    if (is_null($carpoolProof->getDropOffDriverAddress())) {
                        // the driver has not set its dropoff
                        $carpoolProof->setDropOffPassengerDate(new \DateTime('UTC'));
                        $carpoolProof->setDropOffPassengerAddress($this->geoSearcher->getAddressByPartialAddressArray(['latitude' => $latitude, 'longitude' => $longitude]));
                        // set the passenger dynamic ad to finished if relevant
                        if ($carpoolProof->getAsk()->getMatching()->getProposalRequest()->isDynamic()) {
                            $carpoolProof->getAsk()->getMatching()->getProposalRequest()->setFinished(true);
                            $this->entityManager->persist($carpoolProof->getAsk()->getMatching()->getProposalRequest());
                        }
                    } else {
                        // the driver has set its dropoff, we have to check the positions
                        if ($this->geoTools->haversineGreatCircleDistance(
                            $latitude,
                            $longitude,
                            $carpoolProof->getDropOffDriverAddress()->getLatitude(),
                            $carpoolProof->getDropOffDriverAddress()->getLongitude()
                        ) <= $distance) {
                            // drop off passenger
                            $carpoolProof->setDropOffPassengerDate(new \DateTime('UTC'));
                            $carpoolProof->setDropOffPassengerAddress($this->geoSearcher->getAddressByPartialAddressArray(['latitude' => $latitude, 'longitude' => $longitude]));
                            // set the passenger dynamic ad to finished if relevant
                            if ($carpoolProof->getAsk()->getMatching()->getProposalRequest()->isDynamic()) {
                                $carpoolProof->getAsk()->getMatching()->getProposalRequest()->setFinished(true);
                                $this->entityManager->persist($carpoolProof->getAsk()->getMatching()->getProposalRequest());
                            }
                            // the driver and the passenger have made their certification, the proof is ready to be sent
                            $carpoolProof->setStatus(CarpoolProof::STATUS_PENDING);
                        } else {
                            throw new ProofException('Passenger dropoff certification failed : the driver certified address is too far');
                        }
                    }
                } elseif (!is_null($carpoolProof->getPickUpDriverAddress())) {
                    // the passenger has not sent its pickup but the driver has
                    if ($this->geoTools->haversineGreatCircleDistance(
                        $latitude,
                        $longitude,
                        $carpoolProof->getPickUpDriverAddress()->getLatitude(),
                        $carpoolProof->getPickUpDriverAddress()->getLongitude()
                    ) <= $distance) {
                        $carpoolProof->setPickupPassengerDate(new \DateTime('UTC'));
                        $carpoolProof->setPickUpPassengerAddress($this->geoSearcher->getAddressByPartialAddressArray(['latitude' => $latitude, 'longitude' => $longitude]));
                    } else {
                        throw new ProofException('Passenger pickup certification failed : the driver certified address is too far');
                    }
                } else {
                    // the driver has not set its pickup
                    $carpoolProof->setPickupPassengerDate(new \DateTime('UTC'));
                    $carpoolProof->setPickUpPassengerAddress($this->geoSearcher->getAddressByPartialAddressArray(['latitude' => $latitude, 'longitude' => $longitude]));
                }

                break;
        }

        $this->entityManager->persist($carpoolProof);
        $this->entityManager->flush();

        return $carpoolProof;
    }

    /**
     * Remove proofs of a user.
     * Used to anonymize proofs when a user deletes its account.
     *
     * @param User $user The user to delete
     */
    public function removeProofs(User $user)
    {
        // we start by searching in the asks, if the user is the first to remove its account
        $asks = $this->askRepository->findAskByUser($user);
        foreach ($asks as $ask) {
            if ($ask->getMatching()->getProposalOffer()->getUser()->getId() == $user->getId()) {
                // the user is the driver
                foreach ($ask->getCarpoolProofs() as $carpoolProof) {
                    // @var CarpoolProof $carpoolProof
                    $carpoolProof->setDriver(null);
                    $ask->removeCarpoolProof($carpoolProof);
                    // if the proof is pending, we set it to canceled
                    if (CarpoolProof::STATUS_PENDING == $carpoolProof->getStatus()) {
                        $carpoolProof->setStatus(CarpoolProof::STATUS_CANCELED);
                    }
                    // uncomment the following to anonymize driver addresses used in the proof
                    // $carpoolProof->setOriginDriverAddress(null);
                    // $carpoolProof->setDestinationDriverAddress(null);
                    $this->entityManager->persist($carpoolProof);
                }
            } else {
                foreach ($ask->getCarpoolProofs() as $carpoolProof) {
                    // @var CarpoolProof $carpoolProof
                    $carpoolProof->setPassenger(null);
                    $ask->removeCarpoolProof($carpoolProof);
                    // if the proof is pending, we set it to canceled
                    if (CarpoolProof::STATUS_PENDING == $carpoolProof->getStatus()) {
                        $carpoolProof->setStatus(CarpoolProof::STATUS_CANCELED);
                    }
                    // uncomment the following to anonymize passenger addresses used in the proof
                    // $carpoolProof->setPickUpPassengerAddress(null);
                    // $carpoolProof->setPickUpDriverAddress(null);
                    // $carpoolProof->setDropOffPassengerAddress(null);
                    // $carpoolProof->setDropOffDriverAddress(null);
                    $this->entityManager->persist($carpoolProof);
                }
            }
        }

        // then we search in the proofs, as another user may have removed its account, the proofs may still exist
        $carpoolProofs = $this->carpoolProofRepository->findRemainingByUser($user);
        foreach ($carpoolProofs as $carpoolProof) {
            /**
             * @var CarpoolProof $carpoolProof
             */
            if (!is_null($carpoolProof->getDriver())) {
                $carpoolProof->setDriver(null);
            // uncomment the following to anonymize driver addresses used in the proof
                // $carpoolProof->setOriginDriverAddress(null);
                // $carpoolProof->setDestinationDriverAddress(null);
            } elseif (!is_null($carpoolProof->getPassenger())) {
                $carpoolProof->setPassenger(null);
                // uncomment the following to anonymize passenger addresses used in the proof
                // $carpoolProof->setPickUpPassengerAddress(null);
                // $carpoolProof->setPickUpDriverAddress(null);
                // $carpoolProof->setDropOffPassengerAddress(null);
                // $carpoolProof->setDropOffDriverAddress(null);
            }
            $this->entityManager->persist($carpoolProof);
        }

        // the flush should be made elsewhere...
        // $this->entityManager->flush();
    }

    // PROOF REGISTER MANAGEMENT

    /**
     * Send the pending proofs.
     *
     * @param null|DateTime $fromDate The start of the period for which we want to send the proofs
     * @param null|DateTime $toDate   The end of the period  for which we want to send the proofs
     *
     * @return int The number of proofs sent
     */
    public function sendProofs(?DateTime $fromDate = null, ?DateTime $toDate = null)
    {
        // if no dates are sent, we use the last {duration} days
        if (is_null($fromDate)) {
            $fromDate = new DateTime();
            $fromDate->modify('-'.$this->duration.' day');
            $fromDate->setTime(0, 0);
        }
        if (is_null($toDate)) {
            $toDate = new DateTime();
            $toDate->modify('-1 day');
            $toDate->setTime(23, 59, 59, 999);
        }

        // first we need to validate the waiting proofs : some proof may be in undeterminate status
        $this->validateProofs($fromDate, $toDate);

        // then we get the pending proofs
        $proofs = $this->getProofs($fromDate, $toDate);
        $nbSent = 0;
        // exit;
        // send these proofs
        foreach ($proofs as $proof) {
            /**
             * @var CarpoolProof $proof
             */
            if (CarpoolProof::STATUS_PENDING !== $proof->getStatus()) {
                continue;
            }

            $result = $this->provider->postCollection($proof);
            $this->logger->info('Result of the send for proof #'.$proof->getId().' : code '.$result->getCode().' | value : '.$result->getValue());
            if (200 == $result->getCode()) {
                $proof->setStatus(CarpoolProof::STATUS_SENT);
                ++$nbSent;
            } else {
                $proof->setStatus(CarpoolProof::STATUS_ERROR);
            }
            $this->entityManager->persist($proof);
        }
        $this->entityManager->flush();

        return $nbSent;
    }

    /**
     * Validate the pending proofs for the given period.
     * Used to update pending with undetermined final class.
     *
     * @param DateTime $fromDate The start of the period for which we want to update the proofs
     * @param DateTime $toDate   The end of the period  for which we want to update the proofs
     */
    private function validateProofs(DateTime $fromDate, DateTime $toDate)
    {
        // first we search the undetermined proofs for the given period
        $carpoolProofs = $this->carpoolProofRepository->findByTypesAndPeriod([CarpoolProof::TYPE_UNDETERMINED_CLASSIC, CarpoolProof::TYPE_UNDETERMINED_DYNAMIC], $fromDate, $toDate);

        if (is_array($carpoolProofs) && count($carpoolProofs) > 0) {
            // then we determine the right class depending on the available data
            foreach ($carpoolProofs as $carpoolProof) {
                // we change the status to pending
                $carpoolProof->setStatus(CarpoolProof::STATUS_PENDING);

                // For now, TYPE_HIGH is only for dynamique because on organized trip we use declarative origin and destination not GPS given
                if (
                    CarpoolProof::TYPE_UNDETERMINED_DYNAMIC == $carpoolProof->getType()
                    && !is_null($carpoolProof->getPickUpDriverAddress())
                    && !is_null($carpoolProof->getPickUpPassengerAddress())
                    && !is_null($carpoolProof->getDropOffDriverAddress())
                    && !is_null($carpoolProof->getDropOffPassengerAddress())
                    && !is_null($carpoolProof->getPickUpDriverDate())
                    && !is_null($carpoolProof->getPickUpPassengerDate())
                    && !is_null($carpoolProof->getDropOffDriverDate())
                    && !is_null($carpoolProof->getDropOffPassengerDate())
                    && $this->checkDistinctIdentities($carpoolProof)) {
                    // all the possible data is set for both carpoolers => max type
                    $carpoolProof->setType(CarpoolProof::TYPE_HIGH);
                    $this->entityManager->persist($carpoolProof);

                    continue;
                }
                if (
                    !is_null($carpoolProof->getPickUpDriverAddress())
                    && !is_null($carpoolProof->getDropOffDriverAddress())
                    && !is_null($carpoolProof->getPickUpDriverDate())
<<<<<<< HEAD
                    && !is_null($carpoolProof->getDropOffDriverDate())) {
=======
                    && !is_null($carpoolProof->getDropOffDriverDate())
                    && !is_null($carpoolProof->getAsk())) {
>>>>>>> 79f66150
                    // all the possible data is set for the driver => middle type
                    $carpoolProof->setType(CarpoolProof::TYPE_MID);
                    // we need to fill/replace the passenger time details with theoretical data and driver data
                    $pickUpWaypoint = $this->waypointRepository->findMinPositionForAskAndRole($carpoolProof->getAsk(), Waypoint::ROLE_PASSENGER);
                    $dropOffWaypoint = $this->waypointRepository->findMaxPositionForAskAndRole($carpoolProof->getAsk(), Waypoint::ROLE_PASSENGER);

                    /**
                     * @var Datetime $pickUpDate
                     */
                    // we init the pickup date with the start date of the driver
                    $pickUpDate = clone $carpoolProof->getStartDriverDate();
                    // then we add the duration till the pickup point
                    $pickUpDate->modify('+'.$pickUpWaypoint->getDuration().' second');

                    /**
                     * @var Datetime $dropOffDate
                     */
                    // we init the dropoff date with the start date of the driver
                    $dropOffDate = clone $carpoolProof->getStartDriverDate();
                    // then we add the duration till the dropoff point
                    $dropOffDate->modify('+'.$dropOffWaypoint->getDuration().' second');
                    $carpoolProof->setPickUpPassengerDate($pickUpDate);
                    $carpoolProof->setDropOffPassengerDate($dropOffDate);
                    $this->entityManager->persist($carpoolProof);

                    continue;
                }
                if (
                    !is_null($carpoolProof->getPickUpPassengerAddress())
                    && !is_null($carpoolProof->getDropOffPassengerAddress())
                    && !is_null($carpoolProof->getPickUpPassengerDate())
                    && !is_null($carpoolProof->getDropOffPassengerDate())) {
                    // all the possible data is set for the passenger => middle type
                    // the driver basic information are already filled (they are filled at the carpool proof creation)
                    // we only keep the time information as the geographical data are not validated
                    $carpoolProof->setOriginDriverAddress(null);
                    $carpoolProof->setDestinationDriverAddress(null);
                    $carpoolProof->setType(CarpoolProof::TYPE_MID);
                    $this->entityManager->persist($carpoolProof);

                    continue;
                }
                // if any of the previous is verified, we initialize with the lowest possible type
                $carpoolProof->setType(CarpoolProof::TYPE_LOW);
                $this->entityManager->persist($carpoolProof);
            }
            $this->entityManager->flush();
        }
    }

    /**
     * Check if the two carpoolProof's actors are not the same person
     * The actors' origins must be distant enough Or The driver's destination and the passenger's drop off must be distant enough.
     */
    private function checkDistinctIdentities(CarpoolProof $carpoolProof): bool
    {
        $originsDistantEnough = $destinationsDistantEnough = false;

        // The actors' origins

        $originDriverAddress = $carpoolProof->getOriginDriverAddress();

        if ($carpoolProof->getAsk()->getMatching()->getProposalRequest()->getUser()->getId() == $carpoolProof->getPassenger()->getId()) {
            $originPassengerAddress = $carpoolProof->getAsk()->getMatching()->getProposalRequest()->getWaypoints()[0];
        } elseif ($carpoolProof->getAsk()->getMatching()->getProposalOffer()->getUser()->getId() == $carpoolProof->getPassenger()->getId()) {
            $originPassengerAddress = $carpoolProof->getAsk()->getMatching()->getProposalOffer()->getWaypoints()[0];
        } else {
            throw new DynamicException("Passenger can't be found");
        }

        if ($this->geoTools->haversineGreatCircleDistance($originDriverAddress->getLatitude(), $originDriverAddress->getLongitude(), $originPassengerAddress->getAddress()->getLatitude(), $originPassengerAddress->getAddress()->getLongitude()) >= $this->minIdentityDistance) {
            $originsDistantEnough = true;
        }

        // The driver's destination and the passenger's drop off
        $destinationDriverAddress = $carpoolProof->getDestinationDriverAddress();
        if (is_null($destinationDriverAddress)) {
            throw new DynamicException('No destination driver address');
        }
        $dropOffPassengerAddress = $carpoolProof->getDropOffPassengerAddress();
        if (is_null($dropOffPassengerAddress)) {
            throw new DynamicException('No dropoff passenger address');
        }
        if ($this->geoTools->haversineGreatCircleDistance($destinationDriverAddress->getLatitude(), $destinationDriverAddress->getLongitude(), $dropOffPassengerAddress->getLatitude(), $dropOffPassengerAddress->getLongitude()) >= $this->minIdentityDistance) {
            $destinationsDistantEnough = true;
        }

        // The actors' origins must be distant enough Or The driver's destination and the passenger's drop off must be distant enough
        return $originsDistantEnough || $destinationsDistantEnough;
    }

    /**
     * Create and return the pending proofs for the given period.
     * Used to generate non-realtime proofs.
     *
     * @param DateTime $fromDate The start of the period for which we want to get the proofs
     * @param DateTime $toDate   The end of the period  for which we want to get the proofs
     *
     * @return array The proofs
     */
    private function getProofs(DateTime $fromDate, DateTime $toDate)
    {
        // first we search the pending asks for the given period
        $pendingAsks = $this->askRepository->findPendingAsksForPeriod($fromDate, $toDate);

        // then we search the accepted asks for the given period
        $acceptedAsks = $this->askRepository->findAcceptedAsksForPeriod($fromDate, $toDate);

        // we merge both arrays
        $asks = array_merge($pendingAsks, $acceptedAsks);

        // then we create the corresponding proofs
        foreach ($asks as $ask) {
            // we first check if both carpooler have a phone number, as it's mandatory !
            if (is_null($ask->getUser()->getTelephone()) || is_null($ask->getUserRelated()->getTelephone())) {
                continue;
            }
            if (Criteria::FREQUENCY_PUNCTUAL == $ask->getCriteria()->getFrequency()) {
                // punctual, only one carpool proof
                // we search if a carpool proof already exists for the date
                if (!$this->carpoolProofRepository->findByAskAndDate($ask, $ask->getCriteria()->getFromDate())) {
                    // no carpool for this date, we create it
                    $carpoolProof = new CarpoolProof();
                    $carpoolProof->setStatus(CarpoolProof::STATUS_PENDING);
                    $carpoolProof->setType(CarpoolProof::TYPE_LOW);
                    $carpoolProof->setAsk($ask);
                    $carpoolProof->setDriver($ask->getMatching()->getProposalOffer()->getUser());
                    $carpoolProof->setPassenger($ask->getMatching()->getProposalRequest()->getUser());
                    $originWaypoint = $this->waypointRepository->findMinPositionForAskAndRole($ask, Waypoint::ROLE_DRIVER);
                    $destinationWaypoint = $this->waypointRepository->findMaxPositionForAskAndRole($ask, Waypoint::ROLE_DRIVER);
                    $carpoolProof->setOriginDriverAddress(clone $originWaypoint->getAddress());
                    $carpoolProof->setDestinationDriverAddress(clone $destinationWaypoint->getAddress());
                    $pickUpWaypoint = $this->waypointRepository->findMinPositionForAskAndRole($ask, Waypoint::ROLE_PASSENGER);
                    $dropOffWaypoint = $this->waypointRepository->findMaxPositionForAskAndRole($ask, Waypoint::ROLE_PASSENGER);
                    $carpoolProof->setPickUpPassengerAddress(clone $pickUpWaypoint->getAddress());
                    $carpoolProof->setDropOffPassengerAddress(clone $dropOffWaypoint->getAddress());

                    /**
                     * @var Datetime $startDate
                     */
                    $startDate = clone $ask->getCriteria()->getFromDate();
                    $startDate->setTime($ask->getCriteria()->getFromTime()->format('H'), $ask->getCriteria()->getFromTime()->format('i'));
                    $carpoolProof->setStartDriverDate($startDate);

                    /**
                     * @var Datetime $endDate
                     */
                    // we init the end date with the start date
                    $endDate = clone $startDate;
                    // then we add the duration till the destination point
                    $endDate->modify('+'.$destinationWaypoint->getDuration().' second');
                    $carpoolProof->setEndDriverDate($endDate);

                    /**
                     * @var Datetime $pickUpDate
                     */
                    // we init the pickup date with the start date of the driver
                    $pickUpDate = clone $ask->getCriteria()->getFromDate();
                    $pickUpDate->setTime($ask->getCriteria()->getFromTime()->format('H'), $ask->getCriteria()->getFromTime()->format('i'));
                    // then we add the duration till the pickup point
                    $pickUpDate->modify('+'.$pickUpWaypoint->getDuration().' second');

                    /**
                     * @var Datetime $dropOffDate
                     */
                    // we init the dropoff date with the start date of the driver
                    $dropOffDate = clone $startDate;
                    // then we add the duration till the dropoff point
                    $dropOffDate->modify('+'.$dropOffWaypoint->getDuration().' second');
                    $carpoolProof->setPickUpPassengerDate($pickUpDate);
                    $carpoolProof->setDropOffPassengerDate($dropOffDate);
                    $this->entityManager->persist($carpoolProof);
                }
            } else {
                // regular, we need to create a carpool item for each day between fromDate (or the ask fromDate if it's after the given fromDate) and toDate
                $curDate = clone max($fromDate, $ask->getCriteria()->getFromDate());
                $continue = true;
                // we get some available information here outside the loop
                $originWaypoint = $this->waypointRepository->findMinPositionForAskAndRole($ask, Waypoint::ROLE_DRIVER);
                $destinationWaypoint = $this->waypointRepository->findMaxPositionForAskAndRole($ask, Waypoint::ROLE_DRIVER);
                $pickUpWaypoint = $this->waypointRepository->findMinPositionForAskAndRole($ask, Waypoint::ROLE_PASSENGER);
                $dropOffWaypoint = $this->waypointRepository->findMaxPositionForAskAndRole($ask, Waypoint::ROLE_PASSENGER);
                while ($continue) {
                    // we search if a carpool proof already exists for the date
                    if (!$this->carpoolProofRepository->findByAskAndDate($ask, $curDate)) {
                        // no carpool for this date, we create it if it's a carpool day
                        $carpoolDay = false;

                        /**
                         * @var Datetime $startDate
                         */
                        $startDate = clone $curDate;

                        /**
                         * @var Datetime $pickUpDate
                         */
                        // we init the pickup date with the start date of the driver
                        $pickUpDate = clone $curDate;

                        switch ($curDate->format('w')) {
                            // we check for each date of the period if it's a carpoool day
                            case 0:     // sunday
                                if ($ask->getCriteria()->isSunCheck()) {
                                    // we check if time is set, could not be the case if ask criteria is different than proposal or matching criteria
                                    // if time is not set we consider that the day is not carpooled
                                    if (is_null($ask->getCriteria()->getSunTime())) {
                                        break;
                                    }
                                    $carpoolDay = true;
                                    $startDate->setTime($ask->getCriteria()->getSunTime()->format('H'), $ask->getCriteria()->getSunTime()->format('i'));
                                    $pickUpDate->setTime($ask->getCriteria()->getSunTime()->format('H'), $ask->getCriteria()->getSunTime()->format('i'));
                                }

                                break;

                            case 1:     // monday
                                if ($ask->getCriteria()->isMonCheck()) {
                                    // we check if time is set, could not be the case if ask criteria is different than proposal or matching criteria
                                    // if time is not set we consider that the day is not carpooled
                                    if (is_null($ask->getCriteria()->getMonTime())) {
                                        break;
                                    }
                                    $carpoolDay = true;
                                    $startDate->setTime($ask->getCriteria()->getMonTime()->format('H'), $ask->getCriteria()->getMonTime()->format('i'));
                                    $pickUpDate->setTime($ask->getCriteria()->getMonTime()->format('H'), $ask->getCriteria()->getMonTime()->format('i'));
                                }

                                break;

                            case 2:     // tuesday
                                if ($ask->getCriteria()->isTueCheck()) {
                                    // we check if time is set, could not be the case if ask criteria is different than proposal or matching criteria
                                    // if time is not set we consider that the day is not carpooled
                                    if (is_null($ask->getCriteria()->getTueTime())) {
                                        break;
                                    }
                                    $carpoolDay = true;
                                    $startDate->setTime($ask->getCriteria()->getTueTime()->format('H'), $ask->getCriteria()->getTueTime()->format('i'));
                                    $pickUpDate->setTime($ask->getCriteria()->getTueTime()->format('H'), $ask->getCriteria()->getTueTime()->format('i'));
                                }

                                break;

                            case 3:     // wednesday
                                if ($ask->getCriteria()->isWedCheck()) {
                                    // we check if time is set, could not be the case if ask criteria is different than proposal or matching criteria
                                    // if time is not set we consider that the day is not carpooled
                                    if (is_null($ask->getCriteria()->getWedTime())) {
                                        break;
                                    }
                                    $carpoolDay = true;
                                    $startDate->setTime($ask->getCriteria()->getWedTime()->format('H'), $ask->getCriteria()->getWedTime()->format('i'));
                                    $pickUpDate->setTime($ask->getCriteria()->getWedTime()->format('H'), $ask->getCriteria()->getWedTime()->format('i'));
                                }

                                break;

                            case 4:     // thursday
                                if ($ask->getCriteria()->isThuCheck()) {
                                    // we check if time is set, could not be the case if ask criteria is different than proposal or matching criteria
                                    // if time is not set we consider that the day is not carpooled
                                    if (is_null($ask->getCriteria()->getThuTime())) {
                                        break;
                                    }
                                    $carpoolDay = true;
                                    $startDate->setTime($ask->getCriteria()->getThuTime()->format('H'), $ask->getCriteria()->getThuTime()->format('i'));
                                    $pickUpDate->setTime($ask->getCriteria()->getThuTime()->format('H'), $ask->getCriteria()->getThuTime()->format('i'));
                                }

                                break;

                            case 5:     // friday
                                if ($ask->getCriteria()->isFriCheck()) {
                                    // we check if time is set, could not be the case if ask criteria is different than proposal or matching criteria
                                    // if time is not set we consider that the day is not carpooled
                                    if (is_null($ask->getCriteria()->getFriTime())) {
                                        break;
                                    }
                                    $carpoolDay = true;
                                    $startDate->setTime($ask->getCriteria()->getFriTime()->format('H'), $ask->getCriteria()->getFriTime()->format('i'));
                                    $pickUpDate->setTime($ask->getCriteria()->getFriTime()->format('H'), $ask->getCriteria()->getFriTime()->format('i'));
                                }

                                break;

                            case 6:     // saturday
                                if ($ask->getCriteria()->isSatCheck()) {
                                    // we check if time is set, could not be the case if ask criteria is different than proposal or matching criteria
                                    // if time is not set we consider that the day is not carpooled
                                    if (is_null($ask->getCriteria()->getSatTime())) {
                                        break;
                                    }
                                    $carpoolDay = true;
                                    $startDate->setTime($ask->getCriteria()->getSatTime()->format('H'), $ask->getCriteria()->getSatTime()->format('i'));
                                    $pickUpDate->setTime($ask->getCriteria()->getSatTime()->format('H'), $ask->getCriteria()->getSatTime()->format('i'));
                                }

                                break;
                        }
                        if ($carpoolDay) {
                            $carpoolProof = new CarpoolProof();
                            $carpoolProof->setStatus(CarpoolProof::STATUS_PENDING);
                            $carpoolProof->setType(CarpoolProof::TYPE_LOW);
                            $carpoolProof->setAsk($ask);
                            $carpoolProof->setDriver($ask->getMatching()->getProposalOffer()->getUser());
                            $carpoolProof->setPassenger($ask->getMatching()->getProposalRequest()->getUser());
                            $carpoolProof->setOriginDriverAddress(clone $originWaypoint->getAddress());
                            $carpoolProof->setDestinationDriverAddress(clone $destinationWaypoint->getAddress());
                            $carpoolProof->setPickUpPassengerAddress(clone $pickUpWaypoint->getAddress());
                            $carpoolProof->setDropOffPassengerAddress(clone $dropOffWaypoint->getAddress());

                            $carpoolProof->setStartDriverDate($startDate);

                            /**
                             * @var Datetime $endDate
                             */
                            // we init the end date with the start date
                            $endDate = clone $startDate;
                            // then we add the duration till the destination point
                            $endDate->modify('+'.$destinationWaypoint->getDuration().' second');
                            $carpoolProof->setEndDriverDate($endDate);
                            // we add the duration till the pickup point
                            $pickUpDate->modify('+'.$pickUpWaypoint->getDuration().' second');

                            /**
                             * @var Datetime $dropOffDate
                             */
                            // we init the dropoff date with the start date of the driver
                            $dropOffDate = clone $startDate;
                            // then we add the duration till the dropoff point
                            $dropOffDate->modify('+'.$dropOffWaypoint->getDuration().' second');
                            $carpoolProof->setPickUpPassengerDate($pickUpDate);
                            $carpoolProof->setDropOffPassengerDate($dropOffDate);
                            $this->entityManager->persist($carpoolProof);
                        }
                    }

                    if ($curDate->format('Y-m-d') == $toDate->format('Y-m-d')) {
                        $continue = false;
                    } else {
                        $curDate->modify('+1 day');
                    }
                }
            }
        }
        $this->entityManager->flush();

        // we return all the pending proofs
        return $this->carpoolProofRepository->findBy(['status' => CarpoolProof::STATUS_PENDING]);
    }
}<|MERGE_RESOLUTION|>--- conflicted
+++ resolved
@@ -613,12 +613,8 @@
                     !is_null($carpoolProof->getPickUpDriverAddress())
                     && !is_null($carpoolProof->getDropOffDriverAddress())
                     && !is_null($carpoolProof->getPickUpDriverDate())
-<<<<<<< HEAD
-                    && !is_null($carpoolProof->getDropOffDriverDate())) {
-=======
                     && !is_null($carpoolProof->getDropOffDriverDate())
                     && !is_null($carpoolProof->getAsk())) {
->>>>>>> 79f66150
                     // all the possible data is set for the driver => middle type
                     $carpoolProof->setType(CarpoolProof::TYPE_MID);
                     // we need to fill/replace the passenger time details with theoretical data and driver data
