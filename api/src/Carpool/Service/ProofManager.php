--- conflicted
+++ resolved
@@ -629,13 +629,8 @@
             if (!is_null($carpoolProof->getDriver())) {
                 $carpoolProof->setDriver(null);
             // uncomment the following to anonymize driver addresses used in the proof
-<<<<<<< HEAD
-                // $carpoolProof->setOriginDriverAddress(null);
-                // $carpoolProof->setDestinationDriverAddress(null);
-=======
             // $carpoolProof->setOriginDriverAddress(null);
             // $carpoolProof->setDestinationDriverAddress(null);
->>>>>>> d70e8348
             } elseif (!is_null($carpoolProof->getPassenger())) {
                 $carpoolProof->setPassenger(null);
                 // uncomment the following to anonymize passenger addresses used in the proof
@@ -686,9 +681,6 @@
 
         // we check taht we have phone numbers
         foreach ($proofs as $proof) {
-<<<<<<< HEAD
-            // @var CarpoolProof $proof
-=======
             if (is_null($proof->getDriver()->getTelephone())
                 || '' == trim($proof->getDriver()->getTelephone())
                 || is_null($proof->getPassenger()->getTelephone())
@@ -701,7 +693,6 @@
             /**
              * @var CarpoolProof $proof
              */
->>>>>>> d70e8348
             if (CarpoolProof::STATUS_PENDING !== $proof->getStatus()) {
                 continue;
             }
