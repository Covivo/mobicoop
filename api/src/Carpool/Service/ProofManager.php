--- conflicted
+++ resolved
@@ -367,22 +367,17 @@
         }
         $carpoolProof->setDirection($direction);
 
-<<<<<<< HEAD
-        $this->entityManager->persist($carpoolProof);
-        $this->entityManager->flush();
-        $event = new CarpoolProofCreatedEvent($carpoolProof);
-        $this->eventDispatcher->dispatch(CarpoolProofCreatedEvent::NAME, $event);
-=======
         // Check for an already existing carpool proof for this journey base on StartDateDriver and same driver and passenger
         $duplicateCarpoolProof = $this->carpoolProofRepository->findForDuplicate($carpoolProof);
 
         if (is_null($duplicateCarpoolProof)) {
             $this->entityManager->persist($carpoolProof);
             $this->entityManager->flush();
+            $event = new CarpoolProofCreatedEvent($carpoolProof);
+            $this->eventDispatcher->dispatch(CarpoolProofCreatedEvent::NAME, $event);
         } else {
             $carpoolProof = $duplicateCarpoolProof;
         }
->>>>>>> f5f46550
 
         if ($author->getId() == $passenger->getId()) {
             $event = new CarpoolProofCertifyPickUpEvent($carpoolProof, $driver);
