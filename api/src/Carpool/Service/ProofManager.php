--- conflicted
+++ resolved
@@ -1326,13 +1326,11 @@
 
                             $this->entityManager->persist($carpoolProof);
                             $this->entityManager->flush();
-<<<<<<< HEAD
+
                             $event = new CarpoolProofCreatedEvent($carpoolProof);
                             $this->eventDispatcher->dispatch(CarpoolProofCreatedEvent::NAME, $event);
-=======
 
                             $continue = false;
->>>>>>> 9049e062
                         }
                     }
 
