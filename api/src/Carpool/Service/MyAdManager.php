<?php

/**
 * Copyright (c) 2020, MOBICOOP. All rights reserved.
 * This project is dual licensed under AGPL and proprietary licence.
 ***************************
 *    This program is free software: you can redistribute it and/or modify
 *    it under the terms of the GNU Affero General Public License as
 *    published by the Free Software Foundation, either version 3 of the
 *    License, or (at your option) any later version.
 *
 *    This program is distributed in the hope that it will be useful,
 *    but WITHOUT ANY WARRANTY; without even the implied warranty of
 *    MERCHANTABILITY or FITNESS FOR A PARTICULAR PURPOSE.  See the
 *    GNU Affero General Public License for more details.
 *
 *    You should have received a copy of the GNU Affero General Public License
 *    along with this program.  If not, see <gnu.org/licenses>.
 ***************************
 *    Licence MOBICOOP described in the file
 *    LICENSE
 **************************/

namespace App\Carpool\Service;

use App\Carpool\Entity\Criteria;
use App\Carpool\Entity\Proposal;
use App\Carpool\Entity\Matching;
use App\Carpool\Entity\Ask;
use App\Carpool\Repository\ProposalRepository;
use App\Carpool\Ressource\MyAd;
use App\Carpool\Entity\Waypoint;
use App\Payment\Entity\CarpoolItem;
use App\Payment\Repository\CarpoolItemRepository;
use App\User\Entity\User;
use App\User\Service\ReviewManager;
use DateTime;
use App\Carpool\Service\ProofManager;

/**
 * MyAd manager service.
 *
 * @author Sylvain Briat <sylvain.briat@mobicoop.org>
 */
class MyAdManager
{
    private $proposalRepository;
    private $carpoolItemRepository;
    private $reviewManager;
    private $paymentActive;
    private $paymentActiveDate;
    private $proofManager;

    /**
     * Constructor.
     *
     * @param ProposalRepository    $proposalRepository     The proposal repository
     * @param CarpoolItemRepository $carpoolItemRepository  The carpool item repository
     * @param string $paymentActive                         The date of the payment activation, or false (as string!)
     */
    public function __construct(ProposalRepository $proposalRepository, CarpoolItemRepository $carpoolItemRepository, ReviewManager $reviewManager, string $paymentActive, ProofManager $proofManager)
    {
        $this->proposalRepository = $proposalRepository;
        $this->carpoolItemRepository = $carpoolItemRepository;
        $this->reviewManager = $reviewManager;
        $this->paymentActive = false;
        $this->proofManager = $proofManager;
        if ($this->paymentActiveDate = DateTime::createFromFormat("Y-m-d", $paymentActive)) {
            $this->paymentActiveDate->setTime(0, 0);
            $this->paymentActive = true;
        }
    }

    /**
     * Get MyAds for a given user
     *
     * @param User $user    The user
     * @return array        The MyAds found
     */
    public function getMyAds(User $user): array
    {
        $myAds = [];

        // we retrieve all the proposals of the user
        $proposals = $this->proposalRepository->findAllForUser($user);
        foreach ($proposals as $proposal) {
            $myAds[] = $this->createMyAdFromProposal($proposal);
        }
        return $myAds;
    }

    /**
     * Create a MyAd object from a Proposal object
     *
     * @param Proposal $proposal    The proposal
     * @return MyAd                 The resulting MyAd
     */
    private function createMyAdFromProposal(Proposal $proposal)
    {
        $myAd = new MyAd();
        $myAd->setId($proposal->getId());
        $myAd->setPublished(!$proposal->isPrivate());
        $myAd->setPaused($proposal->isPaused());
        $myAd->setFrequency($proposal->getCriteria()->getFrequency());
        $myAd->setRoleDriver(($proposal->getCriteria()->isDriver()===true) ? true : false);
        $myAd->setRolePassenger(($proposal->getCriteria()->isPassenger()===true) ? true : false);

        switch ($proposal->getCriteria()->getFrequency()) {
            case Criteria::FREQUENCY_PUNCTUAL:
                 /**
                 * @var DateTime $fromDate
                 */
                $fromDate = $proposal->getCriteria()->getFromDate();
                if (!is_null($proposal->getCriteria()->getFromTime())) {
                    $fromDate->setTime(
                        $proposal->getCriteria()->getFromTime()->format('H'),
                        $proposal->getCriteria()->getFromTime()->format('i')
                    );
                }
                
                $myAd->setOutwardDate($fromDate->format("Y-m-d"));
                $myAd->setOutwardTime($fromDate->format("H:i"));
                if ($proposal->getType() == Proposal::TYPE_OUTWARD) {
                    // there's a return trip
                    /**
                     * @var DateTime $returnDate
                     */
                    $returnDate = $proposal->getProposalLinked()->getCriteria()->getFromDate();
                    if ($proposal->getCriteria()->getFrequency() == Criteria::FREQUENCY_PUNCTUAL) {
                        if (!is_null($proposal->getProposalLinked()->getCriteria()->getFromTime())) {
                            $returnDate->setTime(
                                $proposal->getProposalLinked()->getCriteria()->getFromTime()->format('H'),
                                $proposal->getProposalLinked()->getCriteria()->getFromTime()->format('i')
                            );
                        }
                    }
                    $myAd->setReturnDate($returnDate->format("Y-m-d"));
                    $myAd->setReturnTime($returnDate->format("H:i"));
                }
                break;
            case Criteria::FREQUENCY_REGULAR:
                $myAd->setFromDate($proposal->getCriteria()->getFromDate()->format("Y-m-d"));
                $myAd->setToDate($proposal->getCriteria()->getToDate()->format("Y-m-d"));
                if ($proposal->getType() == Proposal::TYPE_OUTWARD) {
                    // there's a return trip
                    $myAd->setReturnFromDate($proposal->getProposalLinked()->getCriteria()->getFromDate()->format("Y-m-d"));
                    $myAd->setReturnToDate($proposal->getProposalLinked()->getCriteria()->getToDate()->format("Y-m-d"));
                }
                $myAd->setSchedule($this->getScheduleFromCriteria($proposal->getCriteria(), $proposal->getType() != Proposal::TYPE_ONE_WAY ? $proposal->getProposalLinked()->getCriteria() : null));
                break;

        }
        
        // waypoints
        $waypoints = [];
        foreach ($proposal->getWaypoints() as $waypoint) {
            /**
             * @var Waypoint $waypoint
             */
            if (!$waypoint->isFloating()) {
                $waypoints[] = [
                    'position' => $waypoint->getPosition(),
                    'destination' => $waypoint->isDestination(),
                    'houseNumber' => $waypoint->getAddress()->getHouseNumber(),
                    'street' => $waypoint->getAddress()->getStreet(),
                    'streetAddress' => $waypoint->getAddress()->getStreetAddress(),
                    'postalCode' => $waypoint->getAddress()->getPostalCode(),
                    'addressLocality' => $waypoint->getAddress()->getAddressLocality(),
                    'region' => $waypoint->getAddress()->getRegion(),
                    'addressCountry' => $waypoint->getAddress()->getAddressCountry(),
<<<<<<< HEAD
=======
                    'longitude' => $waypoint->getAddress()->getLongitude(),
                    'latitude' => $waypoint->getAddress()->getLatitude(),
>>>>>>> 37f9a269
                    'addressId' => $waypoint->getAddress()->getId()
                ];
            }
        }
        $myAd->setWaypoints($waypoints);

        // the price is the computed rounded price, as a driver first then as a passenger
        $myAd->setPrice($myAd->hasRoleDriver() ? $proposal->getCriteria()->getDriverComputedRoundedPrice() : $proposal->getCriteria()->getPassengerComputedRoundedPrice());
        $myAd->setPriceKm($proposal->getCriteria()->getPriceKm());
        // the number of seats is as a driver first then as a passenger
        $myAd->setSeats($myAd->hasRoleDriver() ? $proposal->getCriteria()->getSeatsDriver() : $proposal->getCriteria()->getSeatsPassenger());
        $myAd->setComment($proposal->getComment());

        // init the payment status
        $myAd->setPaymentStatus(MyAd::PAYMENT_STATUS_NULL);

        // are there potential carpoolers ? and/or (accepted) asks ?
        $carpoolers = [];
        $driver = [];
        $passengers = [];
        $myAd->setAsks(false);
        foreach ($proposal->getMatchingOffers() as $matchingOffer) {
            // the user is passenger
            /**
             * @var Matching $matchingOffer
             */
            // we exclude private proposals for the carpooler count
            if (!$matchingOffer->getProposalOffer()->isPrivate()) {
                $carpoolers[] = $matchingOffer->getProposalOffer()->getUser()->getId();
            }
            // check for asks (driver)
            foreach ($matchingOffer->getAsks() as $ask) {
                /**
                 * @var Ask $ask
                 */
                if (
                    $ask->getStatus() == Ask::STATUS_ACCEPTED_AS_DRIVER || $ask->getStatus() == Ask::STATUS_ACCEPTED_AS_PASSENGER &&
                    ($ask->getUser()->getId() == $proposal->getUser()->getId() || $ask->getUserRelated()->getId() == $proposal->getUser()->getId())
                ) {
                    // accepted ask
                    $myAd->setAsks(true);
                    $driver = $this->getDriverDetailsForUserAndAsk($proposal->getUser(), $ask);
                    $driver['canReceiveReview'] = $this->reviewManager->canReceiveReview(
                        $proposal->getUser(),
                        $ask->getUser()->getId() == $proposal->getUser()->getId() ? $ask->getUserRelated() : $ask->getUser()
                    );

                    if ($ask->getCriteria()->getFrequency() === CRITERIA::FREQUENCY_PUNCTUAL) {
                        foreach ($ask->getCarpoolProofs() as $carpoolProof) {
                            if ($carpoolProof->getDriver()->getId() === $driver['id']) {
                                $driver['classicProof'] = $this->proofManager->getClassicProof($carpoolProof->getId());
                            }
                        }
                    } else {
                        $today = new DateTime('Today');
                        foreach ($ask->getCarpoolProofs() as $carpoolProof) {
                            $date = $carpoolProof->getStartDriverDate();
                            $date->setTime(0, 0, 0);
                            if (($carpoolProof->getDriver()->getId() === $driver['id']) && $today == $date) {
                                $driver['classicProof'] = $this->proofManager->getClassicProof($carpoolProof->getId());
                            }
                        }
                    }
                    // the overall payment status is the driver payment status
                    $myAd->setPaymentStatus($driver['payment']['status']);
                    // theorically, only one driver, if we found it we exit the loop
                    break;
                } elseif (
                    $ask->getStatus() == Ask::STATUS_INITIATED ||
                    $ask->getStatus() == Ask::STATUS_PENDING_AS_DRIVER ||
                    $ask->getStatus() == Ask::STATUS_PENDING_AS_PASSENGER
                ) {
                    // pending ask
                    $myAd->setAsks(true);
                }
            }
        }
        foreach ($proposal->getMatchingRequests() as $matchingRequest) {
            // the user is driver
            /**
             * @var Matching $matchingRequest
             */
            // we exclude private proposals for the carpooler count, as well as solidaries
            if (
                !$matchingRequest->getProposalRequest()->isPrivate() &&
                !$matchingRequest->getProposalRequest()->getSolidary() &&
                !in_array($matchingRequest->getProposalRequest()->getUser()->getId(), $carpoolers)
            ) {
                $carpoolers[] = $matchingRequest->getProposalRequest()->getUser()->getId();
            }
            // check for asks (passengers)
            foreach ($matchingRequest->getAsks() as $ask) {
                /**
                 * @var Ask $ask
                 */
                if (
                    $ask->getStatus() == Ask::STATUS_ACCEPTED_AS_DRIVER || $ask->getStatus() == Ask::STATUS_ACCEPTED_AS_PASSENGER &&
                    ($ask->getUser()->getId() == $proposal->getUser()->getId() || $ask->getUserRelated()->getId() == $proposal->getUser()->getId())
                ) {
                    // accepted ask
                    $myAd->setAsks(true);
                    $passenger = $this->getPassengerDetailsForUserAndAsk($proposal->getUser(), $ask);
                    $passenger['canReceiveReview'] = $this->reviewManager->canReceiveReview(
                        $proposal->getUser(),
                        $ask->getUser()->getId() == $proposal->getUser()->getId() ? $ask->getUserRelated() : $ask->getUser()
                    );
                    if ($passenger['payment']['status'] == MyAd::PAYMENT_STATUS_TODO) {
                        $myAd->setPaymentStatus(MyAd::PAYMENT_STATUS_TODO);
                    } elseif ($myAd->getPaymentStatus() == MyAd::PAYMENT_STATUS_NULL) {
                        $myAd->setPaymentStatus($passenger['payment']['status']);
                    }
                    if ($ask->getCriteria()->getFrequency() === CRITERIA::FREQUENCY_PUNCTUAL) {
                        foreach ($ask->getCarpoolProofs() as $carpoolProof) {
                            if ($carpoolProof->getPassenger()->getId() === $passenger['id']) {
                                $passenger['classicProof'] = $this->proofManager->getClassicProof($carpoolProof->getId());
                            }
                        }
                    } else {
                        $today = new DateTime('Today');
                        foreach ($ask->getCarpoolProofs() as $carpoolProof) {
                            $date = $carpoolProof->getStartDriverDate();
                            $date->setTime(0, 0, 0);
                            if (($carpoolProof->getPassenger()->getId() === $passenger['id']) && $today == $date) {
                                $passenger['classicProof'] = $this->proofManager->getClassicProof($carpoolProof->getId());
                            }
                        }
                    }
                    $passengers[] = $passenger;
                } elseif (
                    $ask->getStatus() == Ask::STATUS_INITIATED ||
                    $ask->getStatus() == Ask::STATUS_PENDING_AS_DRIVER ||
                    $ask->getStatus() == Ask::STATUS_PENDING_AS_PASSENGER
                ) {
                    // pending ask
                    $myAd->setAsks(true);
                }
            }
        }
        $myAd->setCarpoolers(count($carpoolers));

        $myAd->setDriver($driver);
        $myAd->setPassengers($passengers);

        return $myAd;
    }

    /**
     * Create schedule from Criteria
     *
     * @param Criteria $criteria                The outward Criteria
     * @param Criteria|null $returnCriteria     The return Criteria
     * @return array                            The schedule
     */
    private function getScheduleFromCriteria(Criteria $criteria, ?Criteria $returnCriteria = null)
    {
        // /!\ a day can be checked with no associated time, when private regular search
        $schedule['mon']['check'] = $criteria->isMonCheck() || ($returnCriteria ? $returnCriteria->isMonCheck() : false);
        $schedule['mon']['outwardTime'] = $criteria->isMonCheck() && !is_null($criteria->getMonTime()) ? $criteria->getMonTime()->format('H:i') : null;
        $schedule['mon']['returnTime'] = $returnCriteria && $returnCriteria->isMonCheck() && !is_null($returnCriteria->getMonTime()) ? $returnCriteria->getMonTime()->format('H:i') : null;
        $schedule['tue']['check'] = $criteria->isTueCheck() || ($returnCriteria ? $returnCriteria->isTueCheck() : false);
        $schedule['tue']['outwardTime'] = $criteria->isTueCheck() && !is_null($criteria->getTueTime()) ? $criteria->getTueTime()->format('H:i') : null;
        $schedule['tue']['returnTime'] = $returnCriteria && $returnCriteria->isTueCheck() && !is_null($returnCriteria->getTueTime()) ? $returnCriteria->getTueTime()->format('H:i') : null;
        $schedule['wed']['check'] = $criteria->isWedCheck() || ($returnCriteria ? $returnCriteria->isWedCheck() : false);
        $schedule['wed']['outwardTime'] = $criteria->isWedCheck() && !is_null($criteria->getWedTime()) ? $criteria->getWedTime()->format('H:i') : null;
        $schedule['wed']['returnTime'] = $returnCriteria && $returnCriteria->isWedCheck() && !is_null($returnCriteria->getWedTime()) ? $returnCriteria->getWedTime()->format('H:i') : null;
        $schedule['thu']['check'] = $criteria->isThuCheck() || ($returnCriteria ? $returnCriteria->isThuCheck() : false);
        $schedule['thu']['outwardTime'] = $criteria->isThuCheck() && !is_null($criteria->getThuTime()) ? $criteria->getThuTime()->format('H:i') : null;
        $schedule['thu']['returnTime'] = $returnCriteria && $returnCriteria->isThuCheck() && !is_null($returnCriteria->getThuTime()) ? $returnCriteria->getThuTime()->format('H:i') : null;
        $schedule['fri']['check'] = $criteria->isFriCheck() || ($returnCriteria ? $returnCriteria->isFriCheck() : false);
        $schedule['fri']['outwardTime'] = $criteria->isFriCheck() && !is_null($criteria->getFriTime()) ? $criteria->getFriTime()->format('H:i') : null;
        $schedule['fri']['returnTime'] = $returnCriteria && $returnCriteria->isFriCheck() && !is_null($returnCriteria->getFriTime()) ? $returnCriteria->getFriTime()->format('H:i') : null;
        $schedule['sat']['check'] = $criteria->isSatCheck() || ($returnCriteria ? $returnCriteria->isSatCheck() : false);
        $schedule['sat']['outwardTime'] = $criteria->isSatCheck() && !is_null($criteria->getSatTime()) ? $criteria->getSatTime()->format('H:i') : null;
        $schedule['sat']['returnTime'] = $returnCriteria && $returnCriteria->isSatCheck() && !is_null($returnCriteria->getSatTime()) ? $returnCriteria->getSatTime()->format('H:i') : null;
        $schedule['sun']['check'] = $criteria->isSunCheck() || ($returnCriteria ? $returnCriteria->isSunCheck() : false);
        $schedule['sun']['outwardTime'] = $criteria->isSunCheck() && !is_null($criteria->getSunTime()) ? $criteria->getSunTime()->format('H:i') : null;
        $schedule['sun']['returnTime'] = $returnCriteria && $returnCriteria->isSunCheck() && !is_null($returnCriteria->getSunTime()) ? $returnCriteria->getSunTime()->format('H:i') : null;

        $schedule['outwardTime'] = null;
        $schedule['returnTime'] = null;
        if ($criteria->isMonCheck() && !is_null($criteria->getMonTime())) {
            $schedule['outwardTime'] = $criteria->getMonTime()->format('H:i');
        }
        if ($criteria->isTueCheck() && !is_null($criteria->getTueTime())) {
            if (is_null($schedule['outwardTime'])) {
                $schedule['outwardTime'] = $criteria->getTueTime()->format('H:i');
            } elseif ($schedule['outwardTime'] !== $criteria->getTueTime()->format('H:i')) {
                $schedule['outwardTime'] = "multiple";
            }
        }
        if ($criteria->isWedCheck() && !is_null($criteria->getWedTime()) && $schedule['outwardTime'] !== "multiple") {
            if (is_null($schedule['outwardTime'])) {
                $schedule['outwardTime'] = $criteria->getWedTime()->format('H:i');
            } elseif ($schedule['outwardTime'] != $criteria->getWedTime()->format('H:i')) {
                $schedule['outwardTime'] = "multiple";
            }
        }
        if ($criteria->isThuCheck() && !is_null($criteria->getThuTime()) && $schedule['outwardTime'] !== "multiple") {
            if (is_null($schedule['outwardTime'])) {
                $schedule['outwardTime'] = $criteria->getThuTime()->format('H:i');
            } elseif ($schedule['outwardTime'] != $criteria->getThuTime()->format('H:i')) {
                $schedule['outwardTime'] = "multiple";
            }
        }
        if ($criteria->isFriCheck() && !is_null($criteria->getFriTime()) && $schedule['outwardTime'] !== "multiple") {
            if (is_null($schedule['outwardTime'])) {
                $schedule['outwardTime'] = $criteria->getFriTime()->format('H:i');
            } elseif ($schedule['outwardTime'] != $criteria->getFriTime()->format('H:i')) {
                $schedule['outwardTime'] = "multiple";
            }
        }
        if ($criteria->isSatCheck() && !is_null($criteria->getSatTime()) && $schedule['outwardTime'] !== "multiple") {
            if (is_null($schedule['outwardTime'])) {
                $schedule['outwardTime'] = $criteria->getSatTime()->format('H:i');
            } elseif ($schedule['outwardTime'] != $criteria->getSatTime()->format('H:i')) {
                $schedule['outwardTime'] = "multiple";
            }
        }
        if ($criteria->isSunCheck() && !is_null($criteria->getSunTime()) && $schedule['outwardTime'] !== "multiple") {
            if (is_null($schedule['outwardTime'])) {
                $schedule['outwardTime'] = $criteria->getSunTime()->format('H:i');
            } elseif ($schedule['outwardTime'] != $criteria->getSunTime()->format('H:i')) {
                $schedule['outwardTime'] = "multiple";
            }
        }
        $schedule['returnTime'] = null;
        if (!is_null($returnCriteria)) {
            if ($returnCriteria->isMonCheck() && !is_null($returnCriteria->getMonTime())) {
                $schedule['returnTime'] = $returnCriteria->getMonTime()->format('H:i');
            }
            if ($returnCriteria->isTueCheck() && !is_null($returnCriteria->getTueTime())) {
                if (is_null($schedule['returnTime'])) {
                    $schedule['returnTime'] = $returnCriteria->getTueTime()->format('H:i');
                } elseif ($schedule['returnTime'] !== $returnCriteria->getTueTime()->format('H:i')) {
                    $schedule['returnTime'] = "multiple";
                }
            }
            if ($returnCriteria->isWedCheck() && !is_null($returnCriteria->getWedTime()) && $schedule['returnTime'] !== "multiple") {
                if (is_null($schedule['returnTime'])) {
                    $schedule['returnTime'] = $returnCriteria->getWedTime()->format('H:i');
                } elseif ($schedule['returnTime'] != $returnCriteria->getWedTime()->format('H:i')) {
                    $schedule['returnTime'] = "multiple";
                }
            }
            if ($returnCriteria->isThuCheck() && !is_null($returnCriteria->getThuTime()) && $schedule['returnTime'] !== "multiple") {
                if (is_null($schedule['returnTime'])) {
                    $schedule['returnTime'] = $returnCriteria->getThuTime()->format('H:i');
                } elseif ($schedule['returnTime'] != $returnCriteria->getThuTime()->format('H:i')) {
                    $schedule['returnTime'] = "multiple";
                }
            }
            if ($returnCriteria->isFriCheck() && !is_null($returnCriteria->getFriTime()) && $schedule['returnTime'] !== "multiple") {
                if (is_null($schedule['returnTime'])) {
                    $schedule['returnTime'] = $returnCriteria->getFriTime()->format('H:i');
                } elseif ($schedule['returnTime'] != $returnCriteria->getFriTime()->format('H:i')) {
                    $schedule['returnTime'] = "multiple";
                }
            }
            if ($returnCriteria->isSatCheck() && !is_null($returnCriteria->getSatTime()) && $schedule['returnTime'] !== "multiple") {
                if (is_null($schedule['returnTime'])) {
                    $schedule['returnTime'] = $returnCriteria->getSatTime()->format('H:i');
                } elseif ($schedule['returnTime'] != $returnCriteria->getSatTime()->format('H:i')) {
                    $schedule['returnTime'] = "multiple";
                }
            }
            if ($returnCriteria->isSunCheck() && !is_null($returnCriteria->getSunTime()) && $schedule['returnTime'] !== "multiple") {
                if (is_null($schedule['returnTime'])) {
                    $schedule['returnTime'] = $returnCriteria->getSunTime()->format('H:i');
                } elseif ($schedule['returnTime'] != $returnCriteria->getsunTime()->format('H:i')) {
                    $schedule['returnTime'] = "multiple";
                }
            }
        }
        return $schedule;
    }

    /**
     * Get the driver details for a given user and ask
     *
     * @param User $user    The user
     * @param Ask $ask      The ask
     * @return array        The driver details
     */
    private function getDriverDetailsForUserAndAsk(User $user, Ask $ask)
    {
        $waypoints = [];
        $endDuration = 0;
        $pickUpDuration = 0;
        $dropOffDuration = 0;
        $pickUpPosition = 9999;
        $dropOffPosition = 0;
        foreach ($ask->getWaypoints() as $waypoint) {
            /**
             * @var Waypoint $waypoint
             */
            if ($waypoint->getRole() == Waypoint::ROLE_DRIVER) {
                $waypoints[] = [
                    'origin' => $waypoint->getPosition() == 0,
                    'position' => $waypoint->getPosition(),
                    'destination' => $waypoint->isDestination(),
                    'houseNumber' => $waypoint->getAddress()->getHouseNumber(),
                    'street' => $waypoint->getAddress()->getStreet(),
                    'streetAddress' => $waypoint->getAddress()->getStreetAddress(),
                    'postalCode' => $waypoint->getAddress()->getPostalCode(),
                    'addressLocality' => $waypoint->getAddress()->getAddressLocality(),
                    'region' => $waypoint->getAddress()->getRegion(),
                    'addressCountry' => $waypoint->getAddress()->getAddressCountry(),
                ];
                if ($waypoint->isDestination()) {
                    $endDuration = $waypoint->getDuration();
                }
            } else {
                if ($waypoint->getPosition()<$pickUpPosition) {
                    $pickUpPosition = $waypoint->getPosition();
                    $pickUpDuration = $waypoint->getDuration();
                }
                if ($waypoint->getPosition()>$dropOffPosition) {
                    $dropOffPosition = $waypoint->getPosition();
                    $dropOffDuration = $waypoint->getDuration();
                }
            }
        }

        $driver = [
            'id' => $ask->getUser()->getId() == $user->getId() ? $ask->getUserRelated()->getId() : $ask->getUser()->getId(),
            'givenName' => $ask->getUser()->getId() == $user->getId() ? $ask->getUserRelated()->getGivenName() : $ask->getUser()->getGivenName(),
            'shortFamilyName' => $ask->getUser()->getId() == $user->getId() ? $ask->getUserRelated()->getShortFamilyName() : $ask->getUser()->getShortFamilyName(),
            'birthYear' => $ask->getUser()->getId() == $user->getId() ? $ask->getUserRelated()->getBirthYear() : $ask->getUser()->getBirthYear(),
            'telephone' => $ask->getUser()->getId() == $user->getId() ? $ask->getUserRelated()->getTelephone() : $ask->getUser()->getTelephone(),
            'avatars' => $ask->getUser()->getId() == $user->getId() ? $ask->getUserRelated()->getAvatars() : $ask->getUser()->getAvatars(),
            'waypoints' => $waypoints,
            'price' => $ask->getCriteria()->getPassengerComputedRoundedPrice(),
            'askId' => $ask->getId(),
            'askFrequency' => $ask->getCriteria()->getFrequency()
        ];

        // date and time
        $schedule = [];
        switch ($ask->getCriteria()->getFrequency()) {
            case Criteria::FREQUENCY_PUNCTUAL:
                /**
                 * @var DateTime $startDate
                 */
                $startDate = $ask->getCriteria()->getFromDate();
                if (!is_null($ask->getCriteria()->getFromTime())) {
                    $startDate->setTime(
                        $ask->getCriteria()->getFromTime()->format('H'),
                        $ask->getCriteria()->getFromTime()->format('i')
                    );
                }
                $pickupDate = clone $startDate;
                $dropOffDate = clone $startDate;
                $endDate = clone $startDate;
                $pickupDate->modify('+' . $pickUpDuration . ' second');
                $dropOffDate->modify('+' . $dropOffDuration . ' second');
                $endDate->modify('+' . $endDuration . ' second');
                $driver['fromDate'] = $ask->getCriteria()->getFromDate()->format('Y-m-d');
                $driver['startTime'] = $startDate->format('H:i');
                $driver['pickUpTime'] = $pickupDate->format('H:i');
                $driver['dropOffTime'] = $dropOffDate->format('H:i');
                $driver['endTime'] = $endDate->format('H:i');
                break;
            case Criteria::FREQUENCY_REGULAR:
                $driver['fromDate'] = $ask->getCriteria()->getFromDate()->format("Y-m-d");
                $driver['toDate'] = $ask->getCriteria()->getToDate()->format("Y-m-d");
                $schedule['pickUpTime'] = null;
                $schedule['mon']['check'] = $schedule['tue']['check'] = $schedule['wed']['check'] = $schedule['thu']['check'] = $schedule['fri']['check'] = $schedule['sat']['check'] = $schedule['sun']['check'] = false;
                $schedule['mon']['startTime'] = $schedule['tue']['startTime'] = $schedule['wed']['startTime'] = $schedule['thu']['startTime'] = $schedule['fri']['startTime'] = $schedule['sat']['startTime'] = $schedule['sun']['startTime'] = null;
                $schedule['mon']['pickUpTime'] = $schedule['tue']['pickUpTime'] = $schedule['wed']['pickUpTime'] = $schedule['thu']['pickUpTime'] = $schedule['fri']['pickUpTime'] = $schedule['sat']['pickUpTime'] = $schedule['sun']['pickUpTime'] = null;
                $schedule['mon']['dropOffTime'] = $schedule['tue']['dropOffTime'] = $schedule['wed']['dropOffTime'] = $schedule['thu']['dropOffTime'] = $schedule['fri']['dropOffTime'] = $schedule['sat']['dropOffTime'] = $schedule['sun']['dropOffTime'] = null;
                $schedule['mon']['endTime'] = $schedule['tue']['endTime'] = $schedule['wed']['endTime'] = $schedule['thu']['endTime'] = $schedule['fri']['endTime'] = $schedule['sat']['endTime'] = $schedule['sun']['endTime'] = null;
                if ($ask->getCriteria()->isMonCheck() && $ask->getCriteria()->getMonTime()) {
                    $schedule['mon']['check'] = true;
                    $schedule['mon']['startTime'] = $ask->getCriteria()->getMonTime()->format('H:i');
                    $schedule['mon']['pickUpTime'] = clone $ask->getCriteria()->getMonTime();
                    $schedule['mon']['pickUpTime']->modify('+' . $pickUpDuration . ' second');
                    $schedule['mon']['pickUpTime'] = $schedule['mon']['pickUpTime']->format('H:i');
                    $schedule['mon']['dropOffTime'] = clone $ask->getCriteria()->getMonTime();
                    $schedule['mon']['dropOffTime']->modify('+' . $dropOffDuration . ' second');
                    $schedule['mon']['dropOffTime'] = $schedule['mon']['dropOffTime']->format('H:i');
                    $schedule['mon']['endTime'] = clone $ask->getCriteria()->getMonTime();
                    $schedule['mon']['endTime']->modify('+' . $endDuration . ' second');
                    $schedule['mon']['endTime'] = $schedule['mon']['endTime']->format('H:i');
                    $schedule['pickUpTime'] = $schedule['mon']['pickUpTime'];
                }
                if ($ask->getCriteria()->isTueCheck() && $ask->getCriteria()->getTueTime()) {
                    $schedule['tue']['check'] = true;
                    $schedule['tue']['startTime'] = $ask->getCriteria()->getTueTime()->format('H:i');
                    $schedule['tue']['pickUpTime'] = clone $ask->getCriteria()->getTueTime();
                    $schedule['tue']['pickUpTime']->modify('+' . $pickUpDuration . ' second');
                    $schedule['tue']['pickUpTime'] = $schedule['tue']['pickUpTime']->format('H:i');
                    $schedule['tue']['dropOffTime'] = clone $ask->getCriteria()->getTueTime();
                    $schedule['tue']['dropOffTime']->modify('+' . $dropOffDuration . ' second');
                    $schedule['tue']['dropOffTime'] = $schedule['tue']['dropOffTime']->format('H:i');
                    $schedule['tue']['endTime'] = clone $ask->getCriteria()->getTueTime();
                    $schedule['tue']['endTime']->modify('+' . $endDuration . ' second');
                    $schedule['tue']['endTime'] = $schedule['tue']['endTime']->format('H:i');
                    if (is_null($schedule['pickUpTime'])) {
                        $schedule['pickUpTime'] = $schedule['tue']['pickUpTime'];
                    } elseif ($schedule['pickUpTime'] != $schedule['tue']['pickUpTime']) {
                        $schedule['pickUpTime'] = 'multiple';
                    }
                }
                if ($ask->getCriteria()->isWedCheck() && $ask->getCriteria()->getWedTime()) {
                    $schedule['wed']['check'] = true;
                    $schedule['wed']['startTime'] = $ask->getCriteria()->getWedTime()->format('H:i');
                    $schedule['wed']['pickUpTime'] = clone $ask->getCriteria()->getWedTime();
                    $schedule['wed']['pickUpTime']->modify('+' . $pickUpDuration . ' second');
                    $schedule['wed']['pickUpTime'] = $schedule['wed']['pickUpTime']->format('H:i');
                    $schedule['wed']['dropOffTime'] = clone $ask->getCriteria()->getWedTime();
                    $schedule['wed']['dropOffTime']->modify('+' . $dropOffDuration . ' second');
                    $schedule['wed']['dropOffTime'] = $schedule['wed']['dropOffTime']->format('H:i');
                    $schedule['wed']['endTime'] = clone $ask->getCriteria()->getWedTime();
                    $schedule['wed']['endTime']->modify('+' . $endDuration . ' second');
                    $schedule['wed']['endTime'] = $schedule['wed']['endTime']->format('H:i');
                    if (is_null($schedule['pickUpTime'])) {
                        $schedule['pickUpTime'] = $schedule['wed']['pickUpTime'];
                    } elseif ($schedule['pickUpTime'] != $schedule['wed']['pickUpTime']) {
                        $schedule['pickUpTime'] = 'multiple';
                    }
                }
                if ($ask->getCriteria()->isThuCheck() && $ask->getCriteria()->getThuTime()) {
                    $schedule['thu']['check'] = true;
                    $schedule['thu']['startTime'] = $ask->getCriteria()->getThuTime()->format('H:i');
                    $schedule['thu']['pickUpTime'] = clone $ask->getCriteria()->getThuTime();
                    $schedule['thu']['pickUpTime']->modify('+' . $pickUpDuration . ' second');
                    $schedule['thu']['pickUpTime'] = $schedule['thu']['pickUpTime']->format('H:i');
                    $schedule['thu']['dropOffTime'] = clone $ask->getCriteria()->getThuTime();
                    $schedule['thu']['dropOffTime']->modify('+' . $dropOffDuration . ' second');
                    $schedule['thu']['dropOffTime'] = $schedule['thu']['dropOffTime']->format('H:i');
                    $schedule['thu']['endTime'] = clone $ask->getCriteria()->getThuTime();
                    $schedule['thu']['endTime']->modify('+' . $endDuration . ' second');
                    $schedule['thu']['endTime'] = $schedule['thu']['endTime']->format('H:i');
                    if (is_null($schedule['pickUpTime'])) {
                        $schedule['pickUpTime'] = $schedule['thu']['pickUpTime'];
                    } elseif ($schedule['pickUpTime'] != $schedule['thu']['pickUpTime']) {
                        $schedule['pickUpTime'] = 'multiple';
                    }
                }
                if ($ask->getCriteria()->isFriCheck() && $ask->getCriteria()->getFriTime()) {
                    $schedule['fri']['check'] = true;
                    $schedule['fri']['startTime'] = $ask->getCriteria()->getFriTime()->format('H:i');
                    $schedule['fri']['pickUpTime'] = clone $ask->getCriteria()->getFriTime();
                    $schedule['fri']['pickUpTime']->modify('+' . $pickUpDuration . ' second');
                    $schedule['fri']['pickUpTime'] = $schedule['fri']['pickUpTime']->format('H:i');
                    $schedule['fri']['dropOffTime'] = clone $ask->getCriteria()->getFriTime();
                    $schedule['fri']['dropOffTime']->modify('+' . $dropOffDuration . ' second');
                    $schedule['fri']['dropOffTime'] = $schedule['fri']['dropOffTime']->format('H:i');
                    $schedule['fri']['endTime'] = clone $ask->getCriteria()->getFriTime();
                    $schedule['fri']['endTime']->modify('+' . $endDuration . ' second');
                    $schedule['fri']['endTime'] = $schedule['fri']['endTime']->format('H:i');
                    if (is_null($schedule['pickUpTime'])) {
                        $schedule['pickUpTime'] = $schedule['fri']['pickUpTime'];
                    } elseif ($schedule['pickUpTime'] != $schedule['fri']['pickUpTime']) {
                        $schedule['pickUpTime'] = 'multiple';
                    }
                }
                if ($ask->getCriteria()->isSatCheck() && $ask->getCriteria()->getSatTime()) {
                    $schedule['sat']['check'] = true;
                    $schedule['sat']['startTime'] = $ask->getCriteria()->getSatTime()->format('H:i');
                    $schedule['sat']['pickUpTime'] = clone $ask->getCriteria()->getSatTime();
                    $schedule['sat']['pickUpTime']->modify('+' . $pickUpDuration . ' second');
                    $schedule['sat']['pickUpTime'] = $schedule['sat']['pickUpTime']->format('H:i');
                    $schedule['sat']['dropOffTime'] = clone $ask->getCriteria()->getSatTime();
                    $schedule['sat']['dropOffTime']->modify('+' . $dropOffDuration . ' second');
                    $schedule['sat']['dropOffTime'] = $schedule['sat']['dropOffTime']->format('H:i');
                    $schedule['sat']['endTime'] = clone $ask->getCriteria()->getSatTime();
                    $schedule['sat']['endTime']->modify('+' . $endDuration . ' second');
                    $schedule['sat']['endTime'] = $schedule['sat']['endTime']->format('H:i');
                    if (is_null($schedule['pickUpTime'])) {
                        $schedule['pickUpTime'] = $schedule['sat']['pickUpTime'];
                    } elseif ($schedule['pickUpTime'] != $schedule['sat']['pickUpTime']) {
                        $schedule['pickUpTime'] = 'multiple';
                    }
                }
                if ($ask->getCriteria()->isSunCheck() && $ask->getCriteria()->getSunTime()) {
                    $schedule['sun']['check'] = true;
                    $schedule['sun']['startTime'] = $ask->getCriteria()->getSunTime()->format('H:i');
                    $schedule['sun']['pickUpTime'] = clone $ask->getCriteria()->getSunTime();
                    $schedule['sun']['pickUpTime']->modify('+' . $pickUpDuration . ' second');
                    $schedule['sun']['pickUpTime'] = $schedule['sun']['pickUpTime']->format('H:i');
                    $schedule['sun']['dropOffTime'] = clone $ask->getCriteria()->getSunTime();
                    $schedule['sun']['dropOffTime']->modify('+' . $dropOffDuration . ' second');
                    $schedule['sun']['dropOffTime'] = $schedule['sun']['dropOffTime']->format('H:i');
                    $schedule['sun']['endTime'] = clone $ask->getCriteria()->getSunTime();
                    $schedule['sun']['endTime']->modify('+' . $endDuration . ' second');
                    $schedule['sun']['endTime'] = $schedule['sun']['endTime']->format('H:i');
                    if (is_null($schedule['pickUpTime'])) {
                        $schedule['pickUpTime'] = $schedule['sun']['pickUpTime'];
                    } elseif ($schedule['pickUpTime'] != $schedule['sun']['pickUpTime']) {
                        $schedule['pickUpTime'] = 'multiple';
                    }
                }
                $driver['schedule'] = $schedule;
                break;
        }
        // return trip ?
        if ($ask->getAskLinked()) {
            $waypoints = [];
            $endDuration = 0;
            $pickUpDuration = 0;
            $dropOffDuration = 0;
            $pickUpPosition = 9999;
            $dropOffPosition = 0;
            foreach ($ask->getAskLinked()->getWaypoints() as $waypoint) {
                /**
                 * @var Waypoint $waypoint
                 */
                if ($waypoint->getRole() == Waypoint::ROLE_DRIVER) {
                    $waypoints[] = [
                        'position' => $waypoint->getPosition(),
                        'destination' => $waypoint->isDestination(),
                        'houseNumber' => $waypoint->getAddress()->getHouseNumber(),
                        'street' => $waypoint->getAddress()->getStreet(),
                        'streetAddress' => $waypoint->getAddress()->getStreetAddress(),
                        'postalCode' => $waypoint->getAddress()->getPostalCode(),
                        'addressLocality' => $waypoint->getAddress()->getAddressLocality(),
                        'region' => $waypoint->getAddress()->getRegion(),
                        'addressCountry' => $waypoint->getAddress()->getAddressCountry(),
                    ];
                    if ($waypoint->isDestination()) {
                        $endDuration = $waypoint->getDuration();
                    }
                } else {
                    if ($waypoint->getPosition()<$pickUpPosition) {
                        $pickUpPosition = $waypoint->getPosition();
                        $pickUpDuration = $waypoint->getDuration();
                    }
                    if ($waypoint->getPosition()>$dropOffPosition) {
                        $dropOffPosition = $waypoint->getPosition();
                        $dropOffDuration = $waypoint->getDuration();
                    }
                }
            }
            $driver['returnWaypoints'] = $waypoints;
            switch ($ask->getAskLinked()->getCriteria()->getFrequency()) {
                case Criteria::FREQUENCY_PUNCTUAL:
                    /**
                     * @var DateTime $startDate
                     */
                    $startDate = $ask->getAskLinked()->getCriteria()->getFromDate();
                    if (!is_null($ask->getAskLinked()->getCriteria()->getFromTime())) {
                        $startDate->setTime(
                            $ask->getAskLinked()->getCriteria()->getFromTime()->format('H'),
                            $ask->getAskLinked()->getCriteria()->getFromTime()->format('i')
                        );
                    }
                    $pickupDate = clone $startDate;
                    $dropOffDate = clone $startDate;
                    $endDate = clone $startDate;
                    $pickupDate->modify('+' . $pickUpDuration . ' second');
                    $dropOffDate->modify('+' . $dropOffDuration . ' second');
                    $endDate->modify('+' . $endDuration . ' second');
                    $driver['returnFromDate'] = $ask->getAskLinked()->getCriteria()->getFromDate()->format('Y-m-d');
                    $driver['returnStartTime'] = $startDate->format('H:i');
                    $driver['returnPickUpTime'] = $pickupDate->format('H:i');
                    $driver['returnDropOffTime'] = $dropOffDate->format('H:i');
                    $driver['returnEndTime'] = $endDate->format('H:i');
                    break;
                case Criteria::FREQUENCY_REGULAR:
                    $driver['returnFromDate'] = $ask->getAskLinked()->getCriteria()->getFromDate()->format("Y-m-d");
                    $driver['returnToDate'] = $ask->getAskLinked()->getCriteria()->getToDate()->format("Y-m-d");
                    $schedule['returnPickUpTime'] = null;
                    $schedule['mon']['returnStartTime'] = $schedule['tue']['returnStartTime'] = $schedule['wed']['returnStartTime'] = $schedule['thu']['returnStartTime'] = $schedule['fri']['returnStartTime'] = $schedule['sat']['returnStartTime'] = $schedule['sun']['returnStartTime'] = null;
                    $schedule['mon']['returnPickUpTime'] = $schedule['tue']['returnPickUpTime'] = $schedule['wed']['returnPickUpTime'] = $schedule['thu']['returnPickUpTime'] = $schedule['fri']['returnPickUpTime'] = $schedule['sat']['returnPickUpTime'] = $schedule['sun']['returnPickUpTime'] = null;
                    $schedule['mon']['returnDropOffTime'] = $schedule['tue']['returnDropOffTime'] = $schedule['wed']['returnDropOffTime'] = $schedule['thu']['returnDropOffTime'] = $schedule['fri']['returnDropOffTime'] = $schedule['sat']['returnDropOffTime'] = $schedule['sun']['returnDropOffTime'] = null;
                    $schedule['mon']['returnEndTime'] = $schedule['tue']['returnEndTime'] = $schedule['wed']['returnEndTime'] = $schedule['thu']['returnEndTime'] = $schedule['fri']['returnEndTime'] = $schedule['sat']['returnEndTime'] = $schedule['sun']['returnEndTime'] = null;
                    if ($ask->getAskLinked()->getCriteria()->isMonCheck() && $ask->getAskLinked()->getCriteria()->getMonTime()) {
                        $schedule['mon']['check'] = true;
                        $schedule['mon']['returnStartTime'] = $ask->getAskLinked()->getCriteria()->getMonTime()->format('H:i');
                        $schedule['mon']['returnPickUpTime'] = clone $ask->getAskLinked()->getCriteria()->getMonTime();
                        $schedule['mon']['returnPickUpTime']->modify('+' . $pickUpDuration . ' second');
                        $schedule['mon']['returnPickUpTime'] = $schedule['mon']['returnPickUpTime']->format('H:i');
                        $schedule['mon']['returnDropOffTime'] = clone $ask->getAskLinked()->getCriteria()->getMonTime();
                        $schedule['mon']['returnDropOffTime']->modify('+' . $dropOffDuration . ' second');
                        $schedule['mon']['returnDropOffTime'] = $schedule['mon']['returnDropOffTime']->format('H:i');
                        $schedule['mon']['returnEndTime'] = clone $ask->getAskLinked()->getCriteria()->getMonTime();
                        $schedule['mon']['returnEndTime']->modify('+' . $endDuration . ' second');
                        $schedule['mon']['returnEndTime'] = $schedule['mon']['returnEndTime']->format('H:i');
                        $schedule['returnPickUpTime'] = $schedule['mon']['returnPickUpTime'];
                    }
                    if ($ask->getAskLinked()->getCriteria()->isTueCheck() && $ask->getAskLinked()->getCriteria()->getTueTime()) {
                        $schedule['tue']['check'] = true;
                        $schedule['tue']['returnStartTime'] = $ask->getAskLinked()->getCriteria()->getTueTime()->format('H:i');
                        $schedule['tue']['returnPickUpTime'] = clone $ask->getAskLinked()->getCriteria()->getTueTime();
                        $schedule['tue']['returnPickUpTime']->modify('+' . $pickUpDuration . ' second');
                        $schedule['tue']['returnPickUpTime'] = $schedule['tue']['returnPickUpTime']->format('H:i');
                        $schedule['tue']['returnDropOffTime'] = clone $ask->getAskLinked()->getCriteria()->getTueTime();
                        $schedule['tue']['returnDropOffTime']->modify('+' . $dropOffDuration . ' second');
                        $schedule['tue']['returnDropOffTime'] = $schedule['tue']['returnDropOffTime']->format('H:i');
                        $schedule['tue']['returnEndTime'] = clone $ask->getAskLinked()->getCriteria()->getTueTime();
                        $schedule['tue']['returnEndTime']->modify('+' . $endDuration . ' second');
                        $schedule['tue']['returnEndTime'] = $schedule['tue']['returnEndTime']->format('H:i');
                        if (is_null($schedule['returnPickUpTime'])) {
                            $schedule['returnPickUpTime'] = $schedule['tue']['returnPickUpTime'];
                        } elseif ($schedule['returnPickUpTime'] != $schedule['tue']['returnPickUpTime']) {
                            $schedule['returnPickUpTime'] = 'multiple';
                        }
                    }
                    if ($ask->getAskLinked()->getCriteria()->isWedCheck() && $ask->getAskLinked()->getCriteria()->getWedTime()) {
                        $schedule['wed']['check'] = true;
                        $schedule['wed']['returnStartTime'] = $ask->getAskLinked()->getCriteria()->getWedTime()->format('H:i');
                        $schedule['wed']['returnPickUpTime'] = clone $ask->getAskLinked()->getCriteria()->getWedTime();
                        $schedule['wed']['returnPickUpTime']->modify('+' . $pickUpDuration . ' second');
                        $schedule['wed']['returnPickUpTime'] = $schedule['wed']['returnPickUpTime']->format('H:i');
                        $schedule['wed']['returnDropOffTime'] = clone $ask->getAskLinked()->getCriteria()->getWedTime();
                        $schedule['wed']['returnDropOffTime']->modify('+' . $dropOffDuration . ' second');
                        $schedule['wed']['returnDropOffTime'] = $schedule['wed']['returnDropOffTime']->format('H:i');
                        $schedule['wed']['returnEndTime'] = clone $ask->getAskLinked()->getCriteria()->getWedTime();
                        $schedule['wed']['returnEndTime']->modify('+' . $endDuration . ' second');
                        $schedule['wed']['returnEndTime'] = $schedule['wed']['returnEndTime']->format('H:i');
                        if (is_null($schedule['returnPickUpTime'])) {
                            $schedule['returnPickUpTime'] = $schedule['wed']['returnPickUpTime'];
                        } elseif ($schedule['returnPickUpTime'] != $schedule['wed']['returnPickUpTime']) {
                            $schedule['returnPickUpTime'] = 'multiple';
                        }
                    }
                    if ($ask->getAskLinked()->getCriteria()->isThuCheck() && $ask->getAskLinked()->getCriteria()->getThuTime()) {
                        $schedule['thu']['check'] = true;
                        $schedule['thu']['returnStartTime'] = $ask->getAskLinked()->getCriteria()->getThuTime()->format('H:i');
                        $schedule['thu']['returnPickUpTime'] = clone $ask->getAskLinked()->getCriteria()->getThuTime();
                        $schedule['thu']['returnPickUpTime']->modify('+' . $pickUpDuration . ' second');
                        $schedule['thu']['returnPickUpTime'] = $schedule['thu']['returnPickUpTime']->format('H:i');
                        $schedule['thu']['returnDropOffTime'] = clone $ask->getAskLinked()->getCriteria()->getThuTime();
                        $schedule['thu']['returnDropOffTime']->modify('+' . $dropOffDuration . ' second');
                        $schedule['thu']['returnDropOffTime'] = $schedule['thu']['returnDropOffTime']->format('H:i');
                        $schedule['thu']['returnEndTime'] = clone $ask->getAskLinked()->getCriteria()->getThuTime();
                        $schedule['thu']['returnEndTime']->modify('+' . $endDuration . ' second');
                        $schedule['thu']['returnEndTime'] = $schedule['thu']['returnEndTime']->format('H:i');
                        if (is_null($schedule['returnPickUpTime'])) {
                            $schedule['returnPickUpTime'] = $schedule['thu']['returnPickUpTime'];
                        } elseif ($schedule['returnPickUpTime'] != $schedule['thu']['returnPickUpTime']) {
                            $schedule['returnPickUpTime'] = 'multiple';
                        }
                    }
                    if ($ask->getAskLinked()->getCriteria()->isFriCheck() && $ask->getAskLinked()->getCriteria()->getFriTime()) {
                        $schedule['fri']['check'] = true;
                        $schedule['fri']['returnStartTime'] = $ask->getAskLinked()->getCriteria()->getFriTime()->format('H:i');
                        $schedule['fri']['returnPickUpTime'] = clone $ask->getAskLinked()->getCriteria()->getFriTime();
                        $schedule['fri']['returnPickUpTime']->modify('+' . $pickUpDuration . ' second');
                        $schedule['fri']['returnPickUpTime'] = $schedule['fri']['returnPickUpTime']->format('H:i');
                        $schedule['fri']['returnDropOffTime'] = clone $ask->getAskLinked()->getCriteria()->getFriTime();
                        $schedule['fri']['returnDropOffTime']->modify('+' . $dropOffDuration . ' second');
                        $schedule['fri']['returnDropOffTime'] = $schedule['fri']['returnDropOffTime']->format('H:i');
                        $schedule['fri']['returnEndTime'] = clone $ask->getAskLinked()->getCriteria()->getFriTime();
                        $schedule['fri']['returnEndTime']->modify('+' . $endDuration . ' second');
                        $schedule['fri']['returnEndTime'] = $schedule['fri']['returnEndTime']->format('H:i');
                        if (is_null($schedule['returnPickUpTime'])) {
                            $schedule['returnPickUpTime'] = $schedule['fri']['returnPickUpTime'];
                        } elseif ($schedule['returnPickUpTime'] != $schedule['fri']['returnPickUpTime']) {
                            $schedule['returnPickUpTime'] = 'multiple';
                        }
                    }
                    if ($ask->getAskLinked()->getCriteria()->isSatCheck() && $ask->getAskLinked()->getCriteria()->getSatTime()) {
                        $schedule['sat']['check'] = true;
                        $schedule['sat']['returnStartTime'] = $ask->getAskLinked()->getCriteria()->getSatTime()->format('H:i');
                        $schedule['sat']['returnPickUpTime'] = clone $ask->getAskLinked()->getCriteria()->getSatTime();
                        $schedule['sat']['returnPickUpTime']->modify('+' . $pickUpDuration . ' second');
                        $schedule['sat']['returnPickUpTime'] = $schedule['sat']['returnPickUpTime']->format('H:i');
                        $schedule['sat']['returnDropOffTime'] = clone $ask->getAskLinked()->getCriteria()->getSatTime();
                        $schedule['sat']['returnDropOffTime']->modify('+' . $dropOffDuration . ' second');
                        $schedule['sat']['returnDropOffTime'] = $schedule['sat']['returnDropOffTime']->format('H:i');
                        $schedule['sat']['returnEndTime'] = clone $ask->getAskLinked()->getCriteria()->getSatTime();
                        $schedule['sat']['returnEndTime']->modify('+' . $endDuration . ' second');
                        $schedule['sat']['returnEndTime'] = $schedule['sat']['returnEndTime']->format('H:i');
                        if (is_null($schedule['returnPickUpTime'])) {
                            $schedule['returnPickUpTime'] = $schedule['sat']['returnPickUpTime'];
                        } elseif ($schedule['returnPickUpTime'] != $schedule['sat']['returnPickUpTime']) {
                            $schedule['returnPickUpTime'] = 'multiple';
                        }
                    }
                    if ($ask->getAskLinked()->getCriteria()->isSunCheck() && $ask->getAskLinked()->getCriteria()->getSunTime()) {
                        $schedule['sun']['check'] = true;
                        $schedule['sun']['returnStartTime'] = $ask->getAskLinked()->getCriteria()->getSunTime()->format('H:i');
                        $schedule['sun']['returnPickUpTime'] = clone $ask->getAskLinked()->getCriteria()->getSunTime();
                        $schedule['sun']['returnPickUpTime']->modify('+' . $pickUpDuration . ' second');
                        $schedule['sun']['returnPickUpTime'] = $schedule['sun']['returnPickUpTime']->format('H:i');
                        $schedule['sun']['returnDropOffTime'] = clone $ask->getAskLinked()->getCriteria()->getSunTime();
                        $schedule['sun']['returnDropOffTime']->modify('+' . $dropOffDuration . ' second');
                        $schedule['sun']['returnDropOffTime'] = $schedule['sun']['returnDropOffTime']->format('H:i');
                        $schedule['sun']['returnEndTime'] = clone $ask->getAskLinked()->getCriteria()->getSunTime();
                        $schedule['sun']['returnEndTime']->modify('+' . $endDuration . ' second');
                        $schedule['sun']['returnEndTime'] = $schedule['sun']['returnEndTime']->format('H:i');
                        if (is_null($schedule['returnPickUpTime'])) {
                            $schedule['returnPickUpTime'] = $schedule['sun']['returnPickUpTime'];
                        } elseif ($schedule['returnPickUpTime'] != $schedule['sun']['returnPickUpTime']) {
                            $schedule['returnPickUpTime'] = 'multiple';
                        }
                    }
                    $driver['schedule'] = $schedule;
                    break;
            }
            $driver['returnPrice'] = $ask->getAskLinked()->getCriteria()->getPassengerComputedRoundedPrice();
        }

        // group days with similar times
        if (isset($driver['schedule'])) {
            $schedules = [];
            foreach (['mon','tue','wed','thu','fri','sat','sun'] as $day) {
                $key = $this->getSchedulesKey(
                    $schedules,
                    $schedule[$day]['startTime'],
                    $schedule[$day]['endTime'],
                    $schedule[$day]['pickUpTime'],
                    $schedule[$day]['dropOffTime'],
                    isset($schedule[$day]['returnStartTime']) ? $schedule[$day]['returnStartTime'] : null,
                    isset($schedule[$day]['returnEndTime']) ? $schedule[$day]['returnEndTime'] : null,
                    isset($schedule[$day]['returnPickUpTime']) ? $schedule[$day]['returnPickUpTime'] : null,
                    isset($schedule[$day]['returnDropOffTime']) ? $schedule[$day]['returnDropOffTime'] : null
                );
                if (is_null($key)) {
                    $schedules[] = [
                        'mon'=> $day == 'mon' ? $schedule[$day]['check'] :  false,
                        'tue'=>false,
                        'wed'=>false,
                        'thu'=>false,
                        'fri'=>false,
                        'sat'=>false,
                        'sun'=>false
                    ];
                    $key = count($schedules)-1;
                    $schedules[$key][$day] = $schedule[$day]['check'];
                    $schedules[$key]['startTime'] = $schedule[$day]['startTime'];
                    $schedules[$key]['endTime'] = $schedule[$day]['endTime'];
                    $schedules[$key]['pickUpTime'] = $schedule[$day]['pickUpTime'];
                    $schedules[$key]['dropOffTime'] = $schedule[$day]['dropOffTime'];
                    $schedules[$key]['returnStartTime'] = isset($schedule[$day]['returnStartTime']) ? $schedule[$day]['returnStartTime'] : null;
                    $schedules[$key]['returnEndTime'] = isset($schedule[$day]['returnEndTime']) ? $schedule[$day]['returnEndTime'] : null;
                    $schedules[$key]['returnPickUpTime'] = isset($schedule[$day]['returnPickUpTime']) ? $schedule[$day]['returnPickUpTime'] : null;
                    $schedules[$key]['returnDropOffTime'] = isset($schedule[$day]['returnDropOffTime']) ? $schedule[$day]['returnDropOffTime'] : null;
                } else {
                    $schedules[$key][$day] = $schedule[$day]['check'];
                }
            }
            // we remove schedule without day carpooled
            $emptySchedule = null;
            foreach ($schedules as $key => $schedule) {
                if (
                    $schedules[$key]['mon'] == false &&
                    $schedules[$key]['tue'] == false &&
                    $schedules[$key]['wed'] == false &&
                    $schedules[$key]['thu'] == false &&
                    $schedules[$key]['fri'] == false &&
                    $schedules[$key]['sat'] == false &&
                    $schedules[$key]['sun'] == false) {
                    $emptySchedule = $key;
                    break;
                }
            }
            if (!is_null($emptySchedule)) {
                unset($schedules[$emptySchedule]);
            }
            $driver['schedules'] = $schedules;
        }

        // payment
        $driver['payment']['status'] = MyAd::PAYMENT_STATUS_NULL;
        switch ($ask->getCriteria()->getFrequency()) {
            case Criteria::FREQUENCY_PUNCTUAL:
                // punctual trip, we search if there's a related carpoolItem
                if ($carpoolItem = $this->carpoolItemRepository->findByAskAndDate($ask, $ask->getCriteria()->getFromDate())) {
                    if ($carpoolItem->getDebtorStatus() == CarpoolItem::DEBTOR_STATUS_NULL || $carpoolItem->getCreditorStatus() == CarpoolItem::CREDITOR_STATUS_NULL) {
                        $driver['payment']['status'] = MyAd::PAYMENT_STATUS_NULL;
                    } elseif (!is_null($carpoolItem->getUnpaidDate())) {
                        $driver['payment']['status'] = MyAd::PAYMENT_STATUS_TODO;
                        $driver['payment']['unpaidDate'] = $carpoolItem->getUnpaidDate()->format("Y-m-d");
                        $driver['payment']['itemId'] = $carpoolItem->getId();
                    } else {
                        switch ($carpoolItem->getDebtorStatus()) {
                            case CarpoolItem::DEBTOR_STATUS_DIRECT:
                            case CarpoolItem::DEBTOR_STATUS_PENDING_DIRECT:
                            case CarpoolItem::DEBTOR_STATUS_ONLINE:
                                $driver['payment']['status'] = MyAd::PAYMENT_STATUS_PAID;
                                break;
                            case CarpoolItem::DEBTOR_STATUS_NULL:
                                $driver['payment']['status'] = MyAd::PAYMENT_STATUS_NULL;
                                break;
                            default:
                                $driver['payment']['status'] = MyAd::PAYMENT_STATUS_TODO;
                                $driver['payment']['itemId'] = $carpoolItem->getId();
                                break;
                        }
                    }
                }
                break;
            case Criteria::FREQUENCY_REGULAR:
                $driver['payment'] = $this->getPaymentDetailsForRegularAsk($ask, MyAd::ROLE_PASSENGER);
                break;
        }
        return $driver;
    }

    /**
     * Get the passenger details for a given user and ask
     *
     * @param User $user    The user
     * @param Ask $ask      The ask
     * @return array        The passenger details
     */
    private function getPassengerDetailsForUserAndAsk(User $user, Ask $ask)
    {
        $waypoints = [];
        $endDuration = 0;
        $pickUpDuration = 0;
        $dropOffDuration = 0;
        $pickUpPosition = 9999;
        $dropOffPosition = 0;
        foreach ($ask->getWaypoints() as $waypoint) {
            /**
             * @var Waypoint $waypoint
             */
            if ($waypoint->getRole() == Waypoint::ROLE_PASSENGER) {
                $waypoints[] = [
                    'origin' => false,      // computed after !
                    'destination' => false, // computed after !
                    'position' => $waypoint->getPosition(),
                    'houseNumber' => $waypoint->getAddress()->getHouseNumber(),
                    'street' => $waypoint->getAddress()->getStreet(),
                    'streetAddress' => $waypoint->getAddress()->getStreetAddress(),
                    'postalCode' => $waypoint->getAddress()->getPostalCode(),
                    'addressLocality' => $waypoint->getAddress()->getAddressLocality(),
                    'region' => $waypoint->getAddress()->getRegion(),
                    'addressCountry' => $waypoint->getAddress()->getAddressCountry(),
                ];
                if ($waypoint->getPosition()<$pickUpPosition) {
                    $pickUpPosition = $waypoint->getPosition();
                    $pickUpDuration = $waypoint->getDuration();
                }
                if ($waypoint->getPosition()>$dropOffPosition) {
                    $dropOffPosition = $waypoint->getPosition();
                    $dropOffDuration = $waypoint->getDuration();
                }
            } elseif ($waypoint->isDestination()) {
                $endDuration = $waypoint->getDuration();
            }
        }
        // we need to find the origin and destination of the passenger (not the one of the ask !)
        $cwaypoints = [];
        foreach ($waypoints as $waypoint) {
            if ($waypoint['position'] == $pickUpPosition) {
                $waypoint['origin'] = true;
            }
            if ($waypoint['position'] == $dropOffPosition) {
                $waypoint['destination'] = true;
            }
            $cwaypoints[] = $waypoint;
        }
        $waypoints = $cwaypoints;
        $passenger = [
            'id' => $ask->getUser()->getId() == $user->getId() ? $ask->getUserRelated()->getId() : $ask->getUser()->getId(),
            'givenName' => $ask->getUser()->getId() == $user->getId() ? $ask->getUserRelated()->getGivenName() : $ask->getUser()->getGivenName(),
            'shortFamilyName' => $ask->getUser()->getId() == $user->getId() ? $ask->getUserRelated()->getShortFamilyName() : $ask->getUser()->getShortFamilyName(),
            'birthYear' => $ask->getUser()->getId() == $user->getId() ? $ask->getUserRelated()->getBirthYear() : $ask->getUser()->getBirthYear(),
            'telephone' => $ask->getUser()->getId() == $user->getId() ? $ask->getUserRelated()->getTelephone() : $ask->getUser()->getTelephone(),
            'avatars' => $ask->getUser()->getId() == $user->getId() ? $ask->getUserRelated()->getAvatars() : $ask->getUser()->getAvatars(),
            'waypoints' => $waypoints,
            'price' => $ask->getCriteria()->getPassengerComputedRoundedPrice(),
            'askId' => $ask->getId(),
            'askFrequency' => $ask->getCriteria()->getFrequency()
        ];

        // date and time
        $schedule = [];
        switch ($ask->getCriteria()->getFrequency()) {
            case Criteria::FREQUENCY_PUNCTUAL:
                /**
                 * @var DateTime $startDate
                 */
                $startDate = $ask->getCriteria()->getFromDate();
                if (!is_null($ask->getCriteria()->getFromTime())) {
                    $startDate->setTime(
                        $ask->getCriteria()->getFromTime()->format('H'),
                        $ask->getCriteria()->getFromTime()->format('i')
                    );
                }
                $pickupDate = clone $startDate;
                $dropOffDate = clone $startDate;
                $endDate = clone $startDate;
                $pickupDate->modify('+' . $pickUpDuration . ' second');
                $dropOffDate->modify('+' . $dropOffDuration . ' second');
                $endDate->modify('+' . $endDuration . ' second');
                $passenger['fromDate'] = $ask->getCriteria()->getFromDate()->format("Y-m-d");
                $passenger['startTime'] = $startDate->format('H:i');
                $passenger['pickUpTime'] = $pickupDate->format('H:i');
                $passenger['dropOffTime'] = $dropOffDate->format('H:i');
                $passenger['endTime'] = $endDate->format('H:i');
                break;
            case Criteria::FREQUENCY_REGULAR:
                $passenger['fromDate'] = $ask->getCriteria()->getFromDate()->format("Y-m-d");
                $passenger['toDate'] = $ask->getCriteria()->getToDate()->format("Y-m-d");
                $schedule['pickUpTime'] = null;
                $schedule['mon']['check'] = $schedule['tue']['check'] = $schedule['wed']['check'] = $schedule['thu']['check'] = $schedule['fri']['check'] = $schedule['sat']['check'] = $schedule['sun']['check'] = false;
                $schedule['mon']['startTime'] = $schedule['tue']['startTime'] = $schedule['wed']['startTime'] = $schedule['thu']['startTime'] = $schedule['fri']['startTime'] = $schedule['sat']['startTime'] = $schedule['sun']['startTime'] = null;
                $schedule['mon']['pickUpTime'] = $schedule['tue']['pickUpTime'] = $schedule['wed']['pickUpTime'] = $schedule['thu']['pickUpTime'] = $schedule['fri']['pickUpTime'] = $schedule['sat']['pickUpTime'] = $schedule['sun']['pickUpTime'] = null;
                $schedule['mon']['dropOffTime'] = $schedule['tue']['dropOffTime'] = $schedule['wed']['dropOffTime'] = $schedule['thu']['dropOffTime'] = $schedule['fri']['dropOffTime'] = $schedule['sat']['dropOffTime'] = $schedule['sun']['dropOffTime'] = null;
                $schedule['mon']['endTime'] = $schedule['tue']['endTime'] = $schedule['wed']['endTime'] = $schedule['thu']['endTime'] = $schedule['fri']['endTime'] = $schedule['sat']['endTime'] = $schedule['sun']['endTime'] = null;
                if ($ask->getCriteria()->isMonCheck() && $ask->getCriteria()->getMonTime()) {
                    $schedule['mon']['check'] = true;
                    $schedule['mon']['startTime'] = $ask->getCriteria()->getMonTime()->format('H:i');
                    $schedule['mon']['pickUpTime'] = clone $ask->getCriteria()->getMonTime();
                    $schedule['mon']['pickUpTime']->modify('+' . $pickUpDuration . ' second');
                    $schedule['mon']['pickUpTime'] = $schedule['mon']['pickUpTime']->format('H:i');
                    $schedule['mon']['dropOffTime'] = clone $ask->getCriteria()->getMonTime();
                    $schedule['mon']['dropOffTime']->modify('+' . $dropOffDuration . ' second');
                    $schedule['mon']['dropOffTime'] = $schedule['mon']['dropOffTime']->format('H:i');
                    $schedule['mon']['endTime'] = clone $ask->getCriteria()->getMonTime();
                    $schedule['mon']['endTime']->modify('+' . $endDuration . ' second');
                    $schedule['mon']['endTime'] = $schedule['mon']['endTime']->format('H:i');
                    $schedule['pickUpTime'] = $schedule['mon']['pickUpTime'];
                }
                if ($ask->getCriteria()->isTueCheck() && $ask->getCriteria()->getTueTime()) {
                    $schedule['tue']['check'] = true;
                    $schedule['tue']['startTime'] = $ask->getCriteria()->getTueTime()->format('H:i');
                    $schedule['tue']['pickUpTime'] = clone $ask->getCriteria()->getTueTime();
                    $schedule['tue']['pickUpTime']->modify('+' . $pickUpDuration . ' second');
                    $schedule['tue']['pickUpTime'] = $schedule['tue']['pickUpTime']->format('H:i');
                    $schedule['tue']['dropOffTime'] = clone $ask->getCriteria()->getTueTime();
                    $schedule['tue']['dropOffTime']->modify('+' . $dropOffDuration . ' second');
                    $schedule['tue']['dropOffTime'] = $schedule['tue']['dropOffTime']->format('H:i');
                    $schedule['tue']['endTime'] = clone $ask->getCriteria()->getTueTime();
                    $schedule['tue']['endTime']->modify('+' . $endDuration . ' second');
                    $schedule['tue']['endTime'] = $schedule['tue']['endTime']->format('H:i');
                    if (is_null($schedule['pickUpTime'])) {
                        $schedule['pickUpTime'] = $schedule['tue']['pickUpTime'];
                    } elseif ($schedule['pickUpTime'] != $schedule['tue']['pickUpTime']) {
                        $schedule['pickUpTime'] = 'multiple';
                    }
                }
                if ($ask->getCriteria()->isWedCheck() && $ask->getCriteria()->getWedTime()) {
                    $schedule['wed']['check'] = true;
                    $schedule['wed']['startTime'] = $ask->getCriteria()->getWedTime()->format('H:i');
                    $schedule['wed']['pickUpTime'] = clone $ask->getCriteria()->getWedTime();
                    $schedule['wed']['pickUpTime']->modify('+' . $pickUpDuration . ' second');
                    $schedule['wed']['pickUpTime'] = $schedule['wed']['pickUpTime']->format('H:i');
                    $schedule['wed']['dropOffTime'] = clone $ask->getCriteria()->getWedTime();
                    $schedule['wed']['dropOffTime']->modify('+' . $dropOffDuration . ' second');
                    $schedule['wed']['dropOffTime'] = $schedule['wed']['dropOffTime']->format('H:i');
                    $schedule['wed']['endTime'] = clone $ask->getCriteria()->getWedTime();
                    $schedule['wed']['endTime']->modify('+' . $endDuration . ' second');
                    $schedule['wed']['endTime'] = $schedule['wed']['endTime']->format('H:i');
                    if (is_null($schedule['pickUpTime'])) {
                        $schedule['pickUpTime'] = $schedule['wed']['pickUpTime'];
                    } elseif ($schedule['pickUpTime'] != $schedule['wed']['pickUpTime']) {
                        $schedule['pickUpTime'] = 'multiple';
                    }
                }
                if ($ask->getCriteria()->isThuCheck() && $ask->getCriteria()->getThuTime()) {
                    $schedule['thu']['check'] = true;
                    $schedule['thu']['startTime'] = $ask->getCriteria()->getThuTime()->format('H:i');
                    $schedule['thu']['pickUpTime'] = clone $ask->getCriteria()->getThuTime();
                    $schedule['thu']['pickUpTime']->modify('+' . $pickUpDuration . ' second');
                    $schedule['thu']['pickUpTime'] = $schedule['thu']['pickUpTime']->format('H:i');
                    $schedule['thu']['dropOffTime'] = clone $ask->getCriteria()->getThuTime();
                    $schedule['thu']['dropOffTime']->modify('+' . $dropOffDuration . ' second');
                    $schedule['thu']['dropOffTime'] = $schedule['thu']['dropOffTime']->format('H:i');
                    $schedule['thu']['endTime'] = clone $ask->getCriteria()->getThuTime();
                    $schedule['thu']['endTime']->modify('+' . $endDuration . ' second');
                    $schedule['thu']['endTime'] = $schedule['thu']['endTime']->format('H:i');
                    if (is_null($schedule['pickUpTime'])) {
                        $schedule['pickUpTime'] = $schedule['thu']['pickUpTime'];
                    } elseif ($schedule['pickUpTime'] != $schedule['thu']['pickUpTime']) {
                        $schedule['pickUpTime'] = 'multiple';
                    }
                }
                if ($ask->getCriteria()->isFriCheck() && $ask->getCriteria()->getFriTime()) {
                    $schedule['fri']['check'] = true;
                    $schedule['fri']['startTime'] = $ask->getCriteria()->getFriTime()->format('H:i');
                    $schedule['fri']['pickUpTime'] = clone $ask->getCriteria()->getFriTime();
                    $schedule['fri']['pickUpTime']->modify('+' . $pickUpDuration . ' second');
                    $schedule['fri']['pickUpTime'] = $schedule['fri']['pickUpTime']->format('H:i');
                    $schedule['fri']['dropOffTime'] = clone $ask->getCriteria()->getFriTime();
                    $schedule['fri']['dropOffTime']->modify('+' . $dropOffDuration . ' second');
                    $schedule['fri']['dropOffTime'] = $schedule['fri']['dropOffTime']->format('H:i');
                    $schedule['fri']['endTime'] = clone $ask->getCriteria()->getFriTime();
                    $schedule['fri']['endTime']->modify('+' . $endDuration . ' second');
                    $schedule['fri']['endTime'] = $schedule['fri']['endTime']->format('H:i');
                    if (is_null($schedule['pickUpTime'])) {
                        $schedule['pickUpTime'] = $schedule['fri']['pickUpTime'];
                    } elseif ($schedule['pickUpTime'] != $schedule['fri']['pickUpTime']) {
                        $schedule['pickUpTime'] = 'multiple';
                    }
                }
                if ($ask->getCriteria()->isSatCheck() && $ask->getCriteria()->getSatTime()) {
                    $schedule['sat']['check'] = true;
                    $schedule['sat']['startTime'] = $ask->getCriteria()->getSatTime()->format('H:i');
                    $schedule['sat']['pickUpTime'] = clone $ask->getCriteria()->getSatTime();
                    $schedule['sat']['pickUpTime']->modify('+' . $pickUpDuration . ' second');
                    $schedule['sat']['pickUpTime'] = $schedule['sat']['pickUpTime']->format('H:i');
                    $schedule['sat']['dropOffTime'] = clone $ask->getCriteria()->getSatTime();
                    $schedule['sat']['dropOffTime']->modify('+' . $dropOffDuration . ' second');
                    $schedule['sat']['dropOffTime'] = $schedule['sat']['dropOffTime']->format('H:i');
                    $schedule['sat']['endTime'] = clone $ask->getCriteria()->getSatTime();
                    $schedule['sat']['endTime']->modify('+' . $endDuration . ' second');
                    $schedule['sat']['endTime'] = $schedule['sat']['endTime']->format('H:i');
                    if (is_null($schedule['pickUpTime'])) {
                        $schedule['pickUpTime'] = $schedule['sat']['pickUpTime'];
                    } elseif ($schedule['pickUpTime'] != $schedule['sat']['pickUpTime']) {
                        $schedule['pickUpTime'] = 'multiple';
                    }
                }
                if ($ask->getCriteria()->isSunCheck() && $ask->getCriteria()->getSunTime()) {
                    $schedule['sun']['check'] = true;
                    $schedule['sun']['startTime'] = $ask->getCriteria()->getSunTime()->format('H:i');
                    $schedule['sun']['pickUpTime'] = clone $ask->getCriteria()->getSunTime();
                    $schedule['sun']['pickUpTime']->modify('+' . $pickUpDuration . ' second');
                    $schedule['sun']['pickUpTime'] = $schedule['sun']['pickUpTime']->format('H:i');
                    $schedule['sun']['dropOffTime'] = clone $ask->getCriteria()->getSunTime();
                    $schedule['sun']['dropOffTime']->modify('+' . $dropOffDuration . ' second');
                    $schedule['sun']['dropOffTime'] = $schedule['sun']['dropOffTime']->format('H:i');
                    $schedule['sun']['endTime'] = clone $ask->getCriteria()->getSunTime();
                    $schedule['sun']['endTime']->modify('+' . $endDuration . ' second');
                    $schedule['sun']['endTime'] = $schedule['sun']['endTime']->format('H:i');
                    if (is_null($schedule['pickUpTime'])) {
                        $schedule['pickUpTime'] = $schedule['sun']['pickUpTime'];
                    } elseif ($schedule['pickUpTime'] != $schedule['sun']['pickUpTime']) {
                        $schedule['pickUpTime'] = 'multiple';
                    }
                }
                $passenger['schedule'] = $schedule;
                break;
        }
        if ($ask->getAskLinked()) {
            $waypoints = [];
            $endDuration = 0;
            $pickUpDuration = 0;
            $dropOffDuration = 0;
            $pickUpPosition = 9999;
            $dropOffPosition = 0;
            foreach ($ask->getAskLinked()->getWaypoints() as $waypoint) {
                /**
                 * @var Waypoint $waypoint
                 */
                if ($waypoint->getRole() == Waypoint::ROLE_PASSENGER) {
                    $waypoints[] = [
                        'position' => $waypoint->getPosition(),
                        'destination' => $waypoint->isDestination(),
                        'houseNumber' => $waypoint->getAddress()->getHouseNumber(),
                        'street' => $waypoint->getAddress()->getStreet(),
                        'streetAddress' => $waypoint->getAddress()->getStreetAddress(),
                        'postalCode' => $waypoint->getAddress()->getPostalCode(),
                        'addressLocality' => $waypoint->getAddress()->getAddressLocality(),
                        'region' => $waypoint->getAddress()->getRegion(),
                        'addressCountry' => $waypoint->getAddress()->getAddressCountry(),
                    ];
                    if ($waypoint->getPosition()<$pickUpPosition) {
                        $pickUpPosition = $waypoint->getPosition();
                        $pickUpDuration = $waypoint->getDuration();
                    }
                    if ($waypoint->getPosition()>$dropOffPosition) {
                        $dropOffPosition = $waypoint->getPosition();
                        $dropOffDuration = $waypoint->getDuration();
                    }
                } elseif ($waypoint->isDestination()) {
                    $endDuration = $waypoint->getDuration();
                }
            }
            $passenger['returnWaypoints'] = $waypoints;
            switch ($ask->getAskLinked()->getCriteria()->getFrequency()) {
                case Criteria::FREQUENCY_PUNCTUAL:
                    /**
                     * @var DateTime $startDate
                     */
                    $startDate = $ask->getAskLinked()->getCriteria()->getFromDate();
                    if (!is_null($ask->getAskLinked()->getCriteria()->getFromTime())) {
                        $startDate->setTime(
                            $ask->getAskLinked()->getCriteria()->getFromTime()->format('H'),
                            $ask->getAskLinked()->getCriteria()->getFromTime()->format('i')
                        );
                    }
                    $pickupDate = clone $startDate;
                    $dropOffDate = clone $startDate;
                    $endDate = clone $startDate;
                    $pickupDate->modify('+' . $pickUpDuration . ' second');
                    $dropOffDate->modify('+' . $dropOffDuration . ' second');
                    $endDate->modify('+' . $endDuration . ' second');
                    $passenger['returnFromDate'] = $ask->getAskLinked()->getCriteria()->getFromDate()->format("Y-m-d");
                    $passenger['returnStartTime'] = $startDate->format('H:i');
                    $passenger['returnPickUpTime'] = $pickupDate->format('H:i');
                    $passenger['returnDropOffTime'] = $dropOffDate->format('H:i');
                    $passenger['returnEndTime'] = $endDate->format('H:i');
                    break;
                case Criteria::FREQUENCY_REGULAR:
                    $passenger['returnFromDate'] = $ask->getAskLinked()->getCriteria()->getFromDate()->format("Y-m-d");
                    $passenger['returnToDate'] = $ask->getAskLinked()->getCriteria()->getToDate()->format("Y-m-d");
                    $schedule['returnPickUpTime'] = null;
                    $schedule['mon']['returnStartTime'] = $schedule['tue']['returnStartTime'] = $schedule['wed']['returnStartTime'] = $schedule['thu']['returnStartTime'] = $schedule['fri']['returnStartTime'] = $schedule['sat']['returnStartTime'] = $schedule['sun']['returnStartTime'] = null;
                    $schedule['mon']['returnPickUpTime'] = $schedule['tue']['returnPickUpTime'] = $schedule['wed']['returnPickUpTime'] = $schedule['thu']['returnPickUpTime'] = $schedule['fri']['returnPickUpTime'] = $schedule['sat']['returnPickUpTime'] = $schedule['sun']['returnPickUpTime'] = null;
                    $schedule['mon']['returnDropOffTime'] = $schedule['tue']['returnDropOffTime'] = $schedule['wed']['returnDropOffTime'] = $schedule['thu']['returnDropOffTime'] = $schedule['fri']['returnDropOffTime'] = $schedule['sat']['returnDropOffTime'] = $schedule['sun']['returnDropOffTime'] = null;
                    $schedule['mon']['returnEndTime'] = $schedule['tue']['returnEndTime'] = $schedule['wed']['returnEndTime'] = $schedule['thu']['returnEndTime'] = $schedule['fri']['returnEndTime'] = $schedule['sat']['returnEndTime'] = $schedule['sun']['returnEndTime'] = null;
                    if ($ask->getAskLinked()->getCriteria()->isMonCheck() && $ask->getAskLinked()->getCriteria()->getMonTime()) {
                        $schedule['mon']['check'] = true;
                        $schedule['mon']['returnStartTime'] = $ask->getAskLinked()->getCriteria()->getMonTime()->format('H:i');
                        $schedule['mon']['returnPickUpTime'] = clone $ask->getAskLinked()->getCriteria()->getMonTime();
                        $schedule['mon']['returnPickUpTime']->modify('+' . $pickUpDuration . ' second');
                        $schedule['mon']['returnPickUpTime'] = $schedule['mon']['returnPickUpTime']->format('H:i');
                        $schedule['mon']['returnDropOffTime'] = clone $ask->getAskLinked()->getCriteria()->getMonTime();
                        $schedule['mon']['returnDropOffTime']->modify('+' . $dropOffDuration . ' second');
                        $schedule['mon']['returnDropOffTime'] = $schedule['mon']['returnDropOffTime']->format('H:i');
                        $schedule['mon']['returnEndTime'] = clone $ask->getAskLinked()->getCriteria()->getMonTime();
                        $schedule['mon']['returnEndTime']->modify('+' . $endDuration . ' second');
                        $schedule['mon']['returnEndTime'] = $schedule['mon']['returnEndTime']->format('H:i');
                        $schedule['returnPickUpTime'] = $schedule['mon']['returnPickUpTime'];
                    }
                    if ($ask->getAskLinked()->getCriteria()->isTueCheck() && $ask->getAskLinked()->getCriteria()->getTueTime()) {
                        $schedule['tue']['check'] = true;
                        $schedule['tue']['returnStartTime'] = $ask->getAskLinked()->getCriteria()->getTueTime()->format('H:i');
                        $schedule['tue']['returnPickUpTime'] = clone $ask->getAskLinked()->getCriteria()->getTueTime();
                        $schedule['tue']['returnPickUpTime']->modify('+' . $pickUpDuration . ' second');
                        $schedule['tue']['returnPickUpTime'] = $schedule['tue']['returnPickUpTime']->format('H:i');
                        $schedule['tue']['returnDropOffTime'] = clone $ask->getAskLinked()->getCriteria()->getTueTime();
                        $schedule['tue']['returnDropOffTime']->modify('+' . $dropOffDuration . ' second');
                        $schedule['tue']['returnDropOffTime'] = $schedule['tue']['returnDropOffTime']->format('H:i');
                        $schedule['tue']['returnEndTime'] = clone $ask->getAskLinked()->getCriteria()->getTueTime();
                        $schedule['tue']['returnEndTime']->modify('+' . $endDuration . ' second');
                        $schedule['tue']['returnEndTime'] = $schedule['tue']['returnEndTime']->format('H:i');
                        if (is_null($schedule['returnPickUpTime'])) {
                            $schedule['returnPickUpTime'] = $schedule['tue']['returnPickUpTime'];
                        } elseif ($schedule['returnPickUpTime'] != $schedule['tue']['returnPickUpTime']) {
                            $schedule['returnPickUpTime'] = 'multiple';
                        }
                    }
                    if ($ask->getAskLinked()->getCriteria()->isWedCheck() && $ask->getAskLinked()->getCriteria()->getWedTime()) {
                        $schedule['wed']['check'] = true;
                        $schedule['wed']['returnStartTime'] = $ask->getAskLinked()->getCriteria()->getWedTime()->format('H:i');
                        $schedule['wed']['returnPickUpTime'] = clone $ask->getAskLinked()->getCriteria()->getWedTime();
                        $schedule['wed']['returnPickUpTime']->modify('+' . $pickUpDuration . ' second');
                        $schedule['wed']['returnPickUpTime'] = $schedule['wed']['returnPickUpTime']->format('H:i');
                        $schedule['wed']['returnDropOffTime'] = clone $ask->getAskLinked()->getCriteria()->getWedTime();
                        $schedule['wed']['returnDropOffTime']->modify('+' . $dropOffDuration . ' second');
                        $schedule['wed']['returnDropOffTime'] = $schedule['wed']['returnDropOffTime']->format('H:i');
                        $schedule['wed']['returnEndTime'] = clone $ask->getAskLinked()->getCriteria()->getWedTime();
                        $schedule['wed']['returnEndTime']->modify('+' . $endDuration . ' second');
                        $schedule['wed']['returnEndTime'] = $schedule['wed']['returnEndTime']->format('H:i');
                        if (is_null($schedule['returnPickUpTime'])) {
                            $schedule['returnPickUpTime'] = $schedule['wed']['returnPickUpTime'];
                        } elseif ($schedule['returnPickUpTime'] != $schedule['wed']['returnPickUpTime']) {
                            $schedule['returnPickUpTime'] = 'multiple';
                        }
                    }
                    if ($ask->getAskLinked()->getCriteria()->isThuCheck() && $ask->getAskLinked()->getCriteria()->getThuTime()) {
                        $schedule['thu']['check'] = true;
                        $schedule['thu']['returnStartTime'] = $ask->getAskLinked()->getCriteria()->getThuTime()->format('H:i');
                        $schedule['thu']['returnPickUpTime'] = clone $ask->getAskLinked()->getCriteria()->getThuTime();
                        $schedule['thu']['returnPickUpTime']->modify('+' . $pickUpDuration . ' second');
                        $schedule['thu']['returnPickUpTime'] = $schedule['thu']['returnPickUpTime']->format('H:i');
                        $schedule['thu']['returnDropOffTime'] = clone $ask->getAskLinked()->getCriteria()->getThuTime();
                        $schedule['thu']['returnDropOffTime']->modify('+' . $dropOffDuration . ' second');
                        $schedule['thu']['returnDropOffTime'] = $schedule['thu']['returnDropOffTime']->format('H:i');
                        $schedule['thu']['returnEndTime'] = clone $ask->getAskLinked()->getCriteria()->getThuTime();
                        $schedule['thu']['returnEndTime']->modify('+' . $endDuration . ' second');
                        $schedule['thu']['returnEndTime'] = $schedule['thu']['returnEndTime']->format('H:i');
                        if (is_null($schedule['returnPickUpTime'])) {
                            $schedule['returnPickUpTime'] = $schedule['thu']['returnPickUpTime'];
                        } elseif ($schedule['returnPickUpTime'] != $schedule['thu']['returnPickUpTime']) {
                            $schedule['returnPickUpTime'] = 'multiple';
                        }
                    }
                    if ($ask->getAskLinked()->getCriteria()->isFriCheck() && $ask->getAskLinked()->getCriteria()->getFriTime()) {
                        $schedule['fri']['check'] = true;
                        $schedule['fri']['returnStartTime'] = $ask->getAskLinked()->getCriteria()->getFriTime()->format('H:i');
                        $schedule['fri']['returnPickUpTime'] = clone $ask->getAskLinked()->getCriteria()->getFriTime();
                        $schedule['fri']['returnPickUpTime']->modify('+' . $pickUpDuration . ' second');
                        $schedule['fri']['returnPickUpTime'] = $schedule['fri']['returnPickUpTime']->format('H:i');
                        $schedule['fri']['returnDropOffTime'] = clone $ask->getAskLinked()->getCriteria()->getFriTime();
                        $schedule['fri']['returnDropOffTime']->modify('+' . $dropOffDuration . ' second');
                        $schedule['fri']['returnDropOffTime'] = $schedule['fri']['returnDropOffTime']->format('H:i');
                        $schedule['fri']['returnEndTime'] = clone $ask->getAskLinked()->getCriteria()->getFriTime();
                        $schedule['fri']['returnEndTime']->modify('+' . $endDuration . ' second');
                        $schedule['fri']['returnEndTime'] = $schedule['fri']['returnEndTime']->format('H:i');
                        if (is_null($schedule['returnPickUpTime'])) {
                            $schedule['returnPickUpTime'] = $schedule['fri']['returnPickUpTime'];
                        } elseif ($schedule['returnPickUpTime'] != $schedule['fri']['returnPickUpTime']) {
                            $schedule['returnPickUpTime'] = 'multiple';
                        }
                    }
                    if ($ask->getAskLinked()->getCriteria()->isSatCheck() && $ask->getAskLinked()->getCriteria()->getSatTime()) {
                        $schedule['sat']['check'] = true;
                        $schedule['sat']['returnStartTime'] = $ask->getAskLinked()->getCriteria()->getSatTime()->format('H:i');
                        $schedule['sat']['returnPickUpTime'] = clone $ask->getAskLinked()->getCriteria()->getSatTime();
                        $schedule['sat']['returnPickUpTime']->modify('+' . $pickUpDuration . ' second');
                        $schedule['sat']['returnPickUpTime'] = $schedule['sat']['returnPickUpTime']->format('H:i');
                        $schedule['sat']['returnDropOffTime'] = clone $ask->getAskLinked()->getCriteria()->getSatTime();
                        $schedule['sat']['returnDropOffTime']->modify('+' . $dropOffDuration . ' second');
                        $schedule['sat']['returnDropOffTime'] = $schedule['sat']['returnDropOffTime']->format('H:i');
                        $schedule['sat']['returnEndTime'] = clone $ask->getAskLinked()->getCriteria()->getSatTime();
                        $schedule['sat']['returnEndTime']->modify('+' . $endDuration . ' second');
                        $schedule['sat']['returnEndTime'] = $schedule['sat']['returnEndTime']->format('H:i');
                        if (is_null($schedule['returnPickUpTime'])) {
                            $schedule['returnPickUpTime'] = $schedule['sat']['returnPickUpTime'];
                        } elseif ($schedule['returnPickUpTime'] != $schedule['sat']['returnPickUpTime']) {
                            $schedule['returnPickUpTime'] = 'multiple';
                        }
                    }
                    if ($ask->getAskLinked()->getCriteria()->isSunCheck() && $ask->getAskLinked()->getCriteria()->getSunTime()) {
                        $schedule['sun']['check'] = true;
                        $schedule['sun']['returnStartTime'] = $ask->getAskLinked()->getCriteria()->getSunTime()->format('H:i');
                        $schedule['sun']['returnPickUpTime'] = clone $ask->getAskLinked()->getCriteria()->getSunTime();
                        $schedule['sun']['returnPickUpTime']->modify('+' . $pickUpDuration . ' second');
                        $schedule['sun']['returnPickUpTime'] = $schedule['sun']['returnPickUpTime']->format('H:i');
                        $schedule['sun']['returnDropOffTime'] = clone $ask->getAskLinked()->getCriteria()->getSunTime();
                        $schedule['sun']['returnDropOffTime']->modify('+' . $dropOffDuration . ' second');
                        $schedule['sun']['returnDropOffTime'] = $schedule['sun']['returnDropOffTime']->format('H:i');
                        $schedule['sun']['returnEndTime'] = clone $ask->getAskLinked()->getCriteria()->getSunTime();
                        $schedule['sun']['returnEndTime']->modify('+' . $endDuration . ' second');
                        $schedule['sun']['returnEndTime'] = $schedule['sun']['returnEndTime']->format('H:i');
                        if (is_null($schedule['returnPickUpTime'])) {
                            $schedule['returnPickUpTime'] = $schedule['sun']['returnPickUpTime'];
                        } elseif ($schedule['returnPickUpTime'] != $schedule['sun']['returnPickUpTime']) {
                            $schedule['returnPickUpTime'] = 'multiple';
                        }
                    }
                    $passenger['schedule'] = $schedule;
                    break;
            }
            $passenger['returnPrice'] = $ask->getAskLinked()->getCriteria()->getPassengerComputedRoundedPrice();
        }

        // group days with similar times
        if (isset($passenger['schedule'])) {
            $schedules = [];
            foreach (['mon','tue','wed','thu','fri','sat','sun'] as $day) {
                $key = $this->getSchedulesKey(
                    $schedules,
                    $schedule[$day]['startTime'],
                    $schedule[$day]['endTime'],
                    $schedule[$day]['pickUpTime'],
                    $schedule[$day]['dropOffTime'],
                    isset($schedule[$day]['returnStartTime']) ? $schedule[$day]['returnStartTime'] : null,
                    isset($schedule[$day]['returnEndTime']) ? $schedule[$day]['returnEndTime'] : null,
                    isset($schedule[$day]['returnPickUpTime']) ? $schedule[$day]['returnPickUpTime'] : null,
                    isset($schedule[$day]['returnDropOffTime']) ? $schedule[$day]['returnDropOffTime'] : null
                );
                if (is_null($key)) {
                    $schedules[] = [
                        'mon'=> $day == 'mon' ? $schedule[$day]['check'] :  false,
                        'tue'=>false,
                        'wed'=>false,
                        'thu'=>false,
                        'fri'=>false,
                        'sat'=>false,
                        'sun'=>false
                    ];
                    $key = count($schedules)-1;
                    $schedules[$key][$day] = $schedule[$day]['check'];
                    $schedules[$key]['startTime'] = $schedule[$day]['startTime'];
                    $schedules[$key]['endTime'] = $schedule[$day]['endTime'];
                    $schedules[$key]['pickUpTime'] = $schedule[$day]['pickUpTime'];
                    $schedules[$key]['dropOffTime'] = $schedule[$day]['dropOffTime'];
                    $schedules[$key]['returnStartTime'] = isset($schedule[$day]['returnStartTime']) ? $schedule[$day]['returnStartTime'] : null;
                    $schedules[$key]['returnEndTime'] = isset($schedule[$day]['returnEndTime']) ? $schedule[$day]['returnEndTime'] : null;
                    $schedules[$key]['returnPickUpTime'] = isset($schedule[$day]['returnPickUpTime']) ? $schedule[$day]['returnPickUpTime'] : null;
                    $schedules[$key]['returnDropOffTime'] = isset($schedule[$day]['returnDropOffTime']) ? $schedule[$day]['returnDropOffTime'] : null;
                } else {
                    $schedules[$key][$day] = $schedule[$day]['check'];
                }
            }
            // we remove schedule without day carpooled
            $emptySchedule = null;
            foreach ($schedules as $key => $schedule) {
                if (
                    $schedules[$key]['mon'] == false &&
                    $schedules[$key]['tue'] == false &&
                    $schedules[$key]['wed'] == false &&
                    $schedules[$key]['thu'] == false &&
                    $schedules[$key]['fri'] == false &&
                    $schedules[$key]['sat'] == false &&
                    $schedules[$key]['sun'] == false) {
                    $emptySchedule = $key;
                    break;
                }
            }
            if (!is_null($emptySchedule)) {
                unset($schedules[$emptySchedule]);
            }
            $passenger['schedules'] = $schedules;
        }

        // payment
        $passenger['payment']['status'] = MyAd::PAYMENT_STATUS_NULL;
        switch ($ask->getCriteria()->getFrequency()) {
            case Criteria::FREQUENCY_PUNCTUAL:
                // punctual trip, we search if there's a related carpoolItem
                if ($carpoolItem = $this->carpoolItemRepository->findByAskAndDate($ask, $ask->getCriteria()->getFromDate())) {
                    if (!is_null($carpoolItem->getUnpaidDate())) {
                        $passenger['payment']['status'] = MyAd::PAYMENT_STATUS_TODO;
                        $passenger['payment']['unpaidDate'] = $carpoolItem->getUnpaidDate()->format("Y-m-d");
                        $passenger['payment']['itemId'] = $carpoolItem->getId();
                    } else {
                        switch ($carpoolItem->getCreditorStatus()) {
                            case CarpoolItem::CREDITOR_STATUS_ONLINE:
                            case CarpoolItem::CREDITOR_STATUS_DIRECT:
                                $passenger['payment']['status'] = MyAd::PAYMENT_STATUS_PAID;
                                break;
                            case CarpoolItem::CREDITOR_STATUS_NULL:
                                $passenger['payment']['status'] = MyAd::PAYMENT_STATUS_NULL;
                                break;
                            default:
                                $passenger['payment']['status'] = MyAd::PAYMENT_STATUS_TODO;
                                $passenger['payment']['itemId'] = $carpoolItem->getId();
                                break;
                        }
                    }
                } else {
                    $passenger['payment']['status'] = MyAd::PAYMENT_STATUS_NULL;
                }
                break;
            case Criteria::FREQUENCY_REGULAR:
                $passenger['payment'] = $this->getPaymentDetailsForRegularAsk($ask, MyAd::ROLE_DRIVER);
                break;
        }

        return $passenger;
    }

    private function getSchedulesKey($schedules, $startTime, $endTime, $pickUpTime, $dropOffTime, $returnStartTime, $returnEndTime, $returnPickUpTime, $returnDropOffTime)
    {
        foreach ($schedules as $key=>$schedule) {
            if (
                $schedule['startTime'] == $startTime &&
                $schedule['endTime'] == $endTime &&
                $schedule['pickUpTime'] == $pickUpTime &&
                $schedule['dropOffTime'] == $dropOffTime &&
                $schedule['returnStartTime'] == $returnStartTime &&
                $schedule['returnEndTime'] == $returnEndTime &&
                $schedule['returnPickUpTime'] == $returnPickUpTime &&
                $schedule['returnDropOffTime'] == $returnDropOffTime
            ) {
                return $key;
            }
        }
        return null;
    }

    /**
     * Get the payment details for a regular ask
     *
     * @param Ask $ask  The ask
     * @param int $role The role for which we want the details
     * @return array    The details of the first pending week
     */
    private function getPaymentDetailsForRegularAsk(Ask $ask, int $role)
    {
        // we limit to the last day of the previous week
        $maxDate = new \DateTime();
        $maxDate->modify('last week +6 days');

        $startDate = $ask->getCriteria()->getFromDate();
        $toDate = min($maxDate, $ask->getCriteria()->getToDate());

        // we get all the carpool items for the period, ordered by item date
        $carpoolItems = $this->carpoolItemRepository->findByAskAndPeriod($ask, $startDate, $toDate);

        $curWeek = null;
        $firstCarpoolItem = null;
        foreach ($carpoolItems as $carpoolItem) {
            $weekNumber = $carpoolItem->getItemDate()->format("W");
            if ($curWeek != $weekNumber) {
                // new week
                $curWeek = $weekNumber;
                $firstCarpoolItem = $carpoolItem;
            }
            if (!is_null($carpoolItem->getUnpaidDate())) {
                // declared as unpaid
                return [
                    'status' => MyAd::PAYMENT_STATUS_TODO,
                    'unpaidDate' => $carpoolItem->getUnpaidDate()->format("Y-m-d"),
                    'itemId' => $firstCarpoolItem->getId(),
                    'week' => $carpoolItem->getItemDate()->format('WY')
                ];
            } elseif ($role == MyAd::ROLE_PASSENGER && $carpoolItem->getItemStatus() !== CarpoolItem::STATUS_NOT_REALIZED && $carpoolItem->getDebtorStatus() == CarpoolItem::DEBTOR_STATUS_PENDING) {
                // passenger has to pay
                return [
                    'status' => MyAd::PAYMENT_STATUS_TODO,
                    'unpaidDate' => !is_null($carpoolItem->getUnpaidDate()) ? $carpoolItem->getUnpaidDate()->format("Y-m-d") : null,
                    'itemId' => $firstCarpoolItem->getId(),
                    'week' => $carpoolItem->getItemDate()->format('WY')
                ];
            } elseif ($role == MyAd::ROLE_DRIVER && $carpoolItem->getItemStatus() !== CarpoolItem::STATUS_NOT_REALIZED && $carpoolItem->getCreditorStatus() == CarpoolItem::CREDITOR_STATUS_PENDING) {
                // driver has to validate
                return [
                    'status' => MyAd::PAYMENT_STATUS_TODO,
                    'unpaidDate' => !is_null($carpoolItem->getUnpaidDate()) ? $carpoolItem->getUnpaidDate()->format("Y-m-d") : null,
                    'itemId' => $firstCarpoolItem->getId(),
                    'week' => $carpoolItem->getItemDate()->format('WY')
                ];
            }
        }

        // default
        return [
            'status' => ($this->paymentActive && count($carpoolItems) > 0) ? MyAd::PAYMENT_STATUS_PAID : MyAd::PAYMENT_STATUS_NULL
        ];
    }
}<|MERGE_RESOLUTION|>--- conflicted
+++ resolved
@@ -168,11 +168,8 @@
                     'addressLocality' => $waypoint->getAddress()->getAddressLocality(),
                     'region' => $waypoint->getAddress()->getRegion(),
                     'addressCountry' => $waypoint->getAddress()->getAddressCountry(),
-<<<<<<< HEAD
-=======
                     'longitude' => $waypoint->getAddress()->getLongitude(),
                     'latitude' => $waypoint->getAddress()->getLatitude(),
->>>>>>> 37f9a269
                     'addressId' => $waypoint->getAddress()->getId()
                 ];
             }
