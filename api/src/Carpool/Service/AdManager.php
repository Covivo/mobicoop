--- conflicted
+++ resolved
@@ -219,52 +219,7 @@
             $outwardCriteria->setFrequency(Criteria::FREQUENCY_REGULAR);
             $outwardCriteria->setToDate($ad->getOutwardLimitDate() ? $ad->getOutwardLimitDate() : null);
             $hasSchedule = false;
-            foreach ($ad->getSchedule() as $schedule) {
-                if ($schedule['outwardTime'] != '') {
-                    if (isset($schedule['mon']) && $schedule['mon']) {
-                        $hasSchedule = true;
-                        $outwardCriteria->setMonCheck(true);
-                        $outwardCriteria->setMonTime(\DateTime::createFromFormat('H:i', $schedule['outwardTime']));
-                        $outwardCriteria->setMonMarginDuration($this->params['defaultMarginTime']);
-                    }
-                    if (isset($schedule['tue']) && $schedule['tue']) {
-                        $hasSchedule = true;
-                        $outwardCriteria->setTueCheck(true);
-                        $outwardCriteria->setTueTime(\DateTime::createFromFormat('H:i', $schedule['outwardTime']));
-                        $outwardCriteria->setTueMarginDuration($this->params['defaultMarginTime']);
-                    }
-                    if (isset($schedule['wed']) && $schedule['wed']) {
-                        $hasSchedule = true;
-                        $outwardCriteria->setWedCheck(true);
-                        $outwardCriteria->setWedTime(\DateTime::createFromFormat('H:i', $schedule['outwardTime']));
-                        $outwardCriteria->setWedMarginDuration($this->params['defaultMarginTime']);
-                    }
-                    if (isset($schedule['thu']) && $schedule['thu']) {
-                        $hasSchedule = true;
-                        $outwardCriteria->setThuCheck(true);
-                        $outwardCriteria->setThuTime(\DateTime::createFromFormat('H:i', $schedule['outwardTime']));
-                        $outwardCriteria->setThuMarginDuration($this->params['defaultMarginTime']);
-                    }
-                    if (isset($schedule['fri']) && $schedule['fri']) {
-                        $hasSchedule = true;
-                        $outwardCriteria->setFriCheck(true);
-                        $outwardCriteria->setFriTime(\DateTime::createFromFormat('H:i', $schedule['outwardTime']));
-                        $outwardCriteria->setFriMarginDuration($this->params['defaultMarginTime']);
-                    }
-                    if (isset($schedule['sat']) && $schedule['sat']) {
-                        $hasSchedule = true;
-                        $outwardCriteria->setSatCheck(true);
-                        $outwardCriteria->setsatTime(\DateTime::createFromFormat('H:i', $schedule['outwardTime']));
-                        $outwardCriteria->setSatMarginDuration($this->params['defaultMarginTime']);
-                    }
-                    if (isset($schedule['sun']) && $schedule['sun']) {
-                        $hasSchedule = true;
-                        $outwardCriteria->setSunCheck(true);
-                        $outwardCriteria->setSunTime(\DateTime::createFromFormat('H:i', $schedule['outwardTime']));
-                        $outwardCriteria->setSunMarginDuration($this->params['defaultMarginTime']);
-                    }
-                }
-            }
+            $this->createTimesFromSchedule($ad->getSchedule(), $outwardCriteria, $fromUpdate);
             if (!$hasSchedule && !$ad->isSearch()) {
                 // for a post, we need aschedule !
                 throw new AdException('At least one day should be selected for a regular trip');
@@ -289,7 +244,8 @@
             // punctual
             $outwardCriteria->setFrequency(Criteria::FREQUENCY_PUNCTUAL);
             // if the time is not set we use the current time for an ad post, and null for a search
-            $outwardCriteria->setFromTime($ad->getOutwardTime() ? \DateTime::createFromFormat('H:i', $ad->getOutwardTime()) : (!$ad->isSearch() ? new \DateTime() : null));
+            $format = $fromUpdate ? 'Y-m-d H:i:s' : 'H:i';
+            $outwardCriteria->setFromTime($ad->getOutwardTime() ? \DateTime::createFromFormat($format, $ad->getOutwardTime()) : (!$ad->isSearch() ? new \DateTime() : null));
             $outwardCriteria->setMarginDuration($this->params['defaultMarginTime']);
         }
 
@@ -578,6 +534,65 @@
     }
 
     /**
+     * @param $schedule
+     * @param bool $isObject
+     */
+    public function createTimesFromSchedule($schedules, Criteria $criteria, bool $isObject)
+    {
+        if ($fromUpdate) {
+
+        }
+        foreach ($schedules as $schedule) {
+            if ($schedule['outwardTime'] != '') {
+                if (isset($schedule['mon']) && $schedule['mon']) {
+                    $hasSchedule = true;
+                    $criteria->setMonCheck(true);
+                    $criteria->setMonTime(\DateTime::createFromFormat('H:i', $schedule['outwardTime']));
+                    $criteria->setMonMarginDuration($this->params['defaultMarginTime']);
+                }
+                if (isset($schedule['tue']) && $schedule['tue']) {
+                    $hasSchedule = true;
+                    $criteria->setTueCheck(true);
+                    $criteria->setTueTime(\DateTime::createFromFormat('H:i', $schedule['outwardTime']));
+                    $criteria->setTueMarginDuration($this->params['defaultMarginTime']);
+                }
+                if (isset($schedule['wed']) && $schedule['wed']) {
+                    $hasSchedule = true;
+                    $criteria->setWedCheck(true);
+                    $criteria->setWedTime(\DateTime::createFromFormat('H:i', $schedule['outwardTime']));
+                    $criteria->setWedMarginDuration($this->params['defaultMarginTime']);
+                }
+                if (isset($schedule['thu']) && $schedule['thu']) {
+                    $hasSchedule = true;
+                    $criteria->setThuCheck(true);
+                    $criteria->setThuTime(\DateTime::createFromFormat('H:i', $schedule['outwardTime']));
+                    $criteria->setThuMarginDuration($this->params['defaultMarginTime']);
+                }
+                if (isset($schedule['fri']) && $schedule['fri']) {
+                    $hasSchedule = true;
+                    $criteria->setFriCheck(true);
+                    $criteria->setFriTime(\DateTime::createFromFormat('H:i', $schedule['outwardTime']));
+                    $criteria->setFriMarginDuration($this->params['defaultMarginTime']);
+                }
+                if (isset($schedule['sat']) && $schedule['sat']) {
+                    $hasSchedule = true;
+                    $criteria->setSatCheck(true);
+                    $criteria->setsatTime(\DateTime::createFromFormat('H:i', $schedule['outwardTime']));
+                    $criteria->setSatMarginDuration($this->params['defaultMarginTime']);
+                }
+                if (isset($schedule['sun']) && $schedule['sun']) {
+                    $hasSchedule = true;
+                    $criteria->setSunCheck(true);
+                    $criteria->setSunTime(\DateTime::createFromFormat('H:i', $schedule['outwardTime']));
+                    $criteria->setSunMarginDuration($this->params['defaultMarginTime']);
+                }
+            }
+        }
+
+        return $criteria;
+    }
+
+    /**
      * Get an ad.
      * Returns the ad, with its outward and return results.
      *
@@ -767,13 +782,6 @@
         $ad->setPriceKm($proposal->getCriteria()->getPriceKm());
 
         if ($matching && $matching->getProposalOffer()->getCriteria()->getFromTime()) {
-<<<<<<< HEAD
-            $matching->getProposalOffer()->getCriteria()->getFromTime()->format('H:i');
-        } elseif ($matching && $matching->getProposalRequest()->getCriteria()->getFromTime()) {
-            $matching->getProposalRequest()->getCriteria()->getFromTime()->format('H:i');
-        } elseif ($proposal->getCriteria()->getFromTime()) {
-            $proposal->getCriteria()->getFromTime()->format('H:i');
-=======
             $date = $matching->getProposalOffer()->getCriteria()->getFromDate();
             $ad->setOutwardDate($date);
             $ad->setOutwardTime($date->format('Y-m-d').' '.$matching->getProposalOffer()->getCriteria()->getFromTime()->format('H:i:s'));
@@ -785,7 +793,6 @@
             $date = $proposal->getCriteria()->getFromDate();
             $ad->setOutwardDate($date);
             $ad->setOutwardTime($date->format('Y-m-d').' '.$proposal->getCriteria()->getFromTime()->format('H:i:s'));
->>>>>>> 59926803
         } else {
             $ad->setOutwardDate($proposal->getCriteria()->getFromDate());
             $ad->setOutwardTime(null);
@@ -1021,7 +1028,7 @@
                 $this->eventDispatcher->dispatch(AdMajorUpdatedEvent::NAME, $event);
             }
 
-            $this->proposalManager->deleteProposal($proposal);
+//            $this->proposalManager->deleteProposal($proposal);
             $ad = $this->createAd($ad, true);
 
         // minor update
@@ -1084,7 +1091,7 @@
         $schedule['sun'] = $proposal->getCriteria()->isSunCheck();
         $schedule['sunOutwardTime'] = $proposal->getCriteria()->getSunTime();
         $schedule['sunReturnTime'] = $proposal->getProposalLinked() ? $proposal->getProposalLinked()->getCriteria()->getSunTime() : null;
-        
+
         $ad->setSchedule($schedule);
 
         return $ad;
