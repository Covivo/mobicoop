--- conflicted
+++ resolved
@@ -83,11 +83,7 @@
      * @param EntityManagerInterface $entityManager
      * @param ProposalManager $proposalManager
      */
-<<<<<<< HEAD
-    public function __construct(EntityManagerInterface $entityManager, ProposalManager $proposalManager, UserManager $userManager, CommunityRepository $communityRepository, EventManager $eventManager, ResultManager $resultManager, LoggerInterface $logger, array $params, ProposalRepository $proposalRepository, CriteriaRepository $criteriaRepository, ProposalMatcher $proposalMatcher, AskManager $askManager, EventDispatcherInterface $eventDispatcher, Security $security, AuthManager $authManager)
-=======
     public function __construct(EntityManagerInterface $entityManager, ProposalManager $proposalManager, UserManager $userManager, CommunityRepository $communityRepository, EventManager $eventManager, ResultManager $resultManager, LoggerInterface $logger, array $params, ProposalRepository $proposalRepository, CriteriaRepository $criteriaRepository, ProposalMatcher $proposalMatcher, AskManager $askManager, EventDispatcherInterface $eventDispatcher, Security $security, AuthManager $authManager, ProofManager $proofManager)
->>>>>>> 3ed8d9fc
     {
         $this->entityManager = $entityManager;
         $this->proposalManager = $proposalManager;
