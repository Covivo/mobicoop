<?php

/**
 * Copyright (c) 2020, MOBICOOP. All rights reserved.
 * This project is dual licensed under AGPL and proprietary licence.
 ***************************
 *    This program is free software: you can redistribute it and/or modify
 *    it under the terms of the GNU Affero General Public License as
 *    published by the Free Software Foundation, either version 3 of the
 *    License, or (at your option) any later version.
 *
 *    This program is distributed in the hope that it will be useful,
 *    but WITHOUT ANY WARRANTY; without even the implied warranty of
 *    MERCHANTABILITY or FITNESS FOR A PARTICULAR PURPOSE.  See the
 *    GNU Affero General Public License for more details.
 *
 *    You should have received a copy of the GNU Affero General Public License
 *    along with this program.  If not, see <gnu.org/licenses>.
 ***************************
 *    Licence MOBICOOP described in the file
 *    LICENSE
 **************************/

namespace App\Carpool\Service;

use App\Carpool\Entity\Ad;
use App\Carpool\Entity\Ask;
use App\Carpool\Entity\Criteria;
use App\Carpool\Entity\Matching;
use App\Carpool\Entity\Proposal;
use App\Carpool\Entity\Result;
use App\Carpool\Entity\Waypoint;
use App\Carpool\Event\AdMajorUpdatedEvent;
use App\Carpool\Event\AdMinorUpdatedEvent;
use App\Community\Exception\CommunityNotFoundException;
use App\Community\Repository\CommunityRepository;
use App\Event\Exception\EventNotFoundException;
use App\Event\Service\EventManager;
use App\Geography\Entity\Address;
use App\Carpool\Exception\AdException;
use App\Carpool\Repository\ProposalRepository;
use App\Carpool\Repository\CriteriaRepository;
use App\User\Exception\UserNotFoundException;
use App\User\Service\UserManager;
use Doctrine\ORM\EntityManagerInterface;
use Psr\Log\LoggerInterface;
use App\Rdex\Entity\RdexError;
use Symfony\Component\EventDispatcher\EventDispatcherInterface;
use Symfony\Component\Security\Core\Security;
use App\Auth\Service\AuthManager;
use App\Carpool\Entity\ClassicProof;
use App\Carpool\Exception\ProofException;
use App\Payment\Exception\PaymentException;
use App\Solidary\Repository\SubjectRepository;
use DateTime;

/**
 * Ad manager service.
 *
 * @author Sylvain Briat <sylvain.briat@mobicoop.org>
 * @author Remi Wortemann <remi.wortemann@mobicoop.org>
 */
class AdManager
{
    private $entityManager;
    private $proposalManager;
    private $userManager;
    private $communityRepository;
    private $eventManager;
    private $resultManager;
    private $params;
    private $logger;
    private $proposalRepository;
    private $criteriaRepository;
    private $proposalMatcher;
    private $askManager;
    private $eventDispatcher;
    private $security;
    private $authManager;
    private $proofManager;
    private $subjectRepository;

    private $currentMargin = null;

    /**
     * Constructor.
     *
     * @param EntityManagerInterface $entityManager
     * @param ProposalManager $proposalManager
     */
    public function __construct(EntityManagerInterface $entityManager, ProposalManager $proposalManager, UserManager $userManager, CommunityRepository $communityRepository, EventManager $eventManager, ResultManager $resultManager, LoggerInterface $logger, array $params, ProposalRepository $proposalRepository, CriteriaRepository $criteriaRepository, ProposalMatcher $proposalMatcher, AskManager $askManager, EventDispatcherInterface $eventDispatcher, Security $security, AuthManager $authManager, ProofManager $proofManager, SubjectRepository $subjectRepository)
    {
        $this->entityManager = $entityManager;
        $this->proposalManager = $proposalManager;
        $this->userManager = $userManager;
        $this->communityRepository = $communityRepository;
        $this->eventManager = $eventManager;
        $this->resultManager = $resultManager;
        $this->logger = $logger;
        $this->params = $params;
        $this->proposalRepository = $proposalRepository;
        $this->criteriaRepository = $criteriaRepository;
        $this->proposalMatcher = $proposalMatcher;
        $this->askManager = $askManager;
        $this->eventDispatcher = $eventDispatcher;
        $this->security = $security;
        $this->authManager = $authManager;
        $this->proofManager = $proofManager;
        $this->subjectRepository = $subjectRepository;
    }

    /**
     * Create an ad.
     * This method creates a proposal, and its linked proposal for a return trip.
     * It returns the ad created, with its outward and return results.
     *
     * @param Ad $ad                    The ad to create
     * @param bool $doPrepare           When we prepare the Proposal
     * @param bool $withSolidaries      Return also the matching solidary asks
     * @return Ad
     * @throws \Exception
     */
    public function createAd(Ad $ad, bool $doPrepare = true, bool $withSolidaries = true)
    {
        $this->logger->info("AdManager : start " . (new \DateTime("UTC"))->format("Ymd H:i:s.u"));

        $outwardProposal = new Proposal();
        $outwardCriteria = new Criteria();

        // validation

        // try for an anonymous post ?
        if (!$ad->isSearch() && !$ad->getUserId()) {
            throw new AdException('Anonymous users can\'t post an ad');
        }

        // we set the user of the proposal
        if ($ad->getUserId()) {
            if ($user = $this->userManager->getUser($ad->getUserId())) {
                $outwardProposal->setUser($user);
            } else {
                throw new UserNotFoundException('User ' . $ad->getUserId() . ' not found');
            }
        }

        // we check if the ad is posted for another user (delegation)
        if ($ad->getPosterId()) {
            if ($poster = $this->userManager->getUser($ad->getPosterId())) {
                $outwardProposal->setUserDelegate($poster);
            } else {
                throw new UserNotFoundException('Poster ' . $ad->getPosterId() . ' not found');
            }
        }

        // SOLIDARY TEMPORARY FIX
        // if the poster is solidary manager, we assume the Ad is solidary
        if (isset($user)) {
            if ($this->authManager->isAuthorized('ROLE_SOLIDARY_MANAGER')) {
                $ad->setSolidary(true);
            }
        }

        // the proposal is private if it's a search only ad
        $outwardProposal->setPrivate($ad->isSearch() ? true : false);

        // If the proposal is external (i.e Rdex request...) we set it
        $outwardProposal->setExternal($ad->getExternal());

        // if the proposal is exposed, we also generate an external id
        if ($ad->isExposed()) {
            $outwardProposal->setExposed(true);
            $outwardProposal->setExternalId();
        }

        // we check if it's a round trip
        if ($ad->isOneWay()) {
            // the ad has explicitly been set to one way
            $outwardProposal->setType(Proposal::TYPE_ONE_WAY);
        } elseif (is_null($ad->isOneWay())) {
            // the ad type has not been set, we assume it's a round trip for a regular trip and a one way for a punctual trip
            if ($ad->getFrequency() == Criteria::FREQUENCY_REGULAR) {
                $ad->setOneWay(false);
                $outwardProposal->setType(Proposal::TYPE_OUTWARD);
            } else {
                $ad->setOneWay(true);
                $outwardProposal->setType(Proposal::TYPE_ONE_WAY);
            }
        } else {
            $outwardProposal->setType(Proposal::TYPE_OUTWARD);
        }

        // comment
        $outwardProposal->setComment($ad->getComment());

        // communities
        if ($ad->getCommunities()) {
            // todo : check if the user can post/search in each community
            foreach ($ad->getCommunities() as $communityId) {
                if ($community = $this->communityRepository->findOneBy(['id' => $communityId])) {
                    $outwardProposal->addCommunity($community);
                } else {
                    throw new CommunityNotFoundException('Community ' . $communityId . ' not found');
                }
            }
        }

        // event
        if ($ad->getEventId()) {
            if ($event = $this->eventManager->getEvent($ad->getEventId())) {
                $outwardProposal->setEvent($event);
            } else {
                throw new EventNotFoundException('Event ' . $ad->getEventId() . ' not found');
            }
        }

        // subject
        if ($ad->getSubjectId()) {
            if ($subject = $this->subjectRepository->find($ad->getSubjectId())) {
                $outwardProposal->setSubject($subject);
            } else {
                throw new EventNotFoundException('Subject ' . $ad->getSubjectId() . ' not found');
            }
        }

        // criteria

        // driver / passenger / seats
        $outwardCriteria->setDriver($ad->getRole() == Ad::ROLE_DRIVER || $ad->getRole() == Ad::ROLE_DRIVER_OR_PASSENGER);
        $outwardCriteria->setPassenger($ad->getRole() == Ad::ROLE_PASSENGER || $ad->getRole() == Ad::ROLE_DRIVER_OR_PASSENGER);
        $outwardCriteria->setSeatsDriver($ad->getSeatsDriver() ? $ad->getSeatsDriver() : $this->params['defaultSeatsDriver']);
        $outwardCriteria->setSeatsPassenger($ad->getSeatsPassenger() ? $ad->getSeatsPassenger() : $this->params['defaultSeatsPassenger']);

        // solidary
        $outwardCriteria->setSolidary($ad->isSolidary());
        $outwardCriteria->setSolidaryExclusive($ad->isSolidaryExclusive());

        // prices
        $outwardCriteria->setPriceKm($ad->getPriceKm());
        $outwardCriteria->setDriverPrice($ad->getOutwardDriverPrice());
        $outwardCriteria->setPassengerPrice($ad->getOutwardPassengerPrice());

        // strict
        $outwardCriteria->setStrictDate($ad->isStrictDate());
        $outwardCriteria->setStrictPunctual($ad->isStrictPunctual());
        $outwardCriteria->setStrictRegular($ad->isStrictRegular());

        // misc
        $outwardCriteria->setLuggage($ad->hasLuggage());
        $outwardCriteria->setBike($ad->hasBike());
        $outwardCriteria->setBackSeats($ad->hasBackSeats());

        // dates and times
        $marginDuration = $ad->getMarginDuration() ? $ad->getMarginDuration() : $this->params['defaultMarginDuration'];
        // if the date is not set we use the current date
        $outwardCriteria->setFromDate($ad->getOutwardDate() ? $ad->getOutwardDate() : new \DateTime());
        if ($ad->getFrequency() == Criteria::FREQUENCY_REGULAR) {
            $outwardCriteria->setFrequency(Criteria::FREQUENCY_REGULAR);
            $outwardCriteria->setToDate($ad->getOutwardLimitDate() ? $ad->getOutwardLimitDate() : null);
            $outwardCriteria = $this->createTimesFromSchedule($ad->getSchedule(), $outwardCriteria, 'outwardTime', $marginDuration);
            $hasSchedule = $outwardCriteria->isMonCheck() || $outwardCriteria->isTueCheck()
                || $outwardCriteria->isWedCheck() || $outwardCriteria->isFriCheck() || $outwardCriteria->isThuCheck()
                || $outwardCriteria->isSatCheck() || $outwardCriteria->isSunCheck();
            if (!$hasSchedule && !$ad->isSearch()) {
                // for a post, we need aschedule !
                throw new AdException('At least one day should be selected for a regular trip');
            } elseif (!$hasSchedule) {
                // for a search we set the schedule to every day
                $outwardCriteria->setMonCheck(true);
                $outwardCriteria->setMonMarginDuration($marginDuration);
                $outwardCriteria->setTueCheck(true);
                $outwardCriteria->setTueMarginDuration($marginDuration);
                $outwardCriteria->setWedCheck(true);
                $outwardCriteria->setWedMarginDuration($marginDuration);
                $outwardCriteria->setThuCheck(true);
                $outwardCriteria->setThuMarginDuration($marginDuration);
                $outwardCriteria->setFriCheck(true);
                $outwardCriteria->setFriMarginDuration($marginDuration);
                $outwardCriteria->setSatCheck(true);
                $outwardCriteria->setSatMarginDuration($marginDuration);
                $outwardCriteria->setSunCheck(true);
                $outwardCriteria->setSunMarginDuration($marginDuration);
            }
        } else {
            // punctual
            $outwardCriteria->setFrequency(Criteria::FREQUENCY_PUNCTUAL);
            // if the time is not set we use the current time for an ad post, and null for a search
            // $outwardCriteria->setFromTime($ad->getOutwardTime() ? \DateTime::createFromFormat('H:i', $ad->getOutwardTime()) : (!$ad->isSearch() ? new \DateTime() : null));
            if ($ad->getOutwardTime()) {
                $outwardCriteria->setFromTime(\DateTime::createFromFormat('H:i', $ad->getOutwardTime()));
                $outwardProposal->setUseTime(true);
            } else {
                $outwardCriteria->setFromTime(new \DateTime("now", new \DateTimeZone('Europe/Paris')));
                $outwardProposal->setUseTime(false);
            }

            $outwardCriteria->setMarginDuration($marginDuration);
        }

        // waypoints
        foreach ($ad->getOutwardWaypoints() as $position => $point) {
            $waypoint = new Waypoint();
            $waypoint->setAddress(($point instanceof Address) ? $point : $this->createAddressFromPoint($point));
            $waypoint->setPosition($position);
            $waypoint->setDestination($position == count($ad->getOutwardWaypoints()) - 1);
            $outwardProposal->addWaypoint($waypoint);
        }

        $outwardProposal->setCriteria($outwardCriteria);
        if ($doPrepare) {
            $outwardProposal = $this->proposalManager->prepareProposal($outwardProposal, true);
        }

        $this->logger->info("AdManager : end creating outward " . (new \DateTime("UTC"))->format("Ymd H:i:s.u"));

        //$this->entityManager->persist($outwardProposal);

        $this->logger->info("AdManager : end persisting outward " . (new \DateTime("UTC"))->format("Ymd H:i:s.u"));

        // return trip ?
        if (!$ad->isOneWay()) {
            // we clone the outward proposal
            $returnProposal = clone $outwardProposal;
            $returnProposal->setType(Proposal::TYPE_RETURN);

            // we link the outward and the return
            $outwardProposal->setProposalLinked($returnProposal);

            // criteria
            $returnCriteria = new Criteria();

            // driver / passenger / seats
            $returnCriteria->setDriver($outwardCriteria->isDriver());
            $returnCriteria->setPassenger($outwardCriteria->isPassenger());
            $returnCriteria->setSeatsDriver($outwardCriteria->getSeatsDriver());
            $returnCriteria->setSeatsPassenger($outwardCriteria->getSeatsPassenger());

            // solidary
            $returnCriteria->setSolidary($outwardCriteria->isSolidary());
            $returnCriteria->setSolidaryExclusive($outwardCriteria->isSolidaryExclusive());

            // prices
            $returnCriteria->setPriceKm($outwardCriteria->getPriceKm());
            $returnCriteria->setDriverPrice($ad->getReturnDriverPrice());
            $returnCriteria->setPassengerPrice($ad->getReturnPassengerPrice());

            // strict
            $returnCriteria->setStrictDate($outwardCriteria->isStrictDate());
            $returnCriteria->setStrictPunctual($outwardCriteria->isStrictPunctual());
            $returnCriteria->setStrictRegular($outwardCriteria->isStrictRegular());

            // misc
            $returnCriteria->setLuggage($outwardCriteria->hasLuggage());
            $returnCriteria->setBike($outwardCriteria->hasBike());
            $returnCriteria->setBackSeats($outwardCriteria->hasBackSeats());

            // dates and times
            // if no return date is specified, we use the outward date to be sure the return date is not before the outward date
            $returnCriteria->setFromDate($ad->getReturnDate() ? $ad->getReturnDate() : $outwardCriteria->getFromDate());
            if ($ad->getFrequency() == Criteria::FREQUENCY_REGULAR) {
                $returnCriteria->setFrequency(Criteria::FREQUENCY_REGULAR);
                $returnCriteria->setToDate($ad->getReturnLimitDate() ? $ad->getReturnLimitDate() : null);
                $returnCriteria = $this->createTimesFromSchedule($ad->getSchedule(), $returnCriteria, 'returnTime', $marginDuration);
                $hasSchedule = $returnCriteria->isMonCheck() || $returnCriteria->isTueCheck()
                    || $returnCriteria->isWedCheck() || $returnCriteria->isFriCheck() || $returnCriteria->isThuCheck()
                    || $returnCriteria->isSatCheck() || $returnCriteria->isSunCheck();
                if (!$hasSchedule && !$ad->isSearch()) {
                    // for a post, we need a schedule !
                    throw new AdException('At least one day should be selected for a regular trip');
                } elseif (!$hasSchedule) {
                    // for a search we set the schedule to every day
                    $returnCriteria->setMonCheck(true);
                    $returnCriteria->setMonMarginDuration($marginDuration);
                    $returnCriteria->setTueCheck(true);
                    $returnCriteria->setTueMarginDuration($marginDuration);
                    $returnCriteria->setWedCheck(true);
                    $returnCriteria->setWedMarginDuration($marginDuration);
                    $returnCriteria->setThuCheck(true);
                    $returnCriteria->setThuMarginDuration($marginDuration);
                    $returnCriteria->setFriCheck(true);
                    $returnCriteria->setFriMarginDuration($marginDuration);
                    $returnCriteria->setSatCheck(true);
                    $returnCriteria->setSatMarginDuration($marginDuration);
                    $returnCriteria->setSunCheck(true);
                    $returnCriteria->setSunMarginDuration($marginDuration);
                }
            } else {
                // punctual
                $returnCriteria->setFrequency(Criteria::FREQUENCY_PUNCTUAL);
                // if no return time is specified, we use the outward time to be sure the return date is not before the outward date, and null for a search
                // $returnCriteria->setFromTime($ad->getReturnTime() ? \DateTime::createFromFormat('H:i', $ad->getReturnTime()) : new \DateTime("now",new \DateTimeZone('Europe/Paris')));

                if ($ad->getReturnTime()) {
                    $returnCriteria->setFromTime(\DateTime::createFromFormat('H:i', $ad->getOutwardTime()));
                    $returnProposal->setUseTime(true);
                } else {
                    $returnCriteria->setFromTime(new \DateTime("now", new \DateTimeZone('Europe/Paris')));
                    $returnProposal->setUseTime(false);
                }

                $returnCriteria->setMarginDuration($marginDuration);
            }

            // waypoints
            if (count($ad->getReturnWaypoints()) == 0) {
                // return waypoints are not set : we use the outward waypoints in reverse order
                $ad->setReturnWaypoints(array_reverse($ad->getOutwardWaypoints()));
            }
            foreach ($ad->getReturnWaypoints() as $position => $point) {
                $waypoint = new Waypoint();
                $waypoint->setAddress(($point instanceof Address) ? $point : $this->createAddressFromPoint($point));
                $waypoint->setPosition($position);
                $waypoint->setDestination($position == count($ad->getReturnWaypoints()) - 1);
                $returnProposal->addWaypoint($waypoint);
            }

            $returnProposal->setCriteria($returnCriteria);
            if ($doPrepare) {
                $returnProposal = $this->proposalManager->prepareProposal($returnProposal, false);
            }
            $this->entityManager->persist($returnProposal);
        }
        // we persist the proposals
        $this->logger->info("AdManager : start flush proposal " . (new \DateTime("UTC"))->format("Ymd H:i:s.u"));
        $this->entityManager->flush();
        $this->logger->info("AdManager : end flush proposal " . (new \DateTime("UTC"))->format("Ymd H:i:s.u"));

        // if the ad is a round trip, we want to link the potential matching results
        if (!$ad->isOneWay()) {
            $outwardProposal = $this->proposalManager->linkRelatedMatchings($outwardProposal);
            $this->entityManager->persist($outwardProposal);
            $this->entityManager->flush();
        }
        // if the requester can be driver and passenger, we want to link the potential opposite matching results
        if ($ad->getRole() == Ad::ROLE_DRIVER_OR_PASSENGER) {
            // linking for the outward
            $outwardProposal = $this->proposalManager->linkOppositeMatchings($outwardProposal);
            $this->entityManager->persist($outwardProposal);
            if (!$ad->isOneWay()) {
                // linking for the return
                $returnProposal = $this->proposalManager->linkOppositeMatchings($returnProposal);
                $this->entityManager->persist($returnProposal);
            }
            $this->entityManager->flush();
        }

        // we compute the results

        // default order
        $ad->setFilters([
            'order' => [
                'criteria' => 'date',
                'value' => 'ASC'
            ]

        ]);

        $this->logger->info("AdManager : start set results " . (new \DateTime("UTC"))->format("Ymd H:i:s.u"));
        $ad->setResults(
            $this->resultManager->orderResults(
                $this->resultManager->filterResults(
                    $this->resultManager->createAdResults($outwardProposal, $withSolidaries),
                    $ad->getFilters()
                ),
                $ad->getFilters()
            )
        );
        $this->logger->info("AdManager : end set results " . (new \DateTime("UTC"))->format("Ymd H:i:s.u"));

        // we set the ad id to the outward proposal id
        $ad->setId($outwardProposal->getId());
        $ad->setExternalId($outwardProposal->getExternalId());
        return $ad;
    }

    /**
     * Map address
     *
     * @param array $point
     * @return Address
     */
    public function createAddressFromPoint($point)
    {
        $address = new Address();

        if (isset($point['layer'])) {
            $address->setLayer($point['layer']);
        }
        if (isset($point['houseNumber'])) {
            $address->setHouseNumber($point['houseNumber']);
        }
        if (isset($point['street'])) {
            $address->setStreet($point['street']);
        }
        if (isset($point['streetAddress'])) {
            $address->setStreetAddress($point['streetAddress']);
        }
        if (isset($point['postalCode'])) {
            $address->setPostalCode($point['postalCode']);
        }
        if (isset($point['subLocality'])) {
            $address->setSubLocality($point['subLocality']);
        }
        if (isset($point['addressLocality'])) {
            $address->setAddressLocality($point['addressLocality']);
        }
        if (isset($point['localAdmin'])) {
            $address->setLocalAdmin($point['localAdmin']);
        }
        if (isset($point['county'])) {
            $address->setCounty($point['county']);
        }
        if (isset($point['macroCounty'])) {
            $address->setMacroCounty($point['macroCounty']);
        }
        if (isset($point['region'])) {
            $address->setRegion($point['region']);
        }
        if (isset($point['macroRegion'])) {
            $address->setMacroRegion($point['macroRegion']);
        }
        if (isset($point['addressCountry'])) {
            $address->setAddressCountry($point['addressCountry']);
        }
        if (isset($point['countryCode'])) {
            $address->setCountryCode($point['countryCode']);
        }
        if (isset($point['latitude'])) {
            $address->setLatitude($point['latitude']);
        }
        if (isset($point['longitude'])) {
            $address->setLongitude($point['longitude']);
        }
        if (isset($point['elevation'])) {
            $address->setElevation($point['elevation']);
        }
        if (isset($point['name'])) {
            $address->setName($point['name']);
        }
        if (isset($point['home'])) {
            $address->setHome($point['home']);
        }

        return $address;
    }


    /**
     * Add times with margins duration to the criteria's schedules
     *
     * @param array $schedules
     * @param Criteria $criteria
     * @param string $key
     * @param int $marginDuration
     * @return Criteria
     */
    private function createTimesFromSchedule($schedules, Criteria $criteria, string $key, $marginDuration)
    {
        foreach ($schedules as $schedule) {
            if (isset($schedule[$key]) && $schedule[$key] != '') {
                if (isset($schedule['mon']) && $schedule['mon']) {
                    $criteria->setMonCheck(true);
                    $criteria->setMonTime(\DateTime::createFromFormat('H:i', $schedule[$key]));
                    $criteria->setMonMarginDuration($marginDuration);
                }
                if (isset($schedule['tue']) && $schedule['tue']) {
                    $criteria->setTueCheck(true);
                    $criteria->setTueTime(\DateTime::createFromFormat('H:i', $schedule[$key]));
                    $criteria->setTueMarginDuration($marginDuration);
                }
                if (isset($schedule['wed']) && $schedule['wed']) {
                    $criteria->setWedCheck(true);
                    $criteria->setWedTime(\DateTime::createFromFormat('H:i', $schedule[$key]));
                    $criteria->setWedMarginDuration($marginDuration);
                }
                if (isset($schedule['thu']) && $schedule['thu']) {
                    $criteria->setThuCheck(true);
                    $criteria->setThuTime(\DateTime::createFromFormat('H:i', $schedule[$key]));
                    $criteria->setThuMarginDuration($marginDuration);
                }
                if (isset($schedule['fri']) && $schedule['fri']) {
                    $criteria->setFriCheck(true);
                    $criteria->setFriTime(\DateTime::createFromFormat('H:i', $schedule[$key]));
                    $criteria->setFriMarginDuration($marginDuration);
                }
                if (isset($schedule['sat']) && $schedule['sat']) {
                    $criteria->setSatCheck(true);
                    $criteria->setsatTime(\DateTime::createFromFormat('H:i', $schedule[$key]));
                    $criteria->setSatMarginDuration($marginDuration);
                }
                if (isset($schedule['sun']) && $schedule['sun']) {
                    $criteria->setSunCheck(true);
                    $criteria->setSunTime(\DateTime::createFromFormat('H:i', $schedule[$key]));
                    $criteria->setSunMarginDuration($marginDuration);
                }
            }
        }

        return $criteria;
    }

    /**
     * Get an ad.
     * Returns the ad, eventually with its outward and return results.
     *
     * @param int $id               The ad id to get
     * @param array|null $filters   The filters to apply to the results
     * @param array|null $order     The order to apply to the results
     * @param bool $createResults   Create the formatted results
     * @return Ad
     */
    public function getAd(int $id, ?array $filters = null, ?array $order = null, ?bool $createResults = true)
    {
        $ad = new Ad();
        $proposal = $this->proposalManager->get($id);
        if (is_null($proposal)) {
            return null;
        }

        $ad->setId($id);
        $ad->setExternalId($proposal->getExternalId());
        $ad->setFrequency($proposal->getCriteria()->getFrequency());
        $ad->setRole($proposal->getCriteria()->isDriver() ?  ($proposal->getCriteria()->isPassenger() ? Ad::ROLE_DRIVER_OR_PASSENGER : Ad::ROLE_DRIVER) : Ad::ROLE_PASSENGER);
        $ad->setSeatsDriver($proposal->getCriteria()->getSeatsDriver());
        $ad->setSeatsPassenger($proposal->getCriteria()->getSeatsPassenger());
        $ad->setPaused($proposal->isPaused());
        if (!is_null($proposal->getUser())) {
            $ad->setUserId($proposal->getUser()->getId());
        }
        $ad->setCreatedDate($proposal->getCreatedDate());

        if ($createResults) {
            // default order
            $aFilters = [
                'order'=>[
                    'criteria'=>'date',
                    'value'=>'ASC'
                ]

            ];
            if (!is_null($filters)) {
                $aFilters['filters']=$filters;
            }
            if (!is_null($order)) {
                $aFilters['order']=$order;
            }
            $ad->setFilters($aFilters);
            $this->logger->info("AdManager : start set results " . (new \DateTime("UTC"))->format("Ymd H:i:s.u"));
            $ad->setResults(
                $this->resultManager->orderResults(
                    $this->resultManager->filterResults(
                        $this->resultManager->createAdResults($proposal),
                        $ad->getFilters()
                    ),
                    $ad->getFilters()
                )
            );
            $this->logger->info("AdManager : end set results " . (new \DateTime("UTC"))->format("Ymd H:i:s.u"));
        }
        
        return $ad;
    }

    /**
     * Get an ad from an external Id.
     * Returns the ad, with its outward and return results.
     *
     * @param int $id       The external ad id to get
     * @param array|null    The filters to apply to the results
     * @param array|null    The order to apply to the results
     * @return Ad
     */
    public function getAdFromExternalId(string $id, ?array $filters = null, ?array $order = null)
    {
        $ad = new Ad();
        $proposal = $this->proposalManager->getFromExternalId($id);
        if (is_null($proposal)) {
            return null;
        }

        $ad->setId($proposal->getId());
        $ad->setExternalId($proposal->getExternalId());
        $ad->setFrequency($proposal->getCriteria()->getFrequency());
        $ad->setRole($proposal->getCriteria()->isDriver() ?  ($proposal->getCriteria()->isPassenger() ? Ad::ROLE_DRIVER_OR_PASSENGER : Ad::ROLE_DRIVER) : Ad::ROLE_PASSENGER);
        $ad->setSeatsDriver($proposal->getCriteria()->getSeatsDriver());
        $ad->setSeatsPassenger($proposal->getCriteria()->getSeatsPassenger());
        $ad->setPaused($proposal->isPaused());
        if (!is_null($proposal->getUser())) {
            $ad->setUserId($proposal->getUser()->getId());
        }
        $ad->setCreatedDate($proposal->getCreatedDate());
        $aFilters = [];
        if (!is_null($filters)) {
            $aFilters['filters'] = $filters;
        }
        if (!is_null($order)) {
            $aFilters['order'] = $order;
        }
        $ad->setFilters($aFilters);
        $this->logger->info("AdManager : start set results " . (new \DateTime("UTC"))->format("Ymd H:i:s.u"));
        $ad->setResults(
            $this->resultManager->orderResults(
                $this->resultManager->filterResults(
                    $this->resultManager->createAdResults($proposal),
                    $ad->getFilters()
                ),
                $ad->getFilters()
            )
        );
        $this->logger->info("AdManager : end set results " . (new \DateTime("UTC"))->format("Ymd H:i:s.u"));
        return $ad;
    }

    /**
     * Get an ad with full data.
     * Returns the ad, with its outward and return results.
     *
     * @param int $id       The ad id to get
     * @return Ad
     */
    public function getFullAd(int $id)
    {
        $proposal = $this->proposalManager->get($id);
        return $this->makeAd($proposal, $proposal->getUser()->getId());
    }

    /**
     * Claim a anonymous private ad
     *
     * @param int $id       The ad id to claim
     * @return void
     */
    public function claimAd(int $id)
    {
        if (!$proposal = $this->proposalManager->get($id)) {
            throw new AdException('Unknown source ad #' . $id);
        }
        if (!$proposal->isPrivate() || (!is_null($proposal->getUser()) && $proposal->getUser()->getId() != $this->security->getUser()->getId())) {
            throw new AdException('Acces denied');
        }

        $ad = new Ad();
        $ad->setId($id);

        // we claim the proposal
        $proposal->setUser($this->security->getUser());
        // check if there's a linked proposal
        if ($proposal->getProposalLinked()) {
            $proposal->getProposalLinked()->setUser($this->security->getUser());
        }
        // we remove the self matchings eventually
        foreach ($proposal->getMatchingOffers() as $matchingOffer) {
            if ($matchingOffer->getProposalOffer()->getUser()->getId() == $this->security->getUser()->getId()) {
                $proposal->removeMatchingOffer($matchingOffer);
            }
        }
        foreach ($proposal->getMatchingRequests() as $matchingRequest) {
            if ($matchingRequest->getProposal()->getUser()->getId() == $this->security->getUser()->getId()) {
                $proposal->removeMatchingRequest($matchingRequest);
            }
        }
        $this->entityManager->persist($proposal);
        $this->entityManager->flush();

        return $ad;
    }

    /**
     * Get an ad for permission check.
     * Returns the ad based on the proposal without results.
     *
     * @param int $id       The ad id to get
     * @return Ad|null
     */
    public function getAdForPermission(int $id)
    {
        $ad = new Ad();
        if ($proposal = $this->proposalManager->get($id)) {
            $ad->setId($id);
            $ad->setExternalId($proposal->getExternalId());
            $ad->setFrequency($proposal->getCriteria()->getFrequency());
            $ad->setRole($proposal->getCriteria()->isDriver() ?  ($proposal->getCriteria()->isPassenger() ? Ad::ROLE_DRIVER_OR_PASSENGER : Ad::ROLE_DRIVER) : Ad::ROLE_PASSENGER);
            $ad->setSeatsDriver($proposal->getCriteria()->getSeatsDriver());
            $ad->setSeatsPassenger($proposal->getCriteria()->getSeatsPassenger());
            if (!is_null($proposal->getUser())) {
                $ad->setUserId($proposal->getUser()->getId());
            }
            return $ad;
        }
        return null;
    }

    /**
     * Get all ads of a user
     *
     * @param integer $userId
     * @return array
     */
    public function getAds(int $userId)
    {
        $ads = [];
        $user = $this->userManager->getUser($userId);
        $proposals = $this->proposalRepository->findBy(['user' => $user, 'private' => false]);

        $refIdProposals = [];
        foreach ($proposals as $proposal) {
            /* TO DO : This if is ugly... we could use a better method in ProposalRepository **/
            if ($proposal->getType() == Proposal::TYPE_RETURN) {
                continue;
            }
            if (!in_array($proposal->getId(), $refIdProposals)) {
                $ads[] = $this->makeAd($proposal, $userId);
                if (!is_null($proposal->getProposalLinked())) {
                    $refIdProposals[$proposal->getId()] = $proposal->getProposalLinked()->getId();
                }
            }
        }
        return $ads;
    }



    /**
     * Get all ads of an Event
     *
     * @param integer $eventId Id of the Event
     * @return void
     */
    public function getAdsOfEvent(int $eventId)
    {
        $ads = [];
        $event = $this->eventManager->getEvent($eventId);


        $refIdProposals = [];
        foreach ($event->getProposals() as $proposal) {
            if (!in_array($proposal->getId(), $refIdProposals) && !$proposal->isPrivate()) {
                $ads[] = $this->makeAdForCommunityOrEvent($proposal);
                if (!is_null($proposal->getProposalLinked())) {
                    $refIdProposals[$proposal->getId()] = $proposal->getProposalLinked()->getId();
                }
            }
        }
        return $ads;
    }


    /**
     * Make an ad from a proposal
     *
     * @param Proposal $proposal The base proposal of the ad
     * @param integer $userId The userId who made the proposal
     * @param bool $hasAsks - if the ad has ask we do not return results since we return the ask with the ad
     * @param Ad $askLinked - the linked ask if proposal is private and get the correct data for Ad (like time and day checks)
     * @param Matching $matching - the corresponding Matching
     * @return Ad
     */
    public function makeAd($proposal, $userId, $hasAsks = false, ?Ad $askLinked = null, ?Matching $matching = null)
    {
        $ad = new Ad();
        $ad->setId($proposal->getId());
        $ad->setExternalId($proposal->getExternalId());
        $ad->setProposalId($proposal->getId());
        $ad->setProposalLinkedId(!is_null($proposal->getProposalLinked()) ? $proposal->getProposalLinked()->getId() : null);
        $ad->setFrequency($proposal->getCriteria()->getFrequency());
        $ad->setRole($proposal->getCriteria()->isDriver() ?  ($proposal->getCriteria()->isPassenger() ? Ad::ROLE_DRIVER_OR_PASSENGER : Ad::ROLE_DRIVER) : Ad::ROLE_PASSENGER);
        $ad->setSeatsDriver($proposal->getCriteria()->getSeatsDriver());
        $ad->setSeatsPassenger($proposal->getCriteria()->getSeatsPassenger());
        $ad->setUserId($userId);
        $ad->setOutwardWaypoints($proposal->getWaypoints());
        $ad->setPaused($proposal->isPaused());
        $ad->setOutwardDriverPrice($proposal->getCriteria()->getDriverComputedRoundedPrice());
        $ad->setBike($proposal->getCriteria()->hasBike());
        $ad->setLuggage($proposal->getCriteria()->hasLuggage());
        $ad->setBackSeats($proposal->getCriteria()->hasBackSeats());
        $ad->setComment($proposal->getComment());
        $ad->setPriceKm($proposal->getCriteria()->getPriceKm());

        if ($matching && $matching->getProposalOffer()->getCriteria()->getFromTime()) {
            $date = $matching->getProposalOffer()->getCriteria()->getFromDate();
            $ad->setOutwardDate($date);
            $ad->setOutwardTime($date->format('Y-m-d') . ' ' . $matching->getProposalOffer()->getCriteria()->getFromTime()->format('H:i:s'));
        } elseif ($matching && $matching->getProposalRequest()->getCriteria()->getFromTime()) {
            $date = $matching->getProposalRequest()->getCriteria()->getFromDate();
            $ad->setOutwardDate($date);
            $ad->setOutwardTime($date->format('Y-m-d') . ' ' . $matching->getProposalRequest()->getCriteria()->getFromTime()->format('H:i:s'));
        } elseif ($proposal->getCriteria()->getFromTime()) {
            $date = $proposal->getCriteria()->getFromDate();
            $ad->setOutwardDate($date);
            $ad->setOutwardTime($date->format('Y-m-d') . ' ' . $proposal->getCriteria()->getFromTime()->format('H:i:s'));
        } else {
            $ad->setOutwardDate($proposal->getCriteria()->getFromDate());
            $ad->setOutwardTime(null);
        }

        $ad->setOutwardLimitDate($askLinked ? $askLinked->getOutwardLimitDate() : $proposal->getCriteria()->getToDate());
        $ad->setOneWay(true);
        $ad->setSolidary($proposal->getCriteria()->isSolidary());
        $ad->setSolidaryExclusive($proposal->getCriteria()->isSolidaryExclusive());


        // set return if twoWays ad
        if ($proposal->getProposalLinked()) {
            $ad->setReturnWaypoints($proposal->getProposalLinked()->getWaypoints());
            $returnDate = $proposal->getProposalLinked()->getCriteria()->getFromDate();
            $ad->setReturnDate($returnDate);

            if ($proposal->getProposalLinked()->getCriteria()->getFromTime()) {
                $ad->setReturnTime($returnDate->format('Y-m-d') . " " . $proposal->getProposalLinked()->getCriteria()->getFromTime()->format('H:i:s'));
            } else {
                $ad->setReturnTime(null);
            }



            $ad->setReturnLimitDate($proposal->getProposalLinked()->getCriteria()->getToDate());
            $ad->setOneWay(false);
        }

        // set schedule if regular
        $schedule = [];
        if ($ad->getFrequency() == Criteria::FREQUENCY_REGULAR) {
            // schedule needs data in asks results when the user that display the Ad is not the owner
            $schedule = (!is_null($askLinked))
                ? $this->getScheduleFromResults($askLinked->getResults()[0], $proposal, $matching, $userId)
                : $this->getScheduleFromCriteria($proposal->getCriteria(), $proposal->getProposalLinked() ? $proposal->getProposalLinked()->getCriteria() : null);
            // if schedule is based on results, we do not need to update pickup times because it's already done in results
            if ($ad->getRole() === Ad::ROLE_PASSENGER && !is_null($matching) && $matching->getPickUpDuration() && !$askLinked) {
                $schedule = $this->updateScheduleTimesWithPickUpDurations($schedule, $matching->getPickUpDuration(), $matching->getMatchingLinked() ? $matching->getMatchingLinked()->getPickUpDuration() : null);
            }
        }
        $ad->setSchedule($schedule);
        $results = $this->resultManager->createAdResults($proposal);
        $ad->setPotentialCarpoolers(count($results));

        if (!$hasAsks) {
            $ad->setResults($results);
        }
        return $ad;
    }

    public function getScheduleFromCriteria(Criteria $criteria, ?Criteria $returnCriteria = null)
    {
        // we clean up every days based on isDayCheck
        $schedule['mon'] = $criteria->isMonCheck() || ($returnCriteria ? $returnCriteria->isMonCheck() : false);
        $schedule['monOutwardTime'] = $criteria->isMonCheck() ? $criteria->getMonTime() : null;
        $schedule['monReturnTime'] = $returnCriteria && $returnCriteria->isMonCheck() ? $returnCriteria->getMonTime() : null;

        $schedule['tue'] = $criteria->isTueCheck() || ($returnCriteria ? $returnCriteria->isTueCheck() : false);
        $schedule['tueOutwardTime'] = $criteria->isTueCheck() ? $criteria->getTueTime() : null;
        $schedule['tueReturnTime'] = $returnCriteria && $returnCriteria->isTueCheck() ? $returnCriteria->getTueTime() : null;

        $schedule['wed'] = $criteria->isWedCheck() || ($returnCriteria ? $returnCriteria->isWedCheck() : false);
        $schedule['wedOutwardTime'] = $criteria->isWedCheck() ? $criteria->getWedTime() : null;
        $schedule['wedReturnTime'] = $returnCriteria && $returnCriteria->isWedCheck() ? $returnCriteria->getWedTime() : null;

        $schedule['thu'] = $criteria->isThuCheck() || ($returnCriteria ? $returnCriteria->isThuCheck() : false);
        $schedule['thuOutwardTime'] = $criteria->isThuCheck() ? $criteria->getThuTime() : null;
        $schedule['thuReturnTime'] = $returnCriteria && $returnCriteria->isThuCheck() ? $returnCriteria->getThuTime() : null;

        $schedule['fri'] = $criteria->isFriCheck() || ($returnCriteria ? $returnCriteria->isFriCheck() : false);
        $schedule['friOutwardTime'] = $criteria->isFriCheck() ? $criteria->getFriTime() : null;
        $schedule['friReturnTime'] = $returnCriteria && $returnCriteria->isFriCheck() ? $returnCriteria->getFriTime() : null;

        $schedule['sat'] = $criteria->isSatCheck() || ($returnCriteria ? $returnCriteria->isSatCheck() : false);
        $schedule['satOutwardTime'] = $criteria->isSatCheck() ? $criteria->getSatTime() : null;
        $schedule['satReturnTime'] = $returnCriteria && $returnCriteria->isSatCheck() ? $returnCriteria->getSatTime() : null;

        $schedule['sun'] = $criteria->isSunCheck() || ($returnCriteria ? $returnCriteria->isSunCheck() : false);
        $schedule['sunOutwardTime'] = $criteria->isSunCheck() ? $criteria->getSunTime() : null;
        $schedule['sunReturnTime'] = $returnCriteria && $returnCriteria->isSunCheck() ? $returnCriteria->getSunTime() : null;

        return $schedule;
    }

    public function getScheduleFromResults(Result $results, Proposal $proposal, Matching $matching, int $userId)
    {
        if (!$proposal->getCriteria()->isDriver() && $results->getResultDriver()) {
            $outward = $results->getResultDriver()->getOutward();
            $return = $results->getResultDriver()->getReturn();
        } elseif (!$proposal->getCriteria()->isPassenger() && $results->getResultPassenger()) {
            $outward = $results->getResultPassenger()->getOutward();
            $return = $results->getResultPassenger()->getReturn();
        } else {
            // The user registered his proposal as driver and passenger.
            // We need to know the role that he's playing in the matching
            if ($matching->getProposalOffer()->getUser()->getId() == $userId) {
                $outward = $results->getResultPassenger()->getOutward();
                $return = $results->getResultPassenger()->getReturn();
            } elseif ($matching->getProposalRequest()->getUser()->getId() == $userId) {
                $outward = $results->getResultDriver()->getOutward();
                $return = $results->getResultDriver()->getReturn();
            }
        }
    

        // we clean up every days based on isDayCheck
        $schedule['mon'] = $outward->isMonCheck() || ($return ? $return->isMonCheck() : null);
        $schedule['monOutwardTime'] = $outward->isMonCheck() ? $outward->getMonTime() : null;
        $schedule['monReturnTime'] = $return && $return->isMonCheck() ? $return->getMonTime() : null;

        $schedule['tue'] = $outward->isTueCheck() || ($return ? $return->isTueCheck() : null);
        $schedule['tueOutwardTime'] = $outward->isTueCheck() ? $outward->getTueTime() : null;
        $schedule['tueReturnTime'] = $return && $return->isTueCheck() ? $return->getTueTime() : null;

        $schedule['wed'] = $outward->isWedCheck() || ($return ? $return->isWedCheck() : null);
        $schedule['wedOutwardTime'] = $outward->isWedCheck() ? $outward->getWedTime() : null;
        $schedule['wedReturnTime'] = $return && $return->isWedCheck() ? $return->getWedTime() : null;

        $schedule['thu'] = $outward->isThuCheck() || ($return ? $return->isThuCheck() : null);
        $schedule['thuOutwardTime'] = $outward->isThuCheck() ? $outward->getThuTime() : null;
        $schedule['thuReturnTime'] = $return && $return->isThuCheck() ? $return->getThuTime() : null;

        $schedule['fri'] = $outward->isFriCheck() || ($return ? $return->isFriCheck() : null);
        $schedule['friOutwardTime'] = $outward->isFriCheck() ? $outward->getFriTime() : null;
        $schedule['friReturnTime'] = $return && $return->isFriCheck() ? $return->getFriTime() : null;

        $schedule['sat'] = $outward->isSatCheck() || ($return ? $return->isSatCheck() : null);
        $schedule['satOutwardTime'] = $outward->isSatCheck() ? $outward->getSatTime() : null;
        $schedule['satReturnTime'] = $return && $return->isSatCheck() ? $return->getSatTime() : null;

        $schedule['sun'] = $outward->isSunCheck() || ($return ? $return->isSunCheck() : null);
        $schedule['sunOutwardTime'] = $outward->isSunCheck() ? $outward->getSunTime() : null;
        $schedule['sunReturnTime'] = $return && $return->isSunCheck() ? $return->getSunTime() : null;

        return $schedule;
    }

    /**
     * Update a Schedule with pick up durations from a Matching
     * Used when the Ad role is passenger
     * @param array $schedule
     * @param string $outwardPickUpDuration
     * @param string|null $returnPickUpDuration
     * @return array
     * @throws \Exception
     */
    public function updateScheduleTimesWithPickUpDurations(array $schedule, string $outwardPickUpDuration, ?string $returnPickUpDuration = null)
    {
        $days = ["mon", "tue", "wed", "thu", "fri", "sat", "sun"];

        foreach ($days as $day) {
            if ($schedule[$day . "OutwardTime"]) {
                $schedule[$day . "OutwardTime"] =  $schedule[$day . "OutwardTime"]->add(new \DateInterval('PT' . $outwardPickUpDuration . 'S'));
            }
            if ($schedule[$day . "ReturnTime"] && $returnPickUpDuration) {
                $schedule[$day . "ReturnTime"] = $schedule[$day . "ReturnTime"]->add(new \DateInterval('PT' . $returnPickUpDuration . 'S'));
            }
        }

        return $schedule;
    }

    /**
     * make an ad from a proposal
     *
     * @param Proposal $proposal Base Proposal of the Ad
     * @return Ad
     */
    public function makeAdForCommunityOrEvent(Proposal $proposal)
    {
        $ad = new Ad();
        $ad->setId($proposal->getId());
        $ad->setExternalId($proposal->getExternalId());
        $ad->setUser($proposal->getUser());
        $ad->setFrequency($proposal->getCriteria()->getFrequency());
        $ad->setRole($proposal->getCriteria()->isDriver() ?  ($proposal->getCriteria()->isPassenger() ? Ad::ROLE_DRIVER_OR_PASSENGER : Ad::ROLE_DRIVER) : Ad::ROLE_PASSENGER);
        $ad->setSeatsDriver($proposal->getCriteria()->getSeatsDriver());
        $ad->setSeatsPassenger($proposal->getCriteria()->getSeatsPassenger());
        $ad->setOutwardWaypoints($proposal->getWaypoints());
        $ad->setOutwardDate($proposal->getCriteria()->getFromDate());
        $ad->setPaused($proposal->isPaused());
        if ($proposal->getCriteria()->getFromTime()) {
            $ad->setOutwardTime($ad->getOutwardDate()->format('Y-m-d') . ' ' . $proposal->getCriteria()->getFromTime()->format('H:i:s'));
        } else {
            $ad->setOutwardTime(null);
        }
        $ad->setOutwardLimitDate($proposal->getCriteria()->getToDate());
        $ad->setOneWay(true);
        $ad->setSolidary($proposal->getCriteria()->isSolidary());
        $ad->setSolidaryExclusive($proposal->getCriteria()->isSolidaryExclusive());
        // set return if twoWays ad
        if ($proposal->getProposalLinked()) {
            $ad->setReturnWaypoints($proposal->getProposalLinked()->getWaypoints());
            $ad->setReturnDate($proposal->getProposalLinked()->getCriteria()->getFromDate());
            if ($proposal->getProposalLinked()->getCriteria()->getFromTime()) {
                $ad->setReturnTime($ad->getReturnDate()->format('Y-m-d') . ' ' . $proposal->getProposalLinked()->getCriteria()->getFromTime()->format('H:i:s'));
            } else {
                $ad->setReturnTime(null);
            }
            $ad->setReturnLimitDate($proposal->getProposalLinked()->getCriteria()->getToDate());
            $ad->setOneWay(false);
        }
        // set schedule if regular
        $schedule = [];
        if ($ad->getFrequency() == Criteria::FREQUENCY_REGULAR) {
            $schedule = $this->getScheduleFromCriteria($proposal->getCriteria(), $proposal->getProposalLinked() ? $proposal->getProposalLinked()->getCriteria() : null);
        }
        $ad->setSchedule($schedule);

        return $ad;
    }

    /**
     * Update an ad.
     *  /!\ Only minor data can be updated
     * Otherwise we delete and create new Ad
     * @param Ad $ad                The ad to update
     * @param bool $withSolidaries  Return also the solidary asks
     * @return Ad
     * @throws \Exception
     */
    public function updateAd(Ad $ad, bool $withSolidaries = true)
    {
        $proposal = $this->proposalRepository->find($ad->getId());
        $oldAd = $this->makeAd($proposal, $ad->getUserId());
        $oldProposal = clone $proposal;
        $oldProposal->setCriteria(clone $proposal->getCriteria());
        $proposalAsks = $this->askManager->getAsksFromProposal($proposal);

        // Pause is apart and do not needs notifications by now
        if ($ad->isPaused() !== $oldAd->isPaused()) {
            $proposal->setPaused($ad->isPaused());
            if ($proposal->getProposalLinked()) {
                $proposal->getProposalLinked()->setPaused($ad->isPaused());
            }
            $this->entityManager->persist($proposal);
        } // major update
        elseif ($this->checkForMajorUpdate($oldAd, $ad)) {
            $this->proposalManager->deleteProposal($proposal);
            $ad = $this->createAd($ad, true, $withSolidaries);

        // minor update
        } elseif (
            $oldAd->hasBike() !== $ad->hasBike()
            || $oldAd->hasBackSeats() !== $ad->hasBackSeats()
            || $oldAd->hasLuggage() !== $ad->hasLuggage()
            || $oldAd->getSeatsDriver() !== $ad->getSeatsDriver()
            || $oldAd->getComment() !== $ad->getComment()
        ) {
            $proposal->getCriteria()->setBike($ad->hasBike());
            $proposal->getCriteria()->setBackSeats($ad->hasBackSeats());
            $proposal->getCriteria()->setLuggage($ad->hasLuggage());
            $proposal->getCriteria()->setSeatsDriver($ad->getSeatsDriver());
            $proposal->setComment($ad->getComment());

            if ($proposal->getProposalLinked()) {
                // same if there is linked proposal
                $linkedProposal = $proposal->getProposalLinked();

                $linkedProposal->setPaused($ad->isPaused());
                $linkedProposal->getCriteria()->setBike($ad->hasBike());
                $linkedProposal->getCriteria()->setBackSeats($ad->hasBackSeats());
                $linkedProposal->getCriteria()->setLuggage($ad->hasLuggage());
                $linkedProposal->getCriteria()->setSeatsDriver($ad->getSeatsDriver());
                $linkedProposal->setComment($ad->getComment());

                $this->entityManager->persist($linkedProposal);
            }


            if (count($proposalAsks) > 0) {
                $event = new AdMinorUpdatedEvent($oldAd, $ad, $proposalAsks, $this->security->getUser());
                $this->eventDispatcher->dispatch(AdMinorUpdatedEvent::NAME, $event);
            }
            $this->entityManager->persist($proposal);
            $ad = $this->makeAd($proposal, $proposal->getUser()->getId());
        }

        $this->entityManager->flush();

        return $ad;
    }

    /**
     * Check if Ad update needs a major update and so, deleting then creating a new one
     * @param Ad $oldAd
     * @param Ad $newAd
     * @return bool
     * @throws \Exception
     */
    public function checkForMajorUpdate(Ad $oldAd, Ad $newAd)
    {
        // checks for regular and punctual
        if (
            $oldAd->getPriceKm() !== $newAd->getPriceKm()
            || $oldAd->getFrequency() !== $newAd->getFrequency()
            || $oldAd->getRole() !== $newAd->getRole()
            || !$this->compareWaypoints($oldAd->getOutwardWaypoints(), $newAd->getOutwardWaypoints())
        ) {
            return true;
        }

        // checks for regular only
        if (
            $newAd->getFrequency() === Criteria::FREQUENCY_REGULAR
            && !$this->compareSchedules($oldAd->getSchedule(), $newAd->getSchedule())
        ) {
            return true;
        }

        // checks for punctual only
        if (
            $newAd->getFrequency() === Criteria::FREQUENCY_PUNCTUAL
            && !$this->compareDateTimes($oldAd, $newAd)
        ) {
            return true;
        }

        return false;
    }


    /**
     * Compare Schedules
     * array_diff, array_udiff etc provide strange behavior probably due to datetime, even with callback function
     * @param $old
     * @param $new
     * @return bool
     * @throws \Exception
     */
    public function compareSchedules($old, $new)
    {
        $adSchedule = [];
        // we create temporary schedule cause we need to keep new Ad clean to be able to create a new proposal easily if needed
        foreach ($new as $schedule) {
            if (isset($schedule['mon']) && $schedule['mon']) {
                $adSchedule['mon'] = true;
                $adSchedule['monOutwardTime'] = !empty($schedule['outwardTime']) ? \DateTime::createFromFormat('H:i', $schedule['outwardTime']) : null;
                $adSchedule['monReturnTime'] = !empty($schedule['returnTime']) ? \DateTime::createFromFormat('H:i', $schedule['returnTime']) : null;
            } elseif (!isset($adSchedule['mon'])) {
                $adSchedule['mon'] = false;
                $adSchedule['monOutwardTime'] = null;
                $adSchedule['monReturnTime'] = null;
            }
            if (isset($schedule['tue']) && $schedule['tue']) {
                $adSchedule['tue'] = true;
                $adSchedule['tueOutwardTime'] = !empty($schedule['outwardTime']) ? \DateTime::createFromFormat('H:i', $schedule['outwardTime']) : null;
                $adSchedule['tueReturnTime'] = !empty($schedule['returnTime']) ? \DateTime::createFromFormat('H:i', $schedule['returnTime']) : null;
            } elseif (!isset($adSchedule['tue'])) {
                $adSchedule['tue'] = false;
                $adSchedule['tueOutwardTime'] = null;
                $adSchedule['tueReturnTime'] = null;
            }
            if (isset($schedule['wed']) && $schedule['wed']) {
                $adSchedule['wed'] = true;
                $adSchedule['wedOutwardTime'] = !empty($schedule['outwardTime']) ? \DateTime::createFromFormat('H:i', $schedule['outwardTime']) : null;
                $adSchedule['wedReturnTime'] = !empty($schedule['returnTime']) ? \DateTime::createFromFormat('H:i', $schedule['returnTime']) : null;
            } elseif (!isset($adSchedule['wed'])) {
                $adSchedule['wed'] = false;
                $adSchedule['wedOutwardTime'] = null;
                $adSchedule['wedReturnTime'] = null;
            }
            if (isset($schedule['thu']) && $schedule['thu']) {
                $adSchedule['thu'] = true;
                $adSchedule['thuOutwardTime'] = !empty($schedule['outwardTime']) ? \DateTime::createFromFormat('H:i', $schedule['outwardTime']) : null;
                $adSchedule['thuReturnTime'] = !empty($schedule['returnTime']) ? \DateTime::createFromFormat('H:i', $schedule['returnTime']) : null;
            } elseif (!isset($adSchedule['thu'])) {
                $adSchedule['thu'] = false;
                $adSchedule['thuOutwardTime'] = null;
                $adSchedule['thuReturnTime'] = null;
            }
            if (isset($schedule['fri']) && $schedule['fri']) {
                $adSchedule['fri'] = true;
                $adSchedule['friOutwardTime'] = !empty($schedule['outwardTime']) ? \DateTime::createFromFormat('H:i', $schedule['outwardTime']) : null;
                $adSchedule['friReturnTime'] = !empty($schedule['returnTime']) ? \DateTime::createFromFormat('H:i', $schedule['returnTime']) : null;
            } elseif (!isset($adSchedule['fri'])) {
                $adSchedule['fri'] = false;
                $adSchedule['friOutwardTime'] = null;
                $adSchedule['friReturnTime'] = null;
            }
            if (isset($schedule['sat']) && $schedule['sat']) {
                $adSchedule['sat'] = true;
                $adSchedule['satOutwardTime'] = !empty($schedule['outwardTime']) ? \DateTime::createFromFormat('H:i', $schedule['outwardTime']) : null;
                $adSchedule['satReturnTime'] = !empty($schedule['returnTime']) ? \DateTime::createFromFormat('H:i', $schedule['returnTime']) : null;
            } elseif (!isset($adSchedule['sat'])) {
                $adSchedule['sat'] = false;
                $adSchedule['satOutwardTime'] = null;
                $adSchedule['satReturnTime'] = null;
            }
            if (isset($schedule['sun']) && $schedule['sun']) {
                $adSchedule['sun'] = true;
                $adSchedule['sunOutwardTime'] = !empty($schedule['outwardTime']) ? \DateTime::createFromFormat('H:i', $schedule['outwardTime']) : null;
                $adSchedule['sunReturnTime'] = !empty($schedule['returnTime']) ? \DateTime::createFromFormat('H:i', $schedule['returnTime']) : null;
            } elseif (!isset($adSchedule['sun'])) {
                $adSchedule['sun'] = false;
                $adSchedule['sunOutwardTime'] = null;
                $adSchedule['sunReturnTime'] = null;
            }
        }

        if (!is_array($old) || !is_array($adSchedule) || count($old) !== count($adSchedule)) {
            return false;
        }

        $old = array_values($old);
        $new = array_values($adSchedule);

        for ($i = 0; $i < count($old); $i++) {
            if (is_bool($old[$i]) && is_bool($new[$i]) && $old[$i] !== $new[$i]) {
                return false;
            } elseif (
                is_a($old[$i], \DateTime::class) && is_null($new[$i])
                || is_a($new[$i], \DateTime::class) && is_null($old[$i])
            ) {
                return false;
            } elseif (is_a($old[$i], \DateTime::class) && is_a($new[$i], \DateTime::class)) {
                if ($old[$i]->format('Y-m-d H:i:s') !== $new[$i]->format('Y-m-d H:i:s')) {
                    return false;
                }
            }
        }
        return true;
    }

    /**
     * Compare if new Waypoints are different from the old ones
     * @param $old - Waypoints object from a Proposal
     * @param $new - waypoint|address object from front
     * @return bool
     */
    public function compareWaypoints($old, $new)
    {
        if (!is_array($old) || !is_array($new) || count($old) !== count($new)) {
            return false;
        }

        for ($i = 0; $i < count($old); $i++) {
            if (!$old[$i] && !$new[$i]) {
                continue;
            } elseif (!isset($old[$i]) || !isset($new[$i]) || $old[$i]->getAddress()->getId() !== $new[$i]["id"]) {
                return false;
            }
        }
        return true;
    }

    /**
     * Compare Date and time for Outward and Returns
     * @param Ad $old
     * @param Ad $new
     * @return bool
     * @throws \Exception
     */
    public function compareDateTimes(Ad $old, Ad $new)
    {
        $oldOutwardTime = new \DateTime($old->getOutwardTime());

        // formats are different when Ad is returned by api makeAd or from front serialization
        if ($oldOutwardTime->format('H:i') !== $new->getOutwardTime()) {
            return false;
        }

        if ($old->getOutwardDate()->format('Y-m-d') !== $new->getOutwardDate()->format('Y-m-d')) {
            return false;
        }

        if (
            !is_null($old->getReturnTime()) && is_null($new->getReturnTime())
            || !is_null($new->getReturnTime()) && is_null($old->getReturnTime())
        ) {
            return false;
        } elseif ($old->getReturnTime()) {
            $oldReturnTime = new \DateTime($old->getReturnTime());
            if ($oldReturnTime->format('H:i') !== $new->getReturnTime()) {
                return false;
            }
        }

        if (
            !is_null($old->getReturnDate()) && is_null($new->getReturnDate())
            || !is_null($new->getReturnDate()) && is_null($old->getReturnDate())
        ) {
            return false;
        } elseif ($old->getReturnDate()) {
            if ($old->getReturnDate()->format('Y-m-d') !== $new->getReturnDate()->format('Y-m-d')) {
                return false;
            }
        }

        return true;
    }

    /**
     * Update all carpools limits (i.e max_detour_duration, max_detour_distance...)
     */
    public function updateCarpoolsLimits()
    {
        set_time_limit(7200);
        $criteria = $this->criteriaRepository->findDrivers();
        /**
         * @var Criteria $criterion
         */
        foreach ($criteria as $criterion) {
            $criterion->setMaxDetourDistance($criterion->getDirectionDriver()->getDistance() * $this->proposalMatcher::MAX_DETOUR_DISTANCE_PERCENT / 100);
            $criterion->setMaxDetourDuration($criterion->getDirectionDriver()->getDuration() * $this->proposalMatcher::MAX_DETOUR_DURATION_PERCENT / 100);
            $this->entityManager->persist($criterion);
        }
        $this->entityManager->flush();

        return ['yay!'];
    }


    /**
     * Returns an ad and its results matching the parameters.
     * Used for RDEX export.
     *
     * @param string $external                  The external client
     * @param bool $offer
     * @param bool $request
     * @param float $from_longitude
     * @param float $from_latitude
     * @param float $to_longitude
     * @param float $to_latitude
     * @param string $frequency
     * @param array $days
     * @param array $outward
     * @return Ad|RdexError
     */
    public function getAdForRdex(
        ?string $external,
        bool $offer,
        bool $request,
        float $from_longitude,
        float $from_latitude,
        float $to_longitude,
        float $to_latitude,
        string $frequency = null,
        ?array $days = null,
        ?array $outward = null
    ) {
        $ad = new Ad();
        $ad->setExternal($external);
        $ad->setSearch(true); // Only a search. This Ad won't be publish.
        $ad->setExposed(true); // But we need to access it publicly

        // Role
        if ($offer && $request) {
            $ad->setRole(Ad::ROLE_DRIVER_OR_PASSENGER);
        } elseif ($request) {
            $ad->setRole(Ad::ROLE_DRIVER);
        } else {
            $ad->setRole(Ad::ROLE_PASSENGER);
        }

        // Origin/Destination
        $ad->setOutwardWaypoints([
            [
                "latitude" => $from_latitude,
                "longitude" => $from_longitude
            ],
            [
                "latitude" => $to_latitude,
                "longitude" => $to_longitude
            ],
        ]);

        // Create a schedule and set frequency
        // RDEX has always a explicit day (monday...) even for puntual
        // So we always create a schedule then we make a deduction if it's punctual or regular based on it.
        // If the frequency parameter is given it overides the deduction

        // if outward is null, we make an array using now with 1 hour margin on $day bases
        if (is_null($outward)) {
            $time = new \DateTime("now", new \DateTimeZone('Europe/Paris'));
            $mintime = $time->format("H:i:s");
            $maxtime = $time->add(new \DateInterval("PT1H"))->format("H:i:s");

            // if days is null, we are using today

            if (is_null($days)) {
                $today = new \DateTime("now", new \DateTimeZone('Europe/Paris'));
                $days = [strtolower($today->format('l')) => 1];
                $outward = ["mindate" => $time->format("Y-m-d")];
            } else {
                // We don't have any date so i'm looking for the first date corresponding to the first day
                $dateFound = "";
                $currentTestDate = new \DateTime("now", new \DateTimeZone('Europe/Paris'));
                $cpt = 0; // it's a failsafe to avoid infinit loop
                while ($dateFound === "" && $cpt < 7) {
                    if (isset($days[strtolower($currentTestDate->format('l'))])) {
                        $dateFound = $currentTestDate;
                    } else {
                        $currentTestDate = $currentTestDate->add(new \DateInterval("P1D"));
                    }
                    $cpt++;
                }
                $outward = ["mindate" => $dateFound->format("Y-m-d")];
            }
        }
        // var_dump($outward);die;

        // if days is null, we make an array using outward
        $daysList = ['monday', 'tuesday', 'wednesday', 'thursday', 'friday', 'saturday', 'sunday'];
        if (is_null($days)) {
            $day = [];
            $today = new \DateTime("now", new \DateTimeZone('Europe/Paris'));
            foreach ($outward as $day => $times) {
                if (in_array($day, $daysList)) {
<<<<<<< HEAD
                    $days = [$day => 1];
                } elseif ($day == "mindate") {
                    // It's the mindate field. We use it to create a day
                    $dayMinDate = new \DateTime($times);
                    $textDayMinDate = strtolower($dayMinDate->format('l'));
                    $days = [$textDayMinDate => 1];
=======
                    $days[$day] = 1;
                } elseif ($day=="mindate") {
                    // It's the mindate field. We use it to create a day
                    $dayMinDate = new \DateTime($times);
                    $textDayMinDate = strtolower($dayMinDate->format('l'));
                    $days[$textDayMinDate] = 1;
>>>>>>> 268faa83
                }
            }
        }

        // var_dump($outward);
        // var_dump($days);
        // die;

        $schedules = $this->buildSchedule($days, $outward);
        // var_dump($schedules);die;
        if (count($schedules) > 0) {
            if ($frequency == "punctual") {
                // Punctual journey
                $ad->setFrequency(Criteria::FREQUENCY_PUNCTUAL);
                $ad->setOutwardDate(\DateTime::createFromFormat("Y-m-d", $outward["mindate"]));
                (isset($outward["maxdate"])) ? $ad->setOutwardLimitDate(\DateTime::createFromFormat("Y-m-d", $outward["maxdate"])) : '';

                if (isset($schedules[0]["outwardTime"])) {
                    $ad->setOutwardTime($schedules[0]["outwardTime"]);
                }
            } elseif ($frequency == "regular") {
                // Regular journey
                $ad->setFrequency(Criteria::FREQUENCY_REGULAR);
                $ad->setSchedule($schedules);
            } else {
                // If only one schedule with one day punctual. Else it's regular.
                if (count($schedules) > 1 || count($schedules[0]) > 2) {
                    $ad->setFrequency(Criteria::FREQUENCY_REGULAR);
                    $ad->setSchedule($schedules);
                } else {
                    $ad->setFrequency(Criteria::FREQUENCY_PUNCTUAL);
                    $ad->setOutwardDate(\DateTime::createFromFormat("Y-m-d", $outward["mindate"]));
                    (isset($outward["maxdate"])) ? $ad->setOutwardLimitDate(\DateTime::createFromFormat("Y-m-d", $outward["maxdate"])) : '';

                    if (isset($schedules[0]["outwardTime"])) {
                        $ad->setOutwardTime($schedules[0]["outwardTime"]);
                    }
                }
            }
        } else {
            // No schedule
            $ad->setFrequency(Criteria::FREQUENCY_PUNCTUAL);
            if ($frequency=="regular") {
                $ad->setFrequency(Criteria::FREQUENCY_REGULAR);
            }
            $ad->setOutwardDate(\DateTime::createFromFormat("Y-m-d", $outward["mindate"]));
        }

        if (!is_null($this->currentMargin)) {
            $ad->setMarginDuration($this->currentMargin);
        }

        return $this->createAd($ad);
    }

    /**
     * Compute the average hour between two hours.
     *
     * @param string $heureMin          Minimum hour
     * @param string $heureMax          Maximum hour
     * @param string $dateMin        Minimum date
     * @param string|null $dateMax   Maximum date
     * @return \Datetime
     */
    private function middleHour(string $heureMin, string $heureMax, string $dateMin, ?string $dateMax = null)
    {
        (is_null($dateMax)) ? $dateMax = $dateMin : '';

        $min = \DateTime::createFromFormat('Y-m-d H:i:s', $dateMin . " " . $heureMin, new \DateTimeZone('UTC'));
        $mintime = $min->getTimestamp();
        $max = \DateTime::createFromFormat('Y-m-d H:i:s', $dateMax . " " . $heureMax, new \DateTimeZone('UTC'));
        $maxtime = $max->getTimestamp();
        $marge = ($maxtime - $mintime) / 2;
        $middleHour = $mintime + $marge;
        $returnHour = new \DateTime();
        $returnHour->setTimestamp($middleHour);
        return $returnHour;
    }

    /**
     * Get the difference in seconds between two times and dates
     *
     * @param string $heureMin
     * @param string $heureMax
     * @param string $dateMin
     * @param string|null $dateMax
     * @return int
     */
    private function dateDiff(string $heureMin, string $heureMax, string $dateMin, ?string $dateMax=null)
    {
        $min = \DateTime::createFromFormat('Y-m-d H:i:s', $dateMin . " " . $heureMin, new \DateTimeZone('UTC'));
        $mintime = $min->getTimestamp();
        $max = \DateTime::createFromFormat('Y-m-d H:i:s', $dateMax . " " . $heureMax, new \DateTimeZone('UTC'));
        $maxtime = $max->getTimestamp();
        $diff = $maxtime - $mintime;
        return $diff;
    }

    /**
     * Build an Ad Schedule
     * @var array $day      Array of the selected days
     * @var array $outward  Array of the time for each days
     * @return array
     */
    private function buildSchedule(?array $days, ?array $outward)
    {
        $schedules = []; // We set a sub schedule because a real Ad can have multiple schedule. Only one in RDEX though.
        $refTimes = [];
        foreach ($days as $day => $value) {
            $shortDay = substr($day, 0, 3);
            if (isset($outward[$day]['mintime'])) {
                $outward_mindate = $outward['mindate'];

                if (isset($outward[$day]['mintime']) && isset($outward[$day]['maxtime'])) {
                    (!isset($outward['maxdate'])) ? $outward_maxdate = $outward_mindate : $outward_maxdate = $outward['maxdate'];
                
                    // We compute the difference between mintime and maxtime to use it as a margin in the generated Ad
                    $diff = $this->dateDiff($outward[$day]['mintime'], $outward[$day]['maxtime'], $outward_mindate, $outward_maxdate);
                    if (
                        !is_numeric($this->currentMargin) ||
                        (is_numeric($this->currentMargin) && $diff > $this->currentMargin)
                    ) {
                        $this->currentMargin = $diff;
                    }
                }

                $outwardTime = \DateTime::createFromFormat('H:i:s', $outward[$day]['mintime'], new \DateTimeZone('UTC'))->format('H:i');

                $previousKey = array_search($outwardTime, $refTimes);

                if (is_null($previousKey) || !is_numeric($previousKey)) {
                    $refTimes[] = $outwardTime;
                    $previousKey = array_search($outwardTime, $refTimes);
                    $schedules[$previousKey] = [
                        'outwardTime' => $outwardTime
                    ];
                }

                $schedules[$previousKey][$shortDay] = 1;
            }
        }
        return $schedules;
    }

    /**
     * Get ads with accepted asks of a user
     *
     * @param integer $userId
     * @return array
     */
    public function getUserAcceptedCarpools(int $userId): array
    {
        // array of ads
        $ads = [];
        // temporary array
        $temp = [];
        // array of ads from asks
        $askAds = [];
        $user = $this->userManager->getUser($userId);
        // We retrieve all the proposals of the user
        $proposals = $this->proposalRepository->findBy(['user' => $user]);

        // We check for each proposal if he have matching
        /** @var Proposal $proposal */
        foreach ($proposals as $proposal) {
            $askAdLinked = null;
            $matchingLinked = null;
            /** @var Matching $matching */
            foreach ($proposal->getMatchingRequests() as $matching) {
                // We check if the matching have an ask
                /** @var Ask $ask */
                $generalPaymentStatus = null;
                foreach ($matching->getAsks() as $ask) {
                    // We check if the ask is accepted if yes we put the ask in the tab
                    if ($ask->getStatus() === Ask::STATUS_ACCEPTED_AS_DRIVER || $ask->getStatus() === Ask::STATUS_ACCEPTED_AS_PASSENGER) {
                        // this ask is the ask with data we want to fill the Ad
                        if ($ask->getUser()->getId() && $ask->getUser()->getId() === $userId) {
                            $askAd = $askAdLinked = $this->askManager->getSimpleAskFromAd($ask->getId(), $userId, $matching->getProposalOffer());
                            $matchingLinked = $matching;
                        } else {
                            $askAd = $this->askManager->getSimpleAskFromAd($ask->getId(), $userId);
                        }
                        $askAds[] = $askAd;
                    }
                }
            }
            // We check for each proposal if he have matching
            foreach ($proposal->getMatchingOffers() as $matching) {
                // We check if the matching have an ask
                foreach ($matching->getAsks() as $ask) {
                    // We check if the ask is accepted if yes we put the ask in the tab
                    if ($ask->getStatus() === Ask::STATUS_ACCEPTED_AS_DRIVER || $ask->getStatus() === Ask::STATUS_ACCEPTED_AS_PASSENGER) {
                        // this ask is the ask with data we want to fill the Ad
                        if ($ask->getUser()->getId() && $ask->getUser()->getId() === $userId) {
                            $askAd = $askAdLinked = $this->askManager->getSimpleAskFromAd($ask->getId(), $userId, $matching->getProposalRequest());
                            $matchingLinked = $matching;
                        } else {
                            $askAd = $this->askManager->getSimpleAskFromAd($ask->getId(), $userId);
                        }
                        $askAds[] = $askAd;
                    }
                }
            }
            // we check if the proposal have accepted asks
            if (count($askAds) > 0) {
                // if yes we create an ad with the associated asks
                // we pass the askLinked (Ad) to fill Ad with data from the ask if not null
                $ad = $this->makeAd($proposal, $userId, true, $askAdLinked, $matchingLinked);
                $ad->setAsks($askAds);
                // we put the id of the proposals linked in the temporary array
                $temp[] = $ad->getProposalLinkedId();
                // We reset the asks array for the next proposal
                $askAds = [];
                // We check if the proposal is not a proposal linked of an other proposal and regular
                if (in_array($ad->getProposalId(), $temp) && $ad->getFrequency() === Criteria::FREQUENCY_REGULAR) {
                    //  If yes we continue
                    continue;
                } else {
                    // If not we add it to the ads array

                    // If payement is active we determine the general payments status of the Ad taking account of all the sub ads
                    // If one sub ad is UNPAID, the general Ad is UNPAID
                    // If one sub ad is PENDING, the general Ad is PENDING
                    $ad->setPaymentStatus(Ask::PAYMENT_STATUS_PAID); // Default value : PAID
                    if ($this->params['paymentActive']) {
                        foreach ($ad->getAsks() as $askAd) {
                            if (!is_null($askAd->getUnpaidDate())) {
                                $ad->setPaymentStatus(Ask::PAYMENT_STATUS_UNPAID);
                                $ad->setUnpaidDate($askAd->getUnpaidDate());
                                break;
                            }
                            if ($askAd->getPaymentStatus() == Ask::PAYMENT_STATUS_PENDING) {
                                $ad->setPaymentStatus(Ask::PAYMENT_STATUS_PENDING);
                                break;
                            }
                        }
                    }
                    $ad->setPaymentItemId($askAd->getPaymentItemId());
                    $ad->setPaymentItemWeek($askAd->getPaymentItemWeek());

                    $ads[] = $ad;
                }
            }
        }
        // We return the ads array with only the ads with accepted asks associated
        return $ads;
    }



    /**********
     *  PROOF *
     **********/


    /**
     * Create a proof for an ask.
     *
     * @param ClassicProof  $classicProof   The proof to create
     * @return ClassicProof                 The created proof.
     */
    public function createCarpoolProof(ClassicProof $classicProof)
    {
        // search the ask
        if (!$ask = $this->askManager->getAsk($classicProof->getAskId())) {
            throw new AdException("Ask not found for classic proof");
        }

        // check that the ask is accepted
        if (!($ask->getStatus() == Ask::STATUS_ACCEPTED_AS_DRIVER || $ask->getStatus() == Ask::STATUS_ACCEPTED_AS_PASSENGER)) {
            throw new AdException("Ask not accepted");
        }

        // check if a proof already exists for this day
        if ($carpoolProof = $this->proofManager->getProofForDate($ask, new DateTime())) {
            // the proof already exists, it's an update
            return $this->updateCarpoolProof($carpoolProof->getId(), $classicProof);
        }

        $carpoolProof = $this->proofManager->createProof($ask, $classicProof->getLongitude(), $classicProof->getLatitude(), $this->params['proofType'], $classicProof->getUser(), $ask->getMatching()->getProposalOffer()->getUser(), $ask->getMatching()->getProposalRequest()->getUser());
        $classicProof->setId($carpoolProof->getId());

        return $classicProof;
    }

    /**
     * Update a proof.
     *
     * @param integer $id                       The id of the proof to update
     * @param ClassicProof $classicProofData    The data to update the proof
     * @return ClassicProof The classic proof updated
     */
    public function updateCarpoolProof(int $id, ClassicProof $classicProofData)
    {
        // search the proof
        if (!$carpoolProof = $this->proofManager->getProof($id)) {
            throw new AdException("Classic proof not found");
        }

        try {
            $carpoolProof = $this->proofManager->updateProof($id, $classicProofData->getLongitude(), $classicProofData->getLatitude(), $classicProofData->getUser(), $carpoolProof->getAsk()->getMatching()->getProposalRequest()->getUser(), $this->params['carpoolProofDistance']);
            $classicProofData->setId($carpoolProof->getId());
        } catch (ProofException $proofException) {
            throw new AdException($proofException->getMessage());
        }

        return $classicProofData;
    }
}<|MERGE_RESOLUTION|>--- conflicted
+++ resolved
@@ -1497,21 +1497,12 @@
             $today = new \DateTime("now", new \DateTimeZone('Europe/Paris'));
             foreach ($outward as $day => $times) {
                 if (in_array($day, $daysList)) {
-<<<<<<< HEAD
-                    $days = [$day => 1];
-                } elseif ($day == "mindate") {
-                    // It's the mindate field. We use it to create a day
-                    $dayMinDate = new \DateTime($times);
-                    $textDayMinDate = strtolower($dayMinDate->format('l'));
-                    $days = [$textDayMinDate => 1];
-=======
                     $days[$day] = 1;
                 } elseif ($day=="mindate") {
                     // It's the mindate field. We use it to create a day
                     $dayMinDate = new \DateTime($times);
                     $textDayMinDate = strtolower($dayMinDate->format('l'));
                     $days[$textDayMinDate] = 1;
->>>>>>> 268faa83
                 }
             }
         }
