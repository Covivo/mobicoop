--- conflicted
+++ resolved
@@ -84,11 +84,8 @@
     private $authManager;
     private $proofManager;
     private $subjectRepository;
-<<<<<<< HEAD
     private $addressManager;
-=======
     private $appManager;
->>>>>>> 58728705
 
     private $currentMargin = null;
 
@@ -98,11 +95,7 @@
      * @param EntityManagerInterface $entityManager
      * @param ProposalManager $proposalManager
      */
-<<<<<<< HEAD
-    public function __construct(EntityManagerInterface $entityManager, ProposalManager $proposalManager, UserManager $userManager, MatchingRepository $matchingRepository, CommunityRepository $communityRepository, EventManager $eventManager, ResultManager $resultManager, LoggerInterface $logger, array $params, ProposalRepository $proposalRepository, CriteriaRepository $criteriaRepository, ProposalMatcher $proposalMatcher, AskManager $askManager, EventDispatcherInterface $eventDispatcher, Security $security, AuthManager $authManager, ProofManager $proofManager, SubjectRepository $subjectRepository, AddressManager $addressManager)
-=======
-    public function __construct(EntityManagerInterface $entityManager, ProposalManager $proposalManager, UserManager $userManager, MatchingRepository $matchingRepository, CommunityRepository $communityRepository, EventManager $eventManager, ResultManager $resultManager, LoggerInterface $logger, array $params, ProposalRepository $proposalRepository, CriteriaRepository $criteriaRepository, ProposalMatcher $proposalMatcher, AskManager $askManager, EventDispatcherInterface $eventDispatcher, Security $security, AuthManager $authManager, ProofManager $proofManager, SubjectRepository $subjectRepository, AppManager $appManager)
->>>>>>> 58728705
+    public function __construct(EntityManagerInterface $entityManager, ProposalManager $proposalManager, UserManager $userManager, MatchingRepository $matchingRepository, CommunityRepository $communityRepository, EventManager $eventManager, ResultManager $resultManager, LoggerInterface $logger, array $params, ProposalRepository $proposalRepository, CriteriaRepository $criteriaRepository, ProposalMatcher $proposalMatcher, AskManager $askManager, EventDispatcherInterface $eventDispatcher, Security $security, AuthManager $authManager, ProofManager $proofManager, SubjectRepository $subjectRepository, AddressManager $addressManager, AppManager $appManager)
     {
         $this->entityManager = $entityManager;
         $this->proposalManager = $proposalManager;
@@ -122,11 +115,8 @@
         $this->authManager = $authManager;
         $this->proofManager = $proofManager;
         $this->subjectRepository = $subjectRepository;
-<<<<<<< HEAD
         $this->addressManager = $addressManager;
-=======
         $this->appManager = $appManager;
->>>>>>> 58728705
         if ($this->params["paymentActiveDate"] = DateTime::createFromFormat("Y-m-d", $this->params["paymentActive"])) {
             $this->params["paymentActiveDate"]->setTime(0, 0);
             $this->params["paymentActive"] = true;
