--- conflicted
+++ resolved
@@ -670,20 +670,18 @@
      * Get all ads of a user
      *
      * @param integer $userId
-     * @param bool|null $acceptedAsks If we want to get results even if corresponding ads are private but there is at least one accepted ask
-     * @param bool|null $anyAds If we want to get all ads of an user, either they are private or not
-     * @return array
+     * @return void
      */
-    public function getAds(int $userId, bool $acceptedAsks = null, bool $anyAds = null)
+    public function getAds(int $userId)
     {
         $ads = [];
         $user = $this->userManager->getUser($userId);
-        $params = $anyAds ? ['user'=>$user] : ['user'=>$user, 'private'=>false];
-        $proposals = $this->proposalRepository->findBy($params);
+        $proposals = $this->proposalRepository->findBy(['user'=>$user, 'private'=>false]);
+        
         $refIdProposals = [];
         foreach ($proposals as $proposal) {
             if (!in_array($proposal->getId(), $refIdProposals)) {
-                $ads[] = $this->makeAd($proposal, $userId, $acceptedAsks);
+                $ads[] = $this->makeAd($proposal, $userId);
                 if (!is_null($proposal->getProposalLinked())) {
                     $refIdProposals[$proposal->getId()] = $proposal->getProposalLinked()->getId();
                 }
@@ -691,6 +689,7 @@
         }
         return $ads;
     }
+
 
     /**
      * Get all ads of a Community
@@ -749,11 +748,7 @@
      * @param bool $acceptedAsks If we want to get results even if corresponding ads are private but there is at least one accepted ask
      * @return Ad
      */
-<<<<<<< HEAD
-    private function makeAd($proposal, $userId, bool $acceptedAsks = null)
-=======
     private function makeAd($proposal, $userId, $hasAsks = false)
->>>>>>> 28220421
     {
         $ad = new Ad();
                 
@@ -831,18 +826,11 @@
         }
         $ad->setSchedule($schedule);
 
-<<<<<<< HEAD
-        $ad->setResults($this->resultManager->createAdResults($proposal, $acceptedAsks));
-
-        $ad->setPotentialCarpoolers(count($this->resultManager->createAdResults($proposal, false)));
-
-=======
         if (!$hasAsks) {
             $ad->setResults(
                 $this->resultManager->createAdResults($proposal)
             );
         }
->>>>>>> 28220421
         return $ad;
     }
 
