--- conflicted
+++ resolved
@@ -1333,15 +1333,11 @@
             $this->entityManager->persist($proposal);
         } // major update
         elseif ($this->checkForMajorUpdate($oldAd, $ad)) {
-<<<<<<< HEAD
-            $ad = $this->createAd($ad, true, $withSolidaries, true, false, Ad::MATCHING_ALGORITHM_V3);
-=======
             if (Criteria::FREQUENCY_REGULAR == $ad->getFrequency()) {
                 $ad->setOutwardLimitDate((new \DateTime())->modify('+ 1 year'));
                 $ad->setReturnLimitDate((new \DateTime())->modify('+ 1 year'));
             }
-            $ad = $this->createAd($ad, true, $withSolidaries);
->>>>>>> 513f5609
+            $ad = $this->createAd($ad, true, $withSolidaries, true, false, Ad::MATCHING_ALGORITHM_V3);
             $this->proposalManager->deleteProposal($proposal);
         // minor update
         } elseif (
