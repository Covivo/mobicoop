<?php

/**
 * Copyright (c) 2020, MOBICOOP. All rights reserved.
 * This project is dual licensed under AGPL and proprietary licence.
 ***************************
 *    This program is free software: you can redistribute it and/or modify
 *    it under the terms of the GNU Affero General Public License as
 *    published by the Free Software Foundation, either version 3 of the
 *    License, or (at your option) any later version.
 *
 *    This program is distributed in the hope that it will be useful,
 *    but WITHOUT ANY WARRANTY; without even the implied warranty of
 *    MERCHANTABILITY or FITNESS FOR A PARTICULAR PURPOSE.  See the
 *    GNU Affero General Public License for more details.
 *
 *    You should have received a copy of the GNU Affero General Public License
 *    along with this program.  If not, see <gnu.org/licenses>.
 ***************************
 *    Licence MOBICOOP described in the file
 *    LICENSE
 **************************/

namespace App\Carpool\Service;

use App\Carpool\Entity\Ad;
use App\Carpool\Entity\Ask;
use App\Carpool\Entity\Criteria;
use App\Carpool\Entity\Matching;
use App\Carpool\Entity\Proposal;
use App\Carpool\Entity\Result;
use App\Carpool\Entity\Waypoint;
use App\Carpool\Event\AdMajorUpdatedEvent;
use App\Carpool\Event\AdMinorUpdatedEvent;
use App\Community\Exception\CommunityNotFoundException;
use App\Community\Repository\CommunityRepository;
use App\Event\Exception\EventNotFoundException;
use App\Event\Service\EventManager;
use App\Geography\Entity\Address;
use App\Carpool\Exception\AdException;
use App\Carpool\Repository\ProposalRepository;
use App\Carpool\Repository\CriteriaRepository;
use App\User\Exception\UserNotFoundException;
use App\User\Service\UserManager;
use Doctrine\ORM\EntityManagerInterface;
use Psr\Log\LoggerInterface;
use App\Rdex\Entity\RdexError;
use Symfony\Component\EventDispatcher\EventDispatcherInterface;
use Symfony\Component\Security\Core\Security;
use App\Auth\Service\AuthManager;
use App\Carpool\Entity\ClassicProof;
use App\Carpool\Exception\ProofException;
use App\Payment\Exception\PaymentException;
use App\Solidary\Repository\SubjectRepository;
use DateTime;

/**
 * Ad manager service.
 *
 * @author Sylvain Briat <sylvain.briat@mobicoop.org>
 * @author Remi Wortemann <remi.wortemann@mobicoop.org>
 */
class AdManager
{
    private $entityManager;
    private $proposalManager;
    private $userManager;
    private $communityRepository;
    private $eventManager;
    private $resultManager;
    private $params;
    private $logger;
    private $proposalRepository;
    private $criteriaRepository;
    private $proposalMatcher;
    private $askManager;
    private $eventDispatcher;
    private $security;
    private $authManager;
    private $proofManager;
    private $subjectRepository;

    /**
     * Constructor.
     *
     * @param EntityManagerInterface $entityManager
     * @param ProposalManager $proposalManager
     */
    public function __construct(EntityManagerInterface $entityManager, ProposalManager $proposalManager, UserManager $userManager, CommunityRepository $communityRepository, EventManager $eventManager, ResultManager $resultManager, LoggerInterface $logger, array $params, ProposalRepository $proposalRepository, CriteriaRepository $criteriaRepository, ProposalMatcher $proposalMatcher, AskManager $askManager, EventDispatcherInterface $eventDispatcher, Security $security, AuthManager $authManager, ProofManager $proofManager, SubjectRepository $subjectRepository)
    {
        $this->entityManager = $entityManager;
        $this->proposalManager = $proposalManager;
        $this->userManager = $userManager;
        $this->communityRepository = $communityRepository;
        $this->eventManager = $eventManager;
        $this->resultManager = $resultManager;
        $this->logger = $logger;
        $this->params = $params;
        $this->proposalRepository = $proposalRepository;
        $this->criteriaRepository = $criteriaRepository;
        $this->proposalMatcher = $proposalMatcher;
        $this->askManager = $askManager;
        $this->eventDispatcher = $eventDispatcher;
        $this->security = $security;
        $this->authManager = $authManager;
        $this->proofManager = $proofManager;
        $this->subjectRepository = $subjectRepository;
    }

    /**
     * Create an ad.
     * This method creates a proposal, and its linked proposal for a return trip.
     * It returns the ad created, with its outward and return results.
     *
     * @param Ad $ad                    The ad to create
     * @param bool $doPrepare           When we prepare the Proposal
     * @param bool $withSolidaries      Return also the matching solidary asks
     * @return Ad
     * @throws \Exception
     */
    public function createAd(Ad $ad, bool $doPrepare = true, bool $withSolidaries = true)
    {
        $this->logger->info("AdManager : start " . (new \DateTime("UTC"))->format("Ymd H:i:s.u"));

        $outwardProposal = new Proposal();
        $outwardCriteria = new Criteria();

        // validation

        // try for an anonymous post ?
        if (!$ad->isSearch() && !$ad->getUserId()) {
            throw new AdException('Anonymous users can\'t post an ad');
        }

        // we set the user of the proposal
        if ($ad->getUserId()) {
            if ($user = $this->userManager->getUser($ad->getUserId())) {
                $outwardProposal->setUser($user);
            } else {
                throw new UserNotFoundException('User ' . $ad->getUserId() . ' not found');
            }
        }

        // we check if the ad is posted for another user (delegation)
        if ($ad->getPosterId()) {
            if ($poster = $this->userManager->getUser($ad->getPosterId())) {
                $outwardProposal->setUserDelegate($poster);
            } else {
                throw new UserNotFoundException('Poster ' . $ad->getPosterId() . ' not found');
            }
        }

        // SOLIDARY TEMPORARY FIX
        // if the poster is solidary manager, we assume the Ad is solidary
        if (isset($user)) {
            if ($this->authManager->isAuthorized('ROLE_SOLIDARY_MANAGER')) {
                $ad->setSolidary(true);
            }
        }

        // the proposal is private if it's a search only ad
        $outwardProposal->setPrivate($ad->isSearch() ? true : false);

        // If the proposal is external (i.e Rdex request...) we set it
        $outwardProposal->setExternal($ad->getExternal());

        // if the proposal is exposed, we also generate an external id
        if ($ad->isExposed()) {
            $outwardProposal->setExposed(true);
            $outwardProposal->setExternalId();
        }

        // we check if it's a round trip
        if ($ad->isOneWay()) {
            // the ad has explicitly been set to one way
            $outwardProposal->setType(Proposal::TYPE_ONE_WAY);
        } elseif (is_null($ad->isOneWay())) {
            // the ad type has not been set, we assume it's a round trip for a regular trip and a one way for a punctual trip
            if ($ad->getFrequency() == Criteria::FREQUENCY_REGULAR) {
                $ad->setOneWay(false);
                $outwardProposal->setType(Proposal::TYPE_OUTWARD);
            } else {
                $ad->setOneWay(true);
                $outwardProposal->setType(Proposal::TYPE_ONE_WAY);
            }
        } else {
            $outwardProposal->setType(Proposal::TYPE_OUTWARD);
        }

        // comment
        $outwardProposal->setComment($ad->getComment());

        // communities
        if ($ad->getCommunities()) {
            // todo : check if the user can post/search in each community
            foreach ($ad->getCommunities() as $communityId) {
                if ($community = $this->communityRepository->findOneBy(['id' => $communityId])) {
                    $outwardProposal->addCommunity($community);
                } else {
                    throw new CommunityNotFoundException('Community ' . $communityId . ' not found');
                }
            }
        }

        // event
        if ($ad->getEventId()) {
            if ($event = $this->eventManager->getEvent($ad->getEventId())) {
                $outwardProposal->setEvent($event);
            } else {
                throw new EventNotFoundException('Event ' . $ad->getEventId() . ' not found');
            }
        }

        // subject
        if ($ad->getSubjectId()) {
            if ($subject = $this->subjectRepository->find($ad->getSubjectId())) {
                $outwardProposal->setSubject($subject);
            } else {
                throw new EventNotFoundException('Subject ' . $ad->getSubjectId() . ' not found');
            }
        }

        // criteria

        // driver / passenger / seats
        $outwardCriteria->setDriver($ad->getRole() == Ad::ROLE_DRIVER || $ad->getRole() == Ad::ROLE_DRIVER_OR_PASSENGER);
        $outwardCriteria->setPassenger($ad->getRole() == Ad::ROLE_PASSENGER || $ad->getRole() == Ad::ROLE_DRIVER_OR_PASSENGER);
        $outwardCriteria->setSeatsDriver($ad->getSeatsDriver() ? $ad->getSeatsDriver() : $this->params['defaultSeatsDriver']);
        $outwardCriteria->setSeatsPassenger($ad->getSeatsPassenger() ? $ad->getSeatsPassenger() : $this->params['defaultSeatsPassenger']);

        // solidary
        $outwardCriteria->setSolidary($ad->isSolidary());
        $outwardCriteria->setSolidaryExclusive($ad->isSolidaryExclusive());

        // prices
        $outwardCriteria->setPriceKm($ad->getPriceKm());
        $outwardCriteria->setDriverPrice($ad->getOutwardDriverPrice());
        $outwardCriteria->setPassengerPrice($ad->getOutwardPassengerPrice());

        // strict
        $outwardCriteria->setStrictDate($ad->isStrictDate());
        $outwardCriteria->setStrictPunctual($ad->isStrictPunctual());
        $outwardCriteria->setStrictRegular($ad->isStrictRegular());

        // misc
        $outwardCriteria->setLuggage($ad->hasLuggage());
        $outwardCriteria->setBike($ad->hasBike());
        $outwardCriteria->setBackSeats($ad->hasBackSeats());

        // dates and times
        $marginDuration = $ad->getMarginDuration() ? $ad->getMarginDuration() : $this->params['defaultMarginDuration'];
        // if the date is not set we use the current date
        $outwardCriteria->setFromDate($ad->getOutwardDate() ? $ad->getOutwardDate() : new \DateTime());
        if ($ad->getFrequency() == Criteria::FREQUENCY_REGULAR) {
            $outwardCriteria->setFrequency(Criteria::FREQUENCY_REGULAR);
            $outwardCriteria->setToDate($ad->getOutwardLimitDate() ? $ad->getOutwardLimitDate() : null);
            $outwardCriteria = $this->createTimesFromSchedule($ad->getSchedule(), $outwardCriteria, 'outwardTime', $marginDuration);
            $hasSchedule = $outwardCriteria->isMonCheck() || $outwardCriteria->isTueCheck()
                || $outwardCriteria->isWedCheck() || $outwardCriteria->isFriCheck() || $outwardCriteria->isThuCheck()
                || $outwardCriteria->isSatCheck() || $outwardCriteria->isSunCheck();
            if (!$hasSchedule && !$ad->isSearch()) {
                // for a post, we need aschedule !
                throw new AdException('At least one day should be selected for a regular trip');
            } elseif (!$hasSchedule) {
                // for a search we set the schedule to every day
                $outwardCriteria->setMonCheck(true);
                $outwardCriteria->setMonMarginDuration($marginDuration);
                $outwardCriteria->setTueCheck(true);
                $outwardCriteria->setTueMarginDuration($marginDuration);
                $outwardCriteria->setWedCheck(true);
                $outwardCriteria->setWedMarginDuration($marginDuration);
                $outwardCriteria->setThuCheck(true);
                $outwardCriteria->setThuMarginDuration($marginDuration);
                $outwardCriteria->setFriCheck(true);
                $outwardCriteria->setFriMarginDuration($marginDuration);
                $outwardCriteria->setSatCheck(true);
                $outwardCriteria->setSatMarginDuration($marginDuration);
                $outwardCriteria->setSunCheck(true);
                $outwardCriteria->setSunMarginDuration($marginDuration);
            }
        } else {
            // punctual
            $outwardCriteria->setFrequency(Criteria::FREQUENCY_PUNCTUAL);
            // if the time is not set we use the current time for an ad post, and null for a search
            // $outwardCriteria->setFromTime($ad->getOutwardTime() ? \DateTime::createFromFormat('H:i', $ad->getOutwardTime()) : (!$ad->isSearch() ? new \DateTime() : null));
            if ($ad->getOutwardTime()) {
                $outwardCriteria->setFromTime(\DateTime::createFromFormat('H:i', $ad->getOutwardTime()));
                $outwardProposal->setUseTime(true);
            } else {
                $outwardCriteria->setFromTime(new \DateTime("now", new \DateTimeZone('Europe/Paris')));
                $outwardProposal->setUseTime(false);
            }

            $outwardCriteria->setMarginDuration($marginDuration);
        }

        // waypoints
        foreach ($ad->getOutwardWaypoints() as $position => $point) {
            $waypoint = new Waypoint();
            $waypoint->setAddress(($point instanceof Address) ? $point : $this->createAddressFromPoint($point));
            $waypoint->setPosition($position);
            $waypoint->setDestination($position == count($ad->getOutwardWaypoints()) - 1);
            $outwardProposal->addWaypoint($waypoint);
        }

        $outwardProposal->setCriteria($outwardCriteria);
        if ($doPrepare) {
            $outwardProposal = $this->proposalManager->prepareProposal($outwardProposal, true);
        }

        $this->logger->info("AdManager : end creating outward " . (new \DateTime("UTC"))->format("Ymd H:i:s.u"));

        //$this->entityManager->persist($outwardProposal);

        $this->logger->info("AdManager : end persisting outward " . (new \DateTime("UTC"))->format("Ymd H:i:s.u"));

        // return trip ?
        if (!$ad->isOneWay()) {
            // we clone the outward proposal
            $returnProposal = clone $outwardProposal;
            $returnProposal->setType(Proposal::TYPE_RETURN);

            // we link the outward and the return
            $outwardProposal->setProposalLinked($returnProposal);

            // criteria
            $returnCriteria = new Criteria();

            // driver / passenger / seats
            $returnCriteria->setDriver($outwardCriteria->isDriver());
            $returnCriteria->setPassenger($outwardCriteria->isPassenger());
            $returnCriteria->setSeatsDriver($outwardCriteria->getSeatsDriver());
            $returnCriteria->setSeatsPassenger($outwardCriteria->getSeatsPassenger());

            // solidary
            $returnCriteria->setSolidary($outwardCriteria->isSolidary());
            $returnCriteria->setSolidaryExclusive($outwardCriteria->isSolidaryExclusive());

            // prices
            $returnCriteria->setPriceKm($outwardCriteria->getPriceKm());
            $returnCriteria->setDriverPrice($ad->getReturnDriverPrice());
            $returnCriteria->setPassengerPrice($ad->getReturnPassengerPrice());

            // strict
            $returnCriteria->setStrictDate($outwardCriteria->isStrictDate());
            $returnCriteria->setStrictPunctual($outwardCriteria->isStrictPunctual());
            $returnCriteria->setStrictRegular($outwardCriteria->isStrictRegular());

            // misc
            $returnCriteria->setLuggage($outwardCriteria->hasLuggage());
            $returnCriteria->setBike($outwardCriteria->hasBike());
            $returnCriteria->setBackSeats($outwardCriteria->hasBackSeats());

            // dates and times
            // if no return date is specified, we use the outward date to be sure the return date is not before the outward date
            $returnCriteria->setFromDate($ad->getReturnDate() ? $ad->getReturnDate() : $outwardCriteria->getFromDate());
            if ($ad->getFrequency() == Criteria::FREQUENCY_REGULAR) {
                $returnCriteria->setFrequency(Criteria::FREQUENCY_REGULAR);
                $returnCriteria->setToDate($ad->getReturnLimitDate() ? $ad->getReturnLimitDate() : null);
                $returnCriteria = $this->createTimesFromSchedule($ad->getSchedule(), $returnCriteria, 'returnTime', $marginDuration);
                $hasSchedule = $returnCriteria->isMonCheck() || $returnCriteria->isTueCheck()
                    || $returnCriteria->isWedCheck() || $returnCriteria->isFriCheck() || $returnCriteria->isThuCheck()
                    || $returnCriteria->isSatCheck() || $returnCriteria->isSunCheck();
                if (!$hasSchedule && !$ad->isSearch()) {
                    // for a post, we need a schedule !
                    throw new AdException('At least one day should be selected for a regular trip');
                } elseif (!$hasSchedule) {
                    // for a search we set the schedule to every day
                    $returnCriteria->setMonCheck(true);
                    $returnCriteria->setMonMarginDuration($marginDuration);
                    $returnCriteria->setTueCheck(true);
                    $returnCriteria->setTueMarginDuration($marginDuration);
                    $returnCriteria->setWedCheck(true);
                    $returnCriteria->setWedMarginDuration($marginDuration);
                    $returnCriteria->setThuCheck(true);
                    $returnCriteria->setThuMarginDuration($marginDuration);
                    $returnCriteria->setFriCheck(true);
                    $returnCriteria->setFriMarginDuration($marginDuration);
                    $returnCriteria->setSatCheck(true);
                    $returnCriteria->setSatMarginDuration($marginDuration);
                    $returnCriteria->setSunCheck(true);
                    $returnCriteria->setSunMarginDuration($marginDuration);
                }
            } else {
                // punctual
                $returnCriteria->setFrequency(Criteria::FREQUENCY_PUNCTUAL);
                // if no return time is specified, we use the outward time to be sure the return date is not before the outward date, and null for a search
                // $returnCriteria->setFromTime($ad->getReturnTime() ? \DateTime::createFromFormat('H:i', $ad->getReturnTime()) : new \DateTime("now",new \DateTimeZone('Europe/Paris')));

                if ($ad->getReturnTime()) {
                    $returnCriteria->setFromTime(\DateTime::createFromFormat('H:i', $ad->getOutwardTime()));
                    $returnProposal->setUseTime(true);
                } else {
                    $returnCriteria->setFromTime(new \DateTime("now", new \DateTimeZone('Europe/Paris')));
                    $returnProposal->setUseTime(false);
                }

                $returnCriteria->setMarginDuration($marginDuration);
            }

            // waypoints
            if (count($ad->getReturnWaypoints()) == 0) {
                // return waypoints are not set : we use the outward waypoints in reverse order
                $ad->setReturnWaypoints(array_reverse($ad->getOutwardWaypoints()));
            }
            foreach ($ad->getReturnWaypoints() as $position => $point) {
                $waypoint = new Waypoint();
                $waypoint->setAddress(($point instanceof Address) ? $point : $this->createAddressFromPoint($point));
                $waypoint->setPosition($position);
                $waypoint->setDestination($position == count($ad->getReturnWaypoints()) - 1);
                $returnProposal->addWaypoint($waypoint);
            }

            $returnProposal->setCriteria($returnCriteria);
            if ($doPrepare) {
                $returnProposal = $this->proposalManager->prepareProposal($returnProposal, false);
            }
            $this->entityManager->persist($returnProposal);
        }
        // we persist the proposals
        $this->logger->info("AdManager : start flush proposal " . (new \DateTime("UTC"))->format("Ymd H:i:s.u"));
        $this->entityManager->flush();
        $this->logger->info("AdManager : end flush proposal " . (new \DateTime("UTC"))->format("Ymd H:i:s.u"));

        // if the ad is a round trip, we want to link the potential matching results
        if (!$ad->isOneWay()) {
            $outwardProposal = $this->proposalManager->linkRelatedMatchings($outwardProposal);
            $this->entityManager->persist($outwardProposal);
            $this->entityManager->flush();
        }
        // if the requester can be driver and passenger, we want to link the potential opposite matching results
        if ($ad->getRole() == Ad::ROLE_DRIVER_OR_PASSENGER) {
            // linking for the outward
            $outwardProposal = $this->proposalManager->linkOppositeMatchings($outwardProposal);
            $this->entityManager->persist($outwardProposal);
            if (!$ad->isOneWay()) {
                // linking for the return
                $returnProposal = $this->proposalManager->linkOppositeMatchings($returnProposal);
                $this->entityManager->persist($returnProposal);
            }
            $this->entityManager->flush();
        }

        // we compute the results

        // default order
        $ad->setFilters([
            'order' => [
                'criteria' => 'date',
                'value' => 'ASC'
            ]

        ]);

        $this->logger->info("AdManager : start set results " . (new \DateTime("UTC"))->format("Ymd H:i:s.u"));
        $ad->setResults(
            $this->resultManager->orderResults(
                $this->resultManager->filterResults(
                    $this->resultManager->createAdResults($outwardProposal, $withSolidaries),
                    $ad->getFilters()
                ),
                $ad->getFilters()
            )
        );
        $this->logger->info("AdManager : end set results " . (new \DateTime("UTC"))->format("Ymd H:i:s.u"));

        // we set the ad id to the outward proposal id
        $ad->setId($outwardProposal->getId());
        $ad->setExternalId($outwardProposal->getExternalId());
        return $ad;
    }

    /**
     * Map address
     *
     * @param array $point
     * @return Address
     */
    public function createAddressFromPoint($point)
    {
        $address = new Address();

        if (isset($point['layer'])) {
            $address->setLayer($point['layer']);
        }
        if (isset($point['houseNumber'])) {
            $address->setHouseNumber($point['houseNumber']);
        }
        if (isset($point['street'])) {
            $address->setStreet($point['street']);
        }
        if (isset($point['streetAddress'])) {
            $address->setStreetAddress($point['streetAddress']);
        }
        if (isset($point['postalCode'])) {
            $address->setPostalCode($point['postalCode']);
        }
        if (isset($point['subLocality'])) {
            $address->setSubLocality($point['subLocality']);
        }
        if (isset($point['addressLocality'])) {
            $address->setAddressLocality($point['addressLocality']);
        }
        if (isset($point['localAdmin'])) {
            $address->setLocalAdmin($point['localAdmin']);
        }
        if (isset($point['county'])) {
            $address->setCounty($point['county']);
        }
        if (isset($point['macroCounty'])) {
            $address->setMacroCounty($point['macroCounty']);
        }
        if (isset($point['region'])) {
            $address->setRegion($point['region']);
        }
        if (isset($point['macroRegion'])) {
            $address->setMacroRegion($point['macroRegion']);
        }
        if (isset($point['addressCountry'])) {
            $address->setAddressCountry($point['addressCountry']);
        }
        if (isset($point['countryCode'])) {
            $address->setCountryCode($point['countryCode']);
        }
        if (isset($point['latitude'])) {
            $address->setLatitude($point['latitude']);
        }
        if (isset($point['longitude'])) {
            $address->setLongitude($point['longitude']);
        }
        if (isset($point['elevation'])) {
            $address->setElevation($point['elevation']);
        }
        if (isset($point['name'])) {
            $address->setName($point['name']);
        }
        if (isset($point['home'])) {
            $address->setHome($point['home']);
        }

        return $address;
    }


    /**
     * Add times with margins duration to the criteria's schedules
     *
     * @param array $schedules
     * @param Criteria $criteria
     * @param string $key
     * @param int $marginDuration
     * @return Criteria
     */
    private function createTimesFromSchedule($schedules, Criteria $criteria, string $key, $marginDuration)
    {
        foreach ($schedules as $schedule) {
            if ($schedule[$key] != '') {
                if (isset($schedule['mon']) && $schedule['mon']) {
                    $criteria->setMonCheck(true);
                    $criteria->setMonTime(\DateTime::createFromFormat('H:i', $schedule[$key]));
                    $criteria->setMonMarginDuration($marginDuration);
                }
                if (isset($schedule['tue']) && $schedule['tue']) {
                    $criteria->setTueCheck(true);
                    $criteria->setTueTime(\DateTime::createFromFormat('H:i', $schedule[$key]));
                    $criteria->setTueMarginDuration($marginDuration);
                }
                if (isset($schedule['wed']) && $schedule['wed']) {
                    $criteria->setWedCheck(true);
                    $criteria->setWedTime(\DateTime::createFromFormat('H:i', $schedule[$key]));
                    $criteria->setWedMarginDuration($marginDuration);
                }
                if (isset($schedule['thu']) && $schedule['thu']) {
                    $criteria->setThuCheck(true);
                    $criteria->setThuTime(\DateTime::createFromFormat('H:i', $schedule[$key]));
                    $criteria->setThuMarginDuration($marginDuration);
                }
                if (isset($schedule['fri']) && $schedule['fri']) {
                    $criteria->setFriCheck(true);
                    $criteria->setFriTime(\DateTime::createFromFormat('H:i', $schedule[$key]));
                    $criteria->setFriMarginDuration($marginDuration);
                }
                if (isset($schedule['sat']) && $schedule['sat']) {
                    $criteria->setSatCheck(true);
                    $criteria->setsatTime(\DateTime::createFromFormat('H:i', $schedule[$key]));
                    $criteria->setSatMarginDuration($marginDuration);
                }
                if (isset($schedule['sun']) && $schedule['sun']) {
                    $criteria->setSunCheck(true);
                    $criteria->setSunTime(\DateTime::createFromFormat('H:i', $schedule[$key]));
                    $criteria->setSunMarginDuration($marginDuration);
                }
            }
        }

        return $criteria;
    }

    /**
     * Get an ad.
     * Returns the ad, eventually with its outward and return results.
     *
     * @param int $id               The ad id to get
     * @param array|null $filters   The filters to apply to the results
     * @param array|null $order     The order to apply to the results
     * @param bool $createResults   Create the formatted results
     * @return Ad
     */
    public function getAd(int $id, ?array $filters = null, ?array $order = null, ?bool $createResults = true)
    {
        $ad = new Ad();
        $proposal = $this->proposalManager->get($id);
        if (is_null($proposal)) {
            return null;
        }

        $ad->setId($id);
        $ad->setExternalId($proposal->getExternalId());
        $ad->setFrequency($proposal->getCriteria()->getFrequency());
        $ad->setRole($proposal->getCriteria()->isDriver() ?  ($proposal->getCriteria()->isPassenger() ? Ad::ROLE_DRIVER_OR_PASSENGER : Ad::ROLE_DRIVER) : Ad::ROLE_PASSENGER);
        $ad->setSeatsDriver($proposal->getCriteria()->getSeatsDriver());
        $ad->setSeatsPassenger($proposal->getCriteria()->getSeatsPassenger());
        $ad->setPaused($proposal->isPaused());
        if (!is_null($proposal->getUser())) {
            $ad->setUserId($proposal->getUser()->getId());
        }
        $ad->setCreatedDate($proposal->getCreatedDate());

<<<<<<< HEAD
        // default order
        $aFilters = [
            'order' => [
                'criteria' => 'date',
                'value' => 'ASC'
            ]

        ];

        if (!is_null($filters)) {
            $aFilters['filters'] = $filters;
        }
        if (!is_null($order)) {
            $aFilters['order'] = $order;
        }
        $ad->setFilters($aFilters);
        $this->logger->info("AdManager : start set results " . (new \DateTime("UTC"))->format("Ymd H:i:s.u"));
        $ad->setResults(
            $this->resultManager->orderResults(
                $this->resultManager->filterResults(
                    $this->resultManager->createAdResults($proposal),
=======
        if ($createResults) {
            // default order
            $aFilters = [
                'order'=>[
                    'criteria'=>'date',
                    'value'=>'ASC'
                ]

            ];
            if (!is_null($filters)) {
                $aFilters['filters']=$filters;
            }
            if (!is_null($order)) {
                $aFilters['order']=$order;
            }
            $ad->setFilters($aFilters);
            $this->logger->info("AdManager : start set results " . (new \DateTime("UTC"))->format("Ymd H:i:s.u"));
            $ad->setResults(
                $this->resultManager->orderResults(
                    $this->resultManager->filterResults(
                        $this->resultManager->createAdResults($proposal),
                        $ad->getFilters()
                    ),
>>>>>>> dc4da67d
                    $ad->getFilters()
                )
            );
            $this->logger->info("AdManager : end set results " . (new \DateTime("UTC"))->format("Ymd H:i:s.u"));
        }
        
        return $ad;
    }

    /**
     * Get an ad from an external Id.
     * Returns the ad, with its outward and return results.
     *
     * @param int $id       The external ad id to get
     * @param array|null    The filters to apply to the results
     * @param array|null    The order to apply to the results
     * @return Ad
     */
    public function getAdFromExternalId(string $id, ?array $filters = null, ?array $order = null)
    {
        $ad = new Ad();
        $proposal = $this->proposalManager->getFromExternalId($id);
        if (is_null($proposal)) {
            return null;
        }

        $ad->setId($proposal->getId());
        $ad->setExternalId($proposal->getExternalId());
        $ad->setFrequency($proposal->getCriteria()->getFrequency());
        $ad->setRole($proposal->getCriteria()->isDriver() ?  ($proposal->getCriteria()->isPassenger() ? Ad::ROLE_DRIVER_OR_PASSENGER : Ad::ROLE_DRIVER) : Ad::ROLE_PASSENGER);
        $ad->setSeatsDriver($proposal->getCriteria()->getSeatsDriver());
        $ad->setSeatsPassenger($proposal->getCriteria()->getSeatsPassenger());
        $ad->setPaused($proposal->isPaused());
        if (!is_null($proposal->getUser())) {
            $ad->setUserId($proposal->getUser()->getId());
        }
        $ad->setCreatedDate($proposal->getCreatedDate());
        $aFilters = [];
        if (!is_null($filters)) {
            $aFilters['filters'] = $filters;
        }
        if (!is_null($order)) {
            $aFilters['order'] = $order;
        }
        $ad->setFilters($aFilters);
        $this->logger->info("AdManager : start set results " . (new \DateTime("UTC"))->format("Ymd H:i:s.u"));
        $ad->setResults(
            $this->resultManager->orderResults(
                $this->resultManager->filterResults(
                    $this->resultManager->createAdResults($proposal),
                    $ad->getFilters()
                ),
                $ad->getFilters()
            )
        );
        $this->logger->info("AdManager : end set results " . (new \DateTime("UTC"))->format("Ymd H:i:s.u"));
        return $ad;
    }

    /**
     * Get an ad with full data.
     * Returns the ad, with its outward and return results.
     *
     * @param int $id       The ad id to get
     * @return Ad
     */
    public function getFullAd(int $id)
    {
        $proposal = $this->proposalManager->get($id);
        return $this->makeAd($proposal, $proposal->getUser()->getId());
    }

    /**
     * Claim a anonymous private ad
     *
     * @param int $id       The ad id to claim
     * @return void
     */
    public function claimAd(int $id)
    {
        if (!$proposal = $this->proposalManager->get($id)) {
            throw new AdException('Unknown source ad #' . $id);
        }
        if (!$proposal->isPrivate() || (!is_null($proposal->getUser()) && $proposal->getUser()->getId() != $this->security->getUser()->getId())) {
            throw new AdException('Acces denied');
        }

        $ad = new Ad();
        $ad->setId($id);

        // we claim the proposal
        $proposal->setUser($this->security->getUser());
        // check if there's a linked proposal
        if ($proposal->getProposalLinked()) {
            $proposal->getProposalLinked()->setUser($this->security->getUser());
        }
        // we remove the self matchings eventually
        foreach ($proposal->getMatchingOffers() as $matchingOffer) {
            if ($matchingOffer->getProposalOffer()->getUser()->getId() == $this->security->getUser()->getId()) {
                $proposal->removeMatchingOffer($matchingOffer);
            }
        }
        foreach ($proposal->getMatchingRequests() as $matchingRequest) {
            if ($matchingRequest->getProposal()->getUser()->getId() == $this->security->getUser()->getId()) {
                $proposal->removeMatchingRequest($matchingRequest);
            }
        }
        $this->entityManager->persist($proposal);
        $this->entityManager->flush();

        return $ad;
    }

    /**
     * Get an ad for permission check.
     * Returns the ad based on the proposal without results.
     *
     * @param int $id       The ad id to get
     * @return Ad|null
     */
    public function getAdForPermission(int $id)
    {
        $ad = new Ad();
        if ($proposal = $this->proposalManager->get($id)) {
            $ad->setId($id);
            $ad->setExternalId($proposal->getExternalId());
            $ad->setFrequency($proposal->getCriteria()->getFrequency());
            $ad->setRole($proposal->getCriteria()->isDriver() ?  ($proposal->getCriteria()->isPassenger() ? Ad::ROLE_DRIVER_OR_PASSENGER : Ad::ROLE_DRIVER) : Ad::ROLE_PASSENGER);
            $ad->setSeatsDriver($proposal->getCriteria()->getSeatsDriver());
            $ad->setSeatsPassenger($proposal->getCriteria()->getSeatsPassenger());
            if (!is_null($proposal->getUser())) {
                $ad->setUserId($proposal->getUser()->getId());
            }
            return $ad;
        }
        return null;
    }

    /**
     * Get all ads of a user
     *
     * @param integer $userId
     * @return array
     */
    public function getAds(int $userId)
    {
        $ads = [];
        $user = $this->userManager->getUser($userId);
        $proposals = $this->proposalRepository->findBy(['user' => $user, 'private' => false]);

        $refIdProposals = [];
        foreach ($proposals as $proposal) {
            /* TO DO : This if is ugly... we could use a better method in ProposalRepository **/
            if ($proposal->getType() == Proposal::TYPE_RETURN) {
                continue;
            }
            if (!in_array($proposal->getId(), $refIdProposals)) {
                $ads[] = $this->makeAd($proposal, $userId);
                if (!is_null($proposal->getProposalLinked())) {
                    $refIdProposals[$proposal->getId()] = $proposal->getProposalLinked()->getId();
                }
            }
        }
        return $ads;
    }



    /**
     * Get all ads of an Event
     *
     * @param integer $eventId Id of the Event
     * @return void
     */
    public function getAdsOfEvent(int $eventId)
    {
        $ads = [];
        $event = $this->eventManager->getEvent($eventId);


        $refIdProposals = [];
        foreach ($event->getProposals() as $proposal) {
            if (!in_array($proposal->getId(), $refIdProposals) && !$proposal->isPrivate()) {
                $ads[] = $this->makeAdForCommunityOrEvent($proposal);
                if (!is_null($proposal->getProposalLinked())) {
                    $refIdProposals[$proposal->getId()] = $proposal->getProposalLinked()->getId();
                }
            }
        }
        return $ads;
    }


    /**
     * Make an ad from a proposal
     *
     * @param Proposal $proposal The base proposal of the ad
     * @param integer $userId The userId who made the proposal
     * @param bool $hasAsks - if the ad has ask we do not return results since we return the ask with the ad
     * @param Ad $askLinked - the linked ask if proposal is private and get the correct data for Ad (like time and day checks)
     * @param Matching $matching - the corresponding Matching
     * @return Ad
     */
    public function makeAd($proposal, $userId, $hasAsks = false, ?Ad $askLinked = null, ?Matching $matching = null)
    {
        $ad = new Ad();
        $ad->setId($proposal->getId());
        $ad->setExternalId($proposal->getExternalId());
        $ad->setProposalId($proposal->getId());
        $ad->setProposalLinkedId(!is_null($proposal->getProposalLinked()) ? $proposal->getProposalLinked()->getId() : null);
        $ad->setFrequency($proposal->getCriteria()->getFrequency());
        $ad->setRole($proposal->getCriteria()->isDriver() ?  ($proposal->getCriteria()->isPassenger() ? Ad::ROLE_DRIVER_OR_PASSENGER : Ad::ROLE_DRIVER) : Ad::ROLE_PASSENGER);
        $ad->setSeatsDriver($proposal->getCriteria()->getSeatsDriver());
        $ad->setSeatsPassenger($proposal->getCriteria()->getSeatsPassenger());
        $ad->setUserId($userId);
        $ad->setOutwardWaypoints($proposal->getWaypoints());
        $ad->setPaused($proposal->isPaused());
        $ad->setOutwardDriverPrice($proposal->getCriteria()->getDriverComputedRoundedPrice());
        $ad->setBike($proposal->getCriteria()->hasBike());
        $ad->setLuggage($proposal->getCriteria()->hasLuggage());
        $ad->setBackSeats($proposal->getCriteria()->hasBackSeats());
        $ad->setComment($proposal->getComment());
        $ad->setPriceKm($proposal->getCriteria()->getPriceKm());

        if ($matching && $matching->getProposalOffer()->getCriteria()->getFromTime()) {
            $date = $matching->getProposalOffer()->getCriteria()->getFromDate();
            $ad->setOutwardDate($date);
            $ad->setOutwardTime($date->format('Y-m-d') . ' ' . $matching->getProposalOffer()->getCriteria()->getFromTime()->format('H:i:s'));
        } elseif ($matching && $matching->getProposalRequest()->getCriteria()->getFromTime()) {
            $date = $matching->getProposalRequest()->getCriteria()->getFromDate();
            $ad->setOutwardDate($date);
            $ad->setOutwardTime($date->format('Y-m-d') . ' ' . $matching->getProposalRequest()->getCriteria()->getFromTime()->format('H:i:s'));
        } elseif ($proposal->getCriteria()->getFromTime()) {
            $date = $proposal->getCriteria()->getFromDate();
            $ad->setOutwardDate($date);
            $ad->setOutwardTime($date->format('Y-m-d') . ' ' . $proposal->getCriteria()->getFromTime()->format('H:i:s'));
        } else {
            $ad->setOutwardDate($proposal->getCriteria()->getFromDate());
            $ad->setOutwardTime(null);
        }

        $ad->setOutwardLimitDate($askLinked ? $askLinked->getOutwardLimitDate() : $proposal->getCriteria()->getToDate());
        $ad->setOneWay(true);
        $ad->setSolidary($proposal->getCriteria()->isSolidary());
        $ad->setSolidaryExclusive($proposal->getCriteria()->isSolidaryExclusive());


        // set return if twoWays ad
        if ($proposal->getProposalLinked()) {
            $ad->setReturnWaypoints($proposal->getProposalLinked()->getWaypoints());
            $returnDate = $proposal->getProposalLinked()->getCriteria()->getFromDate();
            $ad->setReturnDate($returnDate);

            if ($proposal->getProposalLinked()->getCriteria()->getFromTime()) {
                $ad->setReturnTime($returnDate->format('Y-m-d') . " " . $proposal->getProposalLinked()->getCriteria()->getFromTime()->format('H:i:s'));
            } else {
                $ad->setReturnTime(null);
            }



            $ad->setReturnLimitDate($proposal->getProposalLinked()->getCriteria()->getToDate());
            $ad->setOneWay(false);
        }

        // set schedule if regular
        $schedule = [];
        if ($ad->getFrequency() == Criteria::FREQUENCY_REGULAR) {
            // schedule needs data in asks results when the user that display the Ad is not the owner
            $schedule = (!is_null($askLinked))
                ? $this->getScheduleFromResults($askLinked->getResults()[0], $proposal, $matching, $userId)
                : $this->getScheduleFromCriteria($proposal->getCriteria(), $proposal->getProposalLinked() ? $proposal->getProposalLinked()->getCriteria() : null);
            // if schedule is based on results, we do not need to update pickup times because it's already done in results
            if ($ad->getRole() === Ad::ROLE_PASSENGER && !is_null($matching) && $matching->getPickUpDuration() && !$askLinked) {
                $schedule = $this->updateScheduleTimesWithPickUpDurations($schedule, $matching->getPickUpDuration(), $matching->getMatchingLinked() ? $matching->getMatchingLinked()->getPickUpDuration() : null);
            }
        }
        $ad->setSchedule($schedule);
        $results = $this->resultManager->createAdResults($proposal);
        $ad->setPotentialCarpoolers(count($results));

        if (!$hasAsks) {
            $ad->setResults($results);
        }
        return $ad;
    }

    public function getScheduleFromCriteria(Criteria $criteria, ?Criteria $returnCriteria = null)
    {
        // we clean up every days based on isDayCheck
        $schedule['mon'] = $criteria->isMonCheck() || ($returnCriteria ? $returnCriteria->isMonCheck() : false);
        $schedule['monOutwardTime'] = $criteria->isMonCheck() ? $criteria->getMonTime() : null;
        $schedule['monReturnTime'] = $returnCriteria && $returnCriteria->isMonCheck() ? $returnCriteria->getMonTime() : null;

        $schedule['tue'] = $criteria->isTueCheck() || ($returnCriteria ? $returnCriteria->isTueCheck() : false);
        $schedule['tueOutwardTime'] = $criteria->isTueCheck() ? $criteria->getTueTime() : null;
        $schedule['tueReturnTime'] = $returnCriteria && $returnCriteria->isTueCheck() ? $returnCriteria->getTueTime() : null;

        $schedule['wed'] = $criteria->isWedCheck() || ($returnCriteria ? $returnCriteria->isWedCheck() : false);
        $schedule['wedOutwardTime'] = $criteria->isWedCheck() ? $criteria->getWedTime() : null;
        $schedule['wedReturnTime'] = $returnCriteria && $returnCriteria->isWedCheck() ? $returnCriteria->getWedTime() : null;

        $schedule['thu'] = $criteria->isThuCheck() || ($returnCriteria ? $returnCriteria->isThuCheck() : false);
        $schedule['thuOutwardTime'] = $criteria->isThuCheck() ? $criteria->getThuTime() : null;
        $schedule['thuReturnTime'] = $returnCriteria && $returnCriteria->isThuCheck() ? $returnCriteria->getThuTime() : null;

        $schedule['fri'] = $criteria->isFriCheck() || ($returnCriteria ? $returnCriteria->isFriCheck() : false);
        $schedule['friOutwardTime'] = $criteria->isFriCheck() ? $criteria->getFriTime() : null;
        $schedule['friReturnTime'] = $returnCriteria && $returnCriteria->isFriCheck() ? $returnCriteria->getFriTime() : null;

        $schedule['sat'] = $criteria->isSatCheck() || ($returnCriteria ? $returnCriteria->isSatCheck() : false);
        $schedule['satOutwardTime'] = $criteria->isSatCheck() ? $criteria->getSatTime() : null;
        $schedule['satReturnTime'] = $returnCriteria && $returnCriteria->isSatCheck() ? $returnCriteria->getSatTime() : null;

        $schedule['sun'] = $criteria->isSunCheck() || ($returnCriteria ? $returnCriteria->isSunCheck() : false);
        $schedule['sunOutwardTime'] = $criteria->isSunCheck() ? $criteria->getSunTime() : null;
        $schedule['sunReturnTime'] = $returnCriteria && $returnCriteria->isSunCheck() ? $returnCriteria->getSunTime() : null;

        return $schedule;
    }

    public function getScheduleFromResults(Result $results, Proposal $proposal, Matching $matching, int $userId)
    {
        if (!$proposal->getCriteria()->isDriver() && $results->getResultDriver()) {
            $outward = $results->getResultDriver()->getOutward();
            $return = $results->getResultDriver()->getReturn();
        } elseif (!$proposal->getCriteria()->isPassenger() && $results->getResultPassenger()) {
            $outward = $results->getResultPassenger()->getOutward();
            $return = $results->getResultPassenger()->getReturn();
        } else {
            // The user registered his proposal as driver and passenger.
            // We need to know the role that he's playing in the matching
            if ($matching->getProposalOffer()->getUser()->getId() == $userId) {
                $outward = $results->getResultPassenger()->getOutward();
                $return = $results->getResultPassenger()->getReturn();
            } elseif ($matching->getProposalRequest()->getUser()->getId() == $userId) {
                $outward = $results->getResultDriver()->getOutward();
                $return = $results->getResultDriver()->getReturn();
            }
        }
    

        // we clean up every days based on isDayCheck
        $schedule['mon'] = $outward->isMonCheck() || ($return ? $return->isMonCheck() : null);
        $schedule['monOutwardTime'] = $outward->isMonCheck() ? $outward->getMonTime() : null;
        $schedule['monReturnTime'] = $return && $return->isMonCheck() ? $return->getMonTime() : null;

        $schedule['tue'] = $outward->isTueCheck() || ($return ? $return->isTueCheck() : null);
        $schedule['tueOutwardTime'] = $outward->isTueCheck() ? $outward->getTueTime() : null;
        $schedule['tueReturnTime'] = $return && $return->isTueCheck() ? $return->getTueTime() : null;

        $schedule['wed'] = $outward->isWedCheck() || ($return ? $return->isWedCheck() : null);
        $schedule['wedOutwardTime'] = $outward->isWedCheck() ? $outward->getWedTime() : null;
        $schedule['wedReturnTime'] = $return && $return->isWedCheck() ? $return->getWedTime() : null;

        $schedule['thu'] = $outward->isThuCheck() || ($return ? $return->isThuCheck() : null);
        $schedule['thuOutwardTime'] = $outward->isThuCheck() ? $outward->getThuTime() : null;
        $schedule['thuReturnTime'] = $return && $return->isThuCheck() ? $return->getThuTime() : null;

        $schedule['fri'] = $outward->isFriCheck() || ($return ? $return->isFriCheck() : null);
        $schedule['friOutwardTime'] = $outward->isFriCheck() ? $outward->getFriTime() : null;
        $schedule['friReturnTime'] = $return && $return->isFriCheck() ? $return->getFriTime() : null;

        $schedule['sat'] = $outward->isSatCheck() || ($return ? $return->isSatCheck() : null);
        $schedule['satOutwardTime'] = $outward->isSatCheck() ? $outward->getSatTime() : null;
        $schedule['satReturnTime'] = $return && $return->isSatCheck() ? $return->getSatTime() : null;

        $schedule['sun'] = $outward->isSunCheck() || ($return ? $return->isSunCheck() : null);
        $schedule['sunOutwardTime'] = $outward->isSunCheck() ? $outward->getSunTime() : null;
        $schedule['sunReturnTime'] = $return && $return->isSunCheck() ? $return->getSunTime() : null;

        return $schedule;
    }

    /**
     * Update a Schedule with pick up durations from a Matching
     * Used when the Ad role is passenger
     * @param array $schedule
     * @param string $outwardPickUpDuration
     * @param string|null $returnPickUpDuration
     * @return array
     * @throws \Exception
     */
    public function updateScheduleTimesWithPickUpDurations(array $schedule, string $outwardPickUpDuration, ?string $returnPickUpDuration = null)
    {
        $days = ["mon", "tue", "wed", "thu", "fri", "sat", "sun"];

        foreach ($days as $day) {
            if ($schedule[$day . "OutwardTime"]) {
                $schedule[$day . "OutwardTime"] =  $schedule[$day . "OutwardTime"]->add(new \DateInterval('PT' . $outwardPickUpDuration . 'S'));
            }
            if ($schedule[$day . "ReturnTime"] && $returnPickUpDuration) {
                $schedule[$day . "ReturnTime"] = $schedule[$day . "ReturnTime"]->add(new \DateInterval('PT' . $returnPickUpDuration . 'S'));
            }
        }

        return $schedule;
    }

    /**
     * make an ad from a proposal
     *
     * @param Proposal $proposal Base Proposal of the Ad
     * @return Ad
     */
    public function makeAdForCommunityOrEvent(Proposal $proposal)
    {
        $ad = new Ad();
        $ad->setId($proposal->getId());
        $ad->setExternalId($proposal->getExternalId());
        $ad->setUser($proposal->getUser());
        $ad->setFrequency($proposal->getCriteria()->getFrequency());
        $ad->setRole($proposal->getCriteria()->isDriver() ?  ($proposal->getCriteria()->isPassenger() ? Ad::ROLE_DRIVER_OR_PASSENGER : Ad::ROLE_DRIVER) : Ad::ROLE_PASSENGER);
        $ad->setSeatsDriver($proposal->getCriteria()->getSeatsDriver());
        $ad->setSeatsPassenger($proposal->getCriteria()->getSeatsPassenger());
        $ad->setOutwardWaypoints($proposal->getWaypoints());
        $ad->setOutwardDate($proposal->getCriteria()->getFromDate());
        $ad->setPaused($proposal->isPaused());
        if ($proposal->getCriteria()->getFromTime()) {
            $ad->setOutwardTime($ad->getOutwardDate()->format('Y-m-d') . ' ' . $proposal->getCriteria()->getFromTime()->format('H:i:s'));
        } else {
            $ad->setOutwardTime(null);
        }
        $ad->setOutwardLimitDate($proposal->getCriteria()->getToDate());
        $ad->setOneWay(true);
        $ad->setSolidary($proposal->getCriteria()->isSolidary());
        $ad->setSolidaryExclusive($proposal->getCriteria()->isSolidaryExclusive());
        // set return if twoWays ad
        if ($proposal->getProposalLinked()) {
            $ad->setReturnWaypoints($proposal->getProposalLinked()->getWaypoints());
            $ad->setReturnDate($proposal->getProposalLinked()->getCriteria()->getFromDate());
            if ($proposal->getProposalLinked()->getCriteria()->getFromTime()) {
                $ad->setReturnTime($ad->getReturnDate()->format('Y-m-d') . ' ' . $proposal->getProposalLinked()->getCriteria()->getFromTime()->format('H:i:s'));
            } else {
                $ad->setReturnTime(null);
            }
            $ad->setReturnLimitDate($proposal->getProposalLinked()->getCriteria()->getToDate());
            $ad->setOneWay(false);
        }
        // set schedule if regular
        $schedule = [];
        if ($ad->getFrequency() == Criteria::FREQUENCY_REGULAR) {
            $schedule = $this->getScheduleFromCriteria($proposal->getCriteria(), $proposal->getProposalLinked() ? $proposal->getProposalLinked()->getCriteria() : null);
        }
        $ad->setSchedule($schedule);

        return $ad;
    }

    /**
     * Update an ad.
     *  /!\ Only minor data can be updated
     * Otherwise we delete and create new Ad
     * @param Ad $ad                The ad to update
     * @param bool $withSolidaries  Return also the solidary asks
     * @return Ad
     * @throws \Exception
     */
    public function updateAd(Ad $ad, bool $withSolidaries = true)
    {
        $proposal = $this->proposalRepository->find($ad->getId());
        $oldAd = $this->makeAd($proposal, $ad->getUserId());
        $oldProposal = clone $proposal;
        $oldProposal->setCriteria(clone $proposal->getCriteria());
        $proposalAsks = $this->askManager->getAsksFromProposal($proposal);

        // Pause is apart and do not needs notifications by now
        if ($ad->isPaused() !== $oldAd->isPaused()) {
            $proposal->setPaused($ad->isPaused());
            if ($proposal->getProposalLinked()) {
                $proposal->getProposalLinked()->setPaused($ad->isPaused());
            }
            $this->entityManager->persist($proposal);
        } // major update
        elseif ($this->checkForMajorUpdate($oldAd, $ad)) {
            $this->proposalManager->deleteProposal($proposal);
            $ad = $this->createAd($ad, true, $withSolidaries);

        // minor update
        } elseif (
            $oldAd->hasBike() !== $ad->hasBike()
            || $oldAd->hasBackSeats() !== $ad->hasBackSeats()
            || $oldAd->hasLuggage() !== $ad->hasLuggage()
            || $oldAd->getSeatsDriver() !== $ad->getSeatsDriver()
            || $oldAd->getComment() !== $ad->getComment()
        ) {
            $proposal->getCriteria()->setBike($ad->hasBike());
            $proposal->getCriteria()->setBackSeats($ad->hasBackSeats());
            $proposal->getCriteria()->setLuggage($ad->hasLuggage());
            $proposal->getCriteria()->setSeatsDriver($ad->getSeatsDriver());
            $proposal->setComment($ad->getComment());

            if ($proposal->getProposalLinked()) {
                // same if there is linked proposal
                $linkedProposal = $proposal->getProposalLinked();

                $linkedProposal->setPaused($ad->isPaused());
                $linkedProposal->getCriteria()->setBike($ad->hasBike());
                $linkedProposal->getCriteria()->setBackSeats($ad->hasBackSeats());
                $linkedProposal->getCriteria()->setLuggage($ad->hasLuggage());
                $linkedProposal->getCriteria()->setSeatsDriver($ad->getSeatsDriver());
                $linkedProposal->setComment($ad->getComment());

                $this->entityManager->persist($linkedProposal);
            }


            if (count($proposalAsks) > 0) {
                $event = new AdMinorUpdatedEvent($oldAd, $ad, $proposalAsks, $this->security->getUser());
                $this->eventDispatcher->dispatch(AdMinorUpdatedEvent::NAME, $event);
            }
            $this->entityManager->persist($proposal);
            $ad = $this->makeAd($proposal, $proposal->getUser()->getId());
        }

        $this->entityManager->flush();

        return $ad;
    }

    /**
     * Check if Ad update needs a major update and so, deleting then creating a new one
     * @param Ad $oldAd
     * @param Ad $newAd
     * @return bool
     * @throws \Exception
     */
    public function checkForMajorUpdate(Ad $oldAd, Ad $newAd)
    {
        // checks for regular and punctual
        if (
            $oldAd->getPriceKm() !== $newAd->getPriceKm()
            || $oldAd->getFrequency() !== $newAd->getFrequency()
            || $oldAd->getRole() !== $newAd->getRole()
            || !$this->compareWaypoints($oldAd->getOutwardWaypoints(), $newAd->getOutwardWaypoints())
        ) {
            return true;
        }

        // checks for regular only
        if (
            $newAd->getFrequency() === Criteria::FREQUENCY_REGULAR
            && !$this->compareSchedules($oldAd->getSchedule(), $newAd->getSchedule())
        ) {
            return true;
        }

        // checks for punctual only
        if (
            $newAd->getFrequency() === Criteria::FREQUENCY_PUNCTUAL
            && !$this->compareDateTimes($oldAd, $newAd)
        ) {
            return true;
        }

        return false;
    }


    /**
     * Compare Schedules
     * array_diff, array_udiff etc provide strange behavior probably due to datetime, even with callback function
     * @param $old
     * @param $new
     * @return bool
     * @throws \Exception
     */
    public function compareSchedules($old, $new)
    {
        $adSchedule = [];
        // we create temporary schedule cause we need to keep new Ad clean to be able to create a new proposal easily if needed
        foreach ($new as $schedule) {
            if (isset($schedule['mon']) && $schedule['mon']) {
                $adSchedule['mon'] = true;
                $adSchedule['monOutwardTime'] = !empty($schedule['outwardTime']) ? \DateTime::createFromFormat('H:i', $schedule['outwardTime']) : null;
                $adSchedule['monReturnTime'] = !empty($schedule['returnTime']) ? \DateTime::createFromFormat('H:i', $schedule['returnTime']) : null;
            } elseif (!isset($adSchedule['mon'])) {
                $adSchedule['mon'] = false;
                $adSchedule['monOutwardTime'] = null;
                $adSchedule['monReturnTime'] = null;
            }
            if (isset($schedule['tue']) && $schedule['tue']) {
                $adSchedule['tue'] = true;
                $adSchedule['tueOutwardTime'] = !empty($schedule['outwardTime']) ? \DateTime::createFromFormat('H:i', $schedule['outwardTime']) : null;
                $adSchedule['tueReturnTime'] = !empty($schedule['returnTime']) ? \DateTime::createFromFormat('H:i', $schedule['returnTime']) : null;
            } elseif (!isset($adSchedule['tue'])) {
                $adSchedule['tue'] = false;
                $adSchedule['tueOutwardTime'] = null;
                $adSchedule['tueReturnTime'] = null;
            }
            if (isset($schedule['wed']) && $schedule['wed']) {
                $adSchedule['wed'] = true;
                $adSchedule['wedOutwardTime'] = !empty($schedule['outwardTime']) ? \DateTime::createFromFormat('H:i', $schedule['outwardTime']) : null;
                $adSchedule['wedReturnTime'] = !empty($schedule['returnTime']) ? \DateTime::createFromFormat('H:i', $schedule['returnTime']) : null;
            } elseif (!isset($adSchedule['wed'])) {
                $adSchedule['wed'] = false;
                $adSchedule['wedOutwardTime'] = null;
                $adSchedule['wedReturnTime'] = null;
            }
            if (isset($schedule['thu']) && $schedule['thu']) {
                $adSchedule['thu'] = true;
                $adSchedule['thuOutwardTime'] = !empty($schedule['outwardTime']) ? \DateTime::createFromFormat('H:i', $schedule['outwardTime']) : null;
                $adSchedule['thuReturnTime'] = !empty($schedule['returnTime']) ? \DateTime::createFromFormat('H:i', $schedule['returnTime']) : null;
            } elseif (!isset($adSchedule['thu'])) {
                $adSchedule['thu'] = false;
                $adSchedule['thuOutwardTime'] = null;
                $adSchedule['thuReturnTime'] = null;
            }
            if (isset($schedule['fri']) && $schedule['fri']) {
                $adSchedule['fri'] = true;
                $adSchedule['friOutwardTime'] = !empty($schedule['outwardTime']) ? \DateTime::createFromFormat('H:i', $schedule['outwardTime']) : null;
                $adSchedule['friReturnTime'] = !empty($schedule['returnTime']) ? \DateTime::createFromFormat('H:i', $schedule['returnTime']) : null;
            } elseif (!isset($adSchedule['fri'])) {
                $adSchedule['fri'] = false;
                $adSchedule['friOutwardTime'] = null;
                $adSchedule['friReturnTime'] = null;
            }
            if (isset($schedule['sat']) && $schedule['sat']) {
                $adSchedule['sat'] = true;
                $adSchedule['satOutwardTime'] = !empty($schedule['outwardTime']) ? \DateTime::createFromFormat('H:i', $schedule['outwardTime']) : null;
                $adSchedule['satReturnTime'] = !empty($schedule['returnTime']) ? \DateTime::createFromFormat('H:i', $schedule['returnTime']) : null;
            } elseif (!isset($adSchedule['sat'])) {
                $adSchedule['sat'] = false;
                $adSchedule['satOutwardTime'] = null;
                $adSchedule['satReturnTime'] = null;
            }
            if (isset($schedule['sun']) && $schedule['sun']) {
                $adSchedule['sun'] = true;
                $adSchedule['sunOutwardTime'] = !empty($schedule['outwardTime']) ? \DateTime::createFromFormat('H:i', $schedule['outwardTime']) : null;
                $adSchedule['sunReturnTime'] = !empty($schedule['returnTime']) ? \DateTime::createFromFormat('H:i', $schedule['returnTime']) : null;
            } elseif (!isset($adSchedule['sun'])) {
                $adSchedule['sun'] = false;
                $adSchedule['sunOutwardTime'] = null;
                $adSchedule['sunReturnTime'] = null;
            }
        }

        if (!is_array($old) || !is_array($adSchedule) || count($old) !== count($adSchedule)) {
            return false;
        }

        $old = array_values($old);
        $new = array_values($adSchedule);

        for ($i = 0; $i < count($old); $i++) {
            if (is_bool($old[$i]) && is_bool($new[$i]) && $old[$i] !== $new[$i]) {
                return false;
            } elseif (
                is_a($old[$i], \DateTime::class) && is_null($new[$i])
                || is_a($new[$i], \DateTime::class) && is_null($old[$i])
            ) {
                return false;
            } elseif (is_a($old[$i], \DateTime::class) && is_a($new[$i], \DateTime::class)) {
                if ($old[$i]->format('Y-m-d H:i:s') !== $new[$i]->format('Y-m-d H:i:s')) {
                    return false;
                }
            }
        }
        return true;
    }

    /**
     * Compare if new Waypoints are different from the old ones
     * @param $old - Waypoints object from a Proposal
     * @param $new - waypoint|address object from front
     * @return bool
     */
    public function compareWaypoints($old, $new)
    {
        if (!is_array($old) || !is_array($new) || count($old) !== count($new)) {
            return false;
        }

        for ($i = 0; $i < count($old); $i++) {
            if (!$old[$i] && !$new[$i]) {
                continue;
            } elseif (!isset($old[$i]) || !isset($new[$i]) || $old[$i]->getAddress()->getId() !== $new[$i]["id"]) {
                return false;
            }
        }
        return true;
    }

    /**
     * Compare Date and time for Outward and Returns
     * @param Ad $old
     * @param Ad $new
     * @return bool
     * @throws \Exception
     */
    public function compareDateTimes(Ad $old, Ad $new)
    {
        $oldOutwardTime = new \DateTime($old->getOutwardTime());

        // formats are different when Ad is returned by api makeAd or from front serialization
        if ($oldOutwardTime->format('H:i') !== $new->getOutwardTime()) {
            return false;
        }

        if ($old->getOutwardDate()->format('Y-m-d') !== $new->getOutwardDate()->format('Y-m-d')) {
            return false;
        }

        if (
            !is_null($old->getReturnTime()) && is_null($new->getReturnTime())
            || !is_null($new->getReturnTime()) && is_null($old->getReturnTime())
        ) {
            return false;
        } elseif ($old->getReturnTime()) {
            $oldReturnTime = new \DateTime($old->getReturnTime());
            if ($oldReturnTime->format('H:i') !== $new->getReturnTime()) {
                return false;
            }
        }

        if (
            !is_null($old->getReturnDate()) && is_null($new->getReturnDate())
            || !is_null($new->getReturnDate()) && is_null($old->getReturnDate())
        ) {
            return false;
        } elseif ($old->getReturnDate()) {
            if ($old->getReturnDate()->format('Y-m-d') !== $new->getReturnDate()->format('Y-m-d')) {
                return false;
            }
        }

        return true;
    }

    /**
     * Update all carpools limits (i.e max_detour_duration, max_detour_distance...)
     */
    public function updateCarpoolsLimits()
    {
        set_time_limit(7200);
        $criteria = $this->criteriaRepository->findDrivers();
        /**
         * @var Criteria $criterion
         */
        foreach ($criteria as $criterion) {
            $criterion->setMaxDetourDistance($criterion->getDirectionDriver()->getDistance() * $this->proposalMatcher::MAX_DETOUR_DISTANCE_PERCENT / 100);
            $criterion->setMaxDetourDuration($criterion->getDirectionDriver()->getDuration() * $this->proposalMatcher::MAX_DETOUR_DURATION_PERCENT / 100);
            $this->entityManager->persist($criterion);
        }
        $this->entityManager->flush();

        return ['yay!'];
    }


    /**
     * Returns an ad and its results matching the parameters.
     * Used for RDEX export.
     *
     * @param string $external                  The external client
     * @param bool $offer
     * @param bool $request
     * @param float $from_longitude
     * @param float $from_latitude
     * @param float $to_longitude
     * @param float $to_latitude
     * @param string $frequency
     * @param array $days
     * @param array $outward
     * @return Ad|RdexError
     */
    public function getAdForRdex(
        ?string $external,
        bool $offer,
        bool $request,
        float $from_longitude,
        float $from_latitude,
        float $to_longitude,
        float $to_latitude,
        string $frequency = null,
        ?array $days = null,
        ?array $outward = null
    ) {
        $ad = new Ad();
        $ad->setExternal($external);
        $ad->setSearch(true); // Only a search. This Ad won't be publish.
        $ad->setExposed(true); // But we need to access it publicly

        // Role
        if ($offer && $request) {
            $ad->setRole(Ad::ROLE_DRIVER_OR_PASSENGER);
        } elseif ($request) {
            $ad->setRole(Ad::ROLE_DRIVER);
        } else {
            $ad->setRole(Ad::ROLE_PASSENGER);
        }

        // Origin/Destination
        $ad->setOutwardWaypoints([
            [
                "latitude" => $from_latitude,
                "longitude" => $from_longitude
            ],
            [
                "latitude" => $to_latitude,
                "longitude" => $to_longitude
            ],
        ]);

        // Create a schedule and set frequency
        // RDEX has always a explicit day (monday...) even for puntual
        // So we always create a schedule then we make a deduction if it's punctual or regular based on it.
        // If the frequency parameter is given it overides the deduction

        // if outward is null, we make an array using now with 1 hour margin on $day bases
        if (is_null($outward)) {
            $time = new \DateTime("now", new \DateTimeZone('Europe/Paris'));
            $mintime = $time->format("H:i:s");
            $maxtime = $time->add(new \DateInterval("PT1H"))->format("H:i:s");

            // if days is null, we are using today

            if (is_null($days)) {
                $today = new \DateTime("now", new \DateTimeZone('Europe/Paris'));
                $days = [strtolower($today->format('l')) => 1];
                $outward = ["mindate" => $time->format("Y-m-d")];
            } else {
                // We don't have any date so i'm looking for the first date corresponding to the first day
                $dateFound = "";
                $currentTestDate = new \DateTime("now", new \DateTimeZone('Europe/Paris'));
                $cpt = 0; // it's a failsafe to avoid infinit loop
                while ($dateFound === "" && $cpt < 7) {
                    if (isset($days[strtolower($currentTestDate->format('l'))])) {
                        $dateFound = $currentTestDate;
                    } else {
                        $currentTestDate = $currentTestDate->add(new \DateInterval("P1D"));
                    }
                    $cpt++;
                }
                $outward = ["mindate" => $dateFound->format("Y-m-d")];
            }
        }
        // var_dump($outward);die;

        // if days is null, we make an array using outward
        $daysList = ['monday', 'tuesday', 'wednesday', 'thursday', 'friday', 'saturday', 'sunday'];
        if (is_null($days)) {
            $today = new \DateTime("now", new \DateTimeZone('Europe/Paris'));
            foreach ($outward as $day => $times) {
                if (in_array($day, $daysList)) {
                    $days = [$day => 1];
                } elseif ($day == "mindate") {
                    // It's the mindate field. We use it to create a day
                    $dayMinDate = new \DateTime($times);
                    $textDayMinDate = strtolower($dayMinDate->format('l'));
                    $days = [$textDayMinDate => 1];
                }
            }
        }

        // var_dump($outward);
        // var_dump($days);
        // die;

        $schedules = $this->buildSchedule($days, $outward);
        // var_dump($schedules);die;
        if (count($schedules) > 0) {
            if ($frequency == "punctual") {
                // Punctual journey
                $ad->setFrequency(Criteria::FREQUENCY_PUNCTUAL);
                $ad->setOutwardDate(\DateTime::createFromFormat("Y-m-d", $outward["mindate"]));
                (isset($outward["maxdate"])) ? $ad->setOutwardLimitDate(\DateTime::createFromFormat("Y-m-d", $outward["maxdate"])) : '';

                if (isset($schedules[0]["outwardTime"])) {
                    $ad->setOutwardTime($schedules[0]["outwardTime"]);
                }
            } elseif ($frequency == "regular") {
                // Regular journey
                $ad->setFrequency(Criteria::FREQUENCY_REGULAR);
                $ad->setSchedule($schedules);
            } else {
                // If only one schedule with one day punctual. Else it's regular.
                if (count($schedules) > 1 || count($schedules[0]) > 2) {
                    $ad->setFrequency(Criteria::FREQUENCY_REGULAR);
                    $ad->setSchedule($schedules);
                } else {
                    $ad->setFrequency(Criteria::FREQUENCY_PUNCTUAL);
                    $ad->setOutwardDate(\DateTime::createFromFormat("Y-m-d", $outward["mindate"]));
                    (isset($outward["maxdate"])) ? $ad->setOutwardLimitDate(\DateTime::createFromFormat("Y-m-d", $outward["maxdate"])) : '';

                    if (isset($schedules[0]["outwardTime"])) {
                        $ad->setOutwardTime($schedules[0]["outwardTime"]);
                    }
                }
            }
        } else {
            // No schedule
            $ad->setFrequency(Criteria::FREQUENCY_PUNCTUAL);
            $ad->setOutwardDate(\DateTime::createFromFormat("Y-m-d", $outward["mindate"]));
        }
        // var_dump($ad);die;
        return $this->createAd($ad);
    }

    /**
     * Compute the average hour between two hours.
     *
     * @param string $heureMin          Minimum hour
     * @param string $heureMax          Maximum hour
     * @param string $dateMin        Minimum date
     * @param string|null $dateMax   Maximum date
     * @return \Datetime
     */
    private function middleHour(string $heureMin, string $heureMax, string $dateMin, ?string $dateMax = null)
    {
        (is_null($dateMax)) ? $dateMax = $dateMin : '';

        $min = \DateTime::createFromFormat('Y-m-d H:i:s', $dateMin . " " . $heureMin, new \DateTimeZone('UTC'));
        $mintime = $min->getTimestamp();
        $max = \DateTime::createFromFormat('Y-m-d H:i:s', $dateMax . " " . $heureMax, new \DateTimeZone('UTC'));
        $maxtime = $max->getTimestamp();
        $marge = ($maxtime - $mintime) / 2;
        $middleHour = $mintime + $marge;
        $returnHour = new \DateTime();
        $returnHour->setTimestamp($middleHour);
        return $returnHour;
    }

    /**
     * Build an Ad Schedule
     * @var array $day      Array of the selected days
     * @var array $outward  Array of the time for each days
     * @return array
     */
    private function buildSchedule(?array $days, ?array $outward)
    {
        $schedules = []; // We set a sub schedule because a real Ad can have multiple schedule. Only one in RDEX though.
        $refTimes = [];
        foreach ($days as $day => $value) {
            $shortDay = substr($day, 0, 3);
            if (isset($outward[$day]['mintime']) && isset($outward[$day]['maxtime'])) {
                $outward_mindate = $outward['mindate'];
                (!isset($outward['maxdate'])) ? $outward_maxdate = $outward_mindate : $outward['maxdate'];
                $middleHour = $this->middleHour($outward[$day]['mintime'], $outward[$day]['maxtime'], $outward_mindate, $outward_maxdate);

                $previousKey = array_search($middleHour, $refTimes);

                if (is_null($previousKey) || !is_numeric($previousKey)) {
                    $refTimes[] = $middleHour;
                    $previousKey = array_search($middleHour, $refTimes);
                    $schedules[$previousKey] = [
                        'outwardTime' => $middleHour->format("H:i")
                    ];
                }

                $schedules[$previousKey][$shortDay] = 1;
            }
        }
        return $schedules;
    }

    /**
     * Get ads with accepted asks of a user
     *
     * @param integer $userId
     * @return array
     */
    public function getUserAcceptedCarpools(int $userId): array
    {
        // array of ads
        $ads = [];
        // temporary array
        $temp = [];
        // array of ads from asks
        $askAds = [];
        $user = $this->userManager->getUser($userId);
        // We retrieve all the proposals of the user
        $proposals = $this->proposalRepository->findBy(['user' => $user]);

        // We check for each proposal if he have matching
        /** @var Proposal $proposal */
        foreach ($proposals as $proposal) {
            $askAdLinked = null;
            $matchingLinked = null;
            /** @var Matching $matching */
            foreach ($proposal->getMatchingRequests() as $matching) {
                // We check if the matching have an ask
                /** @var Ask $ask */
                $generalPaymentStatus = null;
                foreach ($matching->getAsks() as $ask) {
                    // We check if the ask is accepted if yes we put the ask in the tab
                    if ($ask->getStatus() === Ask::STATUS_ACCEPTED_AS_DRIVER || $ask->getStatus() === Ask::STATUS_ACCEPTED_AS_PASSENGER) {
                        // this ask is the ask with data we want to fill the Ad
                        if ($ask->getUser()->getId() && $ask->getUser()->getId() === $userId) {
                            $askAd = $askAdLinked = $this->askManager->getSimpleAskFromAd($ask->getId(), $userId, $matching->getProposalOffer());
                            $matchingLinked = $matching;
                        } else {
                            $askAd = $this->askManager->getSimpleAskFromAd($ask->getId(), $userId);
                        }
                        $askAds[] = $askAd;
                    }
                }
            }
            // We check for each proposal if he have matching
            foreach ($proposal->getMatchingOffers() as $matching) {
                // We check if the matching have an ask
                foreach ($matching->getAsks() as $ask) {
                    // We check if the ask is accepted if yes we put the ask in the tab
                    if ($ask->getStatus() === Ask::STATUS_ACCEPTED_AS_DRIVER || $ask->getStatus() === Ask::STATUS_ACCEPTED_AS_PASSENGER) {
                        // this ask is the ask with data we want to fill the Ad
                        if ($ask->getUser()->getId() && $ask->getUser()->getId() === $userId) {
                            $askAd = $askAdLinked = $this->askManager->getSimpleAskFromAd($ask->getId(), $userId, $matching->getProposalRequest());
                            $matchingLinked = $matching;
                        } else {
                            $askAd = $this->askManager->getSimpleAskFromAd($ask->getId(), $userId);
                        }
                        $askAds[] = $askAd;
                    }
                }
            }
            // we check if the proposal have accepted asks
            if (count($askAds) > 0) {
                // if yes we create an ad with the associated asks
                // we pass the askLinked (Ad) to fill Ad with data from the ask if not null
                $ad = $this->makeAd($proposal, $userId, true, $askAdLinked, $matchingLinked);
                $ad->setAsks($askAds);
                // we put the id of the proposals linked in the temporary array
                $temp[] = $ad->getProposalLinkedId();
                // We reset the asks array for the next proposal
                $askAds = [];
                // We check if the proposal is not a proposal linked of an other proposal and regular
                if (in_array($ad->getProposalId(), $temp) && $ad->getFrequency() === Criteria::FREQUENCY_REGULAR) {
                    //  If yes we continue
                    continue;
                } else {
                    // If not we add it to the ads array

                    // If payement is active we determine the general payments status of the Ad taking account of all the sub ads
                    // If one sub ad is UNPAID, the general Ad is UNPAID
                    // If one sub ad is PENDING, the general Ad is PENDING
                    $ad->setPaymentStatus(Ask::PAYMENT_STATUS_PAID); // Default value : PAID
                    if ($this->params['paymentActive']) {
                        foreach ($ad->getAsks() as $askAd) {
                            if (!is_null($askAd->getUnpaidDate())) {
                                $ad->setPaymentStatus(Ask::PAYMENT_STATUS_UNPAID);
                                $ad->setUnpaidDate($askAd->getUnpaidDate());
                                break;
                            }
                            if ($askAd->getPaymentStatus() == Ask::PAYMENT_STATUS_PENDING) {
                                $ad->setPaymentStatus(Ask::PAYMENT_STATUS_PENDING);
                                break;
                            }
                        }
                    }
                    $ad->setPaymentItemId($askAd->getPaymentItemId());
                    $ad->setPaymentItemWeek($askAd->getPaymentItemWeek());

                    $ads[] = $ad;
                }
            }
        }
        // We return the ads array with only the ads with accepted asks associated
        return $ads;
    }



    /**********
     *  PROOF *
     **********/


    /**
     * Create a proof for an ask.
     *
     * @param ClassicProof  $classicProof   The proof to create
     * @return ClassicProof                 The created proof.
     */
    public function createCarpoolProof(ClassicProof $classicProof)
    {
        // search the ask
        if (!$ask = $this->askManager->getAsk($classicProof->getAskId())) {
            throw new AdException("Ask not found for classic proof");
        }

        // check that the ask is accepted
        if (!($ask->getStatus() == Ask::STATUS_ACCEPTED_AS_DRIVER || $ask->getStatus() == Ask::STATUS_ACCEPTED_AS_PASSENGER)) {
            throw new AdException("Ask not accepted");
        }

        // check if a proof already exists for this day
        if ($carpoolProof = $this->proofManager->getProofForDate($ask, new DateTime())) {
            // the proof already exists, it's an update
            return $this->updateCarpoolProof($carpoolProof->getId(), $classicProof);
        }

        $carpoolProof = $this->proofManager->createProof($ask, $classicProof->getLongitude(), $classicProof->getLatitude(), $this->params['proofType'], $classicProof->getUser(), $ask->getMatching()->getProposalOffer()->getUser(), $ask->getMatching()->getProposalRequest()->getUser());
        $classicProof->setId($carpoolProof->getId());

        return $classicProof;
    }

    /**
     * Update a proof.
     *
     * @param integer $id                       The id of the proof to update
     * @param ClassicProof $classicProofData    The data to update the proof
     * @return ClassicProof The classic proof updated
     */
    public function updateCarpoolProof(int $id, ClassicProof $classicProofData)
    {
        // search the proof
        if (!$carpoolProof = $this->proofManager->getProof($id)) {
            throw new AdException("Classic proof not found");
        }

        try {
            $carpoolProof = $this->proofManager->updateProof($id, $classicProofData->getLongitude(), $classicProofData->getLatitude(), $classicProofData->getUser(), $carpoolProof->getAsk()->getMatching()->getProposalRequest()->getUser(), $this->params['carpoolProofDistance']);
            $classicProofData->setId($carpoolProof->getId());
        } catch (ProofException $proofException) {
            throw new AdException($proofException->getMessage());
        }

        return $classicProofData;
    }
}<|MERGE_RESOLUTION|>--- conflicted
+++ resolved
@@ -626,29 +626,6 @@
         }
         $ad->setCreatedDate($proposal->getCreatedDate());
 
-<<<<<<< HEAD
-        // default order
-        $aFilters = [
-            'order' => [
-                'criteria' => 'date',
-                'value' => 'ASC'
-            ]
-
-        ];
-
-        if (!is_null($filters)) {
-            $aFilters['filters'] = $filters;
-        }
-        if (!is_null($order)) {
-            $aFilters['order'] = $order;
-        }
-        $ad->setFilters($aFilters);
-        $this->logger->info("AdManager : start set results " . (new \DateTime("UTC"))->format("Ymd H:i:s.u"));
-        $ad->setResults(
-            $this->resultManager->orderResults(
-                $this->resultManager->filterResults(
-                    $this->resultManager->createAdResults($proposal),
-=======
         if ($createResults) {
             // default order
             $aFilters = [
@@ -672,7 +649,6 @@
                         $this->resultManager->createAdResults($proposal),
                         $ad->getFilters()
                     ),
->>>>>>> dc4da67d
                     $ad->getFilters()
                 )
             );
