<?php

/**
 * Copyright (c) 2020, MOBICOOP. All rights reserved.
 * This project is dual licensed under AGPL and proprietary licence.
 ***************************
 *    This program is free software: you can redistribute it and/or modify
 *    it under the terms of the GNU Affero General Public License as
 *    published by the Free Software Foundation, either version 3 of the
 *    License, or (at your option) any later version.
 *
 *    This program is distributed in the hope that it will be useful,
 *    but WITHOUT ANY WARRANTY; without even the implied warranty of
 *    MERCHANTABILITY or FITNESS FOR A PARTICULAR PURPOSE.  See the
 *    GNU Affero General Public License for more details.
 *
 *    You should have received a copy of the GNU Affero General Public License
 *    along with this program.  If not, see <gnu.org/licenses>.
 ***************************
 *    Licence MOBICOOP described in the file
 *    LICENSE
 **************************/

namespace App\Carpool\Service;

use App\App\Service\AppManager;
use App\Carpool\Ressource\Ad;
use App\Carpool\Entity\Ask;
use App\Carpool\Entity\Criteria;
use App\Carpool\Entity\Matching;
use App\Carpool\Entity\Proposal;
use App\Carpool\Entity\Result;
use App\Carpool\Entity\Waypoint;
use App\Carpool\Event\AdMajorUpdatedEvent;
use App\Carpool\Event\AdMinorUpdatedEvent;
use App\Community\Exception\CommunityNotFoundException;
use App\Community\Repository\CommunityRepository;
use App\Event\Exception\EventNotFoundException;
use App\Event\Service\EventManager;
use App\Geography\Entity\Address;
use App\Carpool\Exception\AdException;
use App\Carpool\Repository\ProposalRepository;
use App\Carpool\Repository\CriteriaRepository;
use App\User\Exception\UserNotFoundException;
use App\User\Service\UserManager;
use Doctrine\ORM\EntityManagerInterface;
use Psr\Log\LoggerInterface;
use App\Rdex\Entity\RdexError;
use Symfony\Component\EventDispatcher\EventDispatcherInterface;
use Symfony\Component\Security\Core\Security;
use App\Auth\Service\AuthManager;
use App\Carpool\Entity\CarpoolProof;
use App\Carpool\Ressource\ClassicProof;
use App\Carpool\Exception\ProofException;
use App\Carpool\Repository\MatchingRepository;
use App\Geography\Service\AddressManager;
use App\Payment\Exception\PaymentException;
use App\Solidary\Repository\SubjectRepository;
use DateTime;

/**
 * Ad manager service.
 *
 * @author Sylvain Briat <sylvain.briat@mobicoop.org>
 * @author Remi Wortemann <remi.wortemann@mobicoop.org>
 */
class AdManager
{
    private $entityManager;
    private $proposalManager;
    private $userManager;
    private $communityRepository;
    private $eventManager;
    private $resultManager;
    private $params;
    private $logger;
    private $proposalRepository;
    private $matchingRepository;
    private $criteriaRepository;
    private $proposalMatcher;
    private $askManager;
    private $eventDispatcher;
    private $security;
    private $authManager;
    private $proofManager;
    private $subjectRepository;
    private $addressManager;
    private $appManager;

    private $currentMargin = null;

    /**
     * Constructor.
     *
     * @param EntityManagerInterface $entityManager
     * @param ProposalManager $proposalManager
     */
    public function __construct(EntityManagerInterface $entityManager, ProposalManager $proposalManager, UserManager $userManager, MatchingRepository $matchingRepository, CommunityRepository $communityRepository, EventManager $eventManager, ResultManager $resultManager, LoggerInterface $logger, array $params, ProposalRepository $proposalRepository, CriteriaRepository $criteriaRepository, ProposalMatcher $proposalMatcher, AskManager $askManager, EventDispatcherInterface $eventDispatcher, Security $security, AuthManager $authManager, ProofManager $proofManager, SubjectRepository $subjectRepository, AddressManager $addressManager, AppManager $appManager)
    {
        $this->entityManager = $entityManager;
        $this->proposalManager = $proposalManager;
        $this->userManager = $userManager;
        $this->communityRepository = $communityRepository;
        $this->eventManager = $eventManager;
        $this->resultManager = $resultManager;
        $this->logger = $logger;
        $this->params = $params;
        $this->proposalRepository = $proposalRepository;
        $this->matchingRepository = $matchingRepository;
        $this->criteriaRepository = $criteriaRepository;
        $this->proposalMatcher = $proposalMatcher;
        $this->askManager = $askManager;
        $this->eventDispatcher = $eventDispatcher;
        $this->security = $security;
        $this->authManager = $authManager;
        $this->proofManager = $proofManager;
        $this->subjectRepository = $subjectRepository;
        $this->addressManager = $addressManager;
        $this->appManager = $appManager;
        if ($this->params["paymentActiveDate"] = DateTime::createFromFormat("Y-m-d", $this->params["paymentActive"])) {
            $this->params["paymentActiveDate"]->setTime(0, 0);
            $this->params["paymentActive"] = true;
        }
    }

    /**
     * Create an ad.
     * This method creates a proposal, and its linked proposal for a return trip.
     * It returns the ad created, with its outward and return results.
     *
     * @param Ad $ad                    The ad to create
     * @param bool $doPrepare           When we prepare the Proposal
     * @param bool $withSolidaries      Return also the matching solidary asks
     * @param bool $withResults
     * @param bool $forceNotUseTime     For to set useTime at false
     * @return Ad
     * @throws \Exception
     */
    public function createAd(Ad $ad, bool $doPrepare = true, bool $withSolidaries = true, bool $withResults = true, $forceNotUseTime = false)
    {
        // $this->entityManager->getConnection()->getConfiguration()->setSQLLogger(null);
        $this->logger->info("AdManager : start " . (new \DateTime("UTC"))->format("Ymd H:i:s.u"));

        $outwardProposal = new Proposal();
        $outwardCriteria = new Criteria();

        // validation

        // try for an anonymous post ?
        if (!$ad->isSearch() && !$ad->getUserId()) {
            throw new AdException('Anonymous users can\'t post an ad');
        }

        // we set the user of the proposal
        if ($ad->getUserId()) {
            if ($user = $this->userManager->getUser($ad->getUserId())) {
                $outwardProposal->setUser($user);
            } else {
                throw new UserNotFoundException('User ' . $ad->getUserId() . ' not found');
            }
        }

        // we check if the ad is posted for another user (delegation)
        if ($ad->getPosterId()) {
            if ($poster = $this->userManager->getUser($ad->getPosterId())) {
                $outwardProposal->setUserDelegate($poster);
            } else {
                throw new UserNotFoundException('Poster ' . $ad->getPosterId() . ' not found');
            }
        }

        // we check if the ad is posted from an Interoperability app
        if ($ad->getAppPosterId()) {
            if ($poster = $this->appManager->getApp($ad->getAppPosterId())) {
                $outwardProposal->setAppDelegate($poster);
            } else {
                throw new UserNotFoundException('Poster App ' . $ad->getAppPosterId() . ' not found');
            }
        }

        // Init solidary exclusive
        if (!$ad->isSearch() && is_null($ad->isSolidaryExclusive())) {
            $ad->setSolidaryExclusive(false);
        }

        // the proposal is private if it's a search only ad
        $outwardProposal->setPrivate($ad->isSearch() ? true : false);

        // If the proposal is external (i.e Rdex request...) we set it
        $outwardProposal->setExternal($ad->getExternal());

        // if the proposal is exposed, we also generate an external id
        if ($ad->isExposed()) {
            $outwardProposal->setExposed(true);
            $outwardProposal->setExternalId();
        }

        // we check if it's a round trip
        if ($ad->isOneWay()) {
            // the ad has explicitly been set to one way
            $outwardProposal->setType(Proposal::TYPE_ONE_WAY);
        } elseif (is_null($ad->isOneWay())) {
            // the ad type has not been set, we assume it's a round trip for a regular trip and a one way for a punctual trip
            if ($ad->getFrequency() == Criteria::FREQUENCY_REGULAR) {
                $ad->setOneWay(false);
                $outwardProposal->setType(Proposal::TYPE_OUTWARD);
            } else {
                $ad->setOneWay(true);
                $outwardProposal->setType(Proposal::TYPE_ONE_WAY);
            }
        } else {
            $outwardProposal->setType(Proposal::TYPE_OUTWARD);
        }

        // comment
        $outwardProposal->setComment($ad->getComment());

        // communities
        if ($ad->getCommunities()) {
            // todo : check if the user can post/search in each community
            foreach ($ad->getCommunities() as $communityId) {
                if ($community = $this->communityRepository->findOneBy(['id' => $communityId])) {
                    $outwardProposal->addCommunity($community);
                } else {
                    throw new CommunityNotFoundException('Community ' . $communityId . ' not found');
                }
            }
        }

        // event
        if ($ad->getEventId()) {
            if ($event = $this->eventManager->getEvent($ad->getEventId())) {
                $outwardProposal->setEvent($event);
            } else {
                throw new EventNotFoundException('Event ' . $ad->getEventId() . ' not found');
            }
        }

        // subject
        if ($ad->getSubjectId()) {
            if ($subject = $this->subjectRepository->find($ad->getSubjectId())) {
                $outwardProposal->setSubject($subject);
            } else {
                throw new EventNotFoundException('Subject ' . $ad->getSubjectId() . ' not found');
            }
        }

        // criteria

        // driver / passenger / seats
        $outwardCriteria->setDriver($ad->getRole() == Ad::ROLE_DRIVER || $ad->getRole() == Ad::ROLE_DRIVER_OR_PASSENGER);
        $outwardCriteria->setPassenger($ad->getRole() == Ad::ROLE_PASSENGER || $ad->getRole() == Ad::ROLE_DRIVER_OR_PASSENGER);
        $outwardCriteria->setSeatsDriver($ad->getSeatsDriver() ? $ad->getSeatsDriver() : $this->params['defaultSeatsDriver']);
        $outwardCriteria->setSeatsPassenger($ad->getSeatsPassenger() ? $ad->getSeatsPassenger() : $this->params['defaultSeatsPassenger']);

        // solidary
        $outwardCriteria->setSolidary($ad->isSolidary());
        $outwardCriteria->setSolidaryExclusive($ad->isSolidaryExclusive());

        // prices
        $outwardCriteria->setPriceKm($ad->getPriceKm());
        $outwardCriteria->setDriverPrice($ad->getOutwardDriverPrice());
        $outwardCriteria->setPassengerPrice($ad->getOutwardPassengerPrice());

        // strict
        $outwardCriteria->setStrictDate($ad->isStrictDate());
        $outwardCriteria->setStrictPunctual($ad->isStrictPunctual());
        $outwardCriteria->setStrictRegular($ad->isStrictRegular());

        // misc
        $outwardCriteria->setLuggage($ad->hasLuggage());
        $outwardCriteria->setBike($ad->hasBike());
        $outwardCriteria->setBackSeats($ad->hasBackSeats());

        // dates and times
        $marginDuration = $ad->getMarginDuration() ? $ad->getMarginDuration() : $this->params['defaultMarginDuration'];
        // if the date is not set we use the current date
        $outwardCriteria->setFromDate($ad->getOutwardDate() ? $ad->getOutwardDate() : new \DateTime());
        if ($ad->getFrequency() == Criteria::FREQUENCY_REGULAR) {
            $outwardCriteria->setFrequency(Criteria::FREQUENCY_REGULAR);
            $outwardCriteria->setToDate($ad->getOutwardLimitDate() ? $ad->getOutwardLimitDate() : null);
            $outwardCriteria = $this->createTimesFromSchedule($ad->getSchedule(), $outwardCriteria, 'outwardTime', $marginDuration);
            $hasSchedule = $outwardCriteria->isMonCheck() || $outwardCriteria->isTueCheck()
                || $outwardCriteria->isWedCheck() || $outwardCriteria->isFriCheck() || $outwardCriteria->isThuCheck()
                || $outwardCriteria->isSatCheck() || $outwardCriteria->isSunCheck();
            if (!$hasSchedule && !$ad->isSearch()) {
                // for a post, we need aschedule !
                throw new AdException('At least one day should be selected for a regular trip');
            } elseif (!$hasSchedule) {
                // for a search we set the schedule to every day
                $outwardCriteria->setMonCheck(true);
                $outwardCriteria->setMonMarginDuration($marginDuration);
                $outwardCriteria->setTueCheck(true);
                $outwardCriteria->setTueMarginDuration($marginDuration);
                $outwardCriteria->setWedCheck(true);
                $outwardCriteria->setWedMarginDuration($marginDuration);
                $outwardCriteria->setThuCheck(true);
                $outwardCriteria->setThuMarginDuration($marginDuration);
                $outwardCriteria->setFriCheck(true);
                $outwardCriteria->setFriMarginDuration($marginDuration);
                $outwardCriteria->setSatCheck(true);
                $outwardCriteria->setSatMarginDuration($marginDuration);
                $outwardCriteria->setSunCheck(true);
                $outwardCriteria->setSunMarginDuration($marginDuration);
            }
        } else {
            // punctual
            $outwardCriteria->setFrequency(Criteria::FREQUENCY_PUNCTUAL);
            // if the time is not set we use the current time for an ad post, and null for a search
            // $outwardCriteria->setFromTime($ad->getOutwardTime() ? \DateTime::createFromFormat('H:i', $ad->getOutwardTime()) : (!$ad->isSearch() ? new \DateTime() : null));
            if ($ad->getOutwardTime()) {
                $outwardCriteria->setFromTime(\DateTime::createFromFormat('H:i', $ad->getOutwardTime()));
                ($forceNotUseTime) ? $outwardProposal->setUseTime(false) : $outwardProposal->setUseTime(true);
            } else {
                $outwardCriteria->setFromTime(new \DateTime("now", new \DateTimeZone('Europe/Paris')));
                $outwardProposal->setUseTime(false);
            }

            $outwardCriteria->setMarginDuration($marginDuration);
        }

        // waypoints
        foreach ($ad->getOutwardWaypoints() as $position => $point) {
            $waypoint = new Waypoint();
            
            
            $address = ($point instanceof Address) ? $point : $this->createAddressFromPoint($point);
            
            if (is_null($address->getAddressLocality())) {
                // No address locality given. We need to reverse geocode this address
                $address= $this->addressManager->reverseGeocodeAddress($address);
            }

            $waypoint->setAddress($address);
            $waypoint->setPosition($position);
            $waypoint->setDestination($position == count($ad->getOutwardWaypoints()) - 1);
            $outwardProposal->addWaypoint($waypoint);
        }

        $outwardProposal->setCriteria($outwardCriteria);
        if ($doPrepare) {
            $outwardProposal = $this->proposalManager->prepareProposal($outwardProposal, true);
        }

        // $this->logger->info("AdManager : end creating outward " . (new \DateTime("UTC"))->format("Ymd H:i:s.u"));

        //$this->entityManager->persist($outwardProposal);

        // $this->logger->info("AdManager : end persisting outward " . (new \DateTime("UTC"))->format("Ymd H:i:s.u"));

        // return trip ?
        if (!$ad->isOneWay()) {
            // we clone the outward proposal
            $returnProposal = clone $outwardProposal;
            $returnProposal->setType(Proposal::TYPE_RETURN);

            // we link the outward and the return
            $outwardProposal->setProposalLinked($returnProposal);

            // criteria
            $returnCriteria = new Criteria();

            // driver / passenger / seats
            $returnCriteria->setDriver($outwardCriteria->isDriver());
            $returnCriteria->setPassenger($outwardCriteria->isPassenger());
            $returnCriteria->setSeatsDriver($outwardCriteria->getSeatsDriver());
            $returnCriteria->setSeatsPassenger($outwardCriteria->getSeatsPassenger());

            // solidary
            $returnCriteria->setSolidary($outwardCriteria->isSolidary());
            $returnCriteria->setSolidaryExclusive($outwardCriteria->isSolidaryExclusive());

            // prices
            $returnCriteria->setPriceKm($outwardCriteria->getPriceKm());
            $returnCriteria->setDriverPrice($ad->getReturnDriverPrice());
            $returnCriteria->setPassengerPrice($ad->getReturnPassengerPrice());

            // strict
            $returnCriteria->setStrictDate($outwardCriteria->isStrictDate());
            $returnCriteria->setStrictPunctual($outwardCriteria->isStrictPunctual());
            $returnCriteria->setStrictRegular($outwardCriteria->isStrictRegular());

            // misc
            $returnCriteria->setLuggage($outwardCriteria->hasLuggage());
            $returnCriteria->setBike($outwardCriteria->hasBike());
            $returnCriteria->setBackSeats($outwardCriteria->hasBackSeats());

            // dates and times
            // if no return date is specified, we use the outward date to be sure the return date is not before the outward date
            $returnCriteria->setFromDate($ad->getReturnDate() ? $ad->getReturnDate() : $outwardCriteria->getFromDate());
            if ($ad->getFrequency() == Criteria::FREQUENCY_REGULAR) {
                $returnCriteria->setFrequency(Criteria::FREQUENCY_REGULAR);
                $returnCriteria->setToDate($ad->getReturnLimitDate() ? $ad->getReturnLimitDate() : null);
                $returnCriteria = $this->createTimesFromSchedule($ad->getSchedule(), $returnCriteria, 'returnTime', $marginDuration);
                $hasSchedule = $returnCriteria->isMonCheck() || $returnCriteria->isTueCheck()
                    || $returnCriteria->isWedCheck() || $returnCriteria->isFriCheck() || $returnCriteria->isThuCheck()
                    || $returnCriteria->isSatCheck() || $returnCriteria->isSunCheck();
                if (!$hasSchedule && !$ad->isSearch()) {
                    // for a post, we need a schedule !
                    throw new AdException('At least one day should be selected for a regular trip');
                } elseif (!$hasSchedule) {
                    // for a search we set the schedule to every day
                    $returnCriteria->setMonCheck(true);
                    $returnCriteria->setMonMarginDuration($marginDuration);
                    $returnCriteria->setTueCheck(true);
                    $returnCriteria->setTueMarginDuration($marginDuration);
                    $returnCriteria->setWedCheck(true);
                    $returnCriteria->setWedMarginDuration($marginDuration);
                    $returnCriteria->setThuCheck(true);
                    $returnCriteria->setThuMarginDuration($marginDuration);
                    $returnCriteria->setFriCheck(true);
                    $returnCriteria->setFriMarginDuration($marginDuration);
                    $returnCriteria->setSatCheck(true);
                    $returnCriteria->setSatMarginDuration($marginDuration);
                    $returnCriteria->setSunCheck(true);
                    $returnCriteria->setSunMarginDuration($marginDuration);
                }
            } else {
                // punctual
                $returnCriteria->setFrequency(Criteria::FREQUENCY_PUNCTUAL);
                // if no return time is specified, we use the outward time to be sure the return date is not before the outward date, and null for a search
                // $returnCriteria->setFromTime($ad->getReturnTime() ? \DateTime::createFromFormat('H:i', $ad->getReturnTime()) : new \DateTime("now",new \DateTimeZone('Europe/Paris')));

                if ($ad->getReturnTime()) {
                    $returnCriteria->setFromTime(\DateTime::createFromFormat('H:i', $ad->getReturnTime()));
                    ($forceNotUseTime) ? $returnProposal->setUseTime(false) : $returnProposal->setUseTime(true);
                } else {
                    $returnCriteria->setFromTime(new \DateTime("now", new \DateTimeZone('Europe/Paris')));
                    $returnProposal->setUseTime(false);
                }

                $returnCriteria->setMarginDuration($marginDuration);
            }

            // waypoints
            if (count($ad->getReturnWaypoints()) == 0) {
                // return waypoints are not set : we use the outward waypoints in reverse order
                $ad->setReturnWaypoints(array_reverse($ad->getOutwardWaypoints()));
            }
            foreach ($ad->getReturnWaypoints() as $position => $point) {
                $waypoint = new Waypoint();
                
                $address = ($point instanceof Address) ? $point : $this->createAddressFromPoint($point);
            
                if (is_null($address->getAddressLocality())) {
                    // No address locality given. We need to reverse geocode this address
                    $address= $this->addressManager->reverseGeocodeAddress($address);
                }

                $waypoint->setAddress($address);
                $waypoint->setPosition($position);
                $waypoint->setDestination($position == count($ad->getReturnWaypoints()) - 1);
                $returnProposal->addWaypoint($waypoint);
            }

            $returnProposal->setCriteria($returnCriteria);
            if ($doPrepare) {
                $returnProposal = $this->proposalManager->prepareProposal($returnProposal, false);
            }
            $this->entityManager->persist($returnProposal);
        }
        // we persist the proposals
        $this->logger->info("AdManager : start flush proposal " . (new \DateTime("UTC"))->format("Ymd H:i:s.u"));
        $this->entityManager->flush();
        $this->logger->info("AdManager : end flush proposal " . (new \DateTime("UTC"))->format("Ymd H:i:s.u"));

        // in the following, raw updates can be performed, we use a flag to check if proposal refresh is neede
        $proposalRefresh = false;

        // if the ad is a round trip, we want to link the potential matching results
        if (!$ad->isOneWay()) {
            $this->logger->info("AdManager : start related link matchings " . (new \DateTime("UTC"))->format("Ymd H:i:s.u"));
            $this->matchingRepository->linkRelatedMatchings($outwardProposal->getId());
            $proposalRefresh = true;
        }
        // if the requester can be driver and passenger, we want to link the potential opposite matching results
        if ($ad->getRole() == Ad::ROLE_DRIVER_OR_PASSENGER) {
            // linking for the outward
            $this->logger->info("AdManager : start opposite link matchings " . (new \DateTime("UTC"))->format("Ymd H:i:s.u"));
            $this->matchingRepository->linkOppositeMatchings($outwardProposal->getId());
            if (!$ad->isOneWay()) {
                // linking for the return
                $this->matchingRepository->linkOppositeMatchings($returnProposal->getId());
            }
            $this->logger->info("AdManager : end opposite link matchings " . (new \DateTime("UTC"))->format("Ymd H:i:s.u"));
            $proposalRefresh = true;
        }
        // we load the proposal again to get the last updates
        if ($proposalRefresh) {
            $outwardProposal = $this->proposalRepository->find($outwardProposal->getId());
        }

        // we compute the results
        if ($withResults) {
            // default order
            $ad->setFilters([
                    'order'=>[
                        'criteria'=>'date',
                        'value'=>'ASC'
                    ]
            ]);

            $this->logger->info("AdManager : start set results " . (new \DateTime("UTC"))->format("Ymd H:i:s.u"));

            $results = $this->resultManager->filterResults(
                $this->resultManager->createAdResults($outwardProposal, $withSolidaries),
                $ad->getFilters()
            );
            $ad->setNbResults(count($results));
            $ad->setResults(
                $this->resultManager->paginateResults(
                    $this->resultManager->orderResults(
                        $results,
                        $ad->getFilters()
                    )
                )
            );
            // $results = $this->resultManager->orderResults(
            //     $this->resultManager->filterResults(
            //         $this->resultManager->createAdResults($outwardProposal, $withSolidaries),
            //         $ad->getFilters()
            //     ),
            //     $ad->getFilters()
            // );
            // $ad->setResults(array_slice($results,0,10));
            $this->logger->info("AdManager : end set results " . (new \DateTime("UTC"))->format("Ymd H:i:s.u"));
        }

        // we set the ad id to the outward proposal id
        $ad->setId($outwardProposal->getId());
        $ad->setExternalId($outwardProposal->getExternalId());
        return $ad;
    }

    /**
     * Map address
     *
     * @param array $point
     * @return Address
     */
    public function createAddressFromPoint($point)
    {
        $address = new Address();

        if (isset($point['layer'])) {
            $address->setLayer($point['layer']);
        }
        if (isset($point['houseNumber'])) {
            $address->setHouseNumber($point['houseNumber']);
        }
        if (isset($point['street'])) {
            $address->setStreet($point['street']);
        }
        if (isset($point['streetAddress'])) {
            $address->setStreetAddress($point['streetAddress']);
        }
        if (isset($point['postalCode'])) {
            $address->setPostalCode($point['postalCode']);
        }
        if (isset($point['subLocality'])) {
            $address->setSubLocality($point['subLocality']);
        }
        if (isset($point['addressLocality'])) {
            $address->setAddressLocality($point['addressLocality']);
        }
        if (isset($point['localAdmin'])) {
            $address->setLocalAdmin($point['localAdmin']);
        }
        if (isset($point['county'])) {
            $address->setCounty($point['county']);
        }
        if (isset($point['macroCounty'])) {
            $address->setMacroCounty($point['macroCounty']);
        }
        if (isset($point['region'])) {
            $address->setRegion($point['region']);
        }
        if (isset($point['macroRegion'])) {
            $address->setMacroRegion($point['macroRegion']);
        }
        if (isset($point['addressCountry'])) {
            $address->setAddressCountry($point['addressCountry']);
        }
        if (isset($point['countryCode'])) {
            $address->setCountryCode($point['countryCode']);
        }
        if (isset($point['latitude'])) {
            $address->setLatitude($point['latitude']);
        }
        if (isset($point['longitude'])) {
            $address->setLongitude($point['longitude']);
        }
        if (isset($point['elevation'])) {
            $address->setElevation($point['elevation']);
        }
        if (isset($point['name'])) {
            $address->setName($point['name']);
        }
        if (isset($point['home'])) {
            $address->setHome($point['home']);
        }

        return $address;
    }


    /**
     * Add times with margins duration to the criteria's schedules
     *
     * @param array $schedules
     * @param Criteria $criteria
     * @param string $key
     * @param int $marginDuration
     * @return Criteria
     */
    private function createTimesFromSchedule($schedules, Criteria $criteria, string $key, $marginDuration)
    {
        // var_dump($schedules);die;
        foreach ($schedules as $schedule) {
            if (isset($schedule[$key]) && $schedule[$key] != '') {
                if (isset($schedule['mon']) && $schedule['mon']) {
                    $criteria->setMonCheck(true);
                    $criteria->setMonTime(\DateTime::createFromFormat('H:i', $schedule[$key]));
                    $criteria->setMonMarginDuration($marginDuration);
                }
                if (isset($schedule['tue']) && $schedule['tue']) {
                    $criteria->setTueCheck(true);
                    $criteria->setTueTime(\DateTime::createFromFormat('H:i', $schedule[$key]));
                    $criteria->setTueMarginDuration($marginDuration);
                }
                if (isset($schedule['wed']) && $schedule['wed']) {
                    $criteria->setWedCheck(true);
                    $criteria->setWedTime(\DateTime::createFromFormat('H:i', $schedule[$key]));
                    $criteria->setWedMarginDuration($marginDuration);
                }
                if (isset($schedule['thu']) && $schedule['thu']) {
                    $criteria->setThuCheck(true);
                    $criteria->setThuTime(\DateTime::createFromFormat('H:i', $schedule[$key]));
                    $criteria->setThuMarginDuration($marginDuration);
                }
                if (isset($schedule['fri']) && $schedule['fri']) {
                    $criteria->setFriCheck(true);
                    $criteria->setFriTime(\DateTime::createFromFormat('H:i', $schedule[$key]));
                    $criteria->setFriMarginDuration($marginDuration);
                }
                if (isset($schedule['sat']) && $schedule['sat']) {
                    $criteria->setSatCheck(true);
                    $criteria->setsatTime(\DateTime::createFromFormat('H:i', $schedule[$key]));
                    $criteria->setSatMarginDuration($marginDuration);
                }
                if (isset($schedule['sun']) && $schedule['sun']) {
                    $criteria->setSunCheck(true);
                    $criteria->setSunTime(\DateTime::createFromFormat('H:i', $schedule[$key]));
                    $criteria->setSunMarginDuration($marginDuration);
                }
            }
        }

        return $criteria;
    }

    /**
     * Get an ad.
     * Returns the ad, eventually with its outward and return results.
     *
     * @param int $id               The ad id to get
     * @param array|null $filters   The filters to apply to the results
     * @param array|null $order     The order to apply to the results
     * @param int|null $page        The result page
     * @param bool $createResults   Create the formatted results
     * @return Ad
     */
    public function getAd(int $id, ?array $filters = null, ?array $order = null, ?int $page=1, ?bool $createResults = true)
    {
        if (is_null($page)) {
            $page = 1;
        }
        $ad = new Ad();
        $proposal = $this->proposalManager->get($id);
        if (is_null($proposal)) {
            return null;
        }

        $ad->setId($id);
        $ad->setExternalId($proposal->getExternalId());
        $ad->setFrequency($proposal->getCriteria()->getFrequency());
        $ad->setRole($proposal->getCriteria()->isDriver() ?  ($proposal->getCriteria()->isPassenger() ? Ad::ROLE_DRIVER_OR_PASSENGER : Ad::ROLE_DRIVER) : Ad::ROLE_PASSENGER);
        $ad->setSeatsDriver($proposal->getCriteria()->getSeatsDriver());
        $ad->setSeatsPassenger($proposal->getCriteria()->getSeatsPassenger());
        $ad->setPaused($proposal->isPaused());

        // outward waypoints
        $outwardWaypoints = [];
        foreach ($proposal->getWaypoints() as $outwardWaypointP) {
            $outwardWaypoints[] = $outwardWaypointP->getAddress();
        }
        $ad->setOutwardWaypoints($outwardWaypoints);

        // return waypoints
        if (!is_null($proposal->getProposalLinked())) {
            $returnWaypoints = [];
            foreach ($proposal->getProposalLinked()->getWaypoints() as $returnWaypointP) {
                $returnWaypoints[] = $returnWaypointP->getAddress();
            }
            $ad->setReturnWaypoints($returnWaypoints);
        }

        if (!is_null($proposal->getUser())) {
            $ad->setUserId($proposal->getUser()->getId());
        }
        $ad->setCreatedDate($proposal->getCreatedDate());

        if ($createResults) {
            // default order
            $aFilters = [
                'order'=>[
                    'criteria'=>'date',
                    'value'=>'ASC'
                ]
            ];
            if (!is_null($filters)) {
                $aFilters['filters']=$filters;
            }
            if (!is_null($order)) {
                $aFilters['order']=$order;
            }
            $ad->setFilters($aFilters);
            $this->logger->info("AdManager : start set results " . (new \DateTime("UTC"))->format("Ymd H:i:s.u"));
            $results = $this->resultManager->filterResults(
                $this->resultManager->createAdResults($proposal),
                $ad->getFilters()
            );
            $ad->setNbResults(count($results));
            $ad->setResults(
                $this->resultManager->paginateResults(
                    $this->resultManager->orderResults(
                        $results,
                        $ad->getFilters()
                    ),
                    $page
                )
            );
            $this->logger->info("AdManager : end set results " . (new \DateTime("UTC"))->format("Ymd H:i:s.u"));
        }
        
        return $ad;
    }

    /**
     * Get an ad from an external Id.
     * Returns the ad, with its outward and return results.
     *
     * @param int $id       The external ad id to get
     * @param array|null    The filters to apply to the results
     * @param array|null    The order to apply to the results
     * @return Ad
     */
    public function getAdFromExternalId(string $id, ?array $filters = null, ?array $order = null)
    {
        $ad = new Ad();
        $proposal = $this->proposalManager->getFromExternalId($id);
        if (is_null($proposal)) {
            return null;
        }

        $ad->setId($proposal->getId());
        $ad->setExternalId($proposal->getExternalId());
        $ad->setFrequency($proposal->getCriteria()->getFrequency());
        $ad->setRole($proposal->getCriteria()->isDriver() ?  ($proposal->getCriteria()->isPassenger() ? Ad::ROLE_DRIVER_OR_PASSENGER : Ad::ROLE_DRIVER) : Ad::ROLE_PASSENGER);
        $ad->setSeatsDriver($proposal->getCriteria()->getSeatsDriver());
        $ad->setSeatsPassenger($proposal->getCriteria()->getSeatsPassenger());
        $ad->setPaused($proposal->isPaused());
        if (!is_null($proposal->getUser())) {
            $ad->setUserId($proposal->getUser()->getId());
        }
        $ad->setCreatedDate($proposal->getCreatedDate());
        $aFilters = [];
        if (!is_null($filters)) {
            $aFilters['filters'] = $filters;
        }
        if (!is_null($order)) {
            $aFilters['order'] = $order;
        }
        $ad->setFilters($aFilters);
        $this->logger->info("AdManager : start set results " . (new \DateTime("UTC"))->format("Ymd H:i:s.u"));
        $ad->setResults(
            $this->resultManager->orderResults(
                $this->resultManager->filterResults(
                    $this->resultManager->createAdResults($proposal),
                    $ad->getFilters()
                ),
                $ad->getFilters()
            )
        );
        $this->logger->info("AdManager : end set results " . (new \DateTime("UTC"))->format("Ymd H:i:s.u"));
        return $ad;
    }

    /**
     * Get an ad with full data.
     * Returns the ad, with its outward and return results.
     *
     * @param int $id       The ad id to get
     * @return Ad
     */
    public function getFullAd(int $id)
    {
        $proposal = $this->proposalManager->get($id);
        return $this->makeAd($proposal, $proposal->getUser()->getId());
    }

    /**
     * Claim a anonymous private ad
     *
     * @param int $id       The ad id to claim
     * @return void
     */
    public function claimAd(int $id)
    {
        if (!$proposal = $this->proposalManager->get($id)) {
            throw new AdException('Unknown source ad #' . $id);
        }
        if (!$proposal->isPrivate() || (!is_null($proposal->getUser()) && $proposal->getUser()->getId() != $this->security->getUser()->getId())) {
            throw new AdException('Acces denied');
        }

        $ad = new Ad();
        $ad->setId($id);

        // we claim the proposal
        $proposal->setUser($this->security->getUser());
        // check if there's a linked proposal
        if ($proposal->getProposalLinked()) {
            $proposal->getProposalLinked()->setUser($this->security->getUser());
        }
        // we remove the self matchings eventually
        foreach ($proposal->getMatchingOffers() as $matchingOffer) {
            if ($matchingOffer->getProposalOffer()->getUser()->getId() == $this->security->getUser()->getId()) {
                $proposal->removeMatchingOffer($matchingOffer);
            }
        }
        foreach ($proposal->getMatchingRequests() as $matchingRequest) {
            if ($matchingRequest->getProposal()->getUser()->getId() == $this->security->getUser()->getId()) {
                $proposal->removeMatchingRequest($matchingRequest);
            }
        }
        $this->entityManager->persist($proposal);
        $this->entityManager->flush();

        return $ad;
    }

    /**
     * Get an ad for permission check.
     * Returns the ad based on the proposal without results.
     *
     * @param int $id       The ad id to get
     * @return Ad|null
     */
    public function getAdForPermission(int $id)
    {
        $ad = new Ad();
        if ($proposal = $this->proposalManager->get($id)) {
            $ad->setId($id);
            $ad->setExternalId($proposal->getExternalId());
            $ad->setFrequency($proposal->getCriteria()->getFrequency());
            $ad->setRole($proposal->getCriteria()->isDriver() ?  ($proposal->getCriteria()->isPassenger() ? Ad::ROLE_DRIVER_OR_PASSENGER : Ad::ROLE_DRIVER) : Ad::ROLE_PASSENGER);
            $ad->setSeatsDriver($proposal->getCriteria()->getSeatsDriver());
            $ad->setSeatsPassenger($proposal->getCriteria()->getSeatsPassenger());
            if (!is_null($proposal->getUser())) {
                $ad->setUserId($proposal->getUser()->getId());
            }
            return $ad;
        }
        return null;
    }

    /**
     * Get all ads of a user
     *
     * @param integer $userId
     * @return array
     */
    public function getAds(int $userId)
    {
        $ads = [];
        $user = $this->userManager->getUser($userId);
        $proposals = $this->proposalRepository->findBy(['user' => $user, 'private' => false]);

        $refIdProposals = [];
        foreach ($proposals as $proposal) {
            /* TO DO : This if is ugly... we could use a better method in ProposalRepository **/
            if ($proposal->getType() == Proposal::TYPE_RETURN) {
                continue;
            }
            if (!in_array($proposal->getId(), $refIdProposals)) {
                $ads[] = $this->makeAd($proposal, $userId);
                if (!is_null($proposal->getProposalLinked())) {
                    $refIdProposals[$proposal->getId()] = $proposal->getProposalLinked()->getId();
                }
            }
        }
        return $ads;
    }



    /**
     * Get all ads of an Event
     *
     * @param integer $eventId Id of the Event
     * @return void
     */
    public function getAdsOfEvent(int $eventId)
    {
        $ads = [];
        $event = $this->eventManager->getEvent($eventId);

        $refIdProposals = [];
        foreach ($event->getProposals() as $proposal) {
            if (!in_array($proposal->getId(), $refIdProposals) && !$proposal->isPrivate()) {
                $ads[] = $this->makeAdForCommunityOrEvent($proposal);
                if (!is_null($proposal->getProposalLinked())) {
                    $refIdProposals[$proposal->getId()] = $proposal->getProposalLinked()->getId();
                }
            }
        }
        return $ads;
    }


    /**
     * Make an ad from a proposal
     *
     * @param Proposal $proposal The base proposal of the ad
     * @param integer $userId The userId who made the proposal
     * @param bool $hasAsks - if the ad has ask we do not return results since we return the ask with the ad
     * @param Ad $askLinked - the linked ask if proposal is private and get the correct data for Ad (like time and day checks)
     * @param Matching $matching - the corresponding Matching
     * @return Ad
     */
    public function makeAd($proposal, $userId, $hasAsks = false, ?Ad $askLinked = null, ?Matching $matching = null)
    {
        $ad = new Ad();
        $ad->setId($proposal->getId());
        $ad->setExternalId($proposal->getExternalId());
        $ad->setProposalId($proposal->getId());
        $ad->setProposalLinkedId(!is_null($proposal->getProposalLinked()) ? $proposal->getProposalLinked()->getId() : null);
        $ad->setFrequency($proposal->getCriteria()->getFrequency());
        $ad->setRole($proposal->getCriteria()->isDriver() ?  ($proposal->getCriteria()->isPassenger() ? Ad::ROLE_DRIVER_OR_PASSENGER : Ad::ROLE_DRIVER) : Ad::ROLE_PASSENGER);
        $ad->setSeatsDriver($proposal->getCriteria()->getSeatsDriver());
        $ad->setSeatsPassenger($proposal->getCriteria()->getSeatsPassenger());
        $ad->setUserId($userId);
        $ad->setOutwardWaypoints($proposal->getWaypoints());
        $ad->setPaused($proposal->isPaused());
        $ad->setOutwardDriverPrice($proposal->getCriteria()->getDriverComputedRoundedPrice());
        $ad->setBike($proposal->getCriteria()->hasBike());
        $ad->setLuggage($proposal->getCriteria()->hasLuggage());
        $ad->setBackSeats($proposal->getCriteria()->hasBackSeats());
        $ad->setComment($proposal->getComment());
        $ad->setPriceKm($proposal->getCriteria()->getPriceKm());

        if ($matching && $matching->getProposalOffer()->getCriteria()->getFromTime()) {
            $date = $matching->getProposalOffer()->getCriteria()->getFromDate();
            $ad->setOutwardDate($date);
            $ad->setOutwardTime($date->format('Y-m-d') . ' ' . $matching->getProposalOffer()->getCriteria()->getFromTime()->format('H:i:s'));
        } elseif ($matching && $matching->getProposalRequest()->getCriteria()->getFromTime()) {
            $date = $matching->getProposalRequest()->getCriteria()->getFromDate();
            $ad->setOutwardDate($date);
            $ad->setOutwardTime($date->format('Y-m-d') . ' ' . $matching->getProposalRequest()->getCriteria()->getFromTime()->format('H:i:s'));
        } elseif ($proposal->getCriteria()->getFromTime()) {
            $date = $proposal->getCriteria()->getFromDate();
            $ad->setOutwardDate($date);
            $ad->setOutwardTime($date->format('Y-m-d') . ' ' . $proposal->getCriteria()->getFromTime()->format('H:i:s'));
        } else {
            $ad->setOutwardDate($proposal->getCriteria()->getFromDate());
            $ad->setOutwardTime(null);
        }

        $ad->setOutwardLimitDate($askLinked ? $askLinked->getOutwardLimitDate() : $proposal->getCriteria()->getToDate());
        $ad->setOneWay(true);
        $ad->setSolidary($proposal->getCriteria()->isSolidary());
        $ad->setSolidaryExclusive($proposal->getCriteria()->isSolidaryExclusive());


        // set return if twoWays ad
        if ($proposal->getProposalLinked()) {
            $ad->setReturnWaypoints($proposal->getProposalLinked()->getWaypoints());
            $returnDate = $proposal->getProposalLinked()->getCriteria()->getFromDate();
            $ad->setReturnDate($returnDate);

            if ($proposal->getProposalLinked()->getCriteria()->getFromTime()) {
                $ad->setReturnTime($returnDate->format('Y-m-d') . " " . $proposal->getProposalLinked()->getCriteria()->getFromTime()->format('H:i:s'));
            } else {
                $ad->setReturnTime(null);
            }



            $ad->setReturnLimitDate($proposal->getProposalLinked()->getCriteria()->getToDate());
            $ad->setOneWay(false);
        }

        // set schedule if regular
        $schedule = [];
        if ($ad->getFrequency() == Criteria::FREQUENCY_REGULAR) {
            // schedule needs data in asks results when the user that display the Ad is not the owner
            $schedule = (!is_null($askLinked))
                ? $this->getScheduleFromResults($askLinked->getResults()[0], $proposal, $matching, $userId)
                : $this->getScheduleFromCriteria($proposal->getCriteria(), $proposal->getProposalLinked() ? $proposal->getProposalLinked()->getCriteria() : null);
            // if schedule is based on results, we do not need to update pickup times because it's already done in results
            if ($ad->getRole() === Ad::ROLE_PASSENGER && !is_null($matching) && $matching->getPickUpDuration() && !$askLinked) {
                $schedule = $this->updateScheduleTimesWithPickUpDurations($schedule, $matching->getPickUpDuration(), $matching->getMatchingLinked() ? $matching->getMatchingLinked()->getPickUpDuration() : null);
            }
        }
        $ad->setSchedule($schedule);
        $results = $this->resultManager->createAdResults($proposal);
        $ad->setPotentialCarpoolers(count($results));

        if (!$hasAsks) {
            $ad->setResults($results);
        }
        return $ad;
    }

    public function getScheduleFromCriteria(Criteria $criteria, ?Criteria $returnCriteria = null)
    {
        // we clean up every days based on isDayCheck
        $schedule['mon'] = $criteria->isMonCheck() || ($returnCriteria ? $returnCriteria->isMonCheck() : false);
        $schedule['monOutwardTime'] = $criteria->isMonCheck() ? $criteria->getMonTime() : null;
        $schedule['monReturnTime'] = $returnCriteria && $returnCriteria->isMonCheck() ? $returnCriteria->getMonTime() : null;

        $schedule['tue'] = $criteria->isTueCheck() || ($returnCriteria ? $returnCriteria->isTueCheck() : false);
        $schedule['tueOutwardTime'] = $criteria->isTueCheck() ? $criteria->getTueTime() : null;
        $schedule['tueReturnTime'] = $returnCriteria && $returnCriteria->isTueCheck() ? $returnCriteria->getTueTime() : null;

        $schedule['wed'] = $criteria->isWedCheck() || ($returnCriteria ? $returnCriteria->isWedCheck() : false);
        $schedule['wedOutwardTime'] = $criteria->isWedCheck() ? $criteria->getWedTime() : null;
        $schedule['wedReturnTime'] = $returnCriteria && $returnCriteria->isWedCheck() ? $returnCriteria->getWedTime() : null;

        $schedule['thu'] = $criteria->isThuCheck() || ($returnCriteria ? $returnCriteria->isThuCheck() : false);
        $schedule['thuOutwardTime'] = $criteria->isThuCheck() ? $criteria->getThuTime() : null;
        $schedule['thuReturnTime'] = $returnCriteria && $returnCriteria->isThuCheck() ? $returnCriteria->getThuTime() : null;

        $schedule['fri'] = $criteria->isFriCheck() || ($returnCriteria ? $returnCriteria->isFriCheck() : false);
        $schedule['friOutwardTime'] = $criteria->isFriCheck() ? $criteria->getFriTime() : null;
        $schedule['friReturnTime'] = $returnCriteria && $returnCriteria->isFriCheck() ? $returnCriteria->getFriTime() : null;

        $schedule['sat'] = $criteria->isSatCheck() || ($returnCriteria ? $returnCriteria->isSatCheck() : false);
        $schedule['satOutwardTime'] = $criteria->isSatCheck() ? $criteria->getSatTime() : null;
        $schedule['satReturnTime'] = $returnCriteria && $returnCriteria->isSatCheck() ? $returnCriteria->getSatTime() : null;

        $schedule['sun'] = $criteria->isSunCheck() || ($returnCriteria ? $returnCriteria->isSunCheck() : false);
        $schedule['sunOutwardTime'] = $criteria->isSunCheck() ? $criteria->getSunTime() : null;
        $schedule['sunReturnTime'] = $returnCriteria && $returnCriteria->isSunCheck() ? $returnCriteria->getSunTime() : null;

        return $schedule;
    }

    public function getScheduleFromResults(Result $results, Proposal $proposal, Matching $matching, int $userId)
    {
        if (!$proposal->getCriteria()->isDriver() && $results->getResultDriver()) {
            $outward = $results->getResultDriver()->getOutward();
            $return = $results->getResultDriver()->getReturn();
        } elseif (!$proposal->getCriteria()->isPassenger() && $results->getResultPassenger()) {
            $outward = $results->getResultPassenger()->getOutward();
            $return = $results->getResultPassenger()->getReturn();
        } else {
            // The user registered his proposal as driver and passenger.
            // We need to know the role that he's playing in the matching
            if ($matching->getProposalOffer()->getUser()->getId() == $userId) {
                $outward = $results->getResultPassenger()->getOutward();
                $return = $results->getResultPassenger()->getReturn();
            } elseif ($matching->getProposalRequest()->getUser()->getId() == $userId) {
                $outward = $results->getResultDriver()->getOutward();
                $return = $results->getResultDriver()->getReturn();
            }
        }
    

        // we clean up every days based on isDayCheck
        $schedule['mon'] = $outward->isMonCheck() || ($return ? $return->isMonCheck() : null);
        $schedule['monOutwardTime'] = $outward->isMonCheck() ? $outward->getMonTime() : null;
        $schedule['monReturnTime'] = $return && $return->isMonCheck() ? $return->getMonTime() : null;

        $schedule['tue'] = $outward->isTueCheck() || ($return ? $return->isTueCheck() : null);
        $schedule['tueOutwardTime'] = $outward->isTueCheck() ? $outward->getTueTime() : null;
        $schedule['tueReturnTime'] = $return && $return->isTueCheck() ? $return->getTueTime() : null;

        $schedule['wed'] = $outward->isWedCheck() || ($return ? $return->isWedCheck() : null);
        $schedule['wedOutwardTime'] = $outward->isWedCheck() ? $outward->getWedTime() : null;
        $schedule['wedReturnTime'] = $return && $return->isWedCheck() ? $return->getWedTime() : null;

        $schedule['thu'] = $outward->isThuCheck() || ($return ? $return->isThuCheck() : null);
        $schedule['thuOutwardTime'] = $outward->isThuCheck() ? $outward->getThuTime() : null;
        $schedule['thuReturnTime'] = $return && $return->isThuCheck() ? $return->getThuTime() : null;

        $schedule['fri'] = $outward->isFriCheck() || ($return ? $return->isFriCheck() : null);
        $schedule['friOutwardTime'] = $outward->isFriCheck() ? $outward->getFriTime() : null;
        $schedule['friReturnTime'] = $return && $return->isFriCheck() ? $return->getFriTime() : null;

        $schedule['sat'] = $outward->isSatCheck() || ($return ? $return->isSatCheck() : null);
        $schedule['satOutwardTime'] = $outward->isSatCheck() ? $outward->getSatTime() : null;
        $schedule['satReturnTime'] = $return && $return->isSatCheck() ? $return->getSatTime() : null;

        $schedule['sun'] = $outward->isSunCheck() || ($return ? $return->isSunCheck() : null);
        $schedule['sunOutwardTime'] = $outward->isSunCheck() ? $outward->getSunTime() : null;
        $schedule['sunReturnTime'] = $return && $return->isSunCheck() ? $return->getSunTime() : null;

        return $schedule;
    }

    /**
     * Update a Schedule with pick up durations from a Matching
     * Used when the Ad role is passenger
     * @param array $schedule
     * @param string $outwardPickUpDuration
     * @param string|null $returnPickUpDuration
     * @return array
     * @throws \Exception
     */
    public function updateScheduleTimesWithPickUpDurations(array $schedule, string $outwardPickUpDuration, ?string $returnPickUpDuration = null)
    {
        $days = ["mon", "tue", "wed", "thu", "fri", "sat", "sun"];

        foreach ($days as $day) {
            if ($schedule[$day . "OutwardTime"]) {
                $schedule[$day . "OutwardTime"] =  $schedule[$day . "OutwardTime"]->add(new \DateInterval('PT' . $outwardPickUpDuration . 'S'));
            }
            if ($schedule[$day . "ReturnTime"] && $returnPickUpDuration) {
                $schedule[$day . "ReturnTime"] = $schedule[$day . "ReturnTime"]->add(new \DateInterval('PT' . $returnPickUpDuration . 'S'));
            }
        }

        return $schedule;
    }

    /**
     * make an ad from a proposal
     *
     * @param Proposal $proposal Base Proposal of the Ad
     * @return Ad
     */
    public function makeAdForCommunityOrEvent(Proposal $proposal)
    {
        $ad = new Ad();
        $ad->setId($proposal->getId());
        $ad->setExternalId($proposal->getExternalId());
        $ad->setUser($proposal->getUser());
        $ad->setFrequency($proposal->getCriteria()->getFrequency());
        $ad->setRole($proposal->getCriteria()->isDriver() ?  ($proposal->getCriteria()->isPassenger() ? Ad::ROLE_DRIVER_OR_PASSENGER : Ad::ROLE_DRIVER) : Ad::ROLE_PASSENGER);
        $ad->setSeatsDriver($proposal->getCriteria()->getSeatsDriver());
        $ad->setSeatsPassenger($proposal->getCriteria()->getSeatsPassenger());
        $ad->setOutwardWaypoints($proposal->getWaypoints());
        $ad->setOutwardDate($proposal->getCriteria()->getFromDate());
        $ad->setPaused($proposal->isPaused());
        if ($proposal->getCriteria()->getFromTime()) {
            $ad->setOutwardTime($ad->getOutwardDate()->format('Y-m-d') . ' ' . $proposal->getCriteria()->getFromTime()->format('H:i:s'));
        } else {
            $ad->setOutwardTime(null);
        }
        $ad->setOutwardLimitDate($proposal->getCriteria()->getToDate());
        $ad->setOneWay(true);
        $ad->setSolidary($proposal->getCriteria()->isSolidary());
        $ad->setSolidaryExclusive($proposal->getCriteria()->isSolidaryExclusive());
        // set return if twoWays ad
        if ($proposal->getProposalLinked()) {
            $ad->setReturnWaypoints($proposal->getProposalLinked()->getWaypoints());
            $ad->setReturnDate($proposal->getProposalLinked()->getCriteria()->getFromDate());
            if ($proposal->getProposalLinked()->getCriteria()->getFromTime()) {
                $ad->setReturnTime($ad->getReturnDate()->format('Y-m-d') . ' ' . $proposal->getProposalLinked()->getCriteria()->getFromTime()->format('H:i:s'));
            } else {
                $ad->setReturnTime(null);
            }
            $ad->setReturnLimitDate($proposal->getProposalLinked()->getCriteria()->getToDate());
            $ad->setOneWay(false);
        }
        // set schedule if regular
        $schedule = [];
        if ($ad->getFrequency() == Criteria::FREQUENCY_REGULAR) {
            $schedule = $this->getScheduleFromCriteria($proposal->getCriteria(), $proposal->getProposalLinked() ? $proposal->getProposalLinked()->getCriteria() : null);
        }
        $ad->setSchedule($schedule);

        return $ad;
    }

    /**
     * Update an ad.
     *  /!\ Only minor data can be updated
     * Otherwise we delete and create new Ad
     * @param Ad $ad                The ad to update
     * @param bool $withSolidaries  Return also the solidary asks
     * @return Ad
     * @throws \Exception
     */
    public function updateAd(Ad $ad, bool $withSolidaries = true)
    {
        $proposal = $this->proposalRepository->find($ad->getId());
        $oldAd = $this->makeAd($proposal, $ad->getUserId());
        $oldProposal = clone $proposal;
        $oldProposal->setCriteria(clone $proposal->getCriteria());
        $proposalAsks = $this->askManager->getAsksFromProposal($proposal);

        // Pause is apart and do not needs notifications by now
        if ($ad->isPaused() !== $oldAd->isPaused()) {
            $proposal->setPaused($ad->isPaused());
            if ($proposal->getProposalLinked()) {
                $proposal->getProposalLinked()->setPaused($ad->isPaused());
            }
            $this->entityManager->persist($proposal);
        } // major update
        elseif ($this->checkForMajorUpdate($oldAd, $ad)) {
            $this->proposalManager->deleteProposal($proposal);
            $ad = $this->createAd($ad, true, $withSolidaries);

        // minor update
        } elseif (
            $oldAd->hasBike() !== $ad->hasBike()
            || $oldAd->hasBackSeats() !== $ad->hasBackSeats()
            || $oldAd->hasLuggage() !== $ad->hasLuggage()
            || $oldAd->getSeatsDriver() !== $ad->getSeatsDriver()
            || $oldAd->getComment() !== $ad->getComment()
        ) {
            $proposal->getCriteria()->setBike($ad->hasBike());
            $proposal->getCriteria()->setBackSeats($ad->hasBackSeats());
            $proposal->getCriteria()->setLuggage($ad->hasLuggage());
            $proposal->getCriteria()->setSeatsDriver($ad->getSeatsDriver());
            $proposal->setComment($ad->getComment());
            
            if ($ad->getCommunities() && count($ad->getCommunities()) > 0) {
                foreach ($ad->getCommunities() as $communityId) {
                    if ($community = $this->communityRepository->findOneBy(['id'=>$communityId])) {
                        $proposal->addCommunity($community);
                    } else {
                        throw new CommunityNotFoundException('Community ' . $communityId . ' not found');
                    }
                }
            }

            if ($proposal->getProposalLinked()) {
                // same if there is linked proposal
                $linkedProposal = $proposal->getProposalLinked();

                $linkedProposal->setPaused($ad->isPaused());
                $linkedProposal->getCriteria()->setBike($ad->hasBike());
                $linkedProposal->getCriteria()->setBackSeats($ad->hasBackSeats());
                $linkedProposal->getCriteria()->setLuggage($ad->hasLuggage());
                $linkedProposal->getCriteria()->setSeatsDriver($ad->getSeatsDriver());
                $linkedProposal->setComment($ad->getComment());
                
                if ($ad->getCommunities() && count($ad->getCommunities()) > 0) {
                    foreach ($ad->getCommunities() as $communityId) {
                        if ($community = $this->communityRepository->findOneBy(['id'=>$communityId])) {
                            $linkedProposal->addCommunity($community);
                        } else {
                            throw new CommunityNotFoundException('Community ' . $communityId . ' not found');
                        }
                    }
                }

                $this->entityManager->persist($linkedProposal);
            }


            if (count($proposalAsks) > 0) {
                $event = new AdMinorUpdatedEvent($oldAd, $ad, $proposalAsks, $this->security->getUser());
                $this->eventDispatcher->dispatch(AdMinorUpdatedEvent::NAME, $event);
            }
            $this->entityManager->persist($proposal);
            $ad = $this->makeAd($proposal, $proposal->getUser()->getId());
        }

        $this->entityManager->flush();

        return $ad;
    }

    /**
     * Check if Ad update needs a major update and so, deleting then creating a new one
     * @param Ad $oldAd
     * @param Ad $newAd
     * @return bool
     * @throws \Exception
     */
    public function checkForMajorUpdate(Ad $oldAd, Ad $newAd)
    {
        // checks for regular and punctual
        if (
            $oldAd->getPriceKm() !== $newAd->getPriceKm()
            || $oldAd->getFrequency() !== $newAd->getFrequency()
            || $oldAd->getRole() !== $newAd->getRole()
            || !$this->compareWaypoints($oldAd->getOutwardWaypoints(), $newAd->getOutwardWaypoints())
        ) {
            return true;
        }

        // checks for regular only
        if (
            $newAd->getFrequency() === Criteria::FREQUENCY_REGULAR
            && !$this->compareSchedules($oldAd->getSchedule(), $newAd->getSchedule())
        ) {
            return true;
        }

        // checks for punctual only
        if (
            $newAd->getFrequency() === Criteria::FREQUENCY_PUNCTUAL
            && !$this->compareDateTimes($oldAd, $newAd)
        ) {
            return true;
        }

        return false;
    }


    /**
     * Compare Schedules
     * array_diff, array_udiff etc provide strange behavior probably due to datetime, even with callback function
     * @param $old
     * @param $new
     * @return bool
     * @throws \Exception
     */
    public function compareSchedules($old, $new)
    {
        $adSchedule = [];
        // we create temporary schedule cause we need to keep new Ad clean to be able to create a new proposal easily if needed
        foreach ($new as $schedule) {
            if (isset($schedule['mon']) && $schedule['mon']) {
                $adSchedule['mon'] = true;
                $adSchedule['monOutwardTime'] = !empty($schedule['outwardTime']) ? \DateTime::createFromFormat('H:i', $schedule['outwardTime']) : null;
                $adSchedule['monReturnTime'] = !empty($schedule['returnTime']) ? \DateTime::createFromFormat('H:i', $schedule['returnTime']) : null;
            } elseif (!isset($adSchedule['mon'])) {
                $adSchedule['mon'] = false;
                $adSchedule['monOutwardTime'] = null;
                $adSchedule['monReturnTime'] = null;
            }
            if (isset($schedule['tue']) && $schedule['tue']) {
                $adSchedule['tue'] = true;
                $adSchedule['tueOutwardTime'] = !empty($schedule['outwardTime']) ? \DateTime::createFromFormat('H:i', $schedule['outwardTime']) : null;
                $adSchedule['tueReturnTime'] = !empty($schedule['returnTime']) ? \DateTime::createFromFormat('H:i', $schedule['returnTime']) : null;
            } elseif (!isset($adSchedule['tue'])) {
                $adSchedule['tue'] = false;
                $adSchedule['tueOutwardTime'] = null;
                $adSchedule['tueReturnTime'] = null;
            }
            if (isset($schedule['wed']) && $schedule['wed']) {
                $adSchedule['wed'] = true;
                $adSchedule['wedOutwardTime'] = !empty($schedule['outwardTime']) ? \DateTime::createFromFormat('H:i', $schedule['outwardTime']) : null;
                $adSchedule['wedReturnTime'] = !empty($schedule['returnTime']) ? \DateTime::createFromFormat('H:i', $schedule['returnTime']) : null;
            } elseif (!isset($adSchedule['wed'])) {
                $adSchedule['wed'] = false;
                $adSchedule['wedOutwardTime'] = null;
                $adSchedule['wedReturnTime'] = null;
            }
            if (isset($schedule['thu']) && $schedule['thu']) {
                $adSchedule['thu'] = true;
                $adSchedule['thuOutwardTime'] = !empty($schedule['outwardTime']) ? \DateTime::createFromFormat('H:i', $schedule['outwardTime']) : null;
                $adSchedule['thuReturnTime'] = !empty($schedule['returnTime']) ? \DateTime::createFromFormat('H:i', $schedule['returnTime']) : null;
            } elseif (!isset($adSchedule['thu'])) {
                $adSchedule['thu'] = false;
                $adSchedule['thuOutwardTime'] = null;
                $adSchedule['thuReturnTime'] = null;
            }
            if (isset($schedule['fri']) && $schedule['fri']) {
                $adSchedule['fri'] = true;
                $adSchedule['friOutwardTime'] = !empty($schedule['outwardTime']) ? \DateTime::createFromFormat('H:i', $schedule['outwardTime']) : null;
                $adSchedule['friReturnTime'] = !empty($schedule['returnTime']) ? \DateTime::createFromFormat('H:i', $schedule['returnTime']) : null;
            } elseif (!isset($adSchedule['fri'])) {
                $adSchedule['fri'] = false;
                $adSchedule['friOutwardTime'] = null;
                $adSchedule['friReturnTime'] = null;
            }
            if (isset($schedule['sat']) && $schedule['sat']) {
                $adSchedule['sat'] = true;
                $adSchedule['satOutwardTime'] = !empty($schedule['outwardTime']) ? \DateTime::createFromFormat('H:i', $schedule['outwardTime']) : null;
                $adSchedule['satReturnTime'] = !empty($schedule['returnTime']) ? \DateTime::createFromFormat('H:i', $schedule['returnTime']) : null;
            } elseif (!isset($adSchedule['sat'])) {
                $adSchedule['sat'] = false;
                $adSchedule['satOutwardTime'] = null;
                $adSchedule['satReturnTime'] = null;
            }
            if (isset($schedule['sun']) && $schedule['sun']) {
                $adSchedule['sun'] = true;
                $adSchedule['sunOutwardTime'] = !empty($schedule['outwardTime']) ? \DateTime::createFromFormat('H:i', $schedule['outwardTime']) : null;
                $adSchedule['sunReturnTime'] = !empty($schedule['returnTime']) ? \DateTime::createFromFormat('H:i', $schedule['returnTime']) : null;
            } elseif (!isset($adSchedule['sun'])) {
                $adSchedule['sun'] = false;
                $adSchedule['sunOutwardTime'] = null;
                $adSchedule['sunReturnTime'] = null;
            }
        }

        if (!is_array($old) || !is_array($adSchedule) || count($old) !== count($adSchedule)) {
            return false;
        }

        $old = array_values($old);
        $new = array_values($adSchedule);

        for ($i = 0; $i < count($old); $i++) {
            if (is_bool($old[$i]) && is_bool($new[$i]) && $old[$i] !== $new[$i]) {
                return false;
            } elseif (
                is_a($old[$i], \DateTime::class) && is_null($new[$i])
                || is_a($new[$i], \DateTime::class) && is_null($old[$i])
            ) {
                return false;
            } elseif (is_a($old[$i], \DateTime::class) && is_a($new[$i], \DateTime::class)) {
                if ($old[$i]->format('Y-m-d H:i:s') !== $new[$i]->format('Y-m-d H:i:s')) {
                    return false;
                }
            }
        }
        return true;
    }

    /**
     * Compare if new Waypoints are different from the old ones
     * @param $old - Waypoints object from a Proposal
     * @param $new - waypoint|address object from front
     * @return bool
     */
    public function compareWaypoints($old, $new)
    {
        if (!is_array($old) || !is_array($new) || count($old) !== count($new)) {
            return false;
        }

        for ($i = 0; $i < count($old); $i++) {
            if (!$old[$i] && !$new[$i]) {
                continue;
            } elseif (!isset($old[$i]) || !isset($new[$i]) || $old[$i]->getAddress()->getId() !== $new[$i]["id"]) {
                return false;
            }
        }
        return true;
    }

    /**
     * Compare Date and time for Outward and Returns
     * @param Ad $old
     * @param Ad $new
     * @return bool
     * @throws \Exception
     */
    public function compareDateTimes(Ad $old, Ad $new)
    {
        $oldOutwardTime = new \DateTime($old->getOutwardTime());

        // formats are different when Ad is returned by api makeAd or from front serialization
        if ($oldOutwardTime->format('H:i') !== $new->getOutwardTime()) {
            return false;
        }

        if ($old->getOutwardDate()->format('Y-m-d') !== $new->getOutwardDate()->format('Y-m-d')) {
            return false;
        }

        if (
            !is_null($old->getReturnTime()) && is_null($new->getReturnTime())
            || !is_null($new->getReturnTime()) && is_null($old->getReturnTime())
        ) {
            return false;
        } elseif ($old->getReturnTime()) {
            $oldReturnTime = new \DateTime($old->getReturnTime());
            if ($oldReturnTime->format('H:i') !== $new->getReturnTime()) {
                return false;
            }
        }

        if (
            !is_null($old->getReturnDate()) && is_null($new->getReturnDate())
            || !is_null($new->getReturnDate()) && is_null($old->getReturnDate())
        ) {
            return false;
        } elseif ($old->getReturnDate()) {
            if ($old->getReturnDate()->format('Y-m-d') !== $new->getReturnDate()->format('Y-m-d')) {
                return false;
            }
        }

        return true;
    }

    /**
     * Update all carpools limits (i.e max_detour_duration, max_detour_distance...)
     */
    public function updateCarpoolsLimits()
    {
        set_time_limit(7200);
        $criteria = $this->criteriaRepository->findDrivers();
        /**
         * @var Criteria $criterion
         */
        foreach ($criteria as $criterion) {
<<<<<<< HEAD
            $criterion->setMaxDetourDistance($criterion->getDirectionDriver()->getDistance() * $this->proposalMatcher::MAX_DETOUR_DISTANCE_PERCENT / 100);
            $criterion->setMaxDetourDuration($criterion->getDirectionDriver()->getDuration() * $this->proposalMatcher::MAX_DETOUR_DURATION_PERCENT / 100);
=======
            $criterion->setMaxDetourDistance($criterion->getDirectionDriver()->getDistance()*$this->proposalMatcher::getMaxDetourDistancePercent()/100);
            $criterion->setMaxDetourDuration($criterion->getDirectionDriver()->getDuration()*$this->proposalMatcher::getMaxDetourDurationPercent()/100);
>>>>>>> af9dc55a
            $this->entityManager->persist($criterion);
        }
        $this->entityManager->flush();

        return ['yay!'];
    }


    /**
     * Returns an ad and its results matching the parameters.
     * Used for RDEX export.
     *
     * @param string $external                  The external client
     * @param bool $offer
     * @param bool $request
     * @param float $from_longitude
     * @param float $from_latitude
     * @param float $to_longitude
     * @param float $to_latitude
     * @param string $frequency
     * @param array $days
     * @param array $outward
     * @return Ad|RdexError
     */
    public function getAdForRdex(
        ?string $external,
        bool $offer,
        bool $request,
        float $from_longitude,
        float $from_latitude,
        float $to_longitude,
        float $to_latitude,
        string $frequency = null,
        ?array $days = null,
        ?array $outward = null
    ) {
        $ad = new Ad();
        $ad->setExternal($external);
        $ad->setSearch(true); // Only a search. This Ad won't be publish.
        $ad->setExposed(true); // But we need to access it publicly

        // Role
        if ($offer && $request) {
            $ad->setRole(Ad::ROLE_DRIVER_OR_PASSENGER);
        } elseif ($request) {
            $ad->setRole(Ad::ROLE_DRIVER);
        } else {
            $ad->setRole(Ad::ROLE_PASSENGER);
        }

        // Origin/Destination
        $ad->setOutwardWaypoints([
            [
                "latitude" => $from_latitude,
                "longitude" => $from_longitude
            ],
            [
                "latitude" => $to_latitude,
                "longitude" => $to_longitude
            ],
        ]);

        // Create a schedule and set frequency
        // RDEX has always a explicit day (monday...) even for puntual
        // So we always create a schedule then we make a deduction if it's punctual or regular based on it.
        // If the frequency parameter is given it overides the deduction

        // if outward is null, we make an array using now with 1 hour margin on $day bases
        if (is_null($outward)) {
            $time = new \DateTime("now", new \DateTimeZone('Europe/Paris'));
            $mintime = $time->format("H:i:s");
            $maxtime = $time->add(new \DateInterval("PT1H"))->format("H:i:s");

            // if days is null, we are using today

            if (is_null($days)) {
                $today = new \DateTime("now", new \DateTimeZone('Europe/Paris'));
                $days = [strtolower($today->format('l')) => 1];
                $outward = ["mindate" => $time->format("Y-m-d")];
            } else {
                // We don't have any date so i'm looking for the first date corresponding to the first day
                $dateFound = "";
                $currentTestDate = new \DateTime("now", new \DateTimeZone('Europe/Paris'));
                $cpt = 0; // it's a failsafe to avoid infinit loop
                while ($dateFound === "" && $cpt < 7) {
                    if (isset($days[strtolower($currentTestDate->format('l'))])) {
                        $dateFound = $currentTestDate;
                    } else {
                        $currentTestDate = $currentTestDate->add(new \DateInterval("P1D"));
                    }
                    $cpt++;
                }
                $outward = ["mindate" => $dateFound->format("Y-m-d")];
            }
        }
        // var_dump($outward);die;

        // if days is null, we make an array using outward
        $daysList = ['monday', 'tuesday', 'wednesday', 'thursday', 'friday', 'saturday', 'sunday'];
        if (is_null($days)) {
            $day = [];
            $today = new \DateTime("now", new \DateTimeZone('Europe/Paris'));
            foreach ($outward as $day => $times) {
                if (in_array($day, $daysList)) {
                    $days[$day] = 1;
                } elseif ($day=="mindate") {
                    // It's the mindate field. We use it to create a day
                    $dayMinDate = new \DateTime($times);
                    $textDayMinDate = strtolower($dayMinDate->format('l'));
                    $days[$textDayMinDate] = 1;
                }
            }
        }

        // var_dump($outward);
        // var_dump($days);
        // die;

        $schedules = $this->buildSchedule($days, $outward);
        // var_dump($schedules);die;
        if (count($schedules)>0) {
            if ($frequency=="punctual") {
                // Punctual journey
                $ad->setFrequency(Criteria::FREQUENCY_PUNCTUAL);
                $ad->setOutwardDate(\DateTime::createFromFormat("Y-m-d", $outward["mindate"]));
                (isset($outward["maxdate"])) ? $ad->setOutwardLimitDate(\DateTime::createFromFormat("Y-m-d", $outward["maxdate"])) : '';

                if (isset($schedules[0]["outwardTime"])) {
                    $ad->setOutwardTime($schedules[0]["outwardTime"]);
                }
            } elseif ($frequency == "regular") {
                // Regular journey
                $ad->setFrequency(Criteria::FREQUENCY_REGULAR);
                $ad->setSchedule($schedules);
            } else {
                // If only one schedule with one day punctual. Else it's regular.
                if (count($schedules) > 1 || count($schedules[0]) > 2) {
                    $ad->setFrequency(Criteria::FREQUENCY_REGULAR);
                    $ad->setSchedule($schedules);
                } else {
                    $ad->setFrequency(Criteria::FREQUENCY_PUNCTUAL);
                    $ad->setOutwardDate(\DateTime::createFromFormat("Y-m-d", $outward["mindate"]));
                    (isset($outward["maxdate"])) ? $ad->setOutwardLimitDate(\DateTime::createFromFormat("Y-m-d", $outward["maxdate"])) : '';

                    if (isset($schedules[0]["outwardTime"])) {
                        $ad->setOutwardTime($schedules[0]["outwardTime"]);
                    }
                }
            }
        } else {
            // No schedule
            $ad->setFrequency(Criteria::FREQUENCY_PUNCTUAL);
            if ($frequency=="regular") {
                $ad->setFrequency(Criteria::FREQUENCY_REGULAR);
            }
            $ad->setOutwardDate(\DateTime::createFromFormat("Y-m-d", $outward["mindate"]));
        }

        if (!is_null($this->currentMargin)) {
            $ad->setMarginDuration($this->currentMargin);
        } else {
            $ad->setMarginDuration($this->params['defaultMarginDuration']);
        }

        return $this->createAd($ad, true, true, true, true);
    }

    /**
     * Compute the average hour between two hours.
     *
     * @param string $heureMin          Minimum hour
     * @param string $heureMax          Maximum hour
     * @param string $dateMin        Minimum date
     * @param string|null $dateMax   Maximum date
     * @return \Datetime
     */
    private function middleHour(string $heureMin, string $heureMax, string $dateMin, ?string $dateMax = null)
    {
        (is_null($dateMax)) ? $dateMax = $dateMin : '';

        $min = \DateTime::createFromFormat('Y-m-d H:i:s', $dateMin . " " . $heureMin, new \DateTimeZone('UTC'));
        $mintime = $min->getTimestamp();
        $max = \DateTime::createFromFormat('Y-m-d H:i:s', $dateMax . " " . $heureMax, new \DateTimeZone('UTC'));
        $maxtime = $max->getTimestamp();
        $marge = ($maxtime - $mintime) / 2;
        $middleHour = $mintime + $marge;
        $returnHour = new \DateTime();
        $returnHour->setTimestamp($middleHour);
        return $returnHour;
    }

    /**
     * Get the difference in seconds between two times and dates
     *
     * @param string $heureMin
     * @param string $heureMax
     * @param string $dateMin
     * @param string|null $dateMax
     * @return int
     */
    private function dateDiff(string $heureMin, string $heureMax, string $dateMin, ?string $dateMax=null)
    {
        $min = \DateTime::createFromFormat('Y-m-d H:i:s', $dateMin . " " . $heureMin, new \DateTimeZone('UTC'));
        $mintime = $min->getTimestamp();
        $max = \DateTime::createFromFormat('Y-m-d H:i:s', $dateMax . " " . $heureMax, new \DateTimeZone('UTC'));
        $maxtime = $max->getTimestamp();
        $diff = $maxtime - $mintime;
        return $diff;
    }

    /**
     * Build an Ad Schedule
     * @var array $day      Array of the selected days
     * @var array $outward  Array of the time for each days
     * @return array
     */
    private function buildSchedule(?array $days, ?array $outward)
    {
        $schedules = []; // We set a sub schedule because a real Ad can have multiple schedule. Only one in RDEX though.
        $refTimes = [];
        foreach ($days as $day => $value) {
            $shortDay = substr($day, 0, 3);
            if (isset($outward[$day]['mintime'])) {

                // Determine outwardTime
                if (isset($outward[$day]['mintime']) && isset($outward[$day]['maxtime'])) {
                    // If there is a minTime and a maxTime we take the middle and compute the corresponding margin
                    // ex : minTime : 6h, maxTime : 10h => outwardTime = 8h, margin 2h
                    $outwardMaxTime = \DateTime::createFromFormat('H:i:s', $outward[$day]['maxtime'], new \DateTimeZone('UTC'));
                    $outwardMinTime = \DateTime::createFromFormat('H:i:s', $outward[$day]['mintime'], new \DateTimeZone('UTC'));
                    $diff =  $outwardMaxTime->format('U') - $outwardMinTime->format('U');
                    $this->currentMargin = ($diff/2);
                    $outwardMiddleTime = clone $outwardMinTime;
                    $outwardMiddleTime = clone $outwardMiddleTime->modify('+'.($diff/2)." second");
                    $outwardTime = $outwardMiddleTime->format('H:i');
                } elseif (isset($outward[$day]['mintime'])) {
                    $outwardTime = \DateTime::createFromFormat('H:i:s', $outward[$day]['mintime'], new \DateTimeZone('UTC'))->format('H:i');
                } elseif (isset($outward[$day]['maxtime'])) {
                    $outwardTime = \DateTime::createFromFormat('H:i:s', $outward[$day]['maxtime'], new \DateTimeZone('UTC'))->format('H:i');
                } else {
                    throw new RdexError("No min or max time");
                }

                $previousKey = array_search($outwardTime, $refTimes);

                if (is_null($previousKey) || !is_numeric($previousKey)) {
                    $refTimes[] = $outwardTime;
                    $previousKey = array_search($outwardTime, $refTimes);
                    $schedules[$previousKey] = [
                        'outwardTime' => $outwardTime
                    ];
                }

                $schedules[$previousKey][$shortDay] = 1;
            }
        }
        return $schedules;
    }


    /**
     * Get ads with accepted asks of a user
     *
     * @param integer $userId
     * @return array
     */
    public function getUserAcceptedCarpools(int $userId): array
    {
        // array of ads
        $ads = [];
        // temporary array
        $temp = [];
        // array of ads from asks
        $askAds = [];
        $user = $this->userManager->getUser($userId);
        // We retrieve all the proposals of the user
        $proposals = $this->proposalRepository->findBy(['user' => $user]);

        // We check for each proposal if he have matching
        /** @var Proposal $proposal */
        foreach ($proposals as $proposal) {
            $askAdLinked = null;
            $matchingLinked = null;
            /** @var Matching $matching */
            foreach ($proposal->getMatchingRequests() as $matching) {
                // We check if the matching have an ask
                /** @var Ask $ask */
                foreach ($matching->getAsks() as $ask) {
                    // We check if the ask is accepted if yes we put the ask in the tab
                    if ($ask->getStatus() === Ask::STATUS_ACCEPTED_AS_DRIVER || $ask->getStatus() === Ask::STATUS_ACCEPTED_AS_PASSENGER) {
                        // this ask is the ask with data we want to fill the Ad
                        if ($ask->getUser()->getId() && $ask->getUser()->getId() === $userId) {
                            $askAd = $askAdLinked = $this->askManager->getSimpleAskFromAd($ask->getId(), $userId, $matching->getProposalOffer());
                            $matchingLinked = $matching;
                        } else {
                            $askAd = $this->askManager->getSimpleAskFromAd($ask->getId(), $userId);
                        }
                        $askAds[] = $askAd;
                    }
                }
            }
            // We check for each proposal if he have matching
            foreach ($proposal->getMatchingOffers() as $matching) {
                // We check if the matching have an ask
                foreach ($matching->getAsks() as $ask) {
                    // We check if the ask is accepted if yes we put the ask in the tab
                    if ($ask->getStatus() === Ask::STATUS_ACCEPTED_AS_DRIVER || $ask->getStatus() === Ask::STATUS_ACCEPTED_AS_PASSENGER) {
                        // this ask is the ask with data we want to fill the Ad
                        if ($ask->getUser()->getId() && $ask->getUser()->getId() === $userId) {
                            $askAd = $askAdLinked = $this->askManager->getSimpleAskFromAd($ask->getId(), $userId, $matching->getProposalRequest());
                            $matchingLinked = $matching;
                        } else {
                            $askAd = $this->askManager->getSimpleAskFromAd($ask->getId(), $userId);
                        }
                        $askAds[] = $askAd;
                    }
                }
            }
            // we check if the proposal have accepted asks
            if (count($askAds) > 0) {
                // if yes we create an ad with the associated asks
                // we pass the askLinked (Ad) to fill Ad with data from the ask if not null
                $ad = $this->makeAd($proposal, $userId, true, $askAdLinked, $matchingLinked);
                $ad->setAsks($askAds);
                // we put the id of the proposals linked in the temporary array
                $temp[] = $ad->getProposalLinkedId();
                // We reset the asks array for the next proposal
                $askAds = [];
                // We check if the proposal is not a proposal linked of an other proposal and regular
                if (in_array($ad->getProposalId(), $temp) && $ad->getFrequency() === Criteria::FREQUENCY_REGULAR) {
                    //  If yes we continue
                    continue;
                } else {
                    // If not we add it to the ads array

                    // If payement is active we determine the general payments status of the Ad taking account of all the sub ads
                    // If one sub ad is UNPAID, the general Ad is UNPAID
                    // If one sub ad is PENDING, the general Ad is PENDING
                    $ad->setPaymentStatus(Ask::PAYMENT_STATUS_PAID); // Default value : PAID
                    if ($this->params['paymentActive']) {
                        foreach ($ad->getAsks() as $askAd) {
                            if (!is_null($askAd->getUnpaidDate())) {
                                $ad->setPaymentStatus(Ask::PAYMENT_STATUS_UNPAID);
                                $ad->setUnpaidDate($askAd->getUnpaidDate());
                                break;
                            }
                            if ($askAd->getPaymentStatus() == Ask::PAYMENT_STATUS_PENDING) {
                                $ad->setPaymentStatus(Ask::PAYMENT_STATUS_PENDING);
                                break;
                            }
                        }
                    }
                    $ad->setPaymentItemId($askAd->getPaymentItemId());
                    $ad->setPaymentItemWeek($askAd->getPaymentItemWeek());

                    $ads[] = $ad;
                }
            }
        }
        // We return the ads array with only the ads with accepted asks associated
        return $ads;
    }




    /**********
     *  PROOF *
     **********/

    /**
     * Create a proof for an ask.
     *
     * @param ClassicProof  $classicProof   The proof to create
     * @return ClassicProof                 The created proof.
     */
    public function createCarpoolProof(ClassicProof $classicProof)
    {
        // search the ask
        if (!$ask = $this->askManager->getAsk($classicProof->getAskId())) {
            throw new AdException("Ask not found for classic proof");
        }

        // check that the ask is accepted
        if (!($ask->getStatus() == Ask::STATUS_ACCEPTED_AS_DRIVER || $ask->getStatus() == Ask::STATUS_ACCEPTED_AS_PASSENGER)) {
            throw new AdException("Ask not accepted");
        }

        // check if a proof already exists for this day
        if ($carpoolProof = $this->proofManager->getProofForDate($ask, new DateTime())) {
            // the proof already exists, it's an update
            return $this->updateCarpoolProof($carpoolProof->getId(), $classicProof);
        }

        $carpoolProof = $this->proofManager->createProof($ask, $classicProof->getLongitude(), $classicProof->getLatitude(), CarpoolProof::TYPE_UNDETERMINED_CLASSIC, $classicProof->getUser(), $ask->getMatching()->getProposalOffer()->getUser(), $ask->getMatching()->getProposalRequest()->getUser());
        $classicProof->setId($carpoolProof->getId());

        return $classicProof;
    }

    /**
     * Update a proof.
     *
     * @param integer $id                       The id of the proof to update
     * @param ClassicProof $classicProofData    The data to update the proof
     * @return ClassicProof The classic proof updated
     */
    public function updateCarpoolProof(int $id, ClassicProof $classicProofData)
    {
        // search the proof
        if (!$carpoolProof = $this->proofManager->getProof($id)) {
            throw new AdException("Classic proof not found");
        }

        // Check if the proof has been canceled
        if ($carpoolProof->getStatus()===CarpoolProof::STATUS_CANCELED) {
            throw new AdException("Classic proof already canceled");
        }

        try {
            $carpoolProof = $this->proofManager->updateProof($id, $classicProofData->getLongitude(), $classicProofData->getLatitude(), $classicProofData->getUser(), $carpoolProof->getAsk()->getMatching()->getProposalRequest()->getUser(), $this->params['carpoolProofDistance']);
            $classicProofData->setId($carpoolProof->getId());
        } catch (ProofException $proofException) {
            throw new AdException($proofException->getMessage());
        }

        return $classicProofData;
    }

    /**
     * Cancel an already existing proof
     *
     * @param integer $id Proof's id to cancel
     * @return ClassicProof
     */
    public function cancelCarpoolProof(int $id): ClassicProof
    {
        // Get the proof
        if (!$carpoolProof = $this->proofManager->getProof($id)) {
            throw new AdException("Classic proof not found");
        }

        // Cancel the proof
        $carpoolProof->setStatus(CarpoolProof::STATUS_CANCELED);
        $this->entityManager->persist($carpoolProof);
        $this->entityManager->flush();

        $classicProof = new ClassicProof();
        $classicProof->setId($carpoolProof->getId());
        $classicProof->setStatus($carpoolProof->getStatus());
        
        return $classicProof;
    }

    /*************
     *  REFACTOR *
     *************/

    /**
     * Create a proposal from an Ad
     *
     * @param Ad $ad        The source Ad
     * @param bool $persist Persist the Proposal and related entities
     * @return Ad The ad created
     */
    public function createProposalFromAd(Ad $ad, bool $persist = true)
    {
        $this->logger->info("AdManager : start createProposalFromAd " . (new \DateTime("UTC"))->format("Ymd H:i:s.u"));

        $outwardProposal = new Proposal();
        $outwardCriteria = new Criteria();

        // validation

        // try for an anonymous post ?
        if (!$ad->isSearch() && !$ad->getUserId()) {
            throw new AdException('Anonymous users can\'t post an ad');
        }

        // we set the user of the proposal
        if ($ad->getUserId()) {
            if ($user = $this->userManager->getUser($ad->getUserId())) {
                $outwardProposal->setUser($user);
            } else {
                throw new UserNotFoundException('User ' . $ad->getUserId() . ' not found');
            }
        }

        // we check if the ad is posted for another user (delegation)
        if ($ad->getPosterId()) {
            if ($poster = $this->userManager->getUser($ad->getPosterId())) {
                $outwardProposal->setUserDelegate($poster);
            } else {
                throw new UserNotFoundException('Poster ' . $ad->getPosterId() . ' not found');
            }
        }

        // SOLIDARY TEMPORARY FIX
        // if the poster is solidary manager, we assume the Ad is solidary
        // if (isset($user)) {
        //     if ($this->authManager->isAuthorized('ROLE_SOLIDARY_MANAGER')) {
        //         $ad->setSolidary(true);
        //     }
        // }

        // the proposal is private if it's a search only ad
        $outwardProposal->setPrivate($ad->isSearch() ? true : false);

        // If the proposal is external (i.e Rdex request...) we set it
        $outwardProposal->setExternal($ad->getExternal());

        // if the proposal is exposed, we also generate an external id
        if ($ad->isExposed()) {
            $outwardProposal->setExposed(true);
            $outwardProposal->setExternalId();
        }

        // we check if it's a round trip
        if ($ad->isOneWay()) {
            // the ad has explicitly been set to one way
            $outwardProposal->setType(Proposal::TYPE_ONE_WAY);
        } elseif (is_null($ad->isOneWay())) {
            // the ad type has not been set, we assume it's a round trip for a regular trip and a one way for a punctual trip
            if ($ad->getFrequency() == Criteria::FREQUENCY_REGULAR) {
                $ad->setOneWay(false);
                $outwardProposal->setType(Proposal::TYPE_OUTWARD);
            } else {
                $ad->setOneWay(true);
                $outwardProposal->setType(Proposal::TYPE_ONE_WAY);
            }
        } else {
            $outwardProposal->setType(Proposal::TYPE_OUTWARD);
        }

        // comment
        $outwardProposal->setComment($ad->getComment());

        // communities
        if ($ad->getCommunities()) {
            // todo : check if the user can post/search in each community
            foreach ($ad->getCommunities() as $communityId) {
                if ($community = $this->communityRepository->findOneBy(['id'=>$communityId])) {
                    $outwardProposal->addCommunity($community);
                } else {
                    throw new CommunityNotFoundException('Community ' . $communityId . ' not found');
                }
            }
        }

        // event
        if ($ad->getEventId()) {
            if ($event = $this->eventManager->getEvent($ad->getEventId())) {
                $outwardProposal->setEvent($event);
            } else {
                throw new EventNotFoundException('Event ' . $ad->getEventId() . ' not found');
            }
        }

        // subject
        if ($ad->getSubjectId()) {
            if ($subject = $this->subjectRepository->find($ad->getSubjectId())) {
                $outwardProposal->setSubject($subject);
            } else {
                throw new EventNotFoundException('Subject ' . $ad->getSubjectId() . ' not found');
            }
        }

        // criteria

        // driver / passenger / seats
        $outwardCriteria->setDriver($ad->getRole() == Ad::ROLE_DRIVER || $ad->getRole() == Ad::ROLE_DRIVER_OR_PASSENGER);
        $outwardCriteria->setPassenger($ad->getRole() == Ad::ROLE_PASSENGER || $ad->getRole() == Ad::ROLE_DRIVER_OR_PASSENGER);
        $outwardCriteria->setSeatsDriver($ad->getSeatsDriver() ? $ad->getSeatsDriver() : $this->params['defaultSeatsDriver']);
        $outwardCriteria->setSeatsPassenger($ad->getSeatsPassenger() ? $ad->getSeatsPassenger() : $this->params['defaultSeatsPassenger']);

        // solidary
        $outwardCriteria->setSolidary($ad->isSolidary());
        $outwardCriteria->setSolidaryExclusive($ad->isSolidaryExclusive());

        // prices
        $outwardCriteria->setPriceKm($ad->getPriceKm());
        $outwardCriteria->setDriverPrice($ad->getOutwardDriverPrice());
        $outwardCriteria->setPassengerPrice($ad->getOutwardPassengerPrice());

        // strict
        $outwardCriteria->setStrictDate($ad->isStrictDate());
        $outwardCriteria->setStrictPunctual($ad->isStrictPunctual());
        $outwardCriteria->setStrictRegular($ad->isStrictRegular());

        // misc
        $outwardCriteria->setLuggage($ad->hasLuggage());
        $outwardCriteria->setBike($ad->hasBike());
        $outwardCriteria->setBackSeats($ad->hasBackSeats());

        // dates and times
        $marginDuration = $ad->getMarginDuration() ? $ad->getMarginDuration() : $this->params['defaultMarginDuration'];
        // if the date is not set we use the current date
        $outwardCriteria->setFromDate($ad->getOutwardDate() ? $ad->getOutwardDate() : new \DateTime());
        if ($ad->getFrequency() == Criteria::FREQUENCY_REGULAR) {
            $outwardCriteria->setFrequency(Criteria::FREQUENCY_REGULAR);
            $outwardCriteria->setToDate($ad->getOutwardLimitDate() ? $ad->getOutwardLimitDate() : null);
            $outwardCriteria = $this->createTimesFromSchedule($ad->getSchedule(), $outwardCriteria, 'outwardTime', $marginDuration);
            $hasSchedule = $outwardCriteria->isMonCheck() || $outwardCriteria->isTueCheck()
                || $outwardCriteria->isWedCheck() || $outwardCriteria->isFriCheck() || $outwardCriteria->isThuCheck()
                || $outwardCriteria->isSatCheck() || $outwardCriteria->isSunCheck();
            if (!$hasSchedule && !$ad->isSearch()) {
                // for a post, we need aschedule !
                throw new AdException('At least one day should be selected for a regular trip');
            } elseif (!$hasSchedule) {
                // for a search we set the schedule to every day
                $outwardCriteria->setMonCheck(true);
                $outwardCriteria->setMonMarginDuration($marginDuration);
                $outwardCriteria->setTueCheck(true);
                $outwardCriteria->setTueMarginDuration($marginDuration);
                $outwardCriteria->setWedCheck(true);
                $outwardCriteria->setWedMarginDuration($marginDuration);
                $outwardCriteria->setThuCheck(true);
                $outwardCriteria->setThuMarginDuration($marginDuration);
                $outwardCriteria->setFriCheck(true);
                $outwardCriteria->setFriMarginDuration($marginDuration);
                $outwardCriteria->setSatCheck(true);
                $outwardCriteria->setSatMarginDuration($marginDuration);
                $outwardCriteria->setSunCheck(true);
                $outwardCriteria->setSunMarginDuration($marginDuration);
            }
        } else {
            // punctual
            $outwardCriteria->setFrequency(Criteria::FREQUENCY_PUNCTUAL);
            if ($ad->getOutwardTime()) {
                $outwardCriteria->setFromTime(\DateTime::createFromFormat('H:i', $ad->getOutwardTime()));
                $outwardProposal->setUseTime(true);
            } else {
                $outwardCriteria->setFromTime(new \DateTime("now", new \DateTimeZone('Europe/Paris')));
                $outwardProposal->setUseTime(false);
            }
            $outwardCriteria->setMarginDuration($marginDuration);
        }

        // waypoints
        foreach ($ad->getOutwardWaypoints() as $position => $point) {
            $waypoint = new Waypoint();
            $waypoint->setAddress(($point instanceof Address) ? $point : $this->createAddressFromPoint($point));
            $waypoint->setPosition($position);
            $waypoint->setDestination($position == count($ad->getOutwardWaypoints())-1);
            $outwardProposal->addWaypoint($waypoint);
        }

        $outwardProposal->setCriteria($outwardCriteria);
        $this->logger->info("AdManager : end creating outward " . (new \DateTime("UTC"))->format("Ymd H:i:s.u"));

        // return trip ?
        if (!$ad->isOneWay()) {
            // we clone the outward proposal
            $returnProposal = clone $outwardProposal;
            $returnProposal->setType(Proposal::TYPE_RETURN);

            // we link the outward and the return
            $outwardProposal->setProposalLinked($returnProposal);

            // criteria
            $returnCriteria = new Criteria();

            // driver / passenger / seats
            $returnCriteria->setDriver($outwardCriteria->isDriver());
            $returnCriteria->setPassenger($outwardCriteria->isPassenger());
            $returnCriteria->setSeatsDriver($outwardCriteria->getSeatsDriver());
            $returnCriteria->setSeatsPassenger($outwardCriteria->getSeatsPassenger());

            // solidary
            $returnCriteria->setSolidary($outwardCriteria->isSolidary());
            $returnCriteria->setSolidaryExclusive($outwardCriteria->isSolidaryExclusive());

            // prices
            $returnCriteria->setPriceKm($outwardCriteria->getPriceKm());
            $returnCriteria->setDriverPrice($ad->getReturnDriverPrice());
            $returnCriteria->setPassengerPrice($ad->getReturnPassengerPrice());

            // strict
            $returnCriteria->setStrictDate($outwardCriteria->isStrictDate());
            $returnCriteria->setStrictPunctual($outwardCriteria->isStrictPunctual());
            $returnCriteria->setStrictRegular($outwardCriteria->isStrictRegular());

            // misc
            $returnCriteria->setLuggage($outwardCriteria->hasLuggage());
            $returnCriteria->setBike($outwardCriteria->hasBike());
            $returnCriteria->setBackSeats($outwardCriteria->hasBackSeats());

            // dates and times
            // if no return date is specified, we use the outward date to be sure the return date is not before the outward date
            $returnCriteria->setFromDate($ad->getReturnDate() ? $ad->getReturnDate() : $outwardCriteria->getFromDate());
            if ($ad->getFrequency() == Criteria::FREQUENCY_REGULAR) {
                $returnCriteria->setFrequency(Criteria::FREQUENCY_REGULAR);
                $returnCriteria->setToDate($ad->getReturnLimitDate() ? $ad->getReturnLimitDate() : null);
                $returnCriteria = $this->createTimesFromSchedule($ad->getSchedule(), $returnCriteria, 'returnTime', $marginDuration);
                $hasSchedule = $returnCriteria->isMonCheck() || $returnCriteria->isTueCheck()
                    || $returnCriteria->isWedCheck() || $returnCriteria->isFriCheck() || $returnCriteria->isThuCheck()
                    || $returnCriteria->isSatCheck() || $returnCriteria->isSunCheck();
                if (!$hasSchedule && !$ad->isSearch()) {
                    // for a post, we need a schedule !
                    throw new AdException('At least one day should be selected for a regular trip');
                } elseif (!$hasSchedule) {
                    // for a search we set the schedule to every day
                    $returnCriteria->setMonCheck(true);
                    $returnCriteria->setMonMarginDuration($marginDuration);
                    $returnCriteria->setTueCheck(true);
                    $returnCriteria->setTueMarginDuration($marginDuration);
                    $returnCriteria->setWedCheck(true);
                    $returnCriteria->setWedMarginDuration($marginDuration);
                    $returnCriteria->setThuCheck(true);
                    $returnCriteria->setThuMarginDuration($marginDuration);
                    $returnCriteria->setFriCheck(true);
                    $returnCriteria->setFriMarginDuration($marginDuration);
                    $returnCriteria->setSatCheck(true);
                    $returnCriteria->setSatMarginDuration($marginDuration);
                    $returnCriteria->setSunCheck(true);
                    $returnCriteria->setSunMarginDuration($marginDuration);
                }
            } else {
                // punctual
                $returnCriteria->setFrequency(Criteria::FREQUENCY_PUNCTUAL);
                if ($ad->getReturnTime()) {
                    $returnCriteria->setFromTime(\DateTime::createFromFormat('H:i', $ad->getOutwardTime()));
                    $returnProposal->setUseTime(true);
                } else {
                    $returnCriteria->setFromTime(new \DateTime("now", new \DateTimeZone('Europe/Paris')));
                    $returnProposal->setUseTime(false);
                }
                $returnCriteria->setMarginDuration($marginDuration);
            }

            // waypoints
            if (count($ad->getReturnWaypoints())==0) {
                // return waypoints are not set : we use the outward waypoints in reverse order
                $ad->setReturnWaypoints(array_reverse($ad->getOutwardWaypoints()));
            }
            foreach ($ad->getReturnWaypoints() as $position => $point) {
                $waypoint = new Waypoint();
                $waypoint->setAddress(($point instanceof Address) ? $point : $this->createAddressFromPoint($point));
                $waypoint->setPosition($position);
                $waypoint->setDestination($position == count($ad->getReturnWaypoints())-1);
                $returnProposal->addWaypoint($waypoint);
            }

            $returnProposal->setCriteria($returnCriteria);
        }

        if ($persist) {
            $this->entityManager->persist($outwardProposal);
            $this->entityManager->flush();
            // we set the ad id to the outward proposal id
            $ad->setId($outwardProposal->getId());
            $ad->setExternalId($outwardProposal->getExternalId());
        }
        
        return $ad;
    }
}<|MERGE_RESOLUTION|>--- conflicted
+++ resolved
@@ -1496,13 +1496,8 @@
          * @var Criteria $criterion
          */
         foreach ($criteria as $criterion) {
-<<<<<<< HEAD
-            $criterion->setMaxDetourDistance($criterion->getDirectionDriver()->getDistance() * $this->proposalMatcher::MAX_DETOUR_DISTANCE_PERCENT / 100);
-            $criterion->setMaxDetourDuration($criterion->getDirectionDriver()->getDuration() * $this->proposalMatcher::MAX_DETOUR_DURATION_PERCENT / 100);
-=======
             $criterion->setMaxDetourDistance($criterion->getDirectionDriver()->getDistance()*$this->proposalMatcher::getMaxDetourDistancePercent()/100);
             $criterion->setMaxDetourDuration($criterion->getDirectionDriver()->getDuration()*$this->proposalMatcher::getMaxDetourDurationPercent()/100);
->>>>>>> af9dc55a
             $this->entityManager->persist($criterion);
         }
         $this->entityManager->flush();
