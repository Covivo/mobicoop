--- conflicted
+++ resolved
@@ -223,14 +223,8 @@
             $criteria->setSunTime($matching->getProposalOffer()->getCriteria()->getSunTime());
             if (Ad::ROLE_DRIVER_OR_PASSENGER != $ad->getRole()) {
                 // we fill the selected days if a role has been set
-<<<<<<< HEAD
-                foreach ($ad->getSchedule() as $key => $schedule) {
-                    if (isset($schedule['outwardTime']) && '' != $schedule['outwardTime']) {
-                        echo 'entre dans le if'.PHP_EOL;
-=======
                 foreach ($ad->getSchedule() as $schedule) {
                     if (isset($schedule['outwardTime']) && '' != $schedule['outwardTime']) {
->>>>>>> cea1a89b
                         if (isset($schedule['mon']) && $schedule['mon']) {
                             $criteria->setMonCheck(true);
                         }
