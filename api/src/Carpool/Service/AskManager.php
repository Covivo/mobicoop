<?php

/**
 * Copyright (c) 2019, MOBICOOP. All rights reserved.
 * This project is dual licensed under AGPL and proprietary licence.
 ***************************
 *    This program is free software: you can redistribute it and/or modify
 *    it under the terms of the GNU Affero General Public License as
 *    published by the Free Software Foundation, either version 3 of the
 *    License, or (at your option) any later version.
 *
 *    This program is distributed in the hope that it will be useful,
 *    but WITHOUT ANY WARRANTY; without even the implied warranty of
 *    MERCHANTABILITY or FITNESS FOR A PARTICULAR PURPOSE.  See the
 *    GNU Affero General Public License for more details.
 *
 *    You should have received a copy of the GNU Affero General Public License
 *    along with this program.  If not, see <gnu.org/licenses>.
 ***************************
 *    Licence MOBICOOP described in the file
 *    LICENSE
 **************************/

namespace App\Carpool\Service;

use App\Carpool\Entity\Ad;
use App\Carpool\Entity\Ask;
use Doctrine\ORM\EntityManagerInterface;
use Psr\Log\LoggerInterface;
use Symfony\Component\EventDispatcher\EventDispatcherInterface;
use App\Carpool\Event\AskPostedEvent;
use App\Carpool\Event\AskUpdatedEvent;
use App\Carpool\Entity\AskHistory;
use App\Carpool\Entity\Criteria;
use App\Carpool\Entity\Proposal;
use App\Carpool\Entity\Matching;
use App\Carpool\Repository\MatchingRepository;
use App\Communication\Entity\Message;
use App\Communication\Entity\Recipient;

/**
 * Ask manager service.
 *
 * @author Sylvain Briat <sylvain.briat@covivo.eu>
 */
class AskManager
{
    private $eventDispatcher;
    private $entityManager;
    private $matchingRepository;
    private $logger;

    /**
     * Constructor.
     *
     * @param EntityManagerInterface $entityManager
     */
    public function __construct(EventDispatcherInterface $eventDispatcher, EntityManagerInterface $entityManager, MatchingRepository $matchingRepository, LoggerInterface $logger)
    {
        $this->eventDispatcher = $eventDispatcher;
        $this->entityManager = $entityManager;
        $this->matchingRepository = $matchingRepository;
        $this->logger = $logger;
    }
    
    /**
     * Create an ask.
     *
     */
    public function createAsk(Ask $ask)
    {
        // todo : check if an ask already exists for the match and the proposals
        
        $this->entityManager->persist($ask);
        // dispatch en event
        $event = new AskPostedEvent($ask);
        $this->eventDispatcher->dispatch(AskPostedEvent::NAME, $event);
        return $ask;
    }

    /**
     * Update an ask.
     *
     */
    public function updateAsk(Ask $ask)
    {
        // todo : check if an ask already exists for the match and the proposals
        
        $this->entityManager->persist($ask);

        $this->createAssociatedAskHistory($ask);

        // dispatch en event
        $event = new AskUpdatedEvent($ask);
        $this->eventDispatcher->dispatch(AskUpdatedEvent::NAME, $event);
        return $ask;
    }

    /**
     * Create the associated AskHistory of an Ask
     */
    private function createAssociatedAskHistory(Ask $ask)
    {
        $askHistory = new AskHistory();
        
        $askHistory->setStatus($ask->getStatus());
        $askHistory->setType($ask->getType());
        $askHistory->setAsk($ask);

        $this->entityManager->persist($askHistory);

        return $askHistory;
    }

    /**
     * Create an ask from already matched Proposal
     * @param Proposal $proposal The new Proposal
     * @param Matching $matching between those two proposals
     * @param bool $formal Create a formal ask
     * @param Ask $askOpposite Opposite ask if relevant
     */
    public function createAskFromMatchedProposal(Proposal $proposal, Matching $matching, bool $formal=false, ?Ask $askOpposite = null)
    {
        $ask = new Ask();
        if ($formal) {
            // if it's a formal ask, the status is pending
            $ask->setStatus(Ask::STATUS_PENDING);
        } else {
            // if it's not a formal ask, the status is initiated
            $ask->setStatus(Ask::STATUS_INITIATED);
        }
        $ask->setType($proposal->getType());
        $ask->setUser($proposal->getUser());
        $ask->setMatching($matching);

        // we use the matching criteria
        $criteria = clone $matching->getCriteria();
        $ask->setCriteria($criteria);
        
        // we use the matching waypoints
        $waypoints = $matching->getWaypoints();
        foreach ($waypoints as $waypoint) {
            $ask->addWaypoint($waypoint);
        }

        if ($proposal->getAskLinked()) {
            // there's already an ask linked to the proposal, it's the return trip
            $ask->setAskLinked($proposal->getAskLinked());
        } else {
            // Ask History
            $askHistory = new AskHistory();
            $askHistory->setStatus($ask->getStatus());
            $askHistory->setType($ask->getType());
            $ask->addAskHistory($askHistory);
        }

        if ($askOpposite) {
            $ask->setAskOpposite($askOpposite);
        }
        
        return $this->createAsk($ask);
    }

<<<<<<< HEAD
    /**
     * Create an ask from an ad.
     *
     * @param Ad $ad        The ad used to create the ask
     * @param bool $formal  The ask is a formal ask
     * @return Ad
     */
    public function createAskFromAd(Ad $ad, bool $formal)
    {
        $ask = new Ask();
        $matching = $this->matchingRepository->find($ad->getMatchingId());
        
        if ($ad->getAdId() == $matching->getProposalOffer()->getId()) {
            // the carpooler is the driver, the requester is the passenger
            $ask->setType($matching->getProposalRequest()->getType());
            $ask->setUser($matching->getProposalRequest()->getUser());
        } else {
            // the carpooler is the passenger, the requester is the driver
            $ask->setType($matching->getProposalOffer()->getType());
            $ask->setUser($matching->getProposalOffer()->getUser());
        }
        
        if ($formal) {
            // if it's a formal ask, the status is pending, depending on the role
            $ask->setStatus($ad->getRole() == Ad::ROLE_DRIVER ? Ask::STATUS_PENDING_AS_DRIVER : Ask::STATUS_PENDING_AS_PASSENGER);
        } else {
            // if it's not a formal ask, the status is initiated
            $ask->setStatus(Ask::STATUS_INITIATED);
        }

        $ask->setMatching($matching);

        // we use the matching criteria
        $criteria = clone $matching->getCriteria();

        // we treat the outward

        // for regular trips we need to check the dates and days
        if ($matching->getCriteria()->getFrequency() == Criteria::FREQUENCY_REGULAR) {
            if ($ad->getOutwardDate()) {
                $criteria->setFromDate($ad->getOutwardDate());
            }
            if ($ad->getOutwardLimitDate()) {
                $criteria->setToDate($ad->getOutwardLimitDate());
            }
            // we init the original schedule
            $criteria->setMonCheck(false);
            $criteria->setTueCheck(false);
            $criteria->setWedCheck(false);
            $criteria->setThuCheck(false);
            $criteria->setFriCheck(false);
            $criteria->setSatCheck(false);
            $criteria->setSunCheck(false);
            if ($ad->getRole() != Ad::ROLE_DRIVER_OR_PASSENGER) {
                // we fill the selected days if a role has been set
                foreach ($ad->getSchedule() as $schedule) {
                    if ($schedule['outwardTime'] != '') {
                        if (isset($schedule['mon']) && $schedule['mon']) {
                            $criteria->setMonCheck(true);
                        }
                        if (isset($schedule['tue']) && $schedule['tue']) {
                            $criteria->setTueCheck(true);
                        }
                        if (isset($schedule['wed']) && $schedule['wed']) {
                            $criteria->setWedCheck(true);
                        }
                        if (isset($schedule['thu']) && $schedule['thu']) {
                            $criteria->setThuCheck(true);
                        }
                        if (isset($schedule['fri']) && $schedule['fri']) {
                            $criteria->setFriCheck(true);
                        }
                        if (isset($schedule['sat']) && $schedule['sat']) {
                            $criteria->setSatCheck(true);
                        }
                        if (isset($schedule['sun']) && $schedule['sun']) {
                            $criteria->setSunCheck(true);
                        }
                    }
                }
            }
        }

        $ask->setCriteria($criteria);
        
        // we use the matching waypoints
        $waypoints = $matching->getWaypoints();
        foreach ($waypoints as $waypoint) {
            $newWaypoint = clone $waypoint;
            $ask->addWaypoint($newWaypoint);
        }

        // Ask History
        $askHistory = new AskHistory();
        $askHistory->setStatus($ask->getStatus());
        $askHistory->setType($ask->getType());
        $ask->addAskHistory($askHistory);

        // opposite ask ?
        if ($ad->getRole() == Ad::ROLE_DRIVER_OR_PASSENGER && $matching->getMatchingOpposite()) {
            // no role has been defined, we create the opposite ask
            $askOpposite = new Ask();
            $criteriaOpposite = clone $matching->getMatchingOpposite()->getCriteria();
    
            if ($ad->getAdId() == $matching->getMatchingOpposite()->getProposalOffer()->getId()) {
                // the carpooler is the driver, the requester is the passenger
                $askOpposite->setType($matching->getMatchingOpposite()->getProposalRequest()->getType());
                $askOpposite->setUser($matching->getMatchingOpposite()->getProposalRequest()->getUser());
            } else {
                // the carpooler is the passenger, the requester is the driver
                $askOpposite->setType($matching->getMatchingOpposite()->getProposalOffer()->getType());
                $askOpposite->setUser($matching->getMatchingOpposite()->getProposalOffer()->getUser());
            }

            $askOpposite->setStatus($ask->getStatus());
            $askOpposite->setMatching($matching->getMatchingOpposite());
            
            // for regular trips we need to check the dates and days
            if ($matching->getCriteria()->getFrequency() == Criteria::FREQUENCY_REGULAR) {
                if ($ad->getOutwardDate()) {
                    $criteriaOpposite->setFromDate($ad->getOutwardDate());
                }
                if ($ad->getOutwardLimitDate()) {
                    $criteriaOpposite->setToDate($ad->getOutwardLimitDate());
                }
                // we init the original schedule
                $criteriaOpposite->setMonCheck(false);
                $criteriaOpposite->setTueCheck(false);
                $criteriaOpposite->setWedCheck(false);
                $criteriaOpposite->setThuCheck(false);
                $criteriaOpposite->setFriCheck(false);
                $criteriaOpposite->setSatCheck(false);
                $criteriaOpposite->setSunCheck(false);
            }

            $askOpposite->setCriteria($criteriaOpposite);

            // we use the matching waypoints
            $waypoints = $matching->getMatchingOpposite()->getWaypoints();
            foreach ($waypoints as $waypoint) {
                $newWaypoint = clone $waypoint;
                $askOpposite->addWaypoint($newWaypoint);
            }

            $ask->setAskOpposite($askOpposite);
        }

        // we treat the return (only for regular trips for now)
        if ($matching->getCriteria()->getFrequency() == Criteria::FREQUENCY_REGULAR && $matching->getMatchingLinked() && count($ad->getSchedule())>0) {
            $hasSchedule = false;
            foreach ($ad->getSchedule() as $schedule) {
                if ($schedule['returnTime'] != '') {
                    if (isset($schedule['mon']) && $schedule['mon']) {
                        $hasSchedule = true;
                        break;
                    }
                    if (isset($schedule['tue']) && $schedule['tue']) {
                        $hasSchedule = true;
                        break;
                    }
                    if (isset($schedule['wed']) && $schedule['wed']) {
                        $hasSchedule = true;
                        break;
                    }
                    if (isset($schedule['thu']) && $schedule['thu']) {
                        $hasSchedule = true;
                        break;
                    }
                    if (isset($schedule['fri']) && $schedule['fri']) {
                        $hasSchedule = true;
                        break;
                    }
                    if (isset($schedule['sat']) && $schedule['sat']) {
                        $hasSchedule = true;
                        break;
                    }
                    if (isset($schedule['sun']) && $schedule['sun']) {
                        $hasSchedule = true;
                        break;
                    }
                }
            }
            if ($hasSchedule || $ad->getRole() == Ad::ROLE_DRIVER_OR_PASSENGER) {
                // there are schedules, or the role has not been defined, we create a new ask and criteria for the return trip
                $askReturn = new Ask();
                $criteriaReturn = clone $matching->getMatchingLinked()->getCriteria();
    
                $askReturn->setType($ask->getType());
                $askReturn->setUser($ask->getUser());
                $askReturn->setStatus($ask->getStatus());
                $askReturn->setMatching($matching->getMatchingLinked());

                if ($ad->getOutwardDate()) {
                    $criteriaReturn->setFromDate($ad->getOutwardDate());
                }
                if ($ad->getOutwardLimitDate()) {
                    $criteriaReturn->setToDate($ad->getOutwardLimitDate());
                }
                
                // we init the original schedule
                $criteriaReturn->setMonCheck(false);
                $criteriaReturn->setTueCheck(false);
                $criteriaReturn->setWedCheck(false);
                $criteriaReturn->setThuCheck(false);
                $criteriaReturn->setFriCheck(false);
                $criteriaReturn->setSatCheck(false);
                $criteriaReturn->setSunCheck(false);
            
                // we fill the selected days
                if ($ad->getRole() != Ad::ROLE_DRIVER_OR_PASSENGER) {
                    foreach ($ad->getSchedule() as $schedule) {
                        if ($schedule['returnTime'] != '') {
                            if (isset($schedule['mon']) && $schedule['mon']) {
                                $criteriaReturn->setMonCheck(true);
                            }
                            if (isset($schedule['tue']) && $schedule['tue']) {
                                $criteriaReturn->setTueCheck(true);
                            }
                            if (isset($schedule['wed']) && $schedule['wed']) {
                                $criteriaReturn->setWedCheck(true);
                            }
                            if (isset($schedule['thu']) && $schedule['thu']) {
                                $criteriaReturn->setThuCheck(true);
                            }
                            if (isset($schedule['fri']) && $schedule['fri']) {
                                $criteriaReturn->setFriCheck(true);
                            }
                            if (isset($schedule['sat']) && $schedule['sat']) {
                                $criteriaReturn->setSatCheck(true);
                            }
                            if (isset($schedule['sun']) && $schedule['sun']) {
                                $criteriaReturn->setSunCheck(true);
                            }
                        }
                    }
                }

                $askReturn->setCriteria($criteriaReturn);

                // we use the matching waypoints
                $waypoints = $matching->getMatchingLinked()->getWaypoints();
                foreach ($waypoints as $waypoint) {
                    $newWaypoint = clone $waypoint;
                    $askReturn->addWaypoint($newWaypoint);
                }

                // opposite return ask ?
                if ($ad->getRole() == Ad::ROLE_DRIVER_OR_PASSENGER && $matching->getMatchingLinked()->getMatchingOpposite()) {
                    // no role has been defined, we create the opposite ask
                    $askReturnOpposite = new Ask();
                    $criteriaReturnOpposite = clone $matching->getMatchingLinked()->getMatchingOpposite()->getCriteria();
            
                    if ($ad->getAdId() == $matching->getMatchingLinked()->getMatchingOpposite()->getProposalOffer()->getId()) {
                        // the carpooler is the driver, the requester is the passenger
                        $askReturnOpposite->setType($matching->getMatchingLinked()->getMatchingOpposite()->getProposalRequest()->getType());
                        $askReturnOpposite->setUser($matching->getMatchingLinked()->getMatchingOpposite()->getProposalRequest()->getUser());
                    } else {
                        // the carpooler is the passenger, the requester is the driver
                        $askReturnOpposite->setType($matching->getMatchingLinked()->getMatchingOpposite()->getProposalOffer()->getType());
                        $askReturnOpposite->setUser($matching->getMatchingLinked()->getMatchingOpposite()->getProposalOffer()->getUser());
                    }

                    $askReturnOpposite->setStatus($ask->getStatus());
                    $askReturnOpposite->setMatching($matching->getMatchingLinked()->getMatchingOpposite());
                    
                    // for regular trips we need to check the dates and days
                    if ($ad->getOutwardDate()) {
                        $criteriaReturnOpposite->setFromDate($ad->getOutwardDate());
                    }
                    if ($ad->getOutwardLimitDate()) {
                        $criteriaReturnOpposite->setToDate($ad->getOutwardLimitDate());
                    }

                    // we init the original schedule
                    $criteriaReturnOpposite->setMonCheck(false);
                    $criteriaReturnOpposite->setTueCheck(false);
                    $criteriaReturnOpposite->setWedCheck(false);
                    $criteriaReturnOpposite->setThuCheck(false);
                    $criteriaReturnOpposite->setFriCheck(false);
                    $criteriaReturnOpposite->setSatCheck(false);
                    $criteriaReturnOpposite->setSunCheck(false);

                    $askReturnOpposite->setCriteria($criteriaReturnOpposite);

                    // we use the matching waypoints
                    $waypoints = $matching->getMatchingLinked()->getMatchingOpposite()->getWaypoints();
                    foreach ($waypoints as $waypoint) {
                        $newWaypoint = clone $waypoint;
                        $askReturnOpposite->addWaypoint($newWaypoint);
                    }

                    $askReturn->setAskOpposite($askReturnOpposite);
                    if (isset($askOpposite)) {
                        $askReturnOpposite->setAskLinked($askOpposite);
                    }
                }
                $ask->setAskLinked($askReturn);
            }
        }
            
        $this->entityManager->persist($ask);
        $this->entityManager->flush($ask);
        
        // dispatch en event
        $event = new AskPostedEvent($ask);
        $this->eventDispatcher->dispatch(AskPostedEvent::NAME, $event);

        return $ad;
=======
    public function getAsksFromProposal(Proposal $proposal)
    {
        $asks = [];

        if (!empty($proposal->getMatchingOffers())) {
            $offers = $proposal->getMatchingOffers();
            /** @var Matching $offer */
            foreach ($offers as $offer) {
                if (!empty($offer->getAsks())) {
                    $asks = array_merge($asks, $offer->getAsks());
                }
            }
        }

        if (!empty($proposal->getMatchingRequests())) {
            $requests = $proposal->getMatchingRequests();
            /** @var Matching $request */
            foreach ($requests as $request) {
                if (!empty($request->getAsks())) {
                    $asks = array_merge($asks, $request->getAsks());
                }
            }
        }

        return $asks;
    }

    /**
     * Ask user is considered passenger if he has made a proposal offer
     *
     * @param Ask $ask
     * @return bool
     */
    public function isAskUserDriver(Ask $ask)
    {
        return $ask->getUser()->getId() === $ask->getMatching()->getProposalOffer()->getUser()->getId();
    }

    /**
     * Ask user is considered passenger if he has made a proposal request
     *
     * @param Ask $ask
     * @return bool
     */
    public function isAskUserPassenger(Ask $ask)
    {
        return $ask->getUser()->getId() === $ask->getMatching()->getProposalRequest()->getUser()->getId();
>>>>>>> 11e95e1b
    }
}<|MERGE_RESOLUTION|>--- conflicted
+++ resolved
@@ -161,7 +161,6 @@
         return $this->createAsk($ask);
     }
 
-<<<<<<< HEAD
     /**
      * Create an ask from an ad.
      *
@@ -470,7 +469,9 @@
         $this->eventDispatcher->dispatch(AskPostedEvent::NAME, $event);
 
         return $ad;
-=======
+    }
+
+    
     public function getAsksFromProposal(Proposal $proposal)
     {
         $asks = [];
@@ -497,6 +498,7 @@
 
         return $asks;
     }
+        
 
     /**
      * Ask user is considered passenger if he has made a proposal offer
@@ -518,6 +520,5 @@
     public function isAskUserPassenger(Ask $ask)
     {
         return $ask->getUser()->getId() === $ask->getMatching()->getProposalRequest()->getUser()->getId();
->>>>>>> 11e95e1b
     }
 }