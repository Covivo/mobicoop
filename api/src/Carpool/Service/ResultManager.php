--- conflicted
+++ resolved
@@ -453,7 +453,6 @@
         }
         // we iterate through the matchings to create the results
         foreach ($matchings as $matchingProposalId => $matching) {
-<<<<<<< HEAD
 
             // If these matchings is between two Users involved in a block, we skip it
             $blockedRequest = $blockedOffer = false;
@@ -476,75 +475,10 @@
                 }
             }
             
-            // Check if the matching's date is passed
-            // Only in case of Punctual search on Regular results
-            // Only in case of the search Date is for today (if it's tommorow, it's never passed... obiously we don't care of the time)
-            $now = new \DateTime("now", new \DateTimeZone('Europe/Paris'));
-            $passedTime = false;
-            if (isset($matching['request'])
-                && $matching['request']->getCriteria()->getFrequency()==Criteria::FREQUENCY_PUNCTUAL
-                && $matching['request']->getProposalRequest()->getCriteria()->getFrequency()==Criteria::FREQUENCY_REGULAR
-            ) {
-                // Get the search time
-                $searchDateTime = DateTime::createFromFormat("U", $matching['request']->getCriteria()->getFromDate()->format('U'));
-                // Correct the timezone
-                $searchDateTime = $searchDateTime->setTimezone(new \DateTimeZone('Europe/Paris'));
-                if ($searchDateTime->format("d/m/Y") == $now->format("d/m/Y")) {
-                    // Get the time of the good day of the week
-                    switch ($searchDateTime->format('D')) {
-                        case 'Mon':$resultTime = $matching['request']->getProposalRequest()->getCriteria()->getMonTime();break;
-                        case 'Tue':$resultTime = $matching['request']->getProposalRequest()->getCriteria()->getTueTime();break;
-                        case 'Wed':$resultTime = $matching['request']->getProposalRequest()->getCriteria()->getWedTime();break;
-                        case 'Thu':$resultTime = $matching['request']->getProposalRequest()->getCriteria()->getThuTime();break;
-                        case 'Fri':$resultTime = $matching['request']->getProposalRequest()->getCriteria()->getFriTime();break;
-                        case 'Sat':$resultTime = $matching['request']->getProposalRequest()->getCriteria()->getSatTime();break;
-                        case 'Sun':$resultTime = $matching['request']->getProposalRequest()->getCriteria()->getSunTime();break;
-                    }
-                    // Update the matching date with the correct time
-                    $matchingDate = clone $matching['request']->getCriteria()->getFromDate();
-                    $matchingDate = $matchingDate->setTime($resultTime->format('H'), $resultTime->format('i'));
-                    if ($matchingDate < $searchDateTime) {
-                        $passedTime = true;
-                    }
-                }
-            }
-            
-            if (isset($matching['offer'])
-                && $matching['offer']->getCriteria()->getFrequency()==Criteria::FREQUENCY_PUNCTUAL
-                && $matching['offer']->getProposalOffer()->getCriteria()->getFrequency()==Criteria::FREQUENCY_REGULAR
-            ) {
-                // Get the search time
-                $searchDateTime = DateTime::createFromFormat("U", $matching['offer']->getCriteria()->getFromDate()->format('U'));
-                // Correct the timezone
-                $searchDateTime = $searchDateTime->setTimezone(new \DateTimeZone('Europe/Paris'));
-                if ($searchDateTime->format("d/m/Y") == $now->format("d/m/Y")) {
-                    // Get the time of the good day of the week
-                    switch ($searchDateTime->format('D')) {
-                        case 'Mon':$resultTime = $matching['offer']->getProposalOffer()->getCriteria()->getMonTime();break;
-                        case 'Tue':$resultTime = $matching['offer']->getProposalOffer()->getCriteria()->getTueTime();break;
-                        case 'Wed':$resultTime = $matching['offer']->getProposalOffer()->getCriteria()->getWedTime();break;
-                        case 'Thu':$resultTime = $matching['offer']->getProposalOffer()->getCriteria()->getThuTime();break;
-                        case 'Fri':$resultTime = $matching['offer']->getProposalOffer()->getCriteria()->getFriTime();break;
-                        case 'Sat':$resultTime = $matching['offer']->getProposalOffer()->getCriteria()->getSatTime();break;
-                        case 'Sun':$resultTime = $matching['offer']->getProposalOffer()->getCriteria()->getSunTime();break;
-                    }
-                    // Update the matching date with the correct time
-                    $matchingDate = clone $matching['offer']->getCriteria()->getFromDate();
-                    $matchingDate = $matchingDate->setTime($resultTime->format('H'), $resultTime->format('i'));
-                    if ($matchingDate < $searchDateTime) {
-                        $passedTime = true;
-                    }
-                }
-            }
-            
-            if (!$blockedRequest && !$blockedOffer && $passedTime) {
+            if (!$blockedRequest && !$blockedOffer) {
                 $result = $this->createMatchingResult($proposal, $matchingProposalId, $matching, $return);
                 $results[$matchingProposalId] = $result;
             }
-=======
-            $result = $this->createMatchingResult($proposal, $matchingProposalId, $matching, $return);
-            $results[$matchingProposalId] = $result;
->>>>>>> d72fcd8b
         }
         return $results;
     }
