<?php

/**
 * Copyright (c) 2019, MOBICOOP. All rights reserved.
 * This project is dual licensed under AGPL and proprietary licence.
 ***************************
 *    This program is free software: you can redistribute it and/or modify
 *    it under the terms of the GNU Affero General Public License as
 *    published by the Free Software Foundation, either version 3 of the
 *    License, or (at your option) any later version.
 *
 *    This program is distributed in the hope that it will be useful,
 *    but WITHOUT ANY WARRANTY; without even the implied warranty of
 *    MERCHANTABILITY or FITNESS FOR A PARTICULAR PURPOSE.  See the
 *    GNU Affero General Public License for more details.
 *
 *    You should have received a copy of the GNU Affero General Public License
 *    along with this program.  If not, see <gnu.org/licenses>.
 ***************************
 *    Licence MOBICOOP described in the file
 *    LICENSE
 **************************/

namespace App\Carpool\Service;

use App\Carpool\Entity\Ad;
use App\Carpool\Entity\Ask;
use App\Carpool\Entity\Criteria;
use App\Carpool\Entity\Matching;
use App\Carpool\Entity\Proposal;
use App\Carpool\Entity\Result;
use App\Carpool\Entity\ResultItem;
use App\Carpool\Entity\ResultRole;
use App\Carpool\Repository\AskRepository;
use App\Carpool\Repository\MatchingRepository;
use App\Service\FormatDataManager;
use App\User\Entity\User;
use App\User\Service\BlockManager;
use DateTime;
use Symfony\Component\Security\Core\Security;

/**
 * Result manager service.
 * Used to create user-friendly results from the matching system.
 *
 * @author Sylvain Briat <sylvain.briat@mobicoop.org>
 */
class ResultManager
{
    private $formatDataManager;
    private $proposalMatcher;
    private $matchingRepository;
    private $askRepository;
    private $params;
    private $security;
    private $blockManager;

    /**
     * Constructor.
     *
     * @param FormatDataManager $formatDataManager
     * @param ProposalMatcher $proposalMatcher
     * @param MatchingRepository $matchingRepository
     * @param AskRepository $askRepository
     */
    public function __construct(
        FormatDataManager $formatDataManager,
        ProposalMatcher $proposalMatcher,
        MatchingRepository $matchingRepository,
        AskRepository $askRepository,
        Security $security,
        BlockManager $blockManager
    ) {
        $this->formatDataManager = $formatDataManager;
        $this->proposalMatcher = $proposalMatcher;
        $this->matchingRepository = $matchingRepository;
        $this->askRepository = $askRepository;
        $this->security = $security;
        $this->blockManager = $blockManager;
    }

    // set the params
    public function setParams(array $params)
    {
        $this->params = $params;
    }

    /**
     * Create "user-friendly" results from the matchings of an ad proposal
     *
     * @param Proposal $proposal    The proposal with its matchings
     * @param bool $withSolidaries  Create also the results for solidary asks
     * @return array                The array of results
     */
    public function createAdResults(Proposal $proposal, bool $withSolidaries = true)
    {
        // the outward results are the base results
        $results = $this->createProposalResults($proposal, false, $withSolidaries);
        $returnResults = [];
        if ($proposal->getProposalLinked()) {
            $returnResults = $this->createProposalResults($proposal->getProposalLinked(), true, $withSolidaries);
        }

        // the outward results are the base
        // we will have to check for each return result if it's a return of an outward result

        // we loop through the return results
        foreach ($returnResults as $result) {
            if (!is_null($result->getResultDriver())) {
                // there's a return as a driver
                if ($linkedMatching = $this->matchingRepository->findOneBy(['matchingLinked'=>$result->getResultDriver()->getReturn()->getMatchingId()])) {
                    // there's a linked matching, we check if there's an outwardResult with this matching
                    if (isset($results[$linkedMatching->getProposalRequest()->getId()])) {
                        // the linked matching is in the outward results => we set the return of the outward
                        if (!is_null($results[$linkedMatching->getProposalRequest()->getId()]->getResultDriver())) {
                            // there's an outward as a driver
                            $results[$linkedMatching->getProposalRequest()->getId()]->getResultDriver()->setReturn($result->getResultDriver()->getReturn());
                        } else {
                            // there's no outward as a driver, but a return as a driver => for now we skip
                        }
                    }
                }
            }
            if (!is_null($result->getResultPassenger())) {
                // there's a return as a passenger
                if ($linkedMatching = $this->matchingRepository->findOneBy(['matchingLinked'=>$result->getResultPassenger()->getReturn()->getMatchingId()])) {
                    // there's a linked matching, we check if there's an outwardResult with this matching
                    if (isset($results[$linkedMatching->getProposalOffer()->getId()])) {
                        // the linked matching is in the outward results => we set the return of the outward
                        if (!is_null($results[$linkedMatching->getProposalOffer()->getId()]->getResultPassenger())) {
                            // there's an outward as a driver
                            $results[$linkedMatching->getProposalOffer()->getId()]->getResultPassenger()->setReturn($result->getResultPassenger()->getReturn());
                        } else {
                            // there's no outward as a driver, but a return as a driver => for now we skip
                        }
                    }
                }
            }
        }

        /**********************************************************************
         * global origin / destination / date / time / seats / price / return *
         **********************************************************************/
        $finalResults = [];
        foreach ($results as $originalResult) {
            $result = clone $originalResult;
            $finalResults[] = $this->createGlobalResult($result, $proposal->getWaypoints());
        }
        return $finalResults;
    }

    /**
     * Complete the global result
     *
     * @param Result $result
     * @param array $waypoints
     * @return Result
     */
    private function createGlobalResult(Result $result, array $waypoints)
    {
        // origin / destination
        // we display the origin and destination of the passenger for his outward trip
        // if the carpooler can be driver and passenger, we choose to consider him as driver as he's the first to publish
        // we also set the originFirst and destinationLast to indicate if the driver origin / destination are different than the passenger ones

        // we first get the origin and destination of the requester
        $requesterOrigin = null;
        $requesterDestination = null;
        foreach ($waypoints as $waypoint) {
            if ($waypoint->getPosition() == 0) {
                $requesterOrigin = $waypoint->getAddress();
            }
            if ($waypoint->isDestination()) {
                $requesterDestination = $waypoint->getAddress();
            }
        }
        if ($result->getResultDriver() && !$result->getResultPassenger()) {
            // the carpooler is passenger only, we use his origin and destination
            $result->setOrigin($result->getResultDriver()->getOutward()->getOrigin());
            $result->setDestination($result->getResultDriver()->getOutward()->getDestination());
            // we check if his origin and destination are first and last of the whole journey
            // we use the gps coordinates
            $result->setOriginFirst(false);
            if ($result->getOrigin()->getLatitude() == $requesterOrigin->getLatitude() && $result->getOrigin()->getLongitude() == $requesterOrigin->getLongitude()) {
                $result->setOriginFirst(true);
            }
            $result->setDestinationLast(false);
            if ($result->getDestination()->getLatitude() == $requesterDestination->getLatitude() && $result->getDestination()->getLongitude() == $requesterDestination->getLongitude()) {
                $result->setDestinationLast(true);
            }
            // driver and passenger origin/destination
            // $result->setOriginDriver($result->getResultDriver()->getOutward()->getOriginDriver());
            // $result->setDestinationDriver($result->getResultDriver()->getOutward()->getDestinationDriver());
            // $result->setOriginPassenger($result->getResultDriver()->getOutward()->getOriginPassenger());
            // $result->setDestinationPassenger($result->getResultDriver()->getOutward()->getDestinationPassenger());
        } else {
            // the carpooler can be driver, we use the requester origin and destination
            $result->setOrigin($requesterOrigin);
            $result->setDestination($requesterDestination);
            // we check if his origin and destination are first and last of the whole journey
            // we use the gps coordinates
            $result->setOriginFirst(false);
            if ($result->getOrigin()->getLatitude() == $result->getResultPassenger()->getOutward()->getOrigin()->getLatitude() && $result->getOrigin()->getLongitude() == $result->getResultPassenger()->getOutward()->getOrigin()->getLongitude()) {
                $result->setOriginFirst(true);
            }
            $result->setDestinationLast(false);
            if ($result->getDestination()->getLatitude() == $result->getResultPassenger()->getOutward()->getDestination()->getLatitude() && $result->getDestination()->getLongitude() == $result->getResultPassenger()->getOutward()->getDestination()->getLongitude()) {
                $result->setDestinationLast(true);
            }
            // driver and passenger origin/destination
            // $result->setOriginDriver($result->getResultPassenger()->getOutward()->getOriginDriver());
            // $result->setDestinationDriver($result->getResultPassenger()->getOutward()->getDestinationDriver());
            // $result->setOriginPassenger($result->getResultPassenger()->getOutward()->getOriginPassenger());
            // $result->setDestinationPassenger($result->getResultPassenger()->getOutward()->getDestinationPassenger());
        }

        // date / time / seats / price
        // if the request is regular, there is no date, but we keep a start date
        // otherwise we display the date of the matching proposal computed before depending on if the carpooler can be driver and/or passenger
        if ($result->getResultDriver() && !$result->getResultPassenger()) {
            // the carpooler is passenger only
            if ($result->getFrequency() == Criteria::FREQUENCY_PUNCTUAL) {
                $result->setDate($result->getResultDriver()->getOutward()->getDate());
                $result->setTime($result->getResultDriver()->getOutward()->getTime());
            } else {
                $result->setStartDate($result->getResultDriver()->getOutward()->getFromDate());
                $result->setToDate($result->getResultDriver()->getOutward()->getToDate());
            }
            $result->setPrice($result->getResultDriver()->getOutward()->getComputedPrice());
            $result->setRoundedPrice($result->getResultDriver()->getOutward()->getComputedRoundedPrice());
            $result->setSeatsDriver($result->getResultDriver()->getSeatsDriver());
            $result->setSeatsPassenger($result->getResultDriver()->getSeatsPassenger());
            $result->setSeats($result->getResultDriver()->getSeatsPassenger());
        } else {
            // the carpooler is driver or passenger
            if ($result->getFrequency() == Criteria::FREQUENCY_PUNCTUAL) {
                $result->setDate($result->getResultPassenger()->getOutward()->getDate());
                $result->setTime($result->getResultPassenger()->getOutward()->getTime());
            } else {
                $result->setDate($result->getResultPassenger()->getOutward()->getDate());
                $result->setTime($result->getResultPassenger()->getOutward()->getTime());
                $result->setStartDate($result->getResultPassenger()->getOutward()->getFromDate());
                $result->setToDate($result->getResultPassenger()->getOutward()->getToDate());
            }
            $result->setPrice($result->getResultPassenger()->getOutward()->getComputedPrice());
            $result->setRoundedPrice($result->getResultPassenger()->getOutward()->getComputedRoundedPrice());
            $result->setSeatsDriver($result->getResultPassenger()->getSeatsDriver());
            $result->setSeatsPassenger($result->getResultPassenger()->getSeatsPassenger());
            $result->setSeats($result->getResultPassenger()->getSeatsDriver());
        }
        // regular days and times
        if ($result->getFrequencyResult() == Criteria::FREQUENCY_REGULAR) {
            if ($result->getResultDriver() && !$result->getResultPassenger()) {
                // the carpooler is passenger only
                $result->setMonCheck($result->getResultDriver()->getOutward()->isMonCheck() || ($result->getResultDriver()->getReturn() && $result->getResultDriver()->getReturn()->isMonCheck()));
                $result->setTueCheck($result->getResultDriver()->getOutward()->isTueCheck() || ($result->getResultDriver()->getReturn() && $result->getResultDriver()->getReturn()->isTueCheck()));
                $result->setWedCheck($result->getResultDriver()->getOutward()->isWedCheck() || ($result->getResultDriver()->getReturn() && $result->getResultDriver()->getReturn()->isWedCheck()));
                $result->setThuCheck($result->getResultDriver()->getOutward()->isThuCheck() || ($result->getResultDriver()->getReturn() && $result->getResultDriver()->getReturn()->isThuCheck()));
                $result->setFriCheck($result->getResultDriver()->getOutward()->isFriCheck() || ($result->getResultDriver()->getReturn() && $result->getResultDriver()->getReturn()->isFriCheck()));
                $result->setSatCheck($result->getResultDriver()->getOutward()->isSatCheck() || ($result->getResultDriver()->getReturn() && $result->getResultDriver()->getReturn()->isSatCheck()));
                $result->setSunCheck($result->getResultDriver()->getOutward()->isSunCheck() || ($result->getResultDriver()->getReturn() && $result->getResultDriver()->getReturn()->isSunCheck()));
                if (!$result->getResultDriver()->getOutward()->hasMultipleTimes()) {
                    if ($result->getResultDriver()->getOutward()->getMonTime()) {
                        $result->setOutwardTime($result->getResultDriver()->getOutward()->getMonTime());
                    } elseif ($result->getResultDriver()->getOutward()->getTueTime()) {
                        $result->setOutwardTime($result->getResultDriver()->getOutward()->getTueTime());
                    } elseif ($result->getResultDriver()->getOutward()->getWedTime()) {
                        $result->setOutwardTime($result->getResultDriver()->getOutward()->getWedTime());
                    } elseif ($result->getResultDriver()->getOutward()->getThuTime()) {
                        $result->setOutwardTime($result->getResultDriver()->getOutward()->getThuTime());
                    } elseif ($result->getResultDriver()->getOutward()->getFriTime()) {
                        $result->setOutwardTime($result->getResultDriver()->getOutward()->getFriTime());
                    } elseif ($result->getResultDriver()->getOutward()->getSatTime()) {
                        $result->setOutwardTime($result->getResultDriver()->getOutward()->getSatTime());
                    } elseif ($result->getResultDriver()->getOutward()->getSunTime()) {
                        $result->setOutwardTime($result->getResultDriver()->getOutward()->getSunTime());
                    }
                }
                if ($result->getResultDriver()->getReturn() && !$result->getResultDriver()->getReturn()->hasMultipleTimes()) {
                    if ($result->getResultDriver()->getReturn()->getMonTime()) {
                        $result->setReturnTime($result->getResultDriver()->getReturn()->getMonTime());
                    } elseif ($result->getResultDriver()->getReturn()->getTueTime()) {
                        $result->setReturnTime($result->getResultDriver()->getReturn()->getTueTime());
                    } elseif ($result->getResultDriver()->getReturn()->getWedTime()) {
                        $result->setReturnTime($result->getResultDriver()->getReturn()->getWedTime());
                    } elseif ($result->getResultDriver()->getReturn()->getThuTime()) {
                        $result->setReturnTime($result->getResultDriver()->getReturn()->getThuTime());
                    } elseif ($result->getResultDriver()->getReturn()->getFriTime()) {
                        $result->setReturnTime($result->getResultDriver()->getReturn()->getFriTime());
                    } elseif ($result->getResultDriver()->getReturn()->getSatTime()) {
                        $result->setReturnTime($result->getResultDriver()->getReturn()->getSatTime());
                    } elseif ($result->getResultDriver()->getReturn()->getSunTime()) {
                        $result->setReturnTime($result->getResultDriver()->getReturn()->getSunTime());
                    }
                }
            } else {
                // the carpooler is driver or passenger
                $result->setMonCheck($result->getResultPassenger()->getOutward()->isMonCheck() || ($result->getResultPassenger()->getReturn() && $result->getResultPassenger()->getReturn()->isMonCheck()));
                $result->setTueCheck($result->getResultPassenger()->getOutward()->isTueCheck() || ($result->getResultPassenger()->getReturn() && $result->getResultPassenger()->getReturn()->isTueCheck()));
                $result->setWedCheck($result->getResultPassenger()->getOutward()->isWedCheck() || ($result->getResultPassenger()->getReturn() && $result->getResultPassenger()->getReturn()->isWedCheck()));
                $result->setThuCheck($result->getResultPassenger()->getOutward()->isThuCheck() || ($result->getResultPassenger()->getReturn() && $result->getResultPassenger()->getReturn()->isThuCheck()));
                $result->setFriCheck($result->getResultPassenger()->getOutward()->isFriCheck() || ($result->getResultPassenger()->getReturn() && $result->getResultPassenger()->getReturn()->isFriCheck()));
                $result->setSatCheck($result->getResultPassenger()->getOutward()->isSatCheck() || ($result->getResultPassenger()->getReturn() && $result->getResultPassenger()->getReturn()->isSatCheck()));
                $result->setSunCheck($result->getResultPassenger()->getOutward()->isSunCheck() || ($result->getResultPassenger()->getReturn() && $result->getResultPassenger()->getReturn()->isSunCheck()));
                if (!$result->getResultPassenger()->getOutward()->hasMultipleTimes()) {
                    if ($result->getResultPassenger()->getOutward()->getMonTime()) {
                        $result->setOutwardTime($result->getResultPassenger()->getOutward()->getMonTime());
                    } elseif ($result->getResultPassenger()->getOutward()->getTueTime()) {
                        $result->setOutwardTime($result->getResultPassenger()->getOutward()->getTueTime());
                    } elseif ($result->getResultPassenger()->getOutward()->getWedTime()) {
                        $result->setOutwardTime($result->getResultPassenger()->getOutward()->getWedTime());
                    } elseif ($result->getResultPassenger()->getOutward()->getThuTime()) {
                        $result->setOutwardTime($result->getResultPassenger()->getOutward()->getThuTime());
                    } elseif ($result->getResultPassenger()->getOutward()->getFriTime()) {
                        $result->setOutwardTime($result->getResultPassenger()->getOutward()->getFriTime());
                    } elseif ($result->getResultPassenger()->getOutward()->getSatTime()) {
                        $result->setOutwardTime($result->getResultPassenger()->getOutward()->getSatTime());
                    } elseif ($result->getResultPassenger()->getOutward()->getSunTime()) {
                        $result->setOutwardTime($result->getResultPassenger()->getOutward()->getSunTime());
                    }
                }
                if ($result->getResultPassenger()->getReturn() && !$result->getResultPassenger()->getReturn()->hasMultipleTimes()) {
                    if ($result->getResultPassenger()->getReturn()->getMonTime()) {
                        $result->setReturnTime($result->getResultPassenger()->getReturn()->getMonTime());
                    } elseif ($result->getResultPassenger()->getReturn()->getTueTime()) {
                        $result->setReturnTime($result->getResultPassenger()->getReturn()->getTueTime());
                    } elseif ($result->getResultPassenger()->getReturn()->getWedTime()) {
                        $result->setReturnTime($result->getResultPassenger()->getReturn()->getWedTime());
                    } elseif ($result->getResultPassenger()->getReturn()->getThuTime()) {
                        $result->setReturnTime($result->getResultPassenger()->getReturn()->getThuTime());
                    } elseif ($result->getResultPassenger()->getReturn()->getFriTime()) {
                        $result->setReturnTime($result->getResultPassenger()->getReturn()->getFriTime());
                    } elseif ($result->getResultPassenger()->getReturn()->getSatTime()) {
                        $result->setReturnTime($result->getResultPassenger()->getReturn()->getSatTime());
                    } elseif ($result->getResultPassenger()->getReturn()->getSunTime()) {
                        $result->setReturnTime($result->getResultPassenger()->getReturn()->getSunTime());
                    }
                }
            }
        }

        // return trip ?
        $result->setReturn(false);
        if ($result->getResultDriver() && !$result->getResultPassenger()) {
            // the carpooler is passenger only
            if (!is_null($result->getResultDriver()->getReturn())) {
                $result->setReturn(true);
            }
        } else {
            // the carpooler is driver or passenger
            if (!is_null($result->getResultPassenger()->getReturn())) {
                $result->setReturn(true);
            }
        }

        // pending or accepted ask linked ?
        $result->setPendingAsk(false);
        $result->setAcceptedAsk(false);
        $result->setInitiatedAsk(false);
        if ($result->getResultDriver()) {
            if ($result->getResultDriver()->getOutward()) {
                if ($result->getResultDriver()->getOutward()->hasInitiatedAsk()) {
                    $result->setInitiatedAsk(true);
                }
                if ($result->getResultDriver()->getOutward()->hasPendingAsk()) {
                    $result->setPendingAsk(true);
                }
                if ($result->getResultDriver()->getOutward()->hasAcceptedAsk()) {
                    $result->setAcceptedAsk(true);
                }
            }
            if ($result->getResultDriver()->getReturn()) {
                if ($result->getResultDriver()->getReturn()->hasInitiatedAsk()) {
                    $result->setInitiatedAsk(true);
                }
                if ($result->getResultDriver()->getReturn()->hasPendingAsk()) {
                    $result->setPendingAsk(true);
                }
                if ($result->getResultDriver()->getReturn()->hasAcceptedAsk()) {
                    $result->setAcceptedAsk(true);
                }
            }
        }
        if ($result->getResultPassenger()) {
            if ($result->getResultPassenger()->getOutward()) {
                if ($result->getResultPassenger()->getOutward()->hasInitiatedAsk()) {
                    $result->setInitiatedAsk(true);
                }
                if ($result->getResultPassenger()->getOutward()->hasPendingAsk()) {
                    $result->setPendingAsk(true);
                }
                if ($result->getResultPassenger()->getOutward()->hasAcceptedAsk()) {
                    $result->setAcceptedAsk(true);
                }
            }
            if ($result->getResultPassenger()->getReturn()) {
                if ($result->getResultPassenger()->getReturn()->hasInitiatedAsk()) {
                    $result->setInitiatedAsk(true);
                }
                if ($result->getResultPassenger()->getReturn()->hasPendingAsk()) {
                    $result->setPendingAsk(true);
                }
                if ($result->getResultPassenger()->getReturn()->hasAcceptedAsk()) {
                    $result->setAcceptedAsk(true);
                }
            }
        }

        return $result;
    }

    /**
     * Create results for an outward or a return proposal.
     *
     * @param Proposal $proposal    The proposal
     * @param boolean $return       The result is for the return trip
     * @param bool $withSolidaries  Create also the results for solidary asks
     * @return array
     */
    private function createProposalResults(Proposal $proposal, bool $return = false, bool $withSolidaries = true)
    {
        $results = [];
        // we group the matchings by matching proposalId to merge potential driver and/or passenger candidates
        $matchings = [];
        // we search the matchings as an offer
        /** @var Matching $request */
        foreach ($proposal->getMatchingRequests() as $request) {
            // we exclude the private proposals
            if ($request->getProposalRequest()->isPrivate() || $request->getProposalRequest()->isPaused()) {
                continue;
            }
            // do we exclude solidary requests ?
            if (!$withSolidaries && $request->getProposalRequest()->getCriteria()->isSolidary()) {
                continue;
            }
            // we check if the route hasn't been computed, or if the matching is not complete (we check one of the properties that must be filled if the matching is complete)
            if (is_null($request->getFilters() && is_null($request->getPickUpDuration()))) {
                $request->setFilters($this->proposalMatcher->getMatchingFilters($request));
            }
            
            $matchings[$request->getProposalRequest()->getId()]['request'] = $request;
        }
        // we search the matchings as a request
        foreach ($proposal->getMatchingOffers() as $offer) {
            // we exclude the private proposals
            if ($offer->getProposalOffer()->isPrivate() || $offer->getProposalOffer()->isPaused()) {
                continue;
            }
            // we check if the route hasn't been computed, or if the matching is not complete (we check one of the properties that must be filled if the matching is complete)
            if (is_null($offer->getFilters() && is_null($offer->getPickUpDuration()))) {
                $offer->setFilters($this->proposalMatcher->getMatchingFilters($offer));
            }
            $matchings[$offer->getProposalOffer()->getId()]['offer'] = $offer;
        }

        // we iterate through the matchings to create the results
        foreach ($matchings as $matchingProposalId => $matching) {

            // If these matchings is between two Users involved in a block, we skip it
            $blockedRequest = $blockedOffer = false;
            if (isset($matching['request'])) {
                $user1 = $matching['request']->getProposalOffer()->getUser();
                $user2 = $matching['request']->getProposalRequest()->getUser();
                // a user may be null in case of anonymous search
                if ($user1 && $user2) {
                    $blocks = $this->blockManager->getInvolvedInABlock($user1, $user2);
                    if (is_array($blocks) && count($blocks)>0) {
                        $blockedRequest = true;
                    }
                }
            }
            if (isset($matching['offer'])) {
                $user1 = $matching['offer']->getProposalOffer()->getUser();
                $user2 = $matching['offer']->getProposalRequest()->getUser();
                // a user may be null in case of anonymous search
                if ($user1 && $user2) {
                    $blocks = $this->blockManager->getInvolvedInABlock($user1, $user2);
                    if (is_array($blocks) && count($blocks)>0) {
                        $blockedOffer = true;
                    }
                }
            }
            
            if (!$blockedRequest && !$blockedOffer) {
                $result = $this->createMatchingResult($proposal, $matchingProposalId, $matching, $return);
                $results[$matchingProposalId] = $result;
            }
        }
        return $results;
    }

    /**
     * Create results for a given matching of a proposal
     *
     * @param Proposal $proposal            The proposal
     * @param integer $matchingProposalId   The proposal that matches
     * @param array $matching               The array of the matchings of the proposal (an array with the matching proposal as offer and/or request)
     * @param boolean $return               The matching concerns a return (=false if it's the outward)
     * @return Result                       The result object
     */
    private function createMatchingResult(Proposal $proposal, int $matchingProposalId, array $matching, bool $return)
    {
        $result = new Result();
        $result->setId($proposal->getId());
        $resultDriver = new ResultRole();
        $resultPassenger = new ResultRole();
        $communities = [];
            
        /************/
        /*  REQUEST */
        /************/
        if (isset($matching['request'])) {
            // the carpooler can be passenger
            if (is_null($result->getFrequency())) {
                $result->setFrequency($matching['request']->getCriteria()->getFrequency());
            }
            if (is_null($result->getFrequencyResult())) {
                $result->setFrequencyResult($matching['request']->getProposalRequest()->getCriteria()->getFrequency());
            }
            if (is_null($result->getCarpooler())) {
                $carpooler=$matching['request']->getProposalRequest()->getUser();
                // Clone doesn't treat avatars as it's a loadListener
                $resultCarpooler = clone $carpooler;
                $resultCarpooler->setAvatars($carpooler->getAvatars());
                $result->setCarpooler($resultCarpooler);
                // We check if we have accepted carpool if yes we display the carpooler phone number
                $hasAsk = false;
                $asks = $matching['request']->getAsks();
                foreach ($asks as $ask) {
                    if ($ask->getStatus() == (ASK::STATUS_ACCEPTED_AS_DRIVER || ASK::STATUS_ACCEPTED_AS_PASSENGER)) {
                        $hasAsk=true;
                        break;
                    }
                }
                // if we don't have accepted carpools AND (no user is logged OR the phone display is restricted) we pass the telephone at null
                if (!$hasAsk && (!$matching['request']->getProposalOffer()->getUser() || $carpooler->getPhoneDisplay() == USER::PHONE_DISPLAY_RESTRICTED)) {
                    $result->getCarpooler()->setTelephone(null);
                }
            }
            if (is_null($result->getComment()) && !is_null($matching['request']->getProposalRequest()->getComment())) {
                $result->setComment($matching['request']->getProposalRequest()->getComment());
            }
            if (is_null($result->getAskId()) && !empty($matching['request']->getAsks())) {
                $result->setAskId($matching['request']->getAsks()[0]->getId());
            }

            // solidary : the request can be solidary
            $result->setSolidary($matching['request']->getProposalRequest()->getCriteria()->isSolidary());
            $result->setSolidaryExclusive(false);

            // communities
            foreach ($matching['request']->getProposalRequest()->getCommunities() as $community) {
                $communities[$community->getId()] = [
                    'name'=> $community->getName(),
                    'image'=> $community->getImages()
                ];
            }
            
            // outward
            $item = new ResultItem();
            // we set the proposalId
            $item->setProposalId($matchingProposalId);
            if ($matching['request']->getId() !== Matching::DEFAULT_ID) {
                $item->setMatchingId($matching['request']->getId());
            }
            if ($proposal->getCriteria()->getFrequency() == Criteria::FREQUENCY_PUNCTUAL) {
                // the search/ad proposal is punctual
                // we have to calculate the date and time of the carpool
                // date :
                // - if the matching proposal is also punctual, it's the date of the matching proposal (as the date of the matching proposal could be the same or after the date of the search/ad)
                // - if the matching proposal is regular, it's the date of the search/ad (as the matching proposal "matches", it means that the date is valid => the date is in the range of the regular matching proposal)
                if ($matching['request']->getProposalRequest()->getCriteria()->getFrequency() == Criteria::FREQUENCY_PUNCTUAL) {
                    $item->setDate($matching['request']->getProposalRequest()->getCriteria()->getFromDate());
                } else {
                    $regularDayInfos = $this->getMatchingRegularDayAsOffer($matching['request'], $item);
                    $item = $regularDayInfos['item'];
                    $fromTime = $regularDayInfos['time'];
                }

                // time
                // the carpooler is passenger, the proposal owner is driver : we use his time if it's set
                // if the proposal is dynamic, we take the updated time of the position linked with the proposal
                if ($matching['request']->getProposalOffer()->isDynamic()) {
                    $item->setTime($matching['request']->getProposalOffer()->getPosition()->getUpdatedDate());
                } else {
                    // the time is not set, it must be the matching results of a search (and not an ad)
                    // we have to calculate the starting time so that the driver will get the carpooler on the carpooler time
                    // we init the time to the one of the carpooler
                    if ($matching['request']->getProposalRequest()->getCriteria()->getFrequency() == Criteria::FREQUENCY_PUNCTUAL) {
                        // the carpooler proposal is punctual, we take the fromTime
                        $fromTime = clone $matching['request']->getProposalRequest()->getCriteria()->getFromTime();
                        $item->setMarginDuration($matching['request']->getProposalRequest()->getCriteria()->getMarginDuration());
                    }

                    // we search the pickup duration
                    $pickupDuration = null;
                    if (!is_null($matching['request']->getPickUpDuration())) {
                        $pickupDuration = $matching['request']->getPickUpDuration();
                    } else {
                        $filters = $matching['request']->getFilters();
                        foreach ($filters['route'] as $value) {
                            if ($value['candidate'] == 2 && $value['position'] == 0) {
                                $pickupDuration = (int)round($value['duration']);
                                break;
                            }
                        }
                    }
                    if ($pickupDuration) {
                        $fromTime->sub(new \DateInterval('PT' . $pickupDuration . 'S'));
                    }
                    $item->setTime($fromTime);
                }
            } else {
                if ($matching['request']->getCriteria()->getFrequency()==Criteria::FREQUENCY_PUNCTUAL) {

                    // Set the date to the carpooler's date
                    $item->setDate($matching['request']->getProposalRequest()->getCriteria()->getFromDate());
                    $item->setMarginDuration($matching['request']->getProposalRequest()->getCriteria()->getMarginDuration());
                    // the carpooler proposal is punctual, we have to take the proposal time matching to the carpooler day
                    $fromTime = new DateTime();
                    switch ($matching['request']->getProposalRequest()->getCriteria()->getFromDate()->format('w')) {
                        case 0: {
                            $fromTime = clone $proposal->getCriteria()->getSunTime();
                            $item->setMonMarginDuration($proposal->getCriteria()->getMonMarginDuration());
                            break;
                        }
                        case 1: {
                            $fromTime = clone $proposal->getCriteria()->getMonTime();
                            $item->setTueMarginDuration($proposal->getCriteria()->getTueMarginDuration());
                            break;
                        }
                        case 2: {
                            $fromTime = clone $proposal->getCriteria()->getTueTime();
                            $item->setWedMarginDuration($proposal->getCriteria()->getWedMarginDuration());
                            break;
                        }
                        case 3: {
                            $fromTime = clone $proposal->getCriteria()->getWedTime();
                            $item->setThuMarginDuration($proposal->getCriteria()->getThuMarginDuration());
                            break;
                        }
                        case 4: {
                            $fromTime = clone $proposal->getCriteria()->getThuTime();
                            $item->setFriMarginDuration($proposal->getCriteria()->getFriMarginDuration());
                            break;
                        }
                        case 5: {
                            $fromTime = clone $proposal->getCriteria()->getFriTime();
                            $item->setSatMarginDuration($proposal->getCriteria()->getSatMarginDuration());
                            break;
                        }
                        case 6: {
                            $fromTime = clone $proposal->getCriteria()->getSatTime();
                            $item->setSunMarginDuration($proposal->getCriteria()->getSunMarginDuration());
                            break;
                        }
                    }

                    $item->setTime($fromTime);
                } else {
                    // the search or ad is regular => no date
                    // we have to find common days (if it's a search the common days should be the carpooler days)
                    // we check if pickup times have been calculated already
                    if (isset($matching['request']->getFilters()['pickup'])) {
                        // we have pickup times, it must be the matching results of an ad (and not a search)
                        // the carpooler is passenger, the proposal owner is driver : we use his time as it must be set
                        // we use the times even if we don't use them, maybe we'll need them in the future
                        // we set the global time for each day, we will erase it if we discover that all days have not the same time
                        // this way we are sure that if all days have the same time, the global time will be set and ok
                        if (isset($matching['request']->getFilters()['pickup']['monMinPickupTime']) && isset($matching['request']->getFilters()['pickup']['monMaxPickupTime'])) {
                            $item->setMonCheck(true);
                            $item->setMonTime($proposal->getCriteria()->getMonTime());
                            $item->setTime($proposal->getCriteria()->getMonTime());
                            $item->setMonMarginDuration($proposal->getCriteria()->getMonMarginDuration());
                        }
                        if (isset($matching['request']->getFilters()['pickup']['tueMinPickupTime']) && isset($matching['request']->getFilters()['pickup']['tueMaxPickupTime'])) {
                            $item->setTueCheck(true);
                            $item->setTueTime($proposal->getCriteria()->getTueTime());
                            $item->setTime($proposal->getCriteria()->getTueTime());
                            $item->setTueMarginDuration($proposal->getCriteria()->getTueMarginDuration());
                        }
                        if (isset($matching['request']->getFilters()['pickup']['wedMinPickupTime']) && isset($matching['request']->getFilters()['pickup']['wedMaxPickupTime'])) {
                            $item->setWedCheck(true);
                            $item->setWedTime($proposal->getCriteria()->getWedTime());
                            $item->setTime($proposal->getCriteria()->getWedTime());
                            $item->setWedMarginDuration($proposal->getCriteria()->getWedMarginDuration());
                        }
                        if (isset($matching['request']->getFilters()['pickup']['thuMinPickupTime']) && isset($matching['request']->getFilters()['pickup']['thuMaxPickupTime'])) {
                            $item->setThuCheck(true);
                            $item->setThuTime($proposal->getCriteria()->getThuTime());
                            $item->setTime($proposal->getCriteria()->getThuTime());
                            $item->setThuMarginDuration($proposal->getCriteria()->getThuMarginDuration());
                        }
                        if (isset($matching['request']->getFilters()['pickup']['friMinPickupTime']) && isset($matching['request']->getFilters()['pickup']['friMaxPickupTime'])) {
                            $item->setFriCheck(true);
                            $item->setFriTime($proposal->getCriteria()->getFriTime());
                            $item->setTime($proposal->getCriteria()->getFriTime());
                            $item->setFriMarginDuration($proposal->getCriteria()->getFriMarginDuration());
                        }
                        if (isset($matching['request']->getFilters()['pickup']['satMinPickupTime']) && isset($matching['request']->getFilters()['pickup']['satMaxPickupTime'])) {
                            $item->setSatCheck(true);
                            $item->setSatTime($proposal->getCriteria()->getSatTime());
                            $item->setTime($proposal->getCriteria()->getSatTime());
                            $item->setSatMarginDuration($proposal->getCriteria()->getSatMarginDuration());
                        }
                        if (isset($matching['request']->getFilters()['pickup']['sunMinPickupTime']) && isset($matching['request']->getFilters()['pickup']['sunMaxPickupTime'])) {
                            $item->setSunCheck(true);
                            $item->setSunTime($proposal->getCriteria()->getSunTime());
                            $item->setTime($proposal->getCriteria()->getSunTime());
                            $item->setSunMarginDuration($proposal->getCriteria()->getSunMarginDuration());
                        }
                    } else {
                        // no pick up times, it must be the matching results of a search (and not an ad)
                        // the days are the carpooler days
                        $item->setMonCheck($matching['request']->getProposalRequest()->getCriteria()->isMonCheck());
                        $item->setTueCheck($matching['request']->getProposalRequest()->getCriteria()->isTueCheck());
                        $item->setWedCheck($matching['request']->getProposalRequest()->getCriteria()->isWedCheck());
                        $item->setThuCheck($matching['request']->getProposalRequest()->getCriteria()->isThuCheck());
                        $item->setFriCheck($matching['request']->getProposalRequest()->getCriteria()->isFriCheck());
                        $item->setSatCheck($matching['request']->getProposalRequest()->getCriteria()->isSatCheck());
                        $item->setSunCheck($matching['request']->getProposalRequest()->getCriteria()->isSunCheck());
                        // we calculate the starting time so that the driver will get the carpooler on the carpooler time
                        // even if we don't use them, maybe we'll need them in the future
                        $pickupDuration = null;
                        if (!is_null($matching['request']->getPickUpDuration())) {
                            $pickupDuration = $matching['request']->getPickUpDuration();
                        } else {
                            $filters = $matching['request']->getFilters();
                            foreach ($filters['route'] as $value) {
                                if ($value['candidate'] == 2 && $value['position'] == 0) {
                                    $pickupDuration = (int)round($value['duration']);
                                    break;
                                }
                            }
                        }
                        // we init the time to the one of the carpooler
                        if ($matching['request']->getProposalRequest()->getCriteria()->isMonCheck() &&
                            !is_null($matching['request']->getProposalRequest()->getCriteria()->getMonTime())) {
                            $monTime = clone $matching['request']->getProposalRequest()->getCriteria()->getMonTime();
                            if ($pickupDuration) {
                                $monTime->sub(new \DateInterval('PT' . $pickupDuration . 'S'));
                            }
                            $item->setMonTime($monTime);
                            $item->setTime($monTime);
                            $item->setMonMarginDuration($matching['request']->getProposalRequest()->getCriteria()->getMonMarginDuration());
                        }
                        if ($matching['request']->getProposalRequest()->getCriteria()->isTueCheck() &&
                            !is_null($matching['request']->getProposalRequest()->getCriteria()->getTueTime())) {
                            $tueTime = $matching['request']->getProposalRequest()->getCriteria()->getTueTime();
                            if ($pickupDuration) {
                                $tueTime->sub(new \DateInterval('PT' . $pickupDuration . 'S'));
                            }
                            $item->setTueTime($tueTime);
                            $item->setTime($tueTime);
                            $item->setTueMarginDuration($matching['request']->getProposalRequest()->getCriteria()->getTueMarginDuration());
                        }
                        if ($matching['request']->getProposalRequest()->getCriteria()->isWedCheck() &&
                            !is_null($matching['request']->getProposalRequest()->getCriteria()->getWedTime())) {
                            $wedTime = $matching['request']->getProposalRequest()->getCriteria()->getWedTime();
                            if ($pickupDuration) {
                                $wedTime->sub(new \DateInterval('PT' . $pickupDuration . 'S'));
                            }
                            $item->setWedTime($wedTime);
                            $item->setTime($wedTime);
                            $item->setWedMarginDuration($matching['request']->getProposalRequest()->getCriteria()->getWedMarginDuration());
                        }
                        if ($matching['request']->getProposalRequest()->getCriteria()->isThuCheck() &&
                            !is_null($matching['request']->getProposalRequest()->getCriteria()->getThuTime())) {
                            $thuTime = $matching['request']->getProposalRequest()->getCriteria()->getThuTime();
                            if ($pickupDuration) {
                                $thuTime->sub(new \DateInterval('PT' . $pickupDuration . 'S'));
                            }
                            $item->setThuTime($thuTime);
                            $item->setTime($thuTime);
                            $item->setThuMarginDuration($matching['request']->getProposalRequest()->getCriteria()->getThuMarginDuration());
                        }
                        if ($matching['request']->getProposalRequest()->getCriteria()->isFriCheck() &&
                            !is_null($matching['request']->getProposalRequest()->getCriteria()->getFriTime())) {
                            $friTime = $matching['request']->getProposalRequest()->getCriteria()->getFriTime();
                            if ($pickupDuration) {
                                $friTime->sub(new \DateInterval('PT' . $pickupDuration . 'S'));
                            }
                            $item->setFriTime($friTime);
                            $item->setTime($friTime);
                            $item->setFriMarginDuration($matching['request']->getProposalRequest()->getCriteria()->getFriMarginDuration());
                        }
                        if ($matching['request']->getProposalRequest()->getCriteria()->isSatCheck() &&
                            !is_null($matching['request']->getProposalRequest()->getCriteria()->getSatTime())) {
                            $satTime = clone $matching['request']->getProposalRequest()->getCriteria()->getSatTime();
                            if ($pickupDuration) {
                                $satTime->sub(new \DateInterval('PT' . $pickupDuration . 'S'));
                            }
                            $item->setSatTime($satTime);
                            $item->setTime($satTime);
                            $item->setSatMarginDuration($matching['request']->getProposalRequest()->getCriteria()->getSatMarginDuration());
                        }
                        if ($matching['request']->getProposalRequest()->getCriteria()->isSunCheck() &&
                            !is_null($matching['request']->getProposalRequest()->getCriteria()->getSunTime())) {
                            $sunTime = $matching['request']->getProposalRequest()->getCriteria()->getSunTime();
                            if ($pickupDuration) {
                                $sunTime->sub(new \DateInterval('PT' . $pickupDuration . 'S'));
                            }
                            $item->setSunTime($sunTime);
                            $item->setTime($sunTime);
                            $item->setSunMarginDuration($matching['request']->getProposalRequest()->getCriteria()->getSunMarginDuration());
                        }
                    }
                    $item->setMultipleTimes();
                    if ($item->hasMultipleTimes()) {
                        $item->setTime(null);
                    }
                    // fromDate is the max between the search date and the fromDate of the matching proposal
                    $item->setFromDate(max(
                        $matching['request']->getProposalRequest()->getCriteria()->getFromDate(),
                        $proposal->getCriteria()->getFromDate()
                    ));
                    $item->setToDate($matching['request']->getProposalRequest()->getCriteria()->getToDate());
                }
            }
            // waypoints of the item
            $waypoints = [];
            $time = $item->getTime() ? clone $item->getTime() : null;

            // we will have to compute the number of steps for each candidate
            $origins = [
                'requester' => 9999,
                'carpooler' => 9999
            ];
            $destinations = [
                'requester' => 0,
                'carpooler' => 0
            ];
            // first pass to get the minimum and maximum position fo each candidate
            foreach ($matching['request']->getWaypoints() as $waypoint) {
                if ($waypoint->getRole() == 1 && $waypoint->getPosition()>$destinations['requester']) {
                    $destinations['requester'] = $waypoint->getPosition();
                }
                if ($waypoint->getRole() == 1 && $waypoint->getPosition()<$origins['requester']) {
                    $origins['requester'] = $waypoint->getPosition();
                }
                if ($waypoint->getRole() == 2 && $waypoint->getPosition()>$destinations['carpooler']) {
                    $destinations['carpooler'] = $waypoint->getPosition();
                }
                if ($waypoint->getRole() == 2 && $waypoint->getPosition()<$origins['carpooler']) {
                    $origins['carpooler'] = $waypoint->getPosition();
                }
            }

            $i=0;
            foreach ($matching['request']->getWaypoints() as $waypoint) {
                $curTime = null;
                if ($time) {
                    $curTime = clone $time;
                }
                if ($curTime) {
                    $curTime->add(new \DateInterval('PT' . $waypoint->getDuration() . 'S'));
                }
                $type = 'step';
                // origin and destination guess
                if ($waypoint->getRole() == 2 && $waypoint->getPosition() == $origins['carpooler']) {
                    $type = 'origin';
                    $item->setOrigin($waypoint->getAddress());
                    $item->setOriginPassenger($waypoint->getAddress());
                } elseif ($waypoint->getRole() == 2 && $waypoint->getPosition() == $destinations['carpooler']) {
                    $type = 'destination';
                    $item->setDestination($waypoint->getAddress());
                    $item->setDestinationPassenger($waypoint->getAddress());
                } elseif ($waypoint->getRole() == 1 && $waypoint->getPosition() == $origins['requester']) {
                    $type = 'origin';
                    $item->setOriginDriver($waypoint->getAddress());
                } elseif ($waypoint->getRole() == 1 && $waypoint->getPosition() == $destinations['requester']) {
                    $type = 'destination';
                    $item->setDestinationDriver($waypoint->getAddress());
                }
                $waypoints[$i] = [
                    'id' => $i,
                    'person' => $waypoint->getRole() == 1 ? 'requester' : 'carpooler',
                    'role' => $waypoint->getRole() == 1 ? 'driver' : 'passenger',
                    'time' =>  $curTime,
                    'address' => $waypoint->getAddress(),
                    'type' => $type
                ];
                $i++;
            }
            $item->setWaypoints($waypoints);
            
            // statistics
            if (!is_null($matching['request']->getPickUpDuration())) {
                $item->setOriginalDistance($matching['request']->getOriginalDistance());
                $item->setAcceptedDetourDistance($matching['request']->getAcceptedDetourDistance());
                $item->setNewDistance($matching['request']->getNewDistance());
                $item->setDetourDistance($matching['request']->getDetourDistance());
                $item->setDetourDistancePercent($matching['request']->getDetourDistancePercent());
                $item->setOriginalDuration($matching['request']->getOriginalDuration());
                $item->setAcceptedDetourDuration($matching['request']->getAcceptedDetourDuration());
                $item->setNewDuration($matching['request']->getNewDuration());
                $item->setDetourDuration($matching['request']->getDetourDuration());
                $item->setDetourDurationPercent($matching['request']->getDetourDurationPercent());
                $item->setCommonDistance($matching['request']->getCommonDistance());
            } else {
                $item->setOriginalDistance($matching['request']->getFilters()['originalDistance']);
                $item->setAcceptedDetourDistance($matching['request']->getFilters()['acceptedDetourDistance']);
                $item->setNewDistance($matching['request']->getFilters()['newDistance']);
                $item->setDetourDistance($matching['request']->getFilters()['detourDistance']);
                $item->setDetourDistancePercent($matching['request']->getFilters()['detourDistancePercent']);
                $item->setOriginalDuration($matching['request']->getFilters()['originalDuration']);
                $item->setAcceptedDetourDuration($matching['request']->getFilters()['acceptedDetourDuration']);
                $item->setNewDuration($matching['request']->getFilters()['newDuration']);
                $item->setDetourDuration($matching['request']->getFilters()['detourDuration']);
                $item->setDetourDurationPercent($matching['request']->getFilters()['detourDurationPercent']);
                $item->setCommonDistance($matching['request']->getFilters()['commonDistance']);
            }
            

            // prices

            // we set the prices of the driver (the requester)
            // if the requester price per km is set we use it
            if ($proposal->getCriteria()->getPriceKm()) {
                $item->setDriverPriceKm($proposal->getCriteria()->getPriceKm());
            } else {
                // otherwise we use the common price
                $item->setDriverPriceKm($this->params['defaultPriceKm']);
            }
            // if the requester price is set we use it
            if ($proposal->getCriteria()->getDriverPrice()) {
                $item->setDriverOriginalPrice($proposal->getCriteria()->getDriverPrice());
            } else {
                // otherwise we use the common price, rounded
                if (!is_null($matching['request']->getOriginalDistance())) {
                    $item->setDriverOriginalPrice((string)$this->formatDataManager->roundPrice($matching['request']->getOriginalDistance()*(float)$item->getDriverPriceKm()/1000, $proposal->getCriteria()->getFrequency()));
                } else {
                    $item->setDriverOriginalPrice((string)$this->formatDataManager->roundPrice((int)$matching['request']->getFilters()['originalDistance']*(float)$item->getDriverPriceKm()/1000, $proposal->getCriteria()->getFrequency()));
                }
            }
            
            // we set the prices of the passenger (the carpooler)
            $item->setPassengerPriceKm($matching['request']->getProposalRequest()->getCriteria()->getPriceKm());
            $item->setPassengerOriginalPrice($matching['request']->getProposalRequest()->getCriteria()->getPassengerPrice());
            
            // the computed price is the price to be paid by the passenger
            // it's ((common distance + detour distance) * driver price by km)
            if (!is_null($matching['request']->getCommonDistance())) {
                $item->setComputedPrice((string)(((int)$matching['request']->getCommonDistance()+(int)$matching['request']->getDetourDistance())*(float)$item->getDriverPriceKm()/1000));
            } else {
                $item->setComputedPrice((string)(((int)$matching['request']->getFilters()['commonDistance']+(int)$matching['request']->getFilters()['detourDistance'])*(float)$item->getDriverPriceKm()/1000));
            }
            $item->setComputedRoundedPrice((string)$this->formatDataManager->roundPrice((float)$item->getComputedPrice(), $matching['request']->getCriteria()->getFrequency()));
            
            // check if an ask exists
            $item->setPendingAsk(false);
            $item->setAcceptedAsk(false);
            $item->setInitiatedAsk(false);
            if (count($matching['request']->getAsks())) {
                foreach ($matching['request']->getAsks() as $ask) {
                    switch ($ask->getStatus()) {
                        case Ask::STATUS_INITIATED:
                            $item->setInitiatedAsk(true);
                            break;
                        case Ask::STATUS_PENDING_AS_DRIVER:
                        case Ask::STATUS_PENDING_AS_PASSENGER:
                            $item->setPendingAsk(true);
                            break;
                        case Ask::STATUS_ACCEPTED_AS_DRIVER:
                        case Ask::STATUS_ACCEPTED_AS_PASSENGER:
                            $item->setAcceptedAsk(true);
                            break;
                    }
                }
            } else {
                // search for existing matchings with same proposalId as passenger
                // first we check if a user is associated to the proposal (if a user is logged)
                if ($matching["request"]->getProposalOffer()->getUser()) {
                    if ($asks = $this->askRepository->findAskForAd(
                        $matching["request"]->getProposalRequest(),
                        $matching["request"]->getProposalOffer()->getUser(),
                        [
                            Ask::STATUS_INITIATED,
                            Ask::STATUS_PENDING_AS_DRIVER,
                            Ask::STATUS_PENDING_AS_PASSENGER,
                            Ask::STATUS_ACCEPTED_AS_DRIVER,
                            Ask::STATUS_ACCEPTED_AS_PASSENGER
                        ]
                    )) {
                        foreach ($asks as $ask) {
                            switch ($ask->getStatus()) {
                                    case Ask::STATUS_INITIATED:
                                        $item->setInitiatedAsk(true);
                                        break;
                                    case Ask::STATUS_PENDING_AS_DRIVER:
                                    case Ask::STATUS_PENDING_AS_PASSENGER:
                                        $item->setPendingAsk(true);
                                        break;
                                    case Ask::STATUS_ACCEPTED_AS_DRIVER:
                                    case Ask::STATUS_ACCEPTED_AS_PASSENGER:
                                        $item->setAcceptedAsk(true);
                                        break;
                                }
                        }
                    }
                }
            }
            
            if (!$return) {
                $resultDriver->setOutward($item);
            } else {
                $resultDriver->setReturn($item);
            }
            
            // seats
            $resultDriver->setSeatsPassenger($proposal->getCriteria()->getSeatsPassenger() ? $proposal->getCriteria()->getSeatsPassenger() : 1);
            $result->setResultDriver($resultDriver);
        }

        /************/
        /*  OFFER   */
        /************/
        if (isset($matching['offer'])) {
            // the carpooler can be driver
            if (is_null($result->getFrequency())) {
                $result->setFrequency($matching['offer']->getCriteria()->getFrequency());
            }
            if (is_null($result->getFrequencyResult())) {
                $result->setFrequencyResult($matching['offer']->getProposalOffer()->getCriteria()->getFrequency());
            }
            if (is_null($result->getCarpooler())) {
                $carpooler=$matching['offer']->getProposalOffer()->getUser();
                // Clone doesn't treat avatars as it's a loadListener
                $resultCarpooler = clone $carpooler;
                $resultCarpooler->setAvatars($carpooler->getAvatars());
                $result->setCarpooler($resultCarpooler);
                // We check if we have accepted carpool
                $hasAsk = false;
                $asks = $matching['offer']->getAsks();
                foreach ($asks as $ask) {
                    if ($ask->getStatus() == (ASK::STATUS_ACCEPTED_AS_DRIVER || ASK::STATUS_ACCEPTED_AS_PASSENGER)) {
                        $hasAsk=true;
                        break;
                    }
                }
                // if we don't have accepted carpools AND (no user is logged OR the phone display is restricted) we pass the telephone at null
                if (!$hasAsk && (!$matching['offer']->getProposalRequest()->getUser() || $carpooler->getPhoneDisplay() == USER::PHONE_DISPLAY_RESTRICTED)) {
                    $result->getCarpooler()->setTelephone(null);
                }
            }
            if (is_null($result->getComment()) && !is_null($matching['offer']->getProposalOffer()->getComment())) {
                $result->setComment($matching['offer']->getProposalOffer()->getComment());
            }
            if (is_null($result->getAskId()) && !empty($matching['offer']->getAsks())) {
                $result->setAskId($matching['offer']->getAsks()[0]->getId());
            }

            // solidary : the offer can be solidaryExclusive
            $result->setSolidary(false);
            $result->setSolidaryExclusive($matching['offer']->getProposalOffer()->getCriteria()->isSolidaryExclusive());

            // communities
            foreach ($matching['offer']->getProposalOffer()->getCommunities() as $community) {
                $communities[$community->getId()] = [
                    'name'=> $community->getName(),
                    'image'=> $community->getImages()
                ];
            }
            // outward
            $item = new ResultItem();
            // we set the proposalId
            $item->setProposalId($matchingProposalId);
            if ($matching['offer']->getId() !== Matching::DEFAULT_ID) {
                $item->setMatchingId($matching['offer']->getId());
            }
            $driverFromTime = null;
            if ($proposal->getCriteria()->getFrequency() == Criteria::FREQUENCY_PUNCTUAL) {
                // the search/ad proposal is punctual
                // we have to calculate the date and time of the carpool
                // date :
                // - if the matching proposal is also punctual, it's the date of the matching proposal (as the date of the matching proposal could be the same or after the date of the search/ad)
                // - if the matching proposal is regular we search for the first valid carpool day
                if ($matching['offer']->getProposalOffer()->getCriteria()->getFrequency() == Criteria::FREQUENCY_PUNCTUAL) {
                    $item->setDate($matching['offer']->getProposalOffer()->getCriteria()->getFromDate());
                } else {
                    $regularDayInfos = $this->getMatchingRegularDayAsRequest($matching['offer'], $item);
                    $item = $regularDayInfos['item'];
                    $fromTime = $regularDayInfos['time'];
                }

                // time
                // the carpooler is driver, the proposal owner is passenger
                // we have to calculate the starting time using the carpooler time
                // we init the time to the one of the carpooler
                if ($matching['offer']->getProposalOffer()->getCriteria()->getFrequency() == Criteria::FREQUENCY_PUNCTUAL) {
                    // if the proposal is dynamic, we take the updated time of the position linked with the proposal
                    if ($matching['offer']->getProposalOffer()->isDynamic()) {
                        $fromTime = $matching['offer']->getProposalOffer()->getPosition()->getUpdatedDate();
                    } else {
                        // the carpooler proposal is punctual, we take the fromTime
                        $fromTime = clone $matching['offer']->getProposalOffer()->getCriteria()->getFromTime();
                    }
                    $item->setMarginDuration($matching['offer']->getProposalOffer()->getCriteria()->getMarginDuration());
                }

                // we search the pickup duration
                $pickupDuration = null;
                if (!is_null($matching['offer']->getPickUpDuration())) {
                    $pickupDuration = $matching['offer']->getPickUpDuration();
                } else {
                    $filters = $matching['offer']->getFilters();
                    foreach ($filters['route'] as $value) {
                        if ($value['candidate'] == 2 && $value['position'] == 0) {
                            $pickupDuration = (int)round($value['duration']);
                            break;
                        }
                    }
                }
                $driverFromTime = clone $fromTime;
                if ($pickupDuration) {
                    $fromTime->add(new \DateInterval('PT' . $pickupDuration . 'S'));
                }
                $item->setTime($fromTime);
            } else {
                if ($matching['offer']->getCriteria()->getFrequency()==Criteria::FREQUENCY_PUNCTUAL) {

                    // Set the date to the carpooler's date
                    $item->setDate($matching['offer']->getProposalOffer()->getCriteria()->getFromDate());

                    // the carpooler proposal is punctual, we have to take the proposal time matching to the carpooler day
                    $fromTime = clone $matching['offer']->getProposalOffer()->getCriteria()->getFromTime();


                    // we search the pickup duration
                    $pickupDuration = null;
                    if (!is_null($matching['offer']->getPickUpDuration())) {
                        $pickupDuration = $matching['offer']->getPickUpDuration();
                    } else {
                        $filters = $matching['offer']->getFilters();
                        foreach ($filters['route'] as $value) {
                            if ($value['candidate'] == 2 && $value['position'] == 0) {
                                $pickupDuration = (int)round($value['duration']);
                                break;
                            }
                        }
                    }
                    if ($pickupDuration) {
                        $fromTime->add(new \DateInterval('PT' . $pickupDuration . 'S'));
                    }
                    $item->setTime($fromTime);
                } else {
                    // the search or ad is regular => no date
                    // we have to find common days (if it's a search the common days should be the carpooler days)
                    // we check if pickup times have been calculated already
                    // we set the global time for each day, we will erase it if we discover that all days have not the same time
                    // this way we are sure that if all days have the same time, the global time will be set and ok
                    if (isset($matching['offer']->getFilters()['pickup'])) {
                        // we have pickup times, it must be the matching results of an ad (and not a search)
                        // the carpooler is driver, the proposal owner is passenger : we use his time as it must be set
                        if (isset($matching['offer']->getFilters()['pickup']['monMinPickupTime']) && isset($matching['offer']->getFilters()['pickup']['monMaxPickupTime'])) {
                            $item->setMonCheck(true);
                            $item->setMonTime($proposal->getCriteria()->getMonTime());
                            $item->setTime($proposal->getCriteria()->getMonTime());
                            $item->setMonMarginDuration($proposal->getCriteria()->getMonMarginDuration());
                        }
                        if (isset($matching['offer']->getFilters()['pickup']['tueMinPickupTime']) && isset($matching['offer']->getFilters()['pickup']['tueMaxPickupTime'])) {
                            $item->setTueCheck(true);
                            $item->setTueTime($proposal->getCriteria()->getTueTime());
                            $item->setTime($proposal->getCriteria()->getTueTime());
                            $item->setTueMarginDuration($proposal->getCriteria()->getTueMarginDuration());
                        }
                        if (isset($matching['offer']->getFilters()['pickup']['wedMinPickupTime']) && isset($matching['offer']->getFilters()['pickup']['wedMaxPickupTime'])) {
                            $item->setWedCheck(true);
                            $item->setWedTime($proposal->getCriteria()->getWedTime());
                            $item->setTime($proposal->getCriteria()->getWedTime());
                            $item->setWedMarginDuration($proposal->getCriteria()->getWedMarginDuration());
                        }
                        if (isset($matching['offer']->getFilters()['pickup']['thuMinPickupTime']) && isset($matching['offer']->getFilters()['pickup']['thuMaxPickupTime'])) {
                            $item->setThuCheck(true);
                            $item->setThuTime($proposal->getCriteria()->getThuTime());
                            $item->setTime($proposal->getCriteria()->getThuTime());
                            $item->setThuMarginDuration($proposal->getCriteria()->getThuMarginDuration());
                        }
                        if (isset($matching['offer']->getFilters()['pickup']['friMinPickupTime']) && isset($matching['offer']->getFilters()['pickup']['friMaxPickupTime'])) {
                            $item->setFriCheck(true);
                            $item->setFriTime($proposal->getCriteria()->getFriTime());
                            $item->setTime($proposal->getCriteria()->getFriTime());
                            $item->setFriMarginDuration($proposal->getCriteria()->getFriMarginDuration());
                        }
                        if (isset($matching['offer']->getFilters()['pickup']['satMinPickupTime']) && isset($matching['offer']->getFilters()['pickup']['satMaxPickupTime'])) {
                            $item->setSatCheck(true);
                            $item->setSatTime($proposal->getCriteria()->getSatTime());
                            $item->setTime($proposal->getCriteria()->getSatTime());
                            $item->setSatMarginDuration($proposal->getCriteria()->getSatMarginDuration());
                        }
                        if (isset($matching['offer']->getFilters()['pickup']['sunMinPickupTime']) && isset($matching['offer']->getFilters()['pickup']['sunMaxPickupTime'])) {
                            $item->setSunCheck(true);
                            $item->setSunTime($proposal->getCriteria()->getSunTime());
                            $item->setTime($proposal->getCriteria()->getSunTime());
                            $item->setSunMarginDuration($proposal->getCriteria()->getSunMarginDuration());
                        }
                        $driverFromTime = $item->getTime();
                    } else {
                        // no pick up times, it must be the matching results of a search (and not an ad)
                        // the days are the carpooler days
                        $item->setMonCheck($matching['offer']->getProposalOffer()->getCriteria()->isMonCheck());
                        $item->setTueCheck($matching['offer']->getProposalOffer()->getCriteria()->isTueCheck());
                        $item->setWedCheck($matching['offer']->getProposalOffer()->getCriteria()->isWedCheck());
                        $item->setThuCheck($matching['offer']->getProposalOffer()->getCriteria()->isThuCheck());
                        $item->setFriCheck($matching['offer']->getProposalOffer()->getCriteria()->isFriCheck());
                        $item->setSatCheck($matching['offer']->getProposalOffer()->getCriteria()->isSatCheck());
                        $item->setSunCheck($matching['offer']->getProposalOffer()->getCriteria()->isSunCheck());
                        // we calculate the starting time so that the driver will get the carpooler on the carpooler time
                        // even if we don't use them, maybe we'll need them in the future
                        $pickupDuration = null;
                        if (!is_null($matching['offer']->getPickUpDuration())) {
                            $pickupDuration = $matching['offer']->getPickUpDuration();
                        } else {
                            $filters = $matching['offer']->getFilters();
                            foreach ($filters['route'] as $value) {
                                if ($value['candidate'] == 2 && $value['position'] == 0) {
                                    $pickupDuration = (int)round($value['duration']);
                                    break;
                                }
                            }
                        }
                        // we init the time to the one of the carpooler
                        if ($matching['offer']->getProposalOffer()->getCriteria()->isMonCheck()) {
                            $monTime = clone $matching['offer']->getProposalOffer()->getCriteria()->getMonTime();
                            $driverFromTime = clone $monTime;
                            if ($pickupDuration) {
                                $monTime->add(new \DateInterval('PT' . $pickupDuration . 'S'));
                            }
                            $item->setMonTime($monTime);
                            $item->setTime($monTime);
                            $item->setMonMarginDuration($matching['offer']->getProposalOffer()->getCriteria()->getMonMarginDuration());
                        }
                        if ($matching['offer']->getProposalOffer()->getCriteria()->isTueCheck()) {
                            $tueTime = clone $matching['offer']->getProposalOffer()->getCriteria()->getTueTime();
                            $driverFromTime = clone $tueTime;
                            if ($pickupDuration) {
                                $tueTime->add(new \DateInterval('PT' . $pickupDuration . 'S'));
                            }
                            $item->setTueTime($tueTime);
                            $item->setTime($tueTime);
                            $item->setTueMarginDuration($matching['offer']->getProposalOffer()->getCriteria()->getTueMarginDuration());
                        }
                        if ($matching['offer']->getProposalOffer()->getCriteria()->isWedCheck()) {
                            $wedTime = clone $matching['offer']->getProposalOffer()->getCriteria()->getWedTime();
                            $driverFromTime = clone $wedTime;
                            if ($pickupDuration) {
                                $wedTime->add(new \DateInterval('PT' . $pickupDuration . 'S'));
                            }
                            $item->setWedTime($wedTime);
                            $item->setTime($wedTime);
                            $item->setWedMarginDuration($matching['offer']->getProposalOffer()->getCriteria()->getWedMarginDuration());
                        }
                        if ($matching['offer']->getProposalOffer()->getCriteria()->isThuCheck()) {
                            $thuTime = clone $matching['offer']->getProposalOffer()->getCriteria()->getThuTime();
                            $driverFromTime = clone $thuTime;
                            if ($pickupDuration) {
                                $thuTime->add(new \DateInterval('PT' . $pickupDuration . 'S'));
                            }
                            $item->setThuTime($thuTime);
                            $item->setTime($thuTime);
                            $item->setThuMarginDuration($matching['offer']->getProposalOffer()->getCriteria()->getThuMarginDuration());
                        }
                        if ($matching['offer']->getProposalOffer()->getCriteria()->isFriCheck()) {
                            $friTime = clone $matching['offer']->getProposalOffer()->getCriteria()->getFriTime();
                            $driverFromTime = clone $friTime;
                            if ($pickupDuration) {
                                $friTime->add(new \DateInterval('PT' . $pickupDuration . 'S'));
                            }
                            $item->setFriTime($friTime);
                            $item->setTime($friTime);
                            $item->setFriMarginDuration($matching['offer']->getProposalOffer()->getCriteria()->getFriMarginDuration());
                        }
                        if ($matching['offer']->getProposalOffer()->getCriteria()->isSatCheck()) {
                            $satTime = clone $matching['offer']->getProposalOffer()->getCriteria()->getSatTime();
                            $driverFromTime = clone $satTime;
                            if ($pickupDuration) {
                                $satTime->add(new \DateInterval('PT' . $pickupDuration . 'S'));
                            }
                            $item->setSatTime($satTime);
                            $item->setTime($satTime);
                            $item->setSatMarginDuration($matching['offer']->getProposalOffer()->getCriteria()->getSatMarginDuration());
                        }
                        if ($matching['offer']->getProposalOffer()->getCriteria()->isSunCheck()) {
                            $sunTime = clone $matching['offer']->getProposalOffer()->getCriteria()->getSunTime();
                            $driverFromTime = clone $sunTime;
                            if ($pickupDuration) {
                                $sunTime->add(new \DateInterval('PT' . $pickupDuration . 'S'));
                            }
                            $item->setSunTime($sunTime);
                            $item->setTime($sunTime);
                            $item->setSunMarginDuration($matching['offer']->getProposalOffer()->getCriteria()->getSunMarginDuration());
                        }
                    }
                    $item->setMultipleTimes();
                    if ($item->hasMultipleTimes()) {
                        $item->setTime(null);
                        $driverFromTime = null;
                    }
                    // fromDate is the max between the search date and the fromDate of the matching proposal
                    $item->setFromDate(max(
                        $matching['offer']->getProposalOffer()->getCriteria()->getFromDate(),
                        $proposal->getCriteria()->getFromDate()
                    ));
                    $item->setToDate($matching['offer']->getProposalOffer()->getCriteria()->getToDate());
                }
            }
            // waypoints of the item
            $waypoints = [];
            $time = $driverFromTime ? clone $driverFromTime : null;

            // // we will have to compute the number of steps for each candidate
            // $steps = [
            //     'requester' => 0,
            //     'carpooler' => 0
            // ];
            // // first pass to get the maximum position for each candidate
            // foreach ($matching['offer']->getFilters()['route'] as $key=>$waypoint) {
            //     if ($waypoint['candidate'] == 2 && (int)$waypoint['position']>$steps['requester']) {
            //         $steps['requester'] = (int)$waypoint['position'];
            //     } elseif ($waypoint['candidate'] == 1 && (int)$waypoint['position']>$steps['carpooler']) {
            //         $steps['carpooler'] = (int)$waypoint['position'];
            //     }
            // }
            // // second pass to fill the waypoints array
            // foreach ($matching['offer']->getFilters()['route'] as $key=>$waypoint) {
            //     $curTime = null;
            //     if ($time) {
            //         $curTime = clone $time;
            //     }
            //     if ($curTime) {
            //         $curTime->add(new \DateInterval('PT' . (int)round($waypoint['duration']) . 'S'));
            //     }
            //     $waypoints[$key] = [
            //         'id' => $key,
            //         'person' => $waypoint['candidate'] == 2 ? 'requester' : 'carpooler',
            //         'role' => $waypoint['candidate'] == 1 ? 'driver' : 'passenger',
            //         'time' =>  $curTime,
            //         'address' => $waypoint['address'],
            //         'type' => $waypoint['position'] == '0' ? 'origin' :
            //             (
            //                 ($waypoint['candidate'] == 2) ? ((int)$waypoint['position'] == $steps['requester'] ? 'destination' : 'step') :
            //                 ((int)$waypoint['position'] == $steps['carpooler'] ? 'destination' : 'step')
            //             )
            //     ];
            //     // origin and destination guess
            //     if ($waypoint['candidate'] == 1 && $waypoint['position'] == '0') {
            //         $item->setOrigin($waypoint['address']);
            //         $item->setOriginDriver($waypoint['address']);
            //     } elseif ($waypoint['candidate'] == 1 && (int)$waypoint['position'] == $steps['carpooler']) {
            //         $item->setDestination($waypoint['address']);
            //         $item->setDestinationDriver($waypoint['address']);
            //     } elseif ($waypoint['candidate'] == 2 && $waypoint['position'] == '0') {
            //         $item->setOriginPassenger($waypoint['address']);
            //     } elseif ($waypoint['candidate'] == 2 && (int)$waypoint['position'] == $steps['requester']) {
            //         $item->setDestinationPassenger($waypoint['address']);
            //     }
            // }

            // we will have to compute the number of steps for each candidate
            $origins = [
                'requester' => 9999,
                'carpooler' => 9999
            ];
            $destinations = [
                'requester' => 0,
                'carpooler' => 0
            ];
            // first pass to get the minimum and maximum position fo each candidate
            foreach ($matching['offer']->getWaypoints() as $waypoint) {
                if ($waypoint->getRole() == 2 && $waypoint->getPosition()>$destinations['requester']) {
                    $destinations['requester'] = $waypoint->getPosition();
                }
                if ($waypoint->getRole() == 2 && $waypoint->getPosition()<$origins['requester']) {
                    $origins['requester'] = $waypoint->getPosition();
                }
                if ($waypoint->getRole() == 1 && $waypoint->getPosition()>$destinations['carpooler']) {
                    $destinations['carpooler'] = $waypoint->getPosition();
                }
                if ($waypoint->getRole() == 1 && $waypoint->getPosition()<$origins['carpooler']) {
                    $origins['carpooler'] = $waypoint->getPosition();
                }
            }

            $i=0;
            foreach ($matching['offer']->getWaypoints() as $waypoint) {
                $curTime = null;
                if ($time) {
                    $curTime = clone $time;
                }
                if ($curTime) {
                    $curTime->add(new \DateInterval('PT' . $waypoint->getDuration() . 'S'));
                }
                $type = 'step';
                // origin and destination guess
                if ($waypoint->getRole() == 1 && $waypoint->getPosition() == $origins['carpooler']) {
                    $type = 'origin';
                    $item->setOrigin($waypoint->getAddress());
                    $item->setOriginDriver($waypoint->getAddress());
                } elseif ($waypoint->getRole() == 1 && $waypoint->getPosition() == $destinations['carpooler']) {
                    $type = 'destination';
                    $item->setDestination($waypoint->getAddress());
                    $item->setDestinationDriver($waypoint->getAddress());
                } elseif ($waypoint->getRole() == 2 && $waypoint->getPosition() == $origins['requester']) {
                    $type = 'origin';
                    $item->setOriginPassenger($waypoint->getAddress());
                } elseif ($waypoint->getRole() == 2 && $waypoint->getPosition() == $destinations['requester']) {
                    $type = 'destination';
                    $item->setDestinationPassenger($waypoint->getAddress());
                }
                $waypoints[$i] = [
                    'id' => $i,
                    'person' => $waypoint->getRole() == 2 ? 'requester' : 'carpooler',
                    'role' => $waypoint->getRole() == 1 ? 'driver' : 'passenger',
                    'time' =>  $curTime,
                    'address' => $waypoint->getAddress(),
                    'type' => $type
                ];
                $i++;
            }

            $item->setWaypoints($waypoints);
            
            // statistics
            if (!is_null($matching['offer']->getPickUpDuration())) {
                $item->setOriginalDistance($matching['offer']->getOriginalDistance());
                $item->setAcceptedDetourDistance($matching['offer']->getAcceptedDetourDistance());
                $item->setNewDistance($matching['offer']->getNewDistance());
                $item->setDetourDistance($matching['offer']->getDetourDistance());
                $item->setDetourDistancePercent($matching['offer']->getDetourDistancePercent());
                $item->setOriginalDuration($matching['offer']->getOriginalDuration());
                $item->setAcceptedDetourDuration($matching['offer']->getAcceptedDetourDuration());
                $item->setNewDuration($matching['offer']->getNewDuration());
                $item->setDetourDuration($matching['offer']->getDetourDuration());
                $item->setDetourDurationPercent($matching['offer']->getDetourDurationPercent());
                $item->setCommonDistance($matching['offer']->getCommonDistance());
            } else {
                $item->setOriginalDistance($matching['offer']->getFilters()['originalDistance']);
                $item->setAcceptedDetourDistance($matching['offer']->getFilters()['acceptedDetourDistance']);
                $item->setNewDistance($matching['offer']->getFilters()['newDistance']);
                $item->setDetourDistance($matching['offer']->getFilters()['detourDistance']);
                $item->setDetourDistancePercent($matching['offer']->getFilters()['detourDistancePercent']);
                $item->setOriginalDuration($matching['offer']->getFilters()['originalDuration']);
                $item->setAcceptedDetourDuration($matching['offer']->getFilters()['acceptedDetourDuration']);
                $item->setNewDuration($matching['offer']->getFilters()['newDuration']);
                $item->setDetourDuration($matching['offer']->getFilters()['detourDuration']);
                $item->setDetourDurationPercent($matching['offer']->getFilters()['detourDurationPercent']);
                $item->setCommonDistance($matching['offer']->getFilters()['commonDistance']);
            }

            // prices

            // we set the prices of the driver (the carpooler)
            $item->setDriverPriceKm($matching['offer']->getProposalOffer()->getCriteria()->getPriceKm());
            $item->setDriverOriginalPrice($matching['offer']->getProposalOffer()->getCriteria()->getDriverPrice());
            
            // we set the prices of the passenger (the requester)
            if ($proposal->getCriteria()->getPriceKm()) {
                $item->setPassengerPriceKm($proposal->getCriteria()->getPriceKm());
            } else {
                // otherwise we use the common price
                $item->setPassengerPriceKm($this->params['defaultPriceKm']);
            }
            // if the requester price is set we use it
            if ($proposal->getCriteria()->getPassengerPrice()) {
                $item->setPassengerOriginalPrice($proposal->getCriteria()->getPassengerPrice());
            } else {
                // otherwise we use the common price
                if (!is_null($matching['offer']->getCommonDistance())) {
                    $item->setPassengerOriginalPrice((string)$this->formatDataManager->roundPrice($matching['offer']->getCommonDistance()*(float)$item->getPassengerPriceKm()/1000, $proposal->getCriteria()->getFrequency()));
                } else {
                    $item->setPassengerOriginalPrice((string)$this->formatDataManager->roundPrice((int)$matching['offer']->getFilters()['commonDistance']*(float)$item->getPassengerPriceKm()/1000, $proposal->getCriteria()->getFrequency()));
                }
            }
            
            // the computed price is the price to be paid by the passenger
            // it's ((common distance + detour distance) * driver price by km)
            if (!is_null($matching['offer']->getCommonDistance())) {
                $item->setComputedPrice((string)(($matching['offer']->getCommonDistance()+$matching['offer']->getDetourDistance())*(float)$item->getDriverPriceKm()/1000));
            } else {
                $item->setComputedPrice((string)(((int)$matching['offer']->getFilters()['commonDistance']+(int)$matching['offer']->getFilters()['detourDistance'])*(float)$item->getDriverPriceKm()/1000));
            }
            $item->setComputedRoundedPrice((string)$this->formatDataManager->roundPrice((float)$item->getComputedPrice(), $matching['offer']->getCriteria()->getFrequency()));
            
            // check if an ask exists
            $item->setPendingAsk(false);
            $item->setAcceptedAsk(false);
            $item->setInitiatedAsk(false);
            if (count($matching['offer']->getAsks())) {
                foreach ($matching['offer']->getAsks() as $ask) {
                    switch ($ask->getStatus()) {
                        case Ask::STATUS_INITIATED:
                            $item->setInitiatedAsk(true);
                            break;
                        case Ask::STATUS_PENDING_AS_DRIVER:
                        case Ask::STATUS_PENDING_AS_PASSENGER:
                            $item->setPendingAsk(true);
                            break;
                        case Ask::STATUS_ACCEPTED_AS_DRIVER:
                        case Ask::STATUS_ACCEPTED_AS_PASSENGER:
                            $item->setAcceptedAsk(true);
                            break;
                    }
                }
            } else {
                // search for existing matchings with same proposalId as passenger
                // first we check if a user is associated to the proposal (if a user is logged)
                if ($matching["offer"]->getProposalRequest()->getUser()) {
                    if ($asks = $this->askRepository->findAskForAd(
                        $matching["offer"]->getProposalOffer(),
                        $matching["offer"]->getProposalRequest()->getUser(),
                        [
                            Ask::STATUS_INITIATED,
                            Ask::STATUS_PENDING_AS_DRIVER,
                            Ask::STATUS_PENDING_AS_PASSENGER,
                            Ask::STATUS_ACCEPTED_AS_DRIVER,
                            Ask::STATUS_ACCEPTED_AS_PASSENGER
                        ]
                    )) {
                        foreach ($asks as $ask) {
                            switch ($ask->getStatus()) {
                                    case Ask::STATUS_INITIATED:
                                        $item->setInitiatedAsk(true);
                                        break;
                                    case Ask::STATUS_PENDING_AS_DRIVER:
                                    case Ask::STATUS_PENDING_AS_PASSENGER:
                                        $item->setPendingAsk(true);
                                        break;
                                    case Ask::STATUS_ACCEPTED_AS_DRIVER:
                                    case Ask::STATUS_ACCEPTED_AS_PASSENGER:
                                        $item->setAcceptedAsk(true);
                                        break;
                                }
                        }
                    }
                }
            }
            
            if (!$return) {
                $resultPassenger->setOutward($item);
            } else {
                $resultPassenger->setReturn($item);
            }

            // seats
            $resultPassenger->setSeatsDriver($matching['offer']->getProposalOffer()->getCriteria()->getSeatsDriver() ? $matching['offer']->getProposalOffer()->getCriteria()->getSeatsDriver() : 1);
            $result->setResultPassenger($resultPassenger);
        }

        $result->setCommunities($communities);

        return $result;
    }

    
    /**
     * Get the first carpooled day in a regular trip
     *
     * @param Proposal $searchProposal      The search Proposal
     * @param Proposal $matchingProposal    The matching Proposal
     * @param string $role                  The role (request or offer)
     * @param integer $nbLoop               Current number of try (to avoid infinite loop)
     * @return array|null
     */
    private function getFirstCarpooledRegularDay(Proposal $searchProposal, Proposal $matchingProposal, string $role='request', int $nbLoop = 0): ?array
    {
        $today = (new \DateTime())->format('w');
        $pday = $searchProposal->getCriteria()->getFromDate()->format('w');
        $day = $nbLoop+$pday;
<<<<<<< HEAD
        if ($day == 7) {
            $day = 0;
=======
        if ($day >= 7) {
            $day = $day - 7;
>>>>>>> 8c561e2d
        }
        $rdate = new \DateTime();
        $rdate->setTimestamp($searchProposal->getCriteria()->getFromDate()->getTimestamp());
        $rdate->modify('+' . $nbLoop . 'days');
        $nbLoop++;
        if ($nbLoop > 7) {
            return null;
        } // safeguard to avoid infinite loop

        if ($role=="request") {
            $result = $this->getValidCarpoolAsRequest($day, $matchingProposal, $searchProposal->getUseTime(), ($nbLoop==1 && $today == $pday) ? $searchProposal->getCriteria()->getFromTime() : null);
        } else {
            $result = $this->getValidCarpoolAsOffer($day, $matchingProposal, ($nbLoop==1 && $today == $pday) ? $searchProposal->getCriteria()->getFromTime() : null);
        }
        if (!is_array($result)) {
            $result = $this->getFirstCarpooledRegularDay($searchProposal, $matchingProposal, $role, $nbLoop);
        } else {
            $result['date'] = $rdate;
        }
        
        return $result;
    }

    /**
     * Valid the carpool day between a regular and a part of a regular as Request
     * TO : Use the pickup time instead of the driver's start time
     *
     * @param integer $day          Day's number
     * @param Proposal $proposal    The Proposal that is matching
     * @param bool $useTime         If we use the time
     * @param DateTime|null $time   Time of the search if we want to check it
     * @return array|null
     */
    private function getValidCarpoolAsRequest(int $day, Proposal $proposal, bool $useTime = true, \DateTime $time=null): ?array
    {
        switch ($day) {
            case 0: {
                if ($proposal->getCriteria()->isSunCheck()
                ) {
                    if (is_null($time)) {
                        return ["numday"=>$day,"time"=>$proposal->getCriteria()->getSunTime()];
                    } elseif (
                        $useTime &&
                        $time >= $proposal->getCriteria()->getSunMinTime() &&
                        $time <= $proposal->getCriteria()->getSunMaxTime()
                    ) {
                        return ["numday"=>$day,"time"=>$proposal->getCriteria()->getSunTime()];
                    } elseif (
                        !$useTime &&
                        $time <= $proposal->getCriteria()->getSunMaxTime()
                    ) {
                        return ["numday"=>$day,"time"=>$proposal->getCriteria()->getSunTime()];
                    }
                }
                break;
            }
            case 1: {
                if ($proposal->getCriteria()->isMonCheck()
                ) {
                    if (is_null($time)) {
                        return ["numday"=>$day,"time"=>$proposal->getCriteria()->getMonTime()];
                    } elseif (
                        $useTime &&
                        $time >= $proposal->getCriteria()->getMonMinTime() &&
                        $time <= $proposal->getCriteria()->getMonMaxTime()
                    ) {
                        return ["numday"=>$day,"time"=>$proposal->getCriteria()->getMonTime()];
                    } elseif (
                        !$useTime &&
                        $time <= $proposal->getCriteria()->getMonMaxTime()
                    ) {
                        return ["numday"=>$day,"time"=>$proposal->getCriteria()->getMonTime()];
                    }
                }
                break;
            }
            case 2: {
                if ($proposal->getCriteria()->isTueCheck()
                ) {
                    if (is_null($time)) {
                        return ["numday"=>$day,"time"=>$proposal->getCriteria()->getTueTime()];
                    } elseif (
                        $useTime &&
                        $time >= $proposal->getCriteria()->getTueMinTime() &&
                        $time <= $proposal->getCriteria()->getTueMaxTime()
                    ) {
                        return ["numday"=>$day,"time"=>$proposal->getCriteria()->getTueTime()];
                    } elseif (
                        !$useTime &&
                        $time <= $proposal->getCriteria()->getTueMaxTime()
                    ) {
                        return ["numday"=>$day,"time"=>$proposal->getCriteria()->getTueTime()];
                    }
                }
                break;
            }
            case 3: {
                if ($proposal->getCriteria()->isWedCheck()
                ) {
                    if (is_null($time)) {
                        return ["numday"=>$day,"time"=>$proposal->getCriteria()->getWedTime()];
                    } elseif (
                        $useTime &&
                        $time >= $proposal->getCriteria()->getWedMinTime() &&
                        $time <= $proposal->getCriteria()->getWedMaxTime()
                    ) {
                        return ["numday"=>$day,"time"=>$proposal->getCriteria()->getWedTime()];
                    } elseif (
                        !$useTime &&
                        $time <= $proposal->getCriteria()->getWedMaxTime()
                    ) {
                        return ["numday"=>$day,"time"=>$proposal->getCriteria()->getWedTime()];
                    }
                }
                break;
            }
            case 4: {
                if ($proposal->getCriteria()->isThuCheck()
                ) {
                    if (is_null($time)) {
                        return ["numday"=>$day,"time"=>$proposal->getCriteria()->getThuTime()];
                    } elseif (
                        $useTime &&
                        $time >= $proposal->getCriteria()->getThuMinTime() &&
                        $time <= $proposal->getCriteria()->getThuMaxTime()
                    ) {
                        return ["numday"=>$day,"time"=>$proposal->getCriteria()->getThuTime()];
                    } elseif (
                        !$useTime &&
                        $time <= $proposal->getCriteria()->getThuMaxTime()
                    ) {
                        return ["numday"=>$day,"time"=>$proposal->getCriteria()->getThuTime()];
                    }
                }
                break;
            }
            case 5: {
                if ($proposal->getCriteria()->isFriCheck()
                ) {
                    if (is_null($time)) {
                        return ["numday"=>$day,"time"=>$proposal->getCriteria()->getFriTime()];
                    } elseif (
                        $useTime &&
                        $time >= $proposal->getCriteria()->getFriMinTime() &&
                        $time <= $proposal->getCriteria()->getFriMaxTime()
                    ) {
                        return ["numday"=>$day,"time"=>$proposal->getCriteria()->getFriTime()];
                    } elseif (
                        !$useTime &&
                        $time <= $proposal->getCriteria()->getFriMaxTime()
                    ) {
                        return ["numday"=>$day,"time"=>$proposal->getCriteria()->getFriTime()];
                    }
                }
                break;
            }
            case 6: {
                if ($proposal->getCriteria()->isSatCheck()
                ) {
                    if (is_null($time)) {
                        return ["numday"=>$day,"time"=>$proposal->getCriteria()->getSatTime()];
                    } elseif (
                        $useTime &&
                        $time >= $proposal->getCriteria()->getSatMinTime() &&
                        $time <= $proposal->getCriteria()->getSatMaxTime()
                    ) {
                        return ["numday"=>$day,"time"=>$proposal->getCriteria()->getSatTime()];
                    } elseif (
                        !$useTime &&
                        $time <= $proposal->getCriteria()->getSatMaxTime()
                    ) {
                        return ["numday"=>$day,"time"=>$proposal->getCriteria()->getSatTime()];
                    }
                }
                break;
            }
        }

        return null;
    }

    /**
     * Valid the carpool day between a regular and a part of a regular as Offer
     * TO : Use the pickup time instead of the driver's start time
     *
     * @param integer $day       Day's number
     * @param Proposal $proposal The Proposal that is matching
     * @param DateTime|null $time Time of the search if we want to check it
     * @return array|null
     */
    private function getValidCarpoolAsOffer(int $day, Proposal $proposal, \DateTime $time=null): ?array
    {
        switch ($day) {
            case 0: {
                if ($proposal->getCriteria()->isSunCheck()
                ) {
                    if (is_null($time)) {
                        return ["numday"=>$day,"time"=>$proposal->getCriteria()->getSunTime()];
                    } elseif (
                        $time <= $proposal->getCriteria()->getSunMaxTime()
                    ) {
                        return ["numday"=>$day,"time"=>$proposal->getCriteria()->getSunTime()];
                    }
                }
                break;
            }
            case 1: {
                if ($proposal->getCriteria()->isMonCheck()
                ) {
                    if (is_null($time)) {
                        return ["numday"=>$day,"time"=>$proposal->getCriteria()->getMonTime()];
                    } elseif (
                        $time <= $proposal->getCriteria()->getMonMaxTime()
                    ) {
                        return ["numday"=>$day,"time"=>$proposal->getCriteria()->getMonTime()];
                    }
                }
                break;
            }
            case 2: {
                if ($proposal->getCriteria()->isTueCheck()
                ) {
                    if (is_null($time)) {
                        return ["numday"=>$day,"time"=>$proposal->getCriteria()->getTueTime()];
                    } elseif (
                        $time <= $proposal->getCriteria()->getTueMaxTime()
                    ) {
                        return ["numday"=>$day,"time"=>$proposal->getCriteria()->getTueTime()];
                    }
                }
                break;
            }
            case 3: {
                if ($proposal->getCriteria()->isWedCheck()
                ) {
                    if (is_null($time)) {
                        return ["numday"=>$day,"time"=>$proposal->getCriteria()->getWedTime()];
                    } elseif (
                        $time <= $proposal->getCriteria()->getWedMaxTime()
                    ) {
                        return ["numday"=>$day,"time"=>$proposal->getCriteria()->getWedTime()];
                    }
                }
                break;
            }
            case 4: {
                if ($proposal->getCriteria()->isThuCheck()
                ) {
                    if (is_null($time)) {
                        return ["numday"=>$day,"time"=>$proposal->getCriteria()->getThuTime()];
                    } elseif (
                        $time <= $proposal->getCriteria()->getThuMaxTime()
                    ) {
                        return ["numday"=>$day,"time"=>$proposal->getCriteria()->getThuTime()];
                    }
                }
                break;
            }
            case 5: {
                if ($proposal->getCriteria()->isFriCheck()
                ) {
                    if (is_null($time)) {
                        return ["numday"=>$day,"time"=>$proposal->getCriteria()->getFriTime()];
                    } elseif (
                        $time <= $proposal->getCriteria()->getFriMaxTime()
                    ) {
                        return ["numday"=>$day,"time"=>$proposal->getCriteria()->getFriTime()];
                    }
                }
                break;
            }
            case 6: {
                if ($proposal->getCriteria()->isSatCheck()
                ) {
                    if (is_null($time)) {
                        return ["numday"=>$day,"time"=>$proposal->getCriteria()->getSatTime()];
                    } elseif (
                        $time <= $proposal->getCriteria()->getSatMaxTime()
                    ) {
                        return ["numday"=>$day,"time"=>$proposal->getCriteria()->getSatTime()];
                    }
                }
                break;
            }
        }

        return null;
    }

    /**
     * Get the right matching day of a regular as a Request
     *
     * @param Matching $matching    The matching
     * @param ResultItem $item      The result item
     * @return array|null
     */
    private function getMatchingRegularDayAsRequest(Matching $matching, ResultItem $item): ?array
    {
        $proposal = $matching->getProposalRequest();
        $result = $this->getFirstCarpooledRegularDay($proposal, $matching->getProposalOffer(), 'request');
        $item->setDate($result["date"]);
        switch ($result["numday"]) {
            case 0: {
                $item->setSunMarginDuration($matching->getProposalOffer()->getCriteria()->getSunMarginDuration());
                break;
            }
            case 1: {
                $item->setMonMarginDuration($matching->getProposalOffer()->getCriteria()->getMonMarginDuration());
                break;
            }
            case 2: {
                $item->setTueMarginDuration($matching->getProposalOffer()->getCriteria()->getTueMarginDuration());
                break;
            }
            case 3: {
                $item->setWedMarginDuration($matching->getProposalOffer()->getCriteria()->getWedMarginDuration());
                break;
            }
            case 4: {
                $item->setThuMarginDuration($matching->getProposalOffer()->getCriteria()->getThuMarginDuration());
                break;
            }
            case 5: {
                $item->setFriMarginDuration($matching->getProposalOffer()->getCriteria()->getFriMarginDuration());
                break;
            }
            case 6: {
                $item->setSatMarginDuration($matching->getProposalOffer()->getCriteria()->getSatMarginDuration());
                break;
            }
            default: {
                return null;
            }
        }
        
        return [
            "item" => $item,
            "time" => $result["time"]
        ];
    }
    

    /**
     * Get the right matching day of a regular as an Offer
     *
     * @param Matching $matching    The matching
     * @param ResultItem $item      The result item
     * @return array|null
     */
    private function getMatchingRegularDayAsOffer(Matching $matching, ResultItem $item): ?array
    {
        $proposal = $matching->getProposalOffer();
        $result = $this->getFirstCarpooledRegularDay($proposal, $matching->getProposalRequest(), 'offer');
        $item->setDate($result["date"]);
        switch ($result["numday"]) {
            case 0: {
                $item->setSunMarginDuration($matching->getProposalRequest()->getCriteria()->getSunMarginDuration());
                break;
            }
            case 1: {
                $item->setMonMarginDuration($matching->getProposalRequest()->getCriteria()->getMonMarginDuration());
                break;
            }
            case 2: {
                $item->setTueMarginDuration($matching->getProposalRequest()->getCriteria()->getTueMarginDuration());
                break;
            }
            case 3: {
                $item->setWedMarginDuration($matching->getProposalRequest()->getCriteria()->getWedMarginDuration());
                break;
            }
            case 4: {
                $item->setThuMarginDuration($matching->getProposalRequest()->getCriteria()->getThuMarginDuration());
                break;
            }
            case 5: {
                $item->setFriMarginDuration($matching->getProposalRequest()->getCriteria()->getFriMarginDuration());
                break;
            }
            case 6: {
                $item->setSatMarginDuration($matching->getProposalRequest()->getCriteria()->getSatMarginDuration());
                break;
            }
            default: {
                return null;
            }
        }

        
        return [
            "item" => $item,
            "time" => $result["time"]
        ];
    }
    

    /**
     * Order the results
     *
     * @param array $results    The array of results to order
     * @param array|null $order The order criteria
     * @return array    The results ordered
     */
    public function orderResults(array $results, ?array $order=null)
    {
        $criteria = null;
        $value = null;
        if (is_array($order) && isset($order['order']) && is_array($order['order']) && isset($order['order']['criteria'])) {
            $criteria = $order['order']['criteria'];
        }
        if (is_array($order) && isset($order['order']) && is_array($order['order']) && isset($order['order']['value'])) {
            $value = $order['order']['value'];
        }
        usort($results, function ($a, $b) use ($criteria,$value) {
            $return = -1;
            switch ($criteria) {
                case "date":
                    $dateA = $timeA = null;
                    $dateB = $timeB = null;
                    if (!is_null($a->getDate())) {
                        $dateA = $a->getDate();
                        if (!is_null($a->getTime())) {
                            $timeA = $a->getTime();
                        }
                    } elseif (!is_null($a->getStartDate())) {
                        $dateA = $a->getStartDate();
                        if (!is_null($a->getOutwardTime())) {
                            $timeA = $a->getOutwardTime();
                        }
                    } else {
                        break;
                    }
                    if (!is_null($b->getDate())) {
                        $dateB = $b->getDate();
                        if (!is_null($b->getTime())) {
                            $timeB = $b->getTime();
                        }
                    } elseif (!is_null($b->getStartDate())) {
                        $dateB = $b->getStartDate();
                        if (!is_null($b->getOutwardTime())) {
                            $timeB = $b->getOutwardTime();
                        }
                    } else {
                        break;
                    }
                    if (!is_null($timeA)) {
                        $dateTimeA = \DateTime::createFromFormat('Y-m-d H:i', $dateA->format("Y-m-d") . " " . $timeA->format("H:i"));
                    } else {
                        $dateTimeA = $dateA;
                    }
                    if (!is_null($timeB)) {
                        $dateTimeB = \DateTime::createFromFormat('Y-m-d H:i', $dateB->format("Y-m-d") . " " . $timeB->format("H:i"));
                    } else {
                        $dateTimeB = $dateB;
                    }
                    ($value=="ASC") ? $return = $dateTimeA <=> $dateTimeB : $return = $dateTimeB <=> $dateTimeA;
                break;
            }
            return $return;
        });

        return $results;
    }

    /**
     * Filter the results
     *
     * @param array $results        The array of results to filter
     * @param array|null $filters   The array of filters to apply (applied successively in the order of the array)
     * @return array    The results filtered
     */
    public function filterResults(array $results, ?array $filters=null)
    {
        if ($filters !== null && isset($filters['filters']) && $filters['filters']!==null) {
            foreach ($filters['filters'] as $field => $value) {
                if (is_null($value)) {
                    continue;
                }
                $results = array_filter($results, function ($a) use ($field,$value) {
                    $return = true;
                    switch ($field) {
                        // Filter on Time (the hour)
                        case "time":
                            $value = new \DateTime(str_replace("h", ":", $value));
                            if (is_null($a->getTime()) || is_null($value)) {
                                $return = false;
                                break;
                            }
                            $return = $a->getTime()->format("H") === $value->format("H");
                            break;
                        // Filter on Role (driver, passenger, both)
                        case "role":
                            $return = self::filterByRole($a, $value);
                            break;
                        // Filter on Gender
                        case "gender":
                            $return = $a->getCarpooler()->getGender() == $value;
                            break;
                        // Filter on a Community
                        case "community":
                            $return = array_key_exists($value, $a->getCommunities());
                            break;
                    }
                    return $return;
                });
            }
        }

        // We exclude the results where the current user (if he is logged) and the carpooler are involved in a block
        // Useless ?
        // $user1 = $this->security->getUser();
        // if ($user1 instanceof User) {
        //     $resultsWithoutBlock = [];
        //     foreach ($results as $result) {
        //         $user2 = $result->getCarpooler();
        //         $blocks = $this->blockManager->getInvolvedInABlock($user1, $user2);
        //         if (is_null($blocks) || (is_array($blocks) && count($blocks)==0)) {
        //             $resultsWithoutBlock[] = $result;
        //         }
        //     }
        //     return $resultsWithoutBlock;
        // }

        return $results;
    }

    /**
     * Paginate the results
     *
     * @param array $results        The array of results to paginate
     * @param array|null $filters   The array of filters to apply (applied successively in the order of the array)
     * @return array    The results filtered
     */
    public function paginateResults(array $results, int $page=1, int $perPage=10)
    {
        return array_slice($results, (($page-1)*$perPage), $perPage);
    }

    /**
     * Check if the given result complies with the given role
     *
     * @param Result $result    The result to test
     * @param integer $role     The role
     * @return bool
     */
    private static function filterByRole(Result $result, int $role)
    {
        switch ($role) {
            case Ad::ROLE_DRIVER: return !is_null($result->getResultPassenger()) && is_null($result->getResultDriver());
            case Ad::ROLE_PASSENGER: return !is_null($result->getResultDriver()) && is_null($result->getResultPassenger());
            case Ad::ROLE_DRIVER_OR_PASSENGER: return !is_null($result->getResultDriver()) && !is_null($result->getResultPassenger());
        }
        return false;
    }

    /**
     * Create "user-friendly" results for the asks of an ad
     * An Ad can have multiple asks, all linked (as a driver, as a passenger, each for outward and return)
     * The results are different if they are computed for the driver or the passenger
     *
     * @param Ask $ask      The master ask
     * @param int $userId   The id of the user that makes the request
     * @return array        The array of results
     */
    public function createAskResults(Ask $ask, int $userId)
    {
        $result = new Result();
        $result->setId($ask->getId());

        $resultDriver = null;
        $resultPassenger = null;

        $role = Ad::ROLE_DRIVER;

        // This instead of the switch case below
        if ($ask->getMatching()->getProposalOffer()->getUser()->getId() == $userId) {
            // the requester is the driver
            $role = Ad::ROLE_DRIVER;
        } else {
            // the requester is the passenger
            $role = Ad::ROLE_PASSENGER;
        }

        // get the requester role, it depends on the status
        // switch ($ask->getStatus()) {
        //     case Ask::STATUS_INITIATED:
        //         if ($ask->getMatching()->getProposalOffer()->getUser()->getId() == $userId) {
        //             // the requester is the driver
        //             $role = Ad::ROLE_DRIVER;
        //         } else {
        //             // the requester is the passenger
        //             $role = Ad::ROLE_PASSENGER;
        //         }
        //         break;
        //     case Ask::STATUS_PENDING_AS_DRIVER:
        //     case Ask::STATUS_ACCEPTED_AS_DRIVER:
        //     case Ask::STATUS_DECLINED_AS_DRIVER:
        //         // the requester is the driver
        //         $role = Ad::ROLE_DRIVER;
        //         break;
        //     case Ask::STATUS_PENDING_AS_PASSENGER:
        //     case Ask::STATUS_ACCEPTED_AS_PASSENGER:
        //     case Ask::STATUS_DECLINED_AS_PASSENGER:
        //         // the requester is the passenger
        //         $role = Ad::ROLE_PASSENGER;
        //         break;
        // }

        // we create the ResultRole for the ask
        if ($role == Ad::ROLE_DRIVER) {
            $resultDriver = $this->createAskResultRole($ask, $role);
        } else {
            $resultPassenger = $this->createAskResultRole($ask, $role);
        }

        // we check if there's an opposite
        if ($ask->getAskOpposite()) {
            // we create the opposite ResultRole for the ask
            if ($role == Ad::ROLE_DRIVER) {
                $resultPassenger = $this->createAskResultRole($ask->getAskOpposite(), Ad::ROLE_PASSENGER);
            } else {
                $resultDriver = $this->createAskResultRole($ask->getAskOpposite(), Ad::ROLE_DRIVER);
            }
        }
        
        $result->setResultDriver($resultDriver);
        $result->setResultPassenger($resultPassenger);

        // create the global result
        $result->setCarpooler($ask->getUser()->getId() == $userId ? $ask->getUserRelated() : $ask->getUser());
        $result->setFrequency($ask->getCriteria()->getFrequency());
        $result->setFrequencyResult($ask->getCriteria()->getFrequency());
        $result = $this->createGlobalResult($result, $ask->getWaypoints());

        // return the result
        return $result;
    }

    /**
     * Create a ResultRole for a given Ask
     *
     * @param Ask $ask      The ask
     * @param int $role     The role of the requester
     * @return ResultRole   The resultRole
     */
    private function createAskResultRole(Ask $ask, int $role)
    {
        $resultRole = new ResultRole();
        $resultRole->setSeatsDriver($ask->getCriteria()->getSeatsDriver());
        $resultRole->setSeatsPassenger($ask->getCriteria()->getSeatsPassenger());

        $outward = null;
        $return = null;

        // we create the results for the outward
        $outward = $this->createAskResultItem($ask, $role);

        // we create the results for the return
        if ($ask->getAskLinked()) {
            $return = $this->createAskResultItem($ask->getAskLinked(), $role);
        }
        
        // we return the result
        
        $resultRole->setOutward($outward);
        $resultRole->setReturn($return);
        return $resultRole;
    }

    /**
     * Create a ResultItem for a given Ask
     *
     * @param Ask $ask      The ask
     * @param int $role     The role of the requester
     * @return ResultItem   The resultItem
     */
    private function createAskResultItem(Ask $ask, int $role)
    {
        // we compute the filters
        if (is_null($ask->getFilters())) {
            $ask->setFilters($this->proposalMatcher->getAskFilters($ask));
        }

        $item = new ResultItem();

        $filters = $ask->getFilters();
        foreach ($filters['route'] as $value) {
            if ($value['candidate'] == 2 && $value['position'] == 0) {
                break;
            }
        }
       
        if ($ask->getCriteria()->getFrequency() == Criteria::FREQUENCY_PUNCTUAL) {
           
            // the ask is punctual; for now the time are the same
            // if the proposal is private we use matching proposal date and time
            $date = $ask->getCriteria()->getFromDate();
            $time = $ask->getCriteria()->getFromTime();
            $time = ($time == null) ? null : $time;
            $item->setDate($date);
            $item->setTime($time);
        } else {
            // the ask is regular, the days depends on the ask status
            $item->setMonCheck($ask->getCriteria()->isMonCheck());
            $item->setTueCheck($ask->getCriteria()->isTueCheck());
            $item->setWedCheck($ask->getCriteria()->isWedCheck());
            $item->setThuCheck($ask->getCriteria()->isThuCheck());
            $item->setFriCheck($ask->getCriteria()->isFriCheck());
            $item->setSatCheck($ask->getCriteria()->isSatCheck());
            $item->setSunCheck($ask->getCriteria()->isSunCheck());
            $hasTime = false;
            if ($ask->getCriteria()->getMonTime()) {
                $item->setMonTime($ask->getCriteria()->getMonTime());
                $item->setTime($item->getMonTime());
                $hasTime = true;
            }
            if ($ask->getCriteria()->getTueTime()) {
                $item->setTueTime($ask->getCriteria()->getTueTime());
                $item->setTime($item->getTueTime());
                $hasTime = true;
            }
            if ($ask->getCriteria()->getWedTime()) {
                $item->setWedTime($ask->getCriteria()->getWedTime());
                $item->setTime($item->getWedTime());
                $hasTime = true;
            }
            if ($ask->getCriteria()->getThuTime()) {
                $item->setThuTime($ask->getCriteria()->getThuTime());
                $item->setTime($item->getThuTime());
                $hasTime = true;
            }
            if ($ask->getCriteria()->getFriTime()) {
                $item->setFriTime($ask->getCriteria()->getFriTime());
                $item->setTime($item->getFriTime());
                $hasTime = true;
            }
            if ($ask->getCriteria()->getSatTime()) {
                $item->setSatTime($ask->getCriteria()->getSatTime());
                $item->setTime($item->getSatTime());
                $hasTime = true;
            }
            if ($ask->getCriteria()->getSunTime()) {
                $item->setSunTime($ask->getCriteria()->getSunTime());
                $item->setTime($item->getSunTime());
                $hasTime = true;
            }
            if (!$hasTime) {
                // no time has been set, we have to compute them
                // it can be the case after a regular search, as the times are not asked
                // we calculate the starting time so that the driver will get the carpooler on the carpooler time
                // we init the time to the one of the carpooler
                if ($ask->getMatching()->getProposalRequest()->getCriteria()->isMonCheck()
                    && !is_null($ask->getMatching()->getProposalRequest()->getCriteria()->getMonTime())) {
                    $monTime = clone $ask->getMatching()->getProposalRequest()->getCriteria()->getMonTime();
                    $item->setMonTime($monTime);
                    $item->setTime($monTime);
                }
                if ($ask->getMatching()->getProposalRequest()->getCriteria()->isTueCheck()
                    && !is_null($ask->getMatching()->getProposalRequest()->getCriteria()->getTueTime())) {
                    $tueTime = clone $ask->getMatching()->getProposalRequest()->getCriteria()->getTueTime();
                    $item->setTueTime($tueTime);
                    $item->setTime($tueTime);
                }
                if ($ask->getMatching()->getProposalRequest()->getCriteria()->isWedCheck()
                    && !is_null($ask->getMatching()->getProposalRequest()->getCriteria()->getWedTime())) {
                    $wedTime = clone $ask->getMatching()->getProposalRequest()->getCriteria()->getWedTime();
                    $item->setWedTime($wedTime);
                    $item->setTime($wedTime);
                }
                if ($ask->getMatching()->getProposalRequest()->getCriteria()->isThuCheck()
                    && !is_null($ask->getMatching()->getProposalRequest()->getCriteria()->getThuTime())) {
                    $thuTime = clone $ask->getMatching()->getProposalRequest()->getCriteria()->getThuTime();
                    $item->setThuTime($thuTime);
                    $item->setTime($thuTime);
                }
                if ($ask->getMatching()->getProposalRequest()->getCriteria()->isFriCheck()
                    && !is_null($ask->getMatching()->getProposalRequest()->getCriteria()->getFriTime())) {
                    $friTime = clone $ask->getMatching()->getProposalRequest()->getCriteria()->getFriTime();
                    $item->setFriTime($friTime);
                    $item->setTime($friTime);
                }
                if ($ask->getMatching()->getProposalRequest()->getCriteria()->isSatCheck()
                    && !is_null($ask->getMatching()->getProposalRequest()->getCriteria()->getSatTime())) {
                    $satTime = clone $ask->getMatching()->getProposalRequest()->getCriteria()->getSatTime();
                    $item->setSatTime($satTime);
                    $item->setTime($satTime);
                }
                if ($ask->getMatching()->getProposalRequest()->getCriteria()->isSunCheck()
                    && !is_null($ask->getMatching()->getProposalRequest()->getCriteria()->getSunTime())) {
                    $sunTime = clone $ask->getMatching()->getProposalRequest()->getCriteria()->getSunTime();
                    $item->setSunTime($sunTime);
                    $item->setTime($sunTime);
                }
            }
            // we update times with pick up duration
            else {
                if ($item->isMonCheck()
                    && !is_null($item->getMonTime())) {
                    $monTime = $item->getMonTime();
                    $item->setMonTime($monTime);
                    $item->setTime($monTime);
                }
                if ($item->isTueCheck()
                    && !is_null($item->getTueTime())) {
                    $tueTime = $item->getTueTime();
                    $item->setTueTime($tueTime);
                    $item->setTime($tueTime);
                }
                if ($item->isWedCheck()
                    && !is_null($item->getWedTime())) {
                    $wedTime = $item->getWedTime();
                    $item->setWedTime($wedTime);
                    $item->setTime($wedTime);
                }
                if ($item->isThuCheck()
                    && !is_null($item->getThuTime())) {
                    $thuTime = $item->getThuTime();
                    $item->setThuTime($thuTime);
                    $item->setTime($thuTime);
                }
                if ($item->isFriCheck()
                    && !is_null($item->getFriTime())) {
                    $friTime = $item->getFriTime();
                    $item->setFriTime($friTime);
                    $item->setTime($friTime);
                }
                if ($item->isSatCheck()
                    && !is_null($item->getSatTime())) {
                    $satTime = $item->getSatTime();
                    $item->setSatTime($satTime);
                    $item->setTime($satTime);
                }
                if ($item->isSunCheck()
                    && !is_null($item->getSunTime())) {
                    $sunTime = $item->getSunTime();
                    $item->setSunTime($sunTime);
                    $item->setTime($sunTime);
                }
            }
            $item->setMultipleTimes($hasTime);
            if ($item->hasMultipleTimes()) {
                $item->setTime(null);
            }
            $item->setFromDate($ask->getCriteria()->getFromDate());
            $item->setToDate($ask->getCriteria()->getToDate());
        }
        // waypoints of the outward
        $waypoints = [];

        $time = $item->getTime() ? clone $item->getTime() : null;

        // we will have to compute the number of steps for each candidate
        $steps = [
            'requester' => 0,
            'carpooler' => 0
        ];
        // first pass to get the maximum position fo each candidate
        foreach ($ask->getFilters()['route'] as $key => $waypoint) {
            if ($role == Ad::ROLE_DRIVER) {
                if ($waypoint['candidate'] == 1 && (int)$waypoint['position'] > $steps['requester']) {
                    $steps['requester'] = (int)$waypoint['position'];
                } elseif ($waypoint['candidate'] == 2 && (int)$waypoint['position'] > $steps['carpooler']) {
                    $steps['carpooler'] = (int)$waypoint['position'];
                }
            } else {
                if ($waypoint['candidate'] == 1 && (int)$waypoint['position'] > $steps['carpooler']) {
                    $steps['carpooler'] = (int)$waypoint['position'];
                } elseif ($waypoint['candidate'] == 2 && (int)$waypoint['position'] > $steps['requester']) {
                    $steps['requester'] = (int)$waypoint['position'];
                }
            }
        }
        // second pass to fill the waypoints array
        foreach ($ask->getFilters()['route'] as $key => $waypoint) {
            $curTime = null;
            if ($time) {
                $curTime = clone $time;
            }
            if ($curTime) {
                $curTime->add(new \DateInterval('PT' . (int)round($waypoint['duration']) . 'S'));
            }
            if ($role == Ad::ROLE_DRIVER) {
                $waypoints[$key] = [
                    'id' => $key,
                    'person' => $waypoint['candidate'] == 1 ? 'requester' : 'carpooler',
                    'role' => $waypoint['candidate'] == 1 ? 'driver' : 'passenger',
                    'time' => $curTime,
                    'address' => $waypoint['address'],
                    'type' => $waypoint['position'] == '0' ? 'origin' :
                        (
                            ($waypoint['candidate'] == 1) ? ((int)$waypoint['position'] == $steps['requester'] ? 'destination' : 'step') :
                            ((int)$waypoint['position'] == $steps['carpooler'] ? 'destination' : 'step')
                        )
                ];
            } else {
                $waypoints[$key] = [
                    'id' => $key,
                    'person' => $waypoint['candidate'] == 1 ? 'carpooler' : 'requester',
                    'role' => $waypoint['candidate'] == 1 ? 'driver' : 'passenger',
                    'time' => $curTime,
                    'address' => $waypoint['address'],
                    'type' => $waypoint['position'] == '0' ? 'origin' :
                        (
                            ($waypoint['candidate'] == 1) ? ((int)$waypoint['position'] == $steps['carpooler'] ? 'destination' : 'step') :
                            ((int)$waypoint['position'] == $steps['requester'] ? 'destination' : 'step')
                        )
                ];
            }
            // origin and destination guess
            if ($role == Ad::ROLE_DRIVER) {
                if ($waypoint['candidate'] == 2 && $waypoint['position'] == '0') {
                    $item->setOrigin($waypoint['address']);
                    $item->setOriginPassenger($waypoint['address']);
                } elseif ($waypoint['candidate'] == 2 && (int)$waypoint['position'] == $steps['carpooler']) {
                    $item->setDestination($waypoint['address']);
                    $item->setDestinationPassenger($waypoint['address']);
                } elseif ($waypoint['candidate'] == 1 && $waypoint['position'] == '0') {
                    $item->setOriginDriver($waypoint['address']);
                } elseif ($waypoint['candidate'] == 1 && (int)$waypoint['position'] == $steps['requester']) {
                    $item->setDestinationDriver($waypoint['address']);
                }
            } else {
                if ($waypoint['candidate'] == 2 && $waypoint['position'] == '0') {
                    $item->setOrigin($waypoint['address']);
                    $item->setOriginPassenger($waypoint['address']);
                } elseif ($waypoint['candidate'] == 2 && (int)$waypoint['position'] == $steps['requester']) {
                    $item->setDestination($waypoint['address']);
                    $item->setDestinationPassenger($waypoint['address']);
                } elseif ($waypoint['candidate'] == 1 && $waypoint['position'] == '0') {
                    $item->setOriginDriver($waypoint['address']);
                } elseif ($waypoint['candidate'] == 1 && (int)$waypoint['position'] == $steps['carpooler']) {
                    $item->setDestinationDriver($waypoint['address']);
                }
            }
        }
        $item->setWaypoints($waypoints);

        // statistics
        $item->setOriginalDistance($ask->getFilters()['originalDistance']);
        $item->setAcceptedDetourDistance($ask->getFilters()['acceptedDetourDistance']);
        $item->setNewDistance($ask->getFilters()['newDistance']);
        $item->setDetourDistance($ask->getFilters()['detourDistance']);
        $item->setDetourDistancePercent($ask->getFilters()['detourDistancePercent']);
        $item->setOriginalDuration($ask->getFilters()['originalDuration']);
        $item->setAcceptedDetourDuration($ask->getFilters()['acceptedDetourDuration']);
        $item->setNewDuration($ask->getFilters()['newDuration']);
        $item->setDetourDuration($ask->getFilters()['detourDuration']);
        $item->setDetourDurationPercent($ask->getFilters()['detourDurationPercent']);
        $item->setCommonDistance($ask->getFilters()['commonDistance']);

        // prices
        $item->setDriverPriceKm($ask->getMatching()->getProposalOffer()->getCriteria()->getPriceKm());
        $item->setDriverOriginalPrice($ask->getMatching()->getProposalOffer()->getCriteria()->getDriverPrice());
        $item->setPassengerPriceKm($ask->getMatching()->getProposalRequest()->getCriteria()->getPriceKm());
        $item->setPassengerOriginalPrice($ask->getMatching()->getProposalRequest()->getCriteria()->getPassengerPrice());
        // to check...
        $item->setComputedPrice($ask->getCriteria()->getPassengerComputedPrice());
        $item->setComputedRoundedPrice($ask->getCriteria()->getPassengerComputedRoundedPrice());
                
        return $item;
    }

    /**
     * Create "user-friendly" results for the asks of an ad
     * An Ad can have multiple asks, all linked (as a driver, as a passenger, each for outward and return)
     * The results are different if they are computed for the driver or the passenger
     * In that case, since the carpool is accepted we know the role so we only need the result of that role.
     *
     * @param Ask $ask The master ask
     * @param int $userId The id of the user that makes the request
     * @param int $role
     * @return Result|void The array of results
     */
    public function createSimpleAskResults(Ask $ask, int $userId, int $role)
    {
        $result = new Result();
        $result->setId($ask->getId());

        $resultDriver = null;
        $resultPassenger = null;

        if ($role == Ad::ROLE_DRIVER) {
            $resultDriver = $this->createAskResultRole($ask, $role);
        } else {
            $resultPassenger = $this->createAskResultRole($ask, $role);
        }
        
        $result->setResultDriver($resultDriver);
        $result->setResultPassenger($resultPassenger);
        
        // create the global result
        $result->setCarpooler($ask->getUser()->getId() == $userId ? $ask->getUserRelated() : $ask->getUser());
        $result->setFrequency($ask->getCriteria()->getFrequency());
        $result->setFrequencyResult($ask->getCriteria()->getFrequency());
        $result = $this->createGlobalResult($result, $ask->getWaypoints());

        // return the result
        return $result;
    }
}<|MERGE_RESOLUTION|>--- conflicted
+++ resolved
@@ -1566,13 +1566,8 @@
         $today = (new \DateTime())->format('w');
         $pday = $searchProposal->getCriteria()->getFromDate()->format('w');
         $day = $nbLoop+$pday;
-<<<<<<< HEAD
-        if ($day == 7) {
-            $day = 0;
-=======
         if ($day >= 7) {
             $day = $day - 7;
->>>>>>> 8c561e2d
         }
         $rdate = new \DateTime();
         $rdate->setTimestamp($searchProposal->getCriteria()->getFromDate()->getTimestamp());
