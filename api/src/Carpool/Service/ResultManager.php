<?php

/**
 * Copyright (c) 2019, MOBICOOP. All rights reserved.
 * This project is dual licensed under AGPL and proprietary licence.
 ***************************
 *    This program is free software: you can redistribute it and/or modify
 *    it under the terms of the GNU Affero General Public License as
 *    published by the Free Software Foundation, either version 3 of the
 *    License, or (at your option) any later version.
 *
 *    This program is distributed in the hope that it will be useful,
 *    but WITHOUT ANY WARRANTY; without even the implied warranty of
 *    MERCHANTABILITY or FITNESS FOR A PARTICULAR PURPOSE.  See the
 *    GNU Affero General Public License for more details.
 *
 *    You should have received a copy of the GNU Affero General Public License
 *    along with this program.  If not, see <gnu.org/licenses>.
 ***************************
 *    Licence MOBICOOP described in the file
 *    LICENSE
 **************************/

namespace App\Carpool\Service;

use App\Carpool\Entity\Ad;
use App\Carpool\Entity\Ask;
use App\Carpool\Entity\Criteria;
use App\Carpool\Entity\Matching;
use App\Carpool\Entity\Proposal;
use App\Carpool\Entity\Result;
use App\Carpool\Entity\ResultItem;
use App\Carpool\Entity\ResultRole;
use App\Carpool\Repository\AskRepository;
use App\Carpool\Repository\MatchingRepository;
use App\Service\FormatDataManager;
use App\User\Entity\User;
use App\User\Service\BlockManager;
use DateTime;
use Symfony\Component\Security\Core\Security;

/**
 * Result manager service.
 * Used to create user-friendly results from the matching system.
 *
 * @author Sylvain Briat <sylvain.briat@mobicoop.org>
 */
class ResultManager
{
    private $formatDataManager;
    private $proposalMatcher;
    private $matchingRepository;
    private $askRepository;
    private $params;
    private $security;
    private $blockManager;

    /**
     * Constructor.
     *
     * @param FormatDataManager $formatDataManager
     * @param ProposalMatcher $proposalMatcher
     * @param MatchingRepository $matchingRepository
     * @param AskRepository $askRepository
     */
    public function __construct(
        FormatDataManager $formatDataManager,
        ProposalMatcher $proposalMatcher,
        MatchingRepository $matchingRepository,
        AskRepository $askRepository,
        Security $security,
        BlockManager $blockManager
    ) {
        $this->formatDataManager = $formatDataManager;
        $this->proposalMatcher = $proposalMatcher;
        $this->matchingRepository = $matchingRepository;
        $this->askRepository = $askRepository;
        $this->security = $security;
        $this->blockManager = $blockManager;
    }

    // set the params
    public function setParams(array $params)
    {
        $this->params = $params;
    }

    /**
     * Create "user-friendly" results from the matchings of an ad proposal
     *
     * @param Proposal $proposal    The proposal with its matchings
     * @param bool $withSolidaries  Create also the results for solidary asks
     * @return array                The array of results
     */
    public function createAdResults(Proposal $proposal, bool $withSolidaries = true)
    {
        // the outward results are the base results
        $results = $this->createProposalResults($proposal, false, $withSolidaries);
        $returnResults = [];
        if ($proposal->getProposalLinked()) {
            $returnResults = $this->createProposalResults($proposal->getProposalLinked(), true, $withSolidaries);
        }

        // the outward results are the base
        // we will have to check for each return result if it's a return of an outward result

        // we loop through the return results
        foreach ($returnResults as $result) {
            if (!is_null($result->getResultDriver())) {
                // there's a return as a driver
                if ($linkedMatching = $this->matchingRepository->findOneBy(['matchingLinked'=>$result->getResultDriver()->getReturn()->getMatchingId()])) {
                    // there's a linked matching, we check if there's an outwardResult with this matching
                    if (isset($results[$linkedMatching->getProposalRequest()->getId()])) {
                        // the linked matching is in the outward results => we set the return of the outward
                        if (!is_null($results[$linkedMatching->getProposalRequest()->getId()]->getResultDriver())) {
                            // there's an outward as a driver
                            $results[$linkedMatching->getProposalRequest()->getId()]->getResultDriver()->setReturn($result->getResultDriver()->getReturn());
                        } else {
                            // there's no outward as a driver, but a return as a driver => for now we skip
                        }
                    }
                }
            }
            if (!is_null($result->getResultPassenger())) {
                // there's a return as a passenger
                if ($linkedMatching = $this->matchingRepository->findOneBy(['matchingLinked'=>$result->getResultPassenger()->getReturn()->getMatchingId()])) {
                    // there's a linked matching, we check if there's an outwardResult with this matching
                    if (isset($results[$linkedMatching->getProposalOffer()->getId()])) {
                        // the linked matching is in the outward results => we set the return of the outward
                        if (!is_null($results[$linkedMatching->getProposalOffer()->getId()]->getResultPassenger())) {
                            // there's an outward as a driver
                            $results[$linkedMatching->getProposalOffer()->getId()]->getResultPassenger()->setReturn($result->getResultPassenger()->getReturn());
                        } else {
                            // there's no outward as a driver, but a return as a driver => for now we skip
                        }
                    }
                }
            }
        }

        /**********************************************************************
         * global origin / destination / date / time / seats / price / return *
         **********************************************************************/
        $finalResults = [];
        foreach ($results as $originalResult) {
            $result = clone $originalResult;
            $finalResults[] = $this->createGlobalResult($result, $proposal->getWaypoints());
        }
        return $finalResults;
    }

    /**
     * Complete the global result
     *
     * @param Result $result
     * @param array $waypoints
     * @return Result
     */
    private function createGlobalResult(Result $result, array $waypoints)
    {
        // origin / destination
        // we display the origin and destination of the passenger for his outward trip
        // if the carpooler can be driver and passenger, we choose to consider him as driver as he's the first to publish
        // we also set the originFirst and destinationLast to indicate if the driver origin / destination are different than the passenger ones

        // we first get the origin and destination of the requester
        $requesterOrigin = null;
        $requesterDestination = null;
        foreach ($waypoints as $waypoint) {
            if ($waypoint->getPosition() == 0) {
                $requesterOrigin = $waypoint->getAddress();
            }
            if ($waypoint->isDestination()) {
                $requesterDestination = $waypoint->getAddress();
            }
        }
        if ($result->getResultDriver() && !$result->getResultPassenger()) {
            // the carpooler is passenger only, we use his origin and destination
            $result->setOrigin($result->getResultDriver()->getOutward()->getOrigin());
            $result->setDestination($result->getResultDriver()->getOutward()->getDestination());
            // we check if his origin and destination are first and last of the whole journey
            // we use the gps coordinates
            $result->setOriginFirst(false);
            if ($result->getOrigin()->getLatitude() == $requesterOrigin->getLatitude() && $result->getOrigin()->getLongitude() == $requesterOrigin->getLongitude()) {
                $result->setOriginFirst(true);
            }
            $result->setDestinationLast(false);
            if ($result->getDestination()->getLatitude() == $requesterDestination->getLatitude() && $result->getDestination()->getLongitude() == $requesterDestination->getLongitude()) {
                $result->setDestinationLast(true);
            }
            // driver and passenger origin/destination
            // $result->setOriginDriver($result->getResultDriver()->getOutward()->getOriginDriver());
            // $result->setDestinationDriver($result->getResultDriver()->getOutward()->getDestinationDriver());
            // $result->setOriginPassenger($result->getResultDriver()->getOutward()->getOriginPassenger());
            // $result->setDestinationPassenger($result->getResultDriver()->getOutward()->getDestinationPassenger());
        } else {
            // the carpooler can be driver, we use the requester origin and destination
            $result->setOrigin($requesterOrigin);
            $result->setDestination($requesterDestination);
            // we check if his origin and destination are first and last of the whole journey
            // we use the gps coordinates
            $result->setOriginFirst(false);
            if ($result->getOrigin()->getLatitude() == $result->getResultPassenger()->getOutward()->getOrigin()->getLatitude() && $result->getOrigin()->getLongitude() == $result->getResultPassenger()->getOutward()->getOrigin()->getLongitude()) {
                $result->setOriginFirst(true);
            }
            $result->setDestinationLast(false);
            if ($result->getDestination()->getLatitude() == $result->getResultPassenger()->getOutward()->getDestination()->getLatitude() && $result->getDestination()->getLongitude() == $result->getResultPassenger()->getOutward()->getDestination()->getLongitude()) {
                $result->setDestinationLast(true);
            }
            // driver and passenger origin/destination
            // $result->setOriginDriver($result->getResultPassenger()->getOutward()->getOriginDriver());
            // $result->setDestinationDriver($result->getResultPassenger()->getOutward()->getDestinationDriver());
            // $result->setOriginPassenger($result->getResultPassenger()->getOutward()->getOriginPassenger());
            // $result->setDestinationPassenger($result->getResultPassenger()->getOutward()->getDestinationPassenger());
        }

        // date / time / seats / price
        // if the request is regular, there is no date, but we keep a start date
        // otherwise we display the date of the matching proposal computed before depending on if the carpooler can be driver and/or passenger
        if ($result->getResultDriver() && !$result->getResultPassenger()) {
            // the carpooler is passenger only
            if ($result->getFrequency() == Criteria::FREQUENCY_PUNCTUAL) {
                $result->setDate($result->getResultDriver()->getOutward()->getDate());
                $result->setTime($result->getResultDriver()->getOutward()->getTime());
            } else {
                $result->setStartDate($result->getResultDriver()->getOutward()->getFromDate());
                $result->setToDate($result->getResultDriver()->getOutward()->getToDate());
            }
            $result->setPrice($result->getResultDriver()->getOutward()->getComputedPrice());
            $result->setRoundedPrice($result->getResultDriver()->getOutward()->getComputedRoundedPrice());
            $result->setSeatsDriver($result->getResultDriver()->getSeatsDriver());
            $result->setSeatsPassenger($result->getResultDriver()->getSeatsPassenger());
            $result->setSeats($result->getResultDriver()->getSeatsPassenger());
        } else {
            // the carpooler is driver or passenger
            if ($result->getFrequency() == Criteria::FREQUENCY_PUNCTUAL) {
                $result->setDate($result->getResultPassenger()->getOutward()->getDate());
                $result->setTime($result->getResultPassenger()->getOutward()->getTime());
            } else {
                $result->setDate($result->getResultPassenger()->getOutward()->getDate());
                $result->setTime($result->getResultPassenger()->getOutward()->getTime());
                $result->setStartDate($result->getResultPassenger()->getOutward()->getFromDate());
                $result->setToDate($result->getResultPassenger()->getOutward()->getToDate());
            }
            $result->setPrice($result->getResultPassenger()->getOutward()->getComputedPrice());
            $result->setRoundedPrice($result->getResultPassenger()->getOutward()->getComputedRoundedPrice());
            $result->setSeatsDriver($result->getResultPassenger()->getSeatsDriver());
            $result->setSeatsPassenger($result->getResultPassenger()->getSeatsPassenger());
            $result->setSeats($result->getResultPassenger()->getSeatsDriver());
        }
        // regular days and times
        if ($result->getFrequencyResult() == Criteria::FREQUENCY_REGULAR) {
            if ($result->getResultDriver() && !$result->getResultPassenger()) {
                // the carpooler is passenger only
                $result->setMonCheck($result->getResultDriver()->getOutward()->isMonCheck() || ($result->getResultDriver()->getReturn() && $result->getResultDriver()->getReturn()->isMonCheck()));
                $result->setTueCheck($result->getResultDriver()->getOutward()->isTueCheck() || ($result->getResultDriver()->getReturn() && $result->getResultDriver()->getReturn()->isTueCheck()));
                $result->setWedCheck($result->getResultDriver()->getOutward()->isWedCheck() || ($result->getResultDriver()->getReturn() && $result->getResultDriver()->getReturn()->isWedCheck()));
                $result->setThuCheck($result->getResultDriver()->getOutward()->isThuCheck() || ($result->getResultDriver()->getReturn() && $result->getResultDriver()->getReturn()->isThuCheck()));
                $result->setFriCheck($result->getResultDriver()->getOutward()->isFriCheck() || ($result->getResultDriver()->getReturn() && $result->getResultDriver()->getReturn()->isFriCheck()));
                $result->setSatCheck($result->getResultDriver()->getOutward()->isSatCheck() || ($result->getResultDriver()->getReturn() && $result->getResultDriver()->getReturn()->isSatCheck()));
                $result->setSunCheck($result->getResultDriver()->getOutward()->isSunCheck() || ($result->getResultDriver()->getReturn() && $result->getResultDriver()->getReturn()->isSunCheck()));
                if (!$result->getResultDriver()->getOutward()->hasMultipleTimes()) {
                    if ($result->getResultDriver()->getOutward()->getMonTime()) {
                        $result->setOutwardTime($result->getResultDriver()->getOutward()->getMonTime());
                    } elseif ($result->getResultDriver()->getOutward()->getTueTime()) {
                        $result->setOutwardTime($result->getResultDriver()->getOutward()->getTueTime());
                    } elseif ($result->getResultDriver()->getOutward()->getWedTime()) {
                        $result->setOutwardTime($result->getResultDriver()->getOutward()->getWedTime());
                    } elseif ($result->getResultDriver()->getOutward()->getThuTime()) {
                        $result->setOutwardTime($result->getResultDriver()->getOutward()->getThuTime());
                    } elseif ($result->getResultDriver()->getOutward()->getFriTime()) {
                        $result->setOutwardTime($result->getResultDriver()->getOutward()->getFriTime());
                    } elseif ($result->getResultDriver()->getOutward()->getSatTime()) {
                        $result->setOutwardTime($result->getResultDriver()->getOutward()->getSatTime());
                    } elseif ($result->getResultDriver()->getOutward()->getSunTime()) {
                        $result->setOutwardTime($result->getResultDriver()->getOutward()->getSunTime());
                    }
                }
                if ($result->getResultDriver()->getReturn() && !$result->getResultDriver()->getReturn()->hasMultipleTimes()) {
                    if ($result->getResultDriver()->getReturn()->getMonTime()) {
                        $result->setReturnTime($result->getResultDriver()->getReturn()->getMonTime());
                    } elseif ($result->getResultDriver()->getReturn()->getTueTime()) {
                        $result->setReturnTime($result->getResultDriver()->getReturn()->getTueTime());
                    } elseif ($result->getResultDriver()->getReturn()->getWedTime()) {
                        $result->setReturnTime($result->getResultDriver()->getReturn()->getWedTime());
                    } elseif ($result->getResultDriver()->getReturn()->getThuTime()) {
                        $result->setReturnTime($result->getResultDriver()->getReturn()->getThuTime());
                    } elseif ($result->getResultDriver()->getReturn()->getFriTime()) {
                        $result->setReturnTime($result->getResultDriver()->getReturn()->getFriTime());
                    } elseif ($result->getResultDriver()->getReturn()->getSatTime()) {
                        $result->setReturnTime($result->getResultDriver()->getReturn()->getSatTime());
                    } elseif ($result->getResultDriver()->getReturn()->getSunTime()) {
                        $result->setReturnTime($result->getResultDriver()->getReturn()->getSunTime());
                    }
                }
            } else {
                // the carpooler is driver or passenger
                $result->setMonCheck($result->getResultPassenger()->getOutward()->isMonCheck() || ($result->getResultPassenger()->getReturn() && $result->getResultPassenger()->getReturn()->isMonCheck()));
                $result->setTueCheck($result->getResultPassenger()->getOutward()->isTueCheck() || ($result->getResultPassenger()->getReturn() && $result->getResultPassenger()->getReturn()->isTueCheck()));
                $result->setWedCheck($result->getResultPassenger()->getOutward()->isWedCheck() || ($result->getResultPassenger()->getReturn() && $result->getResultPassenger()->getReturn()->isWedCheck()));
                $result->setThuCheck($result->getResultPassenger()->getOutward()->isThuCheck() || ($result->getResultPassenger()->getReturn() && $result->getResultPassenger()->getReturn()->isThuCheck()));
                $result->setFriCheck($result->getResultPassenger()->getOutward()->isFriCheck() || ($result->getResultPassenger()->getReturn() && $result->getResultPassenger()->getReturn()->isFriCheck()));
                $result->setSatCheck($result->getResultPassenger()->getOutward()->isSatCheck() || ($result->getResultPassenger()->getReturn() && $result->getResultPassenger()->getReturn()->isSatCheck()));
                $result->setSunCheck($result->getResultPassenger()->getOutward()->isSunCheck() || ($result->getResultPassenger()->getReturn() && $result->getResultPassenger()->getReturn()->isSunCheck()));
                if (!$result->getResultPassenger()->getOutward()->hasMultipleTimes()) {
                    if ($result->getResultPassenger()->getOutward()->getMonTime()) {
                        $result->setOutwardTime($result->getResultPassenger()->getOutward()->getMonTime());
                    } elseif ($result->getResultPassenger()->getOutward()->getTueTime()) {
                        $result->setOutwardTime($result->getResultPassenger()->getOutward()->getTueTime());
                    } elseif ($result->getResultPassenger()->getOutward()->getWedTime()) {
                        $result->setOutwardTime($result->getResultPassenger()->getOutward()->getWedTime());
                    } elseif ($result->getResultPassenger()->getOutward()->getThuTime()) {
                        $result->setOutwardTime($result->getResultPassenger()->getOutward()->getThuTime());
                    } elseif ($result->getResultPassenger()->getOutward()->getFriTime()) {
                        $result->setOutwardTime($result->getResultPassenger()->getOutward()->getFriTime());
                    } elseif ($result->getResultPassenger()->getOutward()->getSatTime()) {
                        $result->setOutwardTime($result->getResultPassenger()->getOutward()->getSatTime());
                    } elseif ($result->getResultPassenger()->getOutward()->getSunTime()) {
                        $result->setOutwardTime($result->getResultPassenger()->getOutward()->getSunTime());
                    }
                }
                if ($result->getResultPassenger()->getReturn() && !$result->getResultPassenger()->getReturn()->hasMultipleTimes()) {
                    if ($result->getResultPassenger()->getReturn()->getMonTime()) {
                        $result->setReturnTime($result->getResultPassenger()->getReturn()->getMonTime());
                    } elseif ($result->getResultPassenger()->getReturn()->getTueTime()) {
                        $result->setReturnTime($result->getResultPassenger()->getReturn()->getTueTime());
                    } elseif ($result->getResultPassenger()->getReturn()->getWedTime()) {
                        $result->setReturnTime($result->getResultPassenger()->getReturn()->getWedTime());
                    } elseif ($result->getResultPassenger()->getReturn()->getThuTime()) {
                        $result->setReturnTime($result->getResultPassenger()->getReturn()->getThuTime());
                    } elseif ($result->getResultPassenger()->getReturn()->getFriTime()) {
                        $result->setReturnTime($result->getResultPassenger()->getReturn()->getFriTime());
                    } elseif ($result->getResultPassenger()->getReturn()->getSatTime()) {
                        $result->setReturnTime($result->getResultPassenger()->getReturn()->getSatTime());
                    } elseif ($result->getResultPassenger()->getReturn()->getSunTime()) {
                        $result->setReturnTime($result->getResultPassenger()->getReturn()->getSunTime());
                    }
                }
            }
        }

        // return trip ?
        $result->setReturn(false);
        if ($result->getResultDriver() && !$result->getResultPassenger()) {
            // the carpooler is passenger only
            if (!is_null($result->getResultDriver()->getReturn())) {
                $result->setReturn(true);
            }
        } else {
            // the carpooler is driver or passenger
            if (!is_null($result->getResultPassenger()->getReturn())) {
                $result->setReturn(true);
            }
        }

        // pending or accepted ask linked ?
        $result->setPendingAsk(false);
        $result->setAcceptedAsk(false);
        $result->setInitiatedAsk(false);
        if ($result->getResultDriver()) {
            if ($result->getResultDriver()->getOutward()) {
                if ($result->getResultDriver()->getOutward()->hasInitiatedAsk()) {
                    $result->setInitiatedAsk(true);
                }
                if ($result->getResultDriver()->getOutward()->hasPendingAsk()) {
                    $result->setPendingAsk(true);
                }
                if ($result->getResultDriver()->getOutward()->hasAcceptedAsk()) {
                    $result->setAcceptedAsk(true);
                }
            }
            if ($result->getResultDriver()->getReturn()) {
                if ($result->getResultDriver()->getReturn()->hasInitiatedAsk()) {
                    $result->setInitiatedAsk(true);
                }
                if ($result->getResultDriver()->getReturn()->hasPendingAsk()) {
                    $result->setPendingAsk(true);
                }
                if ($result->getResultDriver()->getReturn()->hasAcceptedAsk()) {
                    $result->setAcceptedAsk(true);
                }
            }
        }
        if ($result->getResultPassenger()) {
            if ($result->getResultPassenger()->getOutward()) {
                if ($result->getResultPassenger()->getOutward()->hasInitiatedAsk()) {
                    $result->setInitiatedAsk(true);
                }
                if ($result->getResultPassenger()->getOutward()->hasPendingAsk()) {
                    $result->setPendingAsk(true);
                }
                if ($result->getResultPassenger()->getOutward()->hasAcceptedAsk()) {
                    $result->setAcceptedAsk(true);
                }
            }
            if ($result->getResultPassenger()->getReturn()) {
                if ($result->getResultPassenger()->getReturn()->hasInitiatedAsk()) {
                    $result->setInitiatedAsk(true);
                }
                if ($result->getResultPassenger()->getReturn()->hasPendingAsk()) {
                    $result->setPendingAsk(true);
                }
                if ($result->getResultPassenger()->getReturn()->hasAcceptedAsk()) {
                    $result->setAcceptedAsk(true);
                }
            }
        }

        return $result;
    }

    /**
     * Create results for an outward or a return proposal.
     *
     * @param Proposal $proposal    The proposal
     * @param boolean $return       The result is for the return trip
     * @param bool $withSolidaries  Create also the results for solidary asks
     * @return array
     */
    private function createProposalResults(Proposal $proposal, bool $return = false, bool $withSolidaries = true)
    {
        $results = [];
        // we group the matchings by matching proposalId to merge potential driver and/or passenger candidates
        $matchings = [];
        // we search the matchings as an offer
        /** @var Matching $request */
        foreach ($proposal->getMatchingRequests() as $request) {
            // we exclude the private proposals
            if ($request->getProposalRequest()->isPrivate() || $request->getProposalRequest()->isPaused()) {
                continue;
            }
            // do we exclude solidary requests ?
            if (!$withSolidaries && $request->getProposalRequest()->getCriteria()->isSolidary()) {
                continue;
            }
            // we check if the route hasn't been computed, or if the matching is not complete (we check one of the properties that must be filled if the matching is complete)
            if (is_null($request->getFilters() && is_null($request->getPickUpDuration()))) {
                $request->setFilters($this->proposalMatcher->getMatchingFilters($request));
            }
            
            $matchings[$request->getProposalRequest()->getId()]['request'] = $request;
        }
        // we search the matchings as a request
        foreach ($proposal->getMatchingOffers() as $offer) {
            // we exclude the private proposals
            if ($offer->getProposalOffer()->isPrivate() || $offer->getProposalOffer()->isPaused()) {
                continue;
            }
            // we check if the route hasn't been computed, or if the matching is not complete (we check one of the properties that must be filled if the matching is complete)
            if (is_null($offer->getFilters() && is_null($offer->getPickUpDuration()))) {
                $offer->setFilters($this->proposalMatcher->getMatchingFilters($offer));
            }
            $matchings[$offer->getProposalOffer()->getId()]['offer'] = $offer;
        }

        // we iterate through the matchings to create the results
        foreach ($matchings as $matchingProposalId => $matching) {

            // If these matchings is between two Users involved in a block, we skip it
            $blockedRequest = $blockedOffer = false;
            if (isset($matching['request'])) {
                $user1 = $matching['request']->getProposalOffer()->getUser();
                $user2 = $matching['request']->getProposalRequest()->getUser();
                // a user may be null in case of anonymous search
                if ($user1 && $user2) {
                    $blocks = $this->blockManager->getInvolvedInABlock($user1, $user2);
                    if (is_array($blocks) && count($blocks)>0) {
                        $blockedRequest = true;
                    }
                }
            }
            if (isset($matching['offer'])) {
                $user1 = $matching['offer']->getProposalOffer()->getUser();
                $user2 = $matching['offer']->getProposalRequest()->getUser();
                // a user may be null in case of anonymous search
                if ($user1 && $user2) {
                    $blocks = $this->blockManager->getInvolvedInABlock($user1, $user2);
                    if (is_array($blocks) && count($blocks)>0) {
                        $blockedOffer = true;
                    }
                }
            }
            
            if (!$blockedRequest && !$blockedOffer) {
                $result = $this->createMatchingResult($proposal, $matchingProposalId, $matching, $return);
                $results[$matchingProposalId] = $result;
            }
        }
        return $results;
    }

    /**
     * Create results for a given matching of a proposal
     *
     * @param Proposal $proposal            The proposal
     * @param integer $matchingProposalId   The proposal that matches
     * @param array $matching               The array of the matchings of the proposal (an array with the matching proposal as offer and/or request)
     * @param boolean $return               The matching concerns a return (=false if it's the outward)
     * @return Result                       The result object
     */
    private function createMatchingResult(Proposal $proposal, int $matchingProposalId, array $matching, bool $return)
    {
        $result = new Result();
        $result->setId($proposal->getId());
        $resultDriver = new ResultRole();
        $resultPassenger = new ResultRole();
        $communities = [];
            
        /************/
        /*  REQUEST */
        /************/
        if (isset($matching['request'])) {
            // the carpooler can be passenger
            if (is_null($result->getFrequency())) {
                $result->setFrequency($matching['request']->getCriteria()->getFrequency());
            }
            if (is_null($result->getFrequencyResult())) {
                $result->setFrequencyResult($matching['request']->getProposalRequest()->getCriteria()->getFrequency());
            }
            if (is_null($result->getCarpooler())) {
                $carpooler=$matching['request']->getProposalRequest()->getUser();
                // Clone doesn't treat avatars as it's a loadListener
                $resultCarpooler = clone $carpooler;
                $resultCarpooler->setAvatars($carpooler->getAvatars());
                $result->setCarpooler($resultCarpooler);
                // We check if we have accepted carpool if yes we display the carpooler phone number
                $hasAsk = false;
                $asks = $matching['request']->getAsks();
                foreach ($asks as $ask) {
                    if ($ask->getStatus() == (ASK::STATUS_ACCEPTED_AS_DRIVER || ASK::STATUS_ACCEPTED_AS_PASSENGER)) {
                        $hasAsk=true;
                        break;
                    }
                }
                // if we don't have accepted carpools AND (no user is logged OR the phone display is restricted) we pass the telephone at null
                if (!$hasAsk && (!$matching['request']->getProposalOffer()->getUser() || $carpooler->getPhoneDisplay() == USER::PHONE_DISPLAY_RESTRICTED)) {
                    $result->getCarpooler()->setTelephone(null);
                }
            }
            if (is_null($result->getComment()) && !is_null($matching['request']->getProposalRequest()->getComment())) {
                $result->setComment($matching['request']->getProposalRequest()->getComment());
            }
            if (is_null($result->getAskId()) && !empty($matching['request']->getAsks())) {
                $result->setAskId($matching['request']->getAsks()[0]->getId());
            }

            // solidary : the request can be solidary
            $result->setSolidary($matching['request']->getProposalRequest()->getCriteria()->isSolidary());
            $result->setSolidaryExclusive(false);

            // communities
            foreach ($matching['request']->getProposalRequest()->getCommunities() as $community) {
                $communities[$community->getId()] = [
                    'name'=> $community->getName(),
                    'image'=> $community->getImages()
                ];
            }
            
            // outward
            $item = new ResultItem();
            // we set the proposalId
            $item->setProposalId($matchingProposalId);
            if ($matching['request']->getId() !== Matching::DEFAULT_ID) {
                $item->setMatchingId($matching['request']->getId());
            }
            if ($proposal->getCriteria()->getFrequency() == Criteria::FREQUENCY_PUNCTUAL) {
                // the search/ad proposal is punctual
                // we have to calculate the date and time of the carpool
                // date :
                // - if the matching proposal is also punctual, it's the date of the matching proposal (as the date of the matching proposal could be the same or after the date of the search/ad)
                // - if the matching proposal is regular, it's the date of the search/ad (as the matching proposal "matches", it means that the date is valid => the date is in the range of the regular matching proposal)
                if ($matching['request']->getProposalRequest()->getCriteria()->getFrequency() == Criteria::FREQUENCY_PUNCTUAL) {
                    $item->setDate($matching['request']->getProposalRequest()->getCriteria()->getFromDate());
                } else {
                    $regularDayInfos = $this->getMatchingRegularDayAsOffer($matching['request'], $item);
                    $item = $regularDayInfos['item'];
                    $fromTime = $regularDayInfos['time'];
                }

                // time
                // the carpooler is passenger, the proposal owner is driver : we use his time if it's set
                // if the proposal is dynamic, we take the updated time of the position linked with the proposal
                if ($matching['request']->getProposalOffer()->isDynamic()) {
                    $item->setTime($matching['request']->getProposalOffer()->getPosition()->getUpdatedDate());
                } else {
                    // the time is not set, it must be the matching results of a search (and not an ad)
                    // we have to calculate the starting time so that the driver will get the carpooler on the carpooler time
                    // we init the time to the one of the carpooler
                    if ($matching['request']->getProposalRequest()->getCriteria()->getFrequency() == Criteria::FREQUENCY_PUNCTUAL) {
                        // the carpooler proposal is punctual, we take the fromTime
                        $fromTime = clone $matching['request']->getProposalRequest()->getCriteria()->getFromTime();
                        $item->setMarginDuration($matching['request']->getProposalRequest()->getCriteria()->getMarginDuration());
                    }

                    // we search the pickup duration
                    $pickupDuration = null;
                    if (!is_null($matching['request']->getPickUpDuration())) {
                        $pickupDuration = $matching['request']->getPickUpDuration();
                    } else {
                        $filters = $matching['request']->getFilters();
                        foreach ($filters['route'] as $value) {
                            if ($value['candidate'] == 2 && $value['position'] == 0) {
                                $pickupDuration = (int)round($value['duration']);
                                break;
                            }
                        }
                    }
                    if ($pickupDuration) {
                        $fromTime->sub(new \DateInterval('PT' . $pickupDuration . 'S'));
                    }
                    $item->setTime($fromTime);
                }
            } else {
                if ($matching['request']->getCriteria()->getFrequency()==Criteria::FREQUENCY_PUNCTUAL) {

                    // Set the date to the carpooler's date
                    $item->setDate($matching['request']->getProposalRequest()->getCriteria()->getFromDate());
                    $item->setMarginDuration($matching['request']->getProposalRequest()->getCriteria()->getMarginDuration());
                    // the carpooler proposal is punctual, we have to take the proposal time matching to the carpooler day
                    $fromTime = new DateTime();
                    switch ($matching['request']->getProposalRequest()->getCriteria()->getFromDate()->format('w')) {
                        case 0: {
                            $fromTime = clone $proposal->getCriteria()->getSunTime();
                            $item->setMonMarginDuration($proposal->getCriteria()->getMonMarginDuration());
                            break;
                        }
                        case 1: {
                            $fromTime = clone $proposal->getCriteria()->getMonTime();
                            $item->setTueMarginDuration($proposal->getCriteria()->getTueMarginDuration());
                            break;
                        }
                        case 2: {
                            $fromTime = clone $proposal->getCriteria()->getTueTime();
                            $item->setWedMarginDuration($proposal->getCriteria()->getWedMarginDuration());
                            break;
                        }
                        case 3: {
                            $fromTime = clone $proposal->getCriteria()->getWedTime();
                            $item->setThuMarginDuration($proposal->getCriteria()->getThuMarginDuration());
                            break;
                        }
                        case 4: {
                            $fromTime = clone $proposal->getCriteria()->getThuTime();
                            $item->setFriMarginDuration($proposal->getCriteria()->getFriMarginDuration());
                            break;
                        }
                        case 5: {
                            $fromTime = clone $proposal->getCriteria()->getFriTime();
                            $item->setSatMarginDuration($proposal->getCriteria()->getSatMarginDuration());
                            break;
                        }
                        case 6: {
                            $fromTime = clone $proposal->getCriteria()->getSatTime();
                            $item->setSunMarginDuration($proposal->getCriteria()->getSunMarginDuration());
                            break;
                        }
                    }

                    $item->setTime($fromTime);
                } else {
                    // the search or ad is regular => no date
                    // we have to find common days (if it's a search the common days should be the carpooler days)
                    // we check if pickup times have been calculated already
                    if (isset($matching['request']->getFilters()['pickup'])) {
                        // we have pickup times, it must be the matching results of an ad (and not a search)
                        // the carpooler is passenger, the proposal owner is driver : we use his time as it must be set
                        // we use the times even if we don't use them, maybe we'll need them in the future
                        // we set the global time for each day, we will erase it if we discover that all days have not the same time
                        // this way we are sure that if all days have the same time, the global time will be set and ok
                        if (isset($matching['request']->getFilters()['pickup']['monMinPickupTime']) && isset($matching['request']->getFilters()['pickup']['monMaxPickupTime'])) {
                            $item->setMonCheck(true);
                            $item->setMonTime($proposal->getCriteria()->getMonTime());
                            $item->setTime($proposal->getCriteria()->getMonTime());
                            $item->setMonMarginDuration($proposal->getCriteria()->getMonMarginDuration());
                        }
                        if (isset($matching['request']->getFilters()['pickup']['tueMinPickupTime']) && isset($matching['request']->getFilters()['pickup']['tueMaxPickupTime'])) {
                            $item->setTueCheck(true);
                            $item->setTueTime($proposal->getCriteria()->getTueTime());
                            $item->setTime($proposal->getCriteria()->getTueTime());
                            $item->setTueMarginDuration($proposal->getCriteria()->getTueMarginDuration());
                        }
                        if (isset($matching['request']->getFilters()['pickup']['wedMinPickupTime']) && isset($matching['request']->getFilters()['pickup']['wedMaxPickupTime'])) {
                            $item->setWedCheck(true);
                            $item->setWedTime($proposal->getCriteria()->getWedTime());
                            $item->setTime($proposal->getCriteria()->getWedTime());
                            $item->setWedMarginDuration($proposal->getCriteria()->getWedMarginDuration());
                        }
                        if (isset($matching['request']->getFilters()['pickup']['thuMinPickupTime']) && isset($matching['request']->getFilters()['pickup']['thuMaxPickupTime'])) {
                            $item->setThuCheck(true);
                            $item->setThuTime($proposal->getCriteria()->getThuTime());
                            $item->setTime($proposal->getCriteria()->getThuTime());
                            $item->setThuMarginDuration($proposal->getCriteria()->getThuMarginDuration());
                        }
                        if (isset($matching['request']->getFilters()['pickup']['friMinPickupTime']) && isset($matching['request']->getFilters()['pickup']['friMaxPickupTime'])) {
                            $item->setFriCheck(true);
                            $item->setFriTime($proposal->getCriteria()->getFriTime());
                            $item->setTime($proposal->getCriteria()->getFriTime());
                            $item->setFriMarginDuration($proposal->getCriteria()->getFriMarginDuration());
                        }
                        if (isset($matching['request']->getFilters()['pickup']['satMinPickupTime']) && isset($matching['request']->getFilters()['pickup']['satMaxPickupTime'])) {
                            $item->setSatCheck(true);
                            $item->setSatTime($proposal->getCriteria()->getSatTime());
                            $item->setTime($proposal->getCriteria()->getSatTime());
                            $item->setSatMarginDuration($proposal->getCriteria()->getSatMarginDuration());
                        }
                        if (isset($matching['request']->getFilters()['pickup']['sunMinPickupTime']) && isset($matching['request']->getFilters()['pickup']['sunMaxPickupTime'])) {
                            $item->setSunCheck(true);
                            $item->setSunTime($proposal->getCriteria()->getSunTime());
                            $item->setTime($proposal->getCriteria()->getSunTime());
                            $item->setSunMarginDuration($proposal->getCriteria()->getSunMarginDuration());
                        }
                    } else {
                        // no pick up times, it must be the matching results of a search (and not an ad)
                        // the days are the carpooler days
                        $item->setMonCheck($matching['request']->getProposalRequest()->getCriteria()->isMonCheck());
                        $item->setTueCheck($matching['request']->getProposalRequest()->getCriteria()->isTueCheck());
                        $item->setWedCheck($matching['request']->getProposalRequest()->getCriteria()->isWedCheck());
                        $item->setThuCheck($matching['request']->getProposalRequest()->getCriteria()->isThuCheck());
                        $item->setFriCheck($matching['request']->getProposalRequest()->getCriteria()->isFriCheck());
                        $item->setSatCheck($matching['request']->getProposalRequest()->getCriteria()->isSatCheck());
                        $item->setSunCheck($matching['request']->getProposalRequest()->getCriteria()->isSunCheck());
                        // we calculate the starting time so that the driver will get the carpooler on the carpooler time
                        // even if we don't use them, maybe we'll need them in the future
                        $pickupDuration = null;
                        if (!is_null($matching['request']->getPickUpDuration())) {
                            $pickupDuration = $matching['request']->getPickUpDuration();
                        } else {
                            $filters = $matching['request']->getFilters();
                            foreach ($filters['route'] as $value) {
                                if ($value['candidate'] == 2 && $value['position'] == 0) {
                                    $pickupDuration = (int)round($value['duration']);
                                    break;
                                }
                            }
                        }
                        // we init the time to the one of the carpooler
                        if ($matching['request']->getProposalRequest()->getCriteria()->isMonCheck() &&
                            !is_null($matching['request']->getProposalRequest()->getCriteria()->getMonTime())) {
//                            dump($matching['request']->getAsks());die;
                            $monTime = clone $matching['request']->getProposalRequest()->getCriteria()->getMonTime();
                            if ($pickupDuration) {
                                $monTime->sub(new \DateInterval('PT' . $pickupDuration . 'S'));
                            }
                            $item->setMonTime($monTime);
                            $item->setTime($monTime);
                            $item->setMonMarginDuration($matching['request']->getProposalRequest()->getCriteria()->getMonMarginDuration());
                        }
                        if ($matching['request']->getProposalRequest()->getCriteria()->isTueCheck() &&
                            !is_null($matching['request']->getProposalRequest()->getCriteria()->getTueTime())) {
                            $tueTime = $matching['request']->getProposalRequest()->getCriteria()->getTueTime();
                            if ($pickupDuration) {
                                $tueTime->sub(new \DateInterval('PT' . $pickupDuration . 'S'));
                            }
                            $item->setTueTime($tueTime);
                            $item->setTime($tueTime);
                            $item->setTueMarginDuration($matching['request']->getProposalRequest()->getCriteria()->getTueMarginDuration());
                        }
                        if ($matching['request']->getProposalRequest()->getCriteria()->isWedCheck() &&
                            !is_null($matching['request']->getProposalRequest()->getCriteria()->getWedTime())) {
                            $wedTime = $matching['request']->getProposalRequest()->getCriteria()->getWedTime();
                            if ($pickupDuration) {
                                $wedTime->sub(new \DateInterval('PT' . $pickupDuration . 'S'));
                            }
                            $item->setWedTime($wedTime);
                            $item->setTime($wedTime);
                            $item->setWedMarginDuration($matching['request']->getProposalRequest()->getCriteria()->getWedMarginDuration());
                        }
                        if ($matching['request']->getProposalRequest()->getCriteria()->isThuCheck() &&
                            !is_null($matching['request']->getProposalRequest()->getCriteria()->getThuTime())) {
                            $thuTime = $matching['request']->getProposalRequest()->getCriteria()->getThuTime();
                            if ($pickupDuration) {
                                $thuTime->sub(new \DateInterval('PT' . $pickupDuration . 'S'));
                            }
                            $item->setThuTime($thuTime);
                            $item->setTime($thuTime);
                            $item->setThuMarginDuration($matching['request']->getProposalRequest()->getCriteria()->getThuMarginDuration());
                        }
                        if ($matching['request']->getProposalRequest()->getCriteria()->isFriCheck() &&
                            !is_null($matching['request']->getProposalRequest()->getCriteria()->getFriTime())) {
                            $friTime = $matching['request']->getProposalRequest()->getCriteria()->getFriTime();
                            if ($pickupDuration) {
                                $friTime->sub(new \DateInterval('PT' . $pickupDuration . 'S'));
                            }
                            $item->setFriTime($friTime);
                            $item->setTime($friTime);
                            $item->setFriMarginDuration($matching['request']->getProposalRequest()->getCriteria()->getFriMarginDuration());
                        }
                        if ($matching['request']->getProposalRequest()->getCriteria()->isSatCheck() &&
                            !is_null($matching['request']->getProposalRequest()->getCriteria()->getSatTime())) {
                            $satTime = clone $matching['request']->getProposalRequest()->getCriteria()->getSatTime();
                            if ($pickupDuration) {
                                $satTime->sub(new \DateInterval('PT' . $pickupDuration . 'S'));
                            }
                            $item->setSatTime($satTime);
                            $item->setTime($satTime);
                            $item->setSatMarginDuration($matching['request']->getProposalRequest()->getCriteria()->getSatMarginDuration());
                        }
                        if ($matching['request']->getProposalRequest()->getCriteria()->isSunCheck() &&
                            !is_null($matching['request']->getProposalRequest()->getCriteria()->getSunTime())) {
                            $sunTime = $matching['request']->getProposalRequest()->getCriteria()->getSunTime();
                            if ($pickupDuration) {
                                $sunTime->sub(new \DateInterval('PT' . $pickupDuration . 'S'));
                            }
                            $item->setSunTime($sunTime);
                            $item->setTime($sunTime);
                            $item->setSunMarginDuration($matching['request']->getProposalRequest()->getCriteria()->getSunMarginDuration());
                        }
                    }
                    $item->setMultipleTimes();
                    if ($item->hasMultipleTimes()) {
                        $item->setTime(null);
                    }
                    // fromDate is the max between the search date and the fromDate of the matching proposal
                    $item->setFromDate(max(
                        $matching['request']->getProposalRequest()->getCriteria()->getFromDate(),
                        $proposal->getCriteria()->getFromDate()
                    ));
                    $item->setToDate($matching['request']->getProposalRequest()->getCriteria()->getToDate());
                }
            }
            // waypoints of the item
            $waypoints = [];
            $time = $item->getTime() ? clone $item->getTime() : null;

            // // we will have to compute the number of steps for each candidate
            // $steps = [
            //     'requester' => 0,
            //     'carpooler' => 0
            // ];
            // // first pass to get the maximum position fo each candidate
            // foreach ($matching['request']->getFilters()['route'] as $key=>$waypoint) {
            //     if ($waypoint['candidate'] == 1 && (int)$waypoint['position']>$steps['requester']) {
            //         $steps['requester'] = (int)$waypoint['position'];
            //     } elseif ($waypoint['candidate'] == 2 && (int)$waypoint['position']>$steps['carpooler']) {
            //         $steps['carpooler'] = (int)$waypoint['position'];
            //     }
            // }
            // // second pass to fill the waypoints array
            // foreach ($matching['request']->getFilters()['route'] as $key=>$waypoint) {
            //     $curTime = null;
            //     if ($time) {
            //         $curTime = clone $time;
            //     }
            //     if ($curTime) {
            //         $curTime->add(new \DateInterval('PT' . (int)round($waypoint['duration']) . 'S'));
            //     }
            //     $waypoints[$key] = [
            //         'id' => $key,
            //         'person' => $waypoint['candidate'] == 1 ? 'requester' : 'carpooler',
            //         'role' => $waypoint['candidate'] == 1 ? 'driver' : 'passenger',
            //         'time' =>  $curTime,
            //         'address' => $waypoint['address'],
            //         'type' => $waypoint['position'] == '0' ? 'origin' :
            //             (
            //                 ($waypoint['candidate'] == 1) ? ((int)$waypoint['position'] == $steps['requester'] ? 'destination' : 'step') :
            //                 ((int)$waypoint['position'] == $steps['carpooler'] ? 'destination' : 'step')
            //             )
            //     ];
            //     // origin and destination guess
            //     if ($waypoint['candidate'] == 2 && $waypoint['position'] == '0') {
            //         $item->setOrigin($waypoint['address']);
            //         $item->setOriginPassenger($waypoint['address']);
            //     } elseif ($waypoint['candidate'] == 2 && (int)$waypoint['position'] == $steps['carpooler']) {
            //         $item->setDestination($waypoint['address']);
            //         $item->setDestinationPassenger($waypoint['address']);
            //     } elseif ($waypoint['candidate'] == 1 && $waypoint['position'] == '0') {
            //         $item->setOriginDriver($waypoint['address']);
            //     } elseif ($waypoint['candidate'] == 1 && (int)$waypoint['position'] == $steps['requester']) {
            //         $item->setDestinationDriver($waypoint['address']);
            //     }
            // }

            // we will have to compute the number of steps for each candidate
            $origins = [
                'requester' => 9999,
                'carpooler' => 9999
            ];
            $destinations = [
                'requester' => 0,
                'carpooler' => 0
            ];
            // first pass to get the minimum and maximum position fo each candidate
            foreach ($matching['request']->getWaypoints() as $waypoint) {
                if ($waypoint->getRole() == 1 && $waypoint->getPosition()>$destinations['requester']) {
                    $destinations['requester'] = $waypoint->getPosition();
                }
                if ($waypoint->getRole() == 1 && $waypoint->getPosition()<$origins['requester']) {
                    $origins['requester'] = $waypoint->getPosition();
                }
                if ($waypoint->getRole() == 2 && $waypoint->getPosition()>$destinations['carpooler']) {
                    $destinations['carpooler'] = $waypoint->getPosition();
                }
                if ($waypoint->getRole() == 2 && $waypoint->getPosition()<$origins['carpooler']) {
                    $origins['carpooler'] = $waypoint->getPosition();
                }
            }

            $i=0;
            foreach ($matching['request']->getWaypoints() as $waypoint) {
                $curTime = null;
                if ($time) {
                    $curTime = clone $time;
                }
                if ($curTime) {
                    $curTime->add(new \DateInterval('PT' . $waypoint->getDuration() . 'S'));
                }
                $type = 'step';
                // origin and destination guess
                if ($waypoint->getRole() == 2 && $waypoint->getPosition() == $origins['carpooler']) {
                    $type = 'origin';
                    $item->setOrigin($waypoint->getAddress());
                    $item->setOriginPassenger($waypoint->getAddress());
                } elseif ($waypoint->getRole() == 2 && $waypoint->getPosition() == $destinations['carpooler']) {
                    $type = 'destination';
                    $item->setDestination($waypoint->getAddress());
                    $item->setDestinationPassenger($waypoint->getAddress());
                } elseif ($waypoint->getRole() == 1 && $waypoint->getPosition() == $origins['requester']) {
                    $type = 'origin';
                    $item->setOriginDriver($waypoint->getAddress());
                } elseif ($waypoint->getRole() == 1 && $waypoint->getPosition() == $destinations['requester']) {
                    $type = 'destination';
                    $item->setDestinationDriver($waypoint->getAddress());
                }
                $waypoints[$i] = [
                    'id' => $i,
                    'person' => $waypoint->getRole() == 1 ? 'requester' : 'carpooler',
                    'role' => $waypoint->getRole() == 1 ? 'driver' : 'passenger',
                    'time' =>  $curTime,
                    'address' => $waypoint->getAddress(),
                    'type' => $type
                ];
                $i++;
            }
            $item->setWaypoints($waypoints);
            
            // statistics
            if (!is_null($matching['request']->getPickUpDuration())) {
                $item->setOriginalDistance($matching['request']->getOriginalDistance());
                $item->setAcceptedDetourDistance($matching['request']->getAcceptedDetourDistance());
                $item->setNewDistance($matching['request']->getNewDistance());
                $item->setDetourDistance($matching['request']->getDetourDistance());
                $item->setDetourDistancePercent($matching['request']->getDetourDistancePercent());
                $item->setOriginalDuration($matching['request']->getOriginalDuration());
                $item->setAcceptedDetourDuration($matching['request']->getAcceptedDetourDuration());
                $item->setNewDuration($matching['request']->getNewDuration());
                $item->setDetourDuration($matching['request']->getDetourDuration());
                $item->setDetourDurationPercent($matching['request']->getDetourDurationPercent());
                $item->setCommonDistance($matching['request']->getCommonDistance());
            } else {
                $item->setOriginalDistance($matching['request']->getFilters()['originalDistance']);
                $item->setAcceptedDetourDistance($matching['request']->getFilters()['acceptedDetourDistance']);
                $item->setNewDistance($matching['request']->getFilters()['newDistance']);
                $item->setDetourDistance($matching['request']->getFilters()['detourDistance']);
                $item->setDetourDistancePercent($matching['request']->getFilters()['detourDistancePercent']);
                $item->setOriginalDuration($matching['request']->getFilters()['originalDuration']);
                $item->setAcceptedDetourDuration($matching['request']->getFilters()['acceptedDetourDuration']);
                $item->setNewDuration($matching['request']->getFilters()['newDuration']);
                $item->setDetourDuration($matching['request']->getFilters()['detourDuration']);
                $item->setDetourDurationPercent($matching['request']->getFilters()['detourDurationPercent']);
                $item->setCommonDistance($matching['request']->getFilters()['commonDistance']);
            }
            

            // prices

            // we set the prices of the driver (the requester)
            // if the requester price per km is set we use it
            if ($proposal->getCriteria()->getPriceKm()) {
                $item->setDriverPriceKm($proposal->getCriteria()->getPriceKm());
            } else {
                // otherwise we use the common price
                $item->setDriverPriceKm($this->params['defaultPriceKm']);
            }
            // if the requester price is set we use it
            if ($proposal->getCriteria()->getDriverPrice()) {
                $item->setDriverOriginalPrice($proposal->getCriteria()->getDriverPrice());
            } else {
                // otherwise we use the common price, rounded
                if (!is_null($matching['request']->getOriginalDistance())) {
                    $item->setDriverOriginalPrice((string)$this->formatDataManager->roundPrice($matching['request']->getOriginalDistance()*(float)$item->getDriverPriceKm()/1000, $proposal->getCriteria()->getFrequency()));
                } else {
                    $item->setDriverOriginalPrice((string)$this->formatDataManager->roundPrice((int)$matching['request']->getFilters()['originalDistance']*(float)$item->getDriverPriceKm()/1000, $proposal->getCriteria()->getFrequency()));
                }
            }
            
            // we set the prices of the passenger (the carpooler)
            $item->setPassengerPriceKm($matching['request']->getProposalRequest()->getCriteria()->getPriceKm());
            $item->setPassengerOriginalPrice($matching['request']->getProposalRequest()->getCriteria()->getPassengerPrice());
            
            // the computed price is the price to be paid by the passenger
            // it's ((common distance + detour distance) * driver price by km)
            if (!is_null($matching['request']->getCommonDistance())) {
                $item->setComputedPrice((string)(((int)$matching['request']->getCommonDistance()+(int)$matching['request']->getDetourDistance())*(float)$item->getDriverPriceKm()/1000));
            } else {
                $item->setComputedPrice((string)(((int)$matching['request']->getFilters()['commonDistance']+(int)$matching['request']->getFilters()['detourDistance'])*(float)$item->getDriverPriceKm()/1000));
            }
            $item->setComputedRoundedPrice((string)$this->formatDataManager->roundPrice((float)$item->getComputedPrice(), $matching['request']->getCriteria()->getFrequency()));
            
            // check if an ask exists
            $item->setPendingAsk(false);
            $item->setAcceptedAsk(false);
            $item->setInitiatedAsk(false);
            if (count($matching['request']->getAsks())) {
                foreach ($matching['request']->getAsks() as $ask) {
                    switch ($ask->getStatus()) {
                        case Ask::STATUS_INITIATED:
                            $item->setInitiatedAsk(true);
                            break;
                        case Ask::STATUS_PENDING_AS_DRIVER:
                        case Ask::STATUS_PENDING_AS_PASSENGER:
                            $item->setPendingAsk(true);
                            break;
                        case Ask::STATUS_ACCEPTED_AS_DRIVER:
                        case Ask::STATUS_ACCEPTED_AS_PASSENGER:
                            $item->setAcceptedAsk(true);
                            break;
                    }
                }
            } else {
                // search for existing matchings with same proposalId as passenger
                // first we check if a user is associated to the proposal (if a user is logged)
                if ($matching["request"]->getProposalOffer()->getUser()) {
                    if ($asks = $this->askRepository->findAskForAd(
                        $matching["request"]->getProposalRequest(),
                        $matching["request"]->getProposalOffer()->getUser(),
                        [
                            Ask::STATUS_INITIATED,
                            Ask::STATUS_PENDING_AS_DRIVER,
                            Ask::STATUS_PENDING_AS_PASSENGER,
                            Ask::STATUS_ACCEPTED_AS_DRIVER,
                            Ask::STATUS_ACCEPTED_AS_PASSENGER
                        ]
                    )) {
                        foreach ($asks as $ask) {
                            switch ($ask->getStatus()) {
                                    case Ask::STATUS_INITIATED:
                                        $item->setInitiatedAsk(true);
                                        break;
                                    case Ask::STATUS_PENDING_AS_DRIVER:
                                    case Ask::STATUS_PENDING_AS_PASSENGER:
                                        $item->setPendingAsk(true);
                                        break;
                                    case Ask::STATUS_ACCEPTED_AS_DRIVER:
                                    case Ask::STATUS_ACCEPTED_AS_PASSENGER:
                                        $item->setAcceptedAsk(true);
                                        break;
                                }
                        }
                    }
                }
            }
            
            if (!$return) {
                $resultDriver->setOutward($item);
            } else {
                $resultDriver->setReturn($item);
            }
            
            // seats
            $resultDriver->setSeatsPassenger($proposal->getCriteria()->getSeatsPassenger() ? $proposal->getCriteria()->getSeatsPassenger() : 1);
            $result->setResultDriver($resultDriver);
        }

        /************/
        /*  OFFER   */
        /************/
        if (isset($matching['offer'])) {
            // the carpooler can be driver
            if (is_null($result->getFrequency())) {
                $result->setFrequency($matching['offer']->getCriteria()->getFrequency());
            }
            if (is_null($result->getFrequencyResult())) {
                $result->setFrequencyResult($matching['offer']->getProposalOffer()->getCriteria()->getFrequency());
            }
            if (is_null($result->getCarpooler())) {
                $carpooler=$matching['offer']->getProposalOffer()->getUser();
                // Clone doesn't treat avatars as it's a loadListener
                $resultCarpooler = clone $carpooler;
                $resultCarpooler->setAvatars($carpooler->getAvatars());
                $result->setCarpooler($resultCarpooler);
                // We check if we have accepted carpool
                $hasAsk = false;
                $asks = $matching['offer']->getAsks();
                foreach ($asks as $ask) {
                    if ($ask->getStatus() == (ASK::STATUS_ACCEPTED_AS_DRIVER || ASK::STATUS_ACCEPTED_AS_PASSENGER)) {
                        $hasAsk=true;
                        break;
                    }
                }
                // if we don't have accepted carpools AND (no user is logged OR the phone display is restricted) we pass the telephone at null
                if (!$hasAsk && (!$matching['offer']->getProposalRequest()->getUser() || $carpooler->getPhoneDisplay() == USER::PHONE_DISPLAY_RESTRICTED)) {
                    $result->getCarpooler()->setTelephone(null);
                }
            }
            if (is_null($result->getComment()) && !is_null($matching['offer']->getProposalOffer()->getComment())) {
                $result->setComment($matching['offer']->getProposalOffer()->getComment());
            }
            if (is_null($result->getAskId()) && !empty($matching['offer']->getAsks())) {
                $result->setAskId($matching['offer']->getAsks()[0]->getId());
            }

            // solidary : the offer can be solidaryExclusive
            $result->setSolidary(false);
            $result->setSolidaryExclusive($matching['offer']->getProposalOffer()->getCriteria()->isSolidaryExclusive());

            // communities
            foreach ($matching['offer']->getProposalOffer()->getCommunities() as $community) {
                $communities[$community->getId()] = [
                    'name'=> $community->getName(),
                    'image'=> $community->getImages()
                ];
            }
            // outward
            $item = new ResultItem();
            // we set the proposalId
            $item->setProposalId($matchingProposalId);
            if ($matching['offer']->getId() !== Matching::DEFAULT_ID) {
                $item->setMatchingId($matching['offer']->getId());
            }
            $driverFromTime = null;
            if ($proposal->getCriteria()->getFrequency() == Criteria::FREQUENCY_PUNCTUAL) {
                // the search/ad proposal is punctual
                // we have to calculate the date and time of the carpool
                // date :
                // - if the matching proposal is also punctual, it's the date of the matching proposal (as the date of the matching proposal could be the same or after the date of the search/ad)
                // - if the matching proposal is regular we search for the first valid carpool day
                if ($matching['offer']->getProposalOffer()->getCriteria()->getFrequency() == Criteria::FREQUENCY_PUNCTUAL) {
                    $item->setDate($matching['offer']->getProposalOffer()->getCriteria()->getFromDate());
                } else {
                    $regularDayInfos = $this->getMatchingRegularDayAsRequest($matching['offer'], $item);
                    $item = $regularDayInfos['item'];
                    $fromTime = $regularDayInfos['time'];
                }

                // time
                // the carpooler is driver, the proposal owner is passenger
                // we have to calculate the starting time using the carpooler time
                // we init the time to the one of the carpooler
                if ($matching['offer']->getProposalOffer()->getCriteria()->getFrequency() == Criteria::FREQUENCY_PUNCTUAL) {
                    // if the proposal is dynamic, we take the updated time of the position linked with the proposal
                    if ($matching['offer']->getProposalOffer()->isDynamic()) {
                        $fromTime = $matching['offer']->getProposalOffer()->getPosition()->getUpdatedDate();
                    } else {
                        // the carpooler proposal is punctual, we take the fromTime
                        $fromTime = clone $matching['offer']->getProposalOffer()->getCriteria()->getFromTime();
                    }
                    $item->setMarginDuration($matching['offer']->getProposalOffer()->getCriteria()->getMarginDuration());
                }

                // we search the pickup duration
                $pickupDuration = null;
                if (!is_null($matching['offer']->getPickUpDuration())) {
                    $pickupDuration = $matching['offer']->getPickUpDuration();
                } else {
                    $filters = $matching['offer']->getFilters();
                    foreach ($filters['route'] as $value) {
                        if ($value['candidate'] == 2 && $value['position'] == 0) {
                            $pickupDuration = (int)round($value['duration']);
                            break;
                        }
                    }
                }
                $driverFromTime = clone $fromTime;
                if ($pickupDuration) {
                    $fromTime->add(new \DateInterval('PT' . $pickupDuration . 'S'));
                }
                $item->setTime($fromTime);
            } else {
                if ($matching['offer']->getCriteria()->getFrequency()==Criteria::FREQUENCY_PUNCTUAL) {

                    // Set the date to the carpooler's date
                    $item->setDate($matching['offer']->getProposalOffer()->getCriteria()->getFromDate());

                    // the carpooler proposal is punctual, we have to take the proposal time matching to the carpooler day
                    $fromTime = clone $matching['offer']->getProposalOffer()->getCriteria()->getFromTime();


                    // we search the pickup duration
                    $pickupDuration = null;
                    if (!is_null($matching['offer']->getPickUpDuration())) {
                        $pickupDuration = $matching['offer']->getPickUpDuration();
                    } else {
                        $filters = $matching['offer']->getFilters();
                        foreach ($filters['route'] as $value) {
                            if ($value['candidate'] == 2 && $value['position'] == 0) {
                                $pickupDuration = (int)round($value['duration']);
                                break;
                            }
                        }
                    }
                    if ($pickupDuration) {
                        $fromTime->add(new \DateInterval('PT' . $pickupDuration . 'S'));
                    }
                    $item->setTime($fromTime);
                } else {
                    // the search or ad is regular => no date
                    // we have to find common days (if it's a search the common days should be the carpooler days)
                    // we check if pickup times have been calculated already
                    // we set the global time for each day, we will erase it if we discover that all days have not the same time
                    // this way we are sure that if all days have the same time, the global time will be set and ok
                    if (isset($matching['offer']->getFilters()['pickup'])) {
                        // we have pickup times, it must be the matching results of an ad (and not a search)
                        // the carpooler is driver, the proposal owner is passenger : we use his time as it must be set
                        if (isset($matching['offer']->getFilters()['pickup']['monMinPickupTime']) && isset($matching['offer']->getFilters()['pickup']['monMaxPickupTime'])) {
                            $item->setMonCheck(true);
                            $item->setMonTime($proposal->getCriteria()->getMonTime());
                            $item->setTime($proposal->getCriteria()->getMonTime());
                            $item->setMonMarginDuration($proposal->getCriteria()->getMonMarginDuration());
                        }
                        if (isset($matching['offer']->getFilters()['pickup']['tueMinPickupTime']) && isset($matching['offer']->getFilters()['pickup']['tueMaxPickupTime'])) {
                            $item->setTueCheck(true);
                            $item->setTueTime($proposal->getCriteria()->getTueTime());
                            $item->setTime($proposal->getCriteria()->getTueTime());
                            $item->setTueMarginDuration($proposal->getCriteria()->getTueMarginDuration());
                        }
                        if (isset($matching['offer']->getFilters()['pickup']['wedMinPickupTime']) && isset($matching['offer']->getFilters()['pickup']['wedMaxPickupTime'])) {
                            $item->setWedCheck(true);
                            $item->setWedTime($proposal->getCriteria()->getWedTime());
                            $item->setTime($proposal->getCriteria()->getWedTime());
                            $item->setWedMarginDuration($proposal->getCriteria()->getWedMarginDuration());
                        }
                        if (isset($matching['offer']->getFilters()['pickup']['thuMinPickupTime']) && isset($matching['offer']->getFilters()['pickup']['thuMaxPickupTime'])) {
                            $item->setThuCheck(true);
                            $item->setThuTime($proposal->getCriteria()->getThuTime());
                            $item->setTime($proposal->getCriteria()->getThuTime());
                            $item->setThuMarginDuration($proposal->getCriteria()->getThuMarginDuration());
                        }
                        if (isset($matching['offer']->getFilters()['pickup']['friMinPickupTime']) && isset($matching['offer']->getFilters()['pickup']['friMaxPickupTime'])) {
                            $item->setFriCheck(true);
                            $item->setFriTime($proposal->getCriteria()->getFriTime());
                            $item->setTime($proposal->getCriteria()->getFriTime());
                            $item->setFriMarginDuration($proposal->getCriteria()->getFriMarginDuration());
                        }
                        if (isset($matching['offer']->getFilters()['pickup']['satMinPickupTime']) && isset($matching['offer']->getFilters()['pickup']['satMaxPickupTime'])) {
                            $item->setSatCheck(true);
                            $item->setSatTime($proposal->getCriteria()->getSatTime());
                            $item->setTime($proposal->getCriteria()->getSatTime());
                            $item->setSatMarginDuration($proposal->getCriteria()->getSatMarginDuration());
                        }
                        if (isset($matching['offer']->getFilters()['pickup']['sunMinPickupTime']) && isset($matching['offer']->getFilters()['pickup']['sunMaxPickupTime'])) {
                            $item->setSunCheck(true);
                            $item->setSunTime($proposal->getCriteria()->getSunTime());
                            $item->setTime($proposal->getCriteria()->getSunTime());
                            $item->setSunMarginDuration($proposal->getCriteria()->getSunMarginDuration());
                        }
                        $driverFromTime = $item->getTime();
                    } else {
                        // no pick up times, it must be the matching results of a search (and not an ad)
                        // the days are the carpooler days
                        $item->setMonCheck($matching['offer']->getProposalOffer()->getCriteria()->isMonCheck());
                        $item->setTueCheck($matching['offer']->getProposalOffer()->getCriteria()->isTueCheck());
                        $item->setWedCheck($matching['offer']->getProposalOffer()->getCriteria()->isWedCheck());
                        $item->setThuCheck($matching['offer']->getProposalOffer()->getCriteria()->isThuCheck());
                        $item->setFriCheck($matching['offer']->getProposalOffer()->getCriteria()->isFriCheck());
                        $item->setSatCheck($matching['offer']->getProposalOffer()->getCriteria()->isSatCheck());
                        $item->setSunCheck($matching['offer']->getProposalOffer()->getCriteria()->isSunCheck());
                        // we calculate the starting time so that the driver will get the carpooler on the carpooler time
                        // even if we don't use them, maybe we'll need them in the future
                        $pickupDuration = null;
                        if (!is_null($matching['offer']->getPickUpDuration())) {
                            $pickupDuration = $matching['offer']->getPickUpDuration();
                        } else {
                            $filters = $matching['offer']->getFilters();
                            foreach ($filters['route'] as $value) {
                                if ($value['candidate'] == 2 && $value['position'] == 0) {
                                    $pickupDuration = (int)round($value['duration']);
                                    break;
                                }
                            }
                        }
                        // we init the time to the one of the carpooler
                        if ($matching['offer']->getProposalOffer()->getCriteria()->isMonCheck()) {
                            $monTime = clone $matching['offer']->getProposalOffer()->getCriteria()->getMonTime();
                            $driverFromTime = clone $monTime;
                            if ($pickupDuration) {
                                $monTime->add(new \DateInterval('PT' . $pickupDuration . 'S'));
                            }
                            $item->setMonTime($monTime);
                            $item->setTime($monTime);
                            $item->setMonMarginDuration($matching['offer']->getProposalOffer()->getCriteria()->getMonMarginDuration());
                        }
                        if ($matching['offer']->getProposalOffer()->getCriteria()->isTueCheck()) {
                            $tueTime = clone $matching['offer']->getProposalOffer()->getCriteria()->getTueTime();
                            $driverFromTime = clone $tueTime;
                            if ($pickupDuration) {
                                $tueTime->add(new \DateInterval('PT' . $pickupDuration . 'S'));
                            }
                            $item->setTueTime($tueTime);
                            $item->setTime($tueTime);
                            $item->setTueMarginDuration($matching['offer']->getProposalOffer()->getCriteria()->getTueMarginDuration());
                        }
                        if ($matching['offer']->getProposalOffer()->getCriteria()->isWedCheck()) {
                            $wedTime = clone $matching['offer']->getProposalOffer()->getCriteria()->getWedTime();
                            $driverFromTime = clone $wedTime;
                            if ($pickupDuration) {
                                $wedTime->add(new \DateInterval('PT' . $pickupDuration . 'S'));
                            }
                            $item->setWedTime($wedTime);
                            $item->setTime($wedTime);
                            $item->setWedMarginDuration($matching['offer']->getProposalOffer()->getCriteria()->getWedMarginDuration());
                        }
                        if ($matching['offer']->getProposalOffer()->getCriteria()->isThuCheck()) {
                            $thuTime = clone $matching['offer']->getProposalOffer()->getCriteria()->getThuTime();
                            $driverFromTime = clone $thuTime;
                            if ($pickupDuration) {
                                $thuTime->add(new \DateInterval('PT' . $pickupDuration . 'S'));
                            }
                            $item->setThuTime($thuTime);
                            $item->setTime($thuTime);
                            $item->setThuMarginDuration($matching['offer']->getProposalOffer()->getCriteria()->getThuMarginDuration());
                        }
                        if ($matching['offer']->getProposalOffer()->getCriteria()->isFriCheck()) {
                            $friTime = clone $matching['offer']->getProposalOffer()->getCriteria()->getFriTime();
                            $driverFromTime = clone $friTime;
                            if ($pickupDuration) {
                                $friTime->add(new \DateInterval('PT' . $pickupDuration . 'S'));
                            }
                            $item->setFriTime($friTime);
                            $item->setTime($friTime);
                            $item->setFriMarginDuration($matching['offer']->getProposalOffer()->getCriteria()->getFriMarginDuration());
                        }
                        if ($matching['offer']->getProposalOffer()->getCriteria()->isSatCheck()) {
                            $satTime = clone $matching['offer']->getProposalOffer()->getCriteria()->getSatTime();
                            $driverFromTime = clone $satTime;
                            if ($pickupDuration) {
                                $satTime->add(new \DateInterval('PT' . $pickupDuration . 'S'));
                            }
                            $item->setSatTime($satTime);
                            $item->setTime($satTime);
                            $item->setSatMarginDuration($matching['offer']->getProposalOffer()->getCriteria()->getSatMarginDuration());
                        }
                        if ($matching['offer']->getProposalOffer()->getCriteria()->isSunCheck()) {
                            $sunTime = clone $matching['offer']->getProposalOffer()->getCriteria()->getSunTime();
                            $driverFromTime = clone $sunTime;
                            if ($pickupDuration) {
                                $sunTime->add(new \DateInterval('PT' . $pickupDuration . 'S'));
                            }
                            $item->setSunTime($sunTime);
                            $item->setTime($sunTime);
                            $item->setSunMarginDuration($matching['offer']->getProposalOffer()->getCriteria()->getSunMarginDuration());
                        }
                    }
                    $item->setMultipleTimes();
                    if ($item->hasMultipleTimes()) {
                        $item->setTime(null);
                        $driverFromTime = null;
                    }
                    // fromDate is the max between the search date and the fromDate of the matching proposal
                    $item->setFromDate(max(
                        $matching['offer']->getProposalOffer()->getCriteria()->getFromDate(),
                        $proposal->getCriteria()->getFromDate()
                    ));
                    $item->setToDate($matching['offer']->getProposalOffer()->getCriteria()->getToDate());
                }
            }
            // waypoints of the item
            $waypoints = [];
            $time = $driverFromTime ? clone $driverFromTime : null;

            // // we will have to compute the number of steps for each candidate
            // $steps = [
            //     'requester' => 0,
            //     'carpooler' => 0
            // ];
            // // first pass to get the maximum position for each candidate
            // foreach ($matching['offer']->getFilters()['route'] as $key=>$waypoint) {
            //     if ($waypoint['candidate'] == 2 && (int)$waypoint['position']>$steps['requester']) {
            //         $steps['requester'] = (int)$waypoint['position'];
            //     } elseif ($waypoint['candidate'] == 1 && (int)$waypoint['position']>$steps['carpooler']) {
            //         $steps['carpooler'] = (int)$waypoint['position'];
            //     }
            // }
            // // second pass to fill the waypoints array
            // foreach ($matching['offer']->getFilters()['route'] as $key=>$waypoint) {
            //     $curTime = null;
            //     if ($time) {
            //         $curTime = clone $time;
            //     }
            //     if ($curTime) {
            //         $curTime->add(new \DateInterval('PT' . (int)round($waypoint['duration']) . 'S'));
            //     }
            //     $waypoints[$key] = [
            //         'id' => $key,
            //         'person' => $waypoint['candidate'] == 2 ? 'requester' : 'carpooler',
            //         'role' => $waypoint['candidate'] == 1 ? 'driver' : 'passenger',
            //         'time' =>  $curTime,
            //         'address' => $waypoint['address'],
            //         'type' => $waypoint['position'] == '0' ? 'origin' :
            //             (
            //                 ($waypoint['candidate'] == 2) ? ((int)$waypoint['position'] == $steps['requester'] ? 'destination' : 'step') :
            //                 ((int)$waypoint['position'] == $steps['carpooler'] ? 'destination' : 'step')
            //             )
            //     ];
            //     // origin and destination guess
            //     if ($waypoint['candidate'] == 1 && $waypoint['position'] == '0') {
            //         $item->setOrigin($waypoint['address']);
            //         $item->setOriginDriver($waypoint['address']);
            //     } elseif ($waypoint['candidate'] == 1 && (int)$waypoint['position'] == $steps['carpooler']) {
            //         $item->setDestination($waypoint['address']);
            //         $item->setDestinationDriver($waypoint['address']);
            //     } elseif ($waypoint['candidate'] == 2 && $waypoint['position'] == '0') {
            //         $item->setOriginPassenger($waypoint['address']);
            //     } elseif ($waypoint['candidate'] == 2 && (int)$waypoint['position'] == $steps['requester']) {
            //         $item->setDestinationPassenger($waypoint['address']);
            //     }
            // }

            // we will have to compute the number of steps for each candidate
            $origins = [
                'requester' => 9999,
                'carpooler' => 9999
            ];
            $destinations = [
                'requester' => 0,
                'carpooler' => 0
            ];
            // first pass to get the minimum and maximum position fo each candidate
            foreach ($matching['offer']->getWaypoints() as $waypoint) {
                if ($waypoint->getRole() == 2 && $waypoint->getPosition()>$destinations['requester']) {
                    $destinations['requester'] = $waypoint->getPosition();
                }
                if ($waypoint->getRole() == 2 && $waypoint->getPosition()<$origins['requester']) {
                    $origins['requester'] = $waypoint->getPosition();
                }
                if ($waypoint->getRole() == 1 && $waypoint->getPosition()>$destinations['carpooler']) {
                    $destinations['carpooler'] = $waypoint->getPosition();
                }
                if ($waypoint->getRole() == 1 && $waypoint->getPosition()<$origins['carpooler']) {
                    $origins['carpooler'] = $waypoint->getPosition();
                }
            }

            $i=0;
            foreach ($matching['offer']->getWaypoints() as $waypoint) {
                $curTime = null;
                if ($time) {
                    $curTime = clone $time;
                }
                if ($curTime) {
                    $curTime->add(new \DateInterval('PT' . $waypoint->getDuration() . 'S'));
                }
                $type = 'step';
                // origin and destination guess
                if ($waypoint->getRole() == 1 && $waypoint->getPosition() == $origins['carpooler']) {
                    $type = 'origin';
                    $item->setOrigin($waypoint->getAddress());
                    $item->setOriginDriver($waypoint->getAddress());
                } elseif ($waypoint->getRole() == 1 && $waypoint->getPosition() == $destinations['carpooler']) {
                    $type = 'destination';
                    $item->setDestination($waypoint->getAddress());
                    $item->setDestinationDriver($waypoint->getAddress());
                } elseif ($waypoint->getRole() == 2 && $waypoint->getPosition() == $origins['requester']) {
                    $type = 'origin';
                    $item->setOriginPassenger($waypoint->getAddress());
                } elseif ($waypoint->getRole() == 2 && $waypoint->getPosition() == $destinations['requester']) {
                    $type = 'destination';
                    $item->setDestinationPassenger($waypoint->getAddress());
                }
                $waypoints[$i] = [
                    'id' => $i,
                    'person' => $waypoint->getRole() == 2 ? 'requester' : 'carpooler',
                    'role' => $waypoint->getRole() == 1 ? 'driver' : 'passenger',
                    'time' =>  $curTime,
                    'address' => $waypoint->getAddress(),
                    'type' => $type
                ];
                $i++;
            }

            $item->setWaypoints($waypoints);
            
            // statistics
            if (!is_null($matching['offer']->getPickUpDuration())) {
                $item->setOriginalDistance($matching['offer']->getOriginalDistance());
                $item->setAcceptedDetourDistance($matching['offer']->getAcceptedDetourDistance());
                $item->setNewDistance($matching['offer']->getNewDistance());
                $item->setDetourDistance($matching['offer']->getDetourDistance());
                $item->setDetourDistancePercent($matching['offer']->getDetourDistancePercent());
                $item->setOriginalDuration($matching['offer']->getOriginalDuration());
                $item->setAcceptedDetourDuration($matching['offer']->getAcceptedDetourDuration());
                $item->setNewDuration($matching['offer']->getNewDuration());
                $item->setDetourDuration($matching['offer']->getDetourDuration());
                $item->setDetourDurationPercent($matching['offer']->getDetourDurationPercent());
                $item->setCommonDistance($matching['offer']->getCommonDistance());
            } else {
                $item->setOriginalDistance($matching['offer']->getFilters()['originalDistance']);
                $item->setAcceptedDetourDistance($matching['offer']->getFilters()['acceptedDetourDistance']);
                $item->setNewDistance($matching['offer']->getFilters()['newDistance']);
                $item->setDetourDistance($matching['offer']->getFilters()['detourDistance']);
                $item->setDetourDistancePercent($matching['offer']->getFilters()['detourDistancePercent']);
                $item->setOriginalDuration($matching['offer']->getFilters()['originalDuration']);
                $item->setAcceptedDetourDuration($matching['offer']->getFilters()['acceptedDetourDuration']);
                $item->setNewDuration($matching['offer']->getFilters()['newDuration']);
                $item->setDetourDuration($matching['offer']->getFilters()['detourDuration']);
                $item->setDetourDurationPercent($matching['offer']->getFilters()['detourDurationPercent']);
                $item->setCommonDistance($matching['offer']->getFilters()['commonDistance']);
            }

            // prices

            // we set the prices of the driver (the carpooler)
            $item->setDriverPriceKm($matching['offer']->getProposalOffer()->getCriteria()->getPriceKm());
            $item->setDriverOriginalPrice($matching['offer']->getProposalOffer()->getCriteria()->getDriverPrice());
            
            // we set the prices of the passenger (the requester)
            if ($proposal->getCriteria()->getPriceKm()) {
                $item->setPassengerPriceKm($proposal->getCriteria()->getPriceKm());
            } else {
                // otherwise we use the common price
                $item->setPassengerPriceKm($this->params['defaultPriceKm']);
            }
            // if the requester price is set we use it
            if ($proposal->getCriteria()->getPassengerPrice()) {
                $item->setPassengerOriginalPrice($proposal->getCriteria()->getPassengerPrice());
            } else {
                // otherwise we use the common price
                if (!is_null($matching['offer']->getCommonDistance())) {
                    $item->setPassengerOriginalPrice((string)$this->formatDataManager->roundPrice($matching['offer']->getCommonDistance()*(float)$item->getPassengerPriceKm()/1000, $proposal->getCriteria()->getFrequency()));
                } else {
                    $item->setPassengerOriginalPrice((string)$this->formatDataManager->roundPrice((int)$matching['offer']->getFilters()['commonDistance']*(float)$item->getPassengerPriceKm()/1000, $proposal->getCriteria()->getFrequency()));
                }
            }
            
            // the computed price is the price to be paid by the passenger
            // it's ((common distance + detour distance) * driver price by km)
            if (!is_null($matching['offer']->getCommonDistance())) {
                $item->setComputedPrice((string)(($matching['offer']->getCommonDistance()+$matching['offer']->getDetourDistance())*(float)$item->getDriverPriceKm()/1000));
            } else {
                $item->setComputedPrice((string)(((int)$matching['offer']->getFilters()['commonDistance']+(int)$matching['offer']->getFilters()['detourDistance'])*(float)$item->getDriverPriceKm()/1000));
            }
            $item->setComputedRoundedPrice((string)$this->formatDataManager->roundPrice((float)$item->getComputedPrice(), $matching['offer']->getCriteria()->getFrequency()));
            
            // check if an ask exists
            $item->setPendingAsk(false);
            $item->setAcceptedAsk(false);
            $item->setInitiatedAsk(false);
            if (count($matching['offer']->getAsks())) {
                foreach ($matching['offer']->getAsks() as $ask) {
                    switch ($ask->getStatus()) {
                        case Ask::STATUS_INITIATED:
                            $item->setInitiatedAsk(true);
                            break;
                        case Ask::STATUS_PENDING_AS_DRIVER:
                        case Ask::STATUS_PENDING_AS_PASSENGER:
                            $item->setPendingAsk(true);
                            break;
                        case Ask::STATUS_ACCEPTED_AS_DRIVER:
                        case Ask::STATUS_ACCEPTED_AS_PASSENGER:
                            $item->setAcceptedAsk(true);
                            break;
                    }
                }
            } else {
                // search for existing matchings with same proposalId as passenger
                // first we check if a user is associated to the proposal (if a user is logged)
                if ($matching["offer"]->getProposalRequest()->getUser()) {
                    if ($asks = $this->askRepository->findAskForAd(
                        $matching["offer"]->getProposalOffer(),
                        $matching["offer"]->getProposalRequest()->getUser(),
                        [
                            Ask::STATUS_INITIATED,
                            Ask::STATUS_PENDING_AS_DRIVER,
                            Ask::STATUS_PENDING_AS_PASSENGER,
                            Ask::STATUS_ACCEPTED_AS_DRIVER,
                            Ask::STATUS_ACCEPTED_AS_PASSENGER
                        ]
                    )) {
                        foreach ($asks as $ask) {
                            switch ($ask->getStatus()) {
                                    case Ask::STATUS_INITIATED:
                                        $item->setInitiatedAsk(true);
                                        break;
                                    case Ask::STATUS_PENDING_AS_DRIVER:
                                    case Ask::STATUS_PENDING_AS_PASSENGER:
                                        $item->setPendingAsk(true);
                                        break;
                                    case Ask::STATUS_ACCEPTED_AS_DRIVER:
                                    case Ask::STATUS_ACCEPTED_AS_PASSENGER:
                                        $item->setAcceptedAsk(true);
                                        break;
                                }
                        }
                    }
                }
            }
            
            if (!$return) {
                $resultPassenger->setOutward($item);
            } else {
                $resultPassenger->setReturn($item);
            }

            // seats
            $resultPassenger->setSeatsDriver($matching['offer']->getProposalOffer()->getCriteria()->getSeatsDriver() ? $matching['offer']->getProposalOffer()->getCriteria()->getSeatsDriver() : 1);
            $result->setResultPassenger($resultPassenger);
        }

        $result->setCommunities($communities);

        return $result;
    }

    
    /**
     * Get the first carpooled day in a regular trip
     *
     * @param Proposal $searchProposal      The search Proposal
     * @param Proposal $matchingProposal    The matching Proposal
     * @param string $role                  The role (request or offer)
     * @param integer $nbLoop               Current number of try (to avoid infinite loop)
     * @return array|null
     */
    private function getFirstCarpooledRegularDay(Proposal $searchProposal, Proposal $matchingProposal, string $role='request', int $nbLoop = 0): ?array
    {
        $pday = $searchProposal->getCriteria()->getFromDate()->format('w');
        $day = $nbLoop+$pday;
<<<<<<< HEAD
        if ($day == 7) {
            $day=0;
=======
        if ($day>=8) {
            $day=$day-7;
>>>>>>> 67459000
        }
        $rdate = new \DateTime();
        $rdate->setTimestamp($searchProposal->getCriteria()->getFromDate()->getTimestamp());
        $rdate->modify('+' . $nbLoop . 'days');
        $nbLoop++;
        if ($nbLoop>7) {
            return null;
        } // safeguard to avoid infinite loop

        if ($role=="request") {
            $result = $this->getValidCarpoolAsRequest($day, $matchingProposal, ($nbLoop==1) ? $searchProposal->getCriteria()->getFromTime() : null);
        } else {
            $result = $this->getValidCarpoolAsOffer($day, $matchingProposal, ($nbLoop==1) ? $searchProposal->getCriteria()->getFromTime() : null);
        }

        if (!is_array($result)) {
            $result = $this->getFirstCarpooledRegularDay($searchProposal, $matchingProposal, $role, $nbLoop);
        } else {
            $result['date'] = $rdate;
        }
        
        return $result;
    }

    /**
     * Valid the carpool day between a regular and a part of a regular as Request
     * TO : Use the pickup time instead of the driver's start time
     *
     * @param integer $day       Day's number
     * @param Proposal $proposal The Proposal that is matching
     * @param DateTime|null $time Time of the search if we want to check it
     * @return array|null
     */
    private function getValidCarpoolAsRequest(int $day, Proposal $proposal, \DateTime $time=null): ?array
    {
        switch ($day) {
            case 0: {
                if ($proposal->getCriteria()->isSunCheck()
                ) {
                    if (is_null($time)) {
                        return ["numday"=>$day,"time"=>$proposal->getCriteria()->getSunTime()];
                    } elseif (
                        $time >= $proposal->getCriteria()->getSunMinTime() &&
                        $time <= $proposal->getCriteria()->getSunMaxTime()
                    ) {
                        return ["numday"=>$day,"time"=>$proposal->getCriteria()->getSunTime()];
                    }
                }
            }
            case 1: {
                if ($proposal->getCriteria()->isMonCheck()
                ) {
                    if (is_null($time)) {
                        return ["numday"=>$day,"time"=>$proposal->getCriteria()->getMonTime()];
                    } elseif (
                        $time >= $proposal->getCriteria()->getMonMinTime() &&
                        $time <= $proposal->getCriteria()->getMonMaxTime()
                    ) {
                        return ["numday"=>$day,"time"=>$proposal->getCriteria()->getMonTime()];
                    }
                }
            }
            case 2: {
                if ($proposal->getCriteria()->isTueCheck()
                ) {
                    if (is_null($time)) {
                        return ["numday"=>$day,"time"=>$proposal->getCriteria()->getTueTime()];
                    } elseif (
                        $time >= $proposal->getCriteria()->getTueMinTime() &&
                        $time <= $proposal->getCriteria()->getTueMaxTime()
                    ) {
                        return ["numday"=>$day,"time"=>$proposal->getCriteria()->getTueTime()];
                    }
                }
            }
            case 3: {
                if ($proposal->getCriteria()->isWedCheck()
                ) {
                    if (is_null($time)) {
                        return ["numday"=>$day,"time"=>$proposal->getCriteria()->getWedTime()];
                    } elseif (
                        $time >= $proposal->getCriteria()->getWedMinTime() &&
                        $time <= $proposal->getCriteria()->getWedMaxTime()
                    ) {
                        return ["numday"=>$day,"time"=>$proposal->getCriteria()->getWedTime()];
                    }
                }
            }
            case 4: {
                if ($proposal->getCriteria()->isThuCheck()
                ) {
                    if (is_null($time)) {
                        return ["numday"=>$day,"time"=>$proposal->getCriteria()->getThuTime()];
                    } elseif (
                        $time >= $proposal->getCriteria()->getThuMinTime() &&
                        $time <= $proposal->getCriteria()->getThuMaxTime()
                    ) {
                        return ["numday"=>$day,"time"=>$proposal->getCriteria()->getThuTime()];
                    }
                }
            }
            case 5: {
                if ($proposal->getCriteria()->isFriCheck()
                ) {
                    if (is_null($time)) {
                        return ["numday"=>$day,"time"=>$proposal->getCriteria()->getFriTime()];
                    } elseif (
                        $time >= $proposal->getCriteria()->getFriMinTime() &&
                        $time <= $proposal->getCriteria()->getFriMaxTime()
                    ) {
                        return ["numday"=>$day,"time"=>$proposal->getCriteria()->getFriTime()];
                    }
                }
            }
            case 6: {
                if ($proposal->getCriteria()->isSatCheck()
                ) {
                    if (is_null($time)) {
                        return ["numday"=>$day,"time"=>$proposal->getCriteria()->getSatTime()];
                    } elseif (
                        $time >= $proposal->getCriteria()->getSatMinTime() &&
                        $time <= $proposal->getCriteria()->getSatMaxTime()
                    ) {
                        return ["numday"=>$day,"time"=>$proposal->getCriteria()->getSatTime()];
                    }
                }
            }
        }

        return null;
    }

    /**
     * Valid the carpool day between a regular and a part of a regular as Offer
     * TO : Use the pickup time instead of the driver's start time
     *
     * @param integer $day       Day's number
     * @param Proposal $proposal The Proposal that is matching
     * @param DateTime|null $time Time of the search if we want to check it
     * @return array|null
     */
    private function getValidCarpoolAsOffer(int $day, Proposal $proposal, \DateTime $time=null): ?array
    {
        switch ($day) {
            case 0: {
                if ($proposal->getCriteria()->isSunCheck()
                ) {
                    if (is_null($time)) {
                        return ["numday"=>$day,"time"=>$proposal->getCriteria()->getSunTime()];
                    } elseif (
                        $time <= $proposal->getCriteria()->getSunMaxTime()
                    ) {
                        return ["numday"=>$day,"time"=>$proposal->getCriteria()->getSunTime()];
                    }
                }
            }
            case 1: {
                if ($proposal->getCriteria()->isMonCheck()
                ) {
                    if (is_null($time)) {
                        return ["numday"=>$day,"time"=>$proposal->getCriteria()->getMonTime()];
                    } elseif (
                        $time <= $proposal->getCriteria()->getMonMaxTime()
                    ) {
                        return ["numday"=>$day,"time"=>$proposal->getCriteria()->getMonTime()];
                    }
                }
            }
            case 2: {
                if ($proposal->getCriteria()->isTueCheck()
                ) {
                    if (is_null($time)) {
                        return ["numday"=>$day,"time"=>$proposal->getCriteria()->getTueTime()];
                    } elseif (
                        $time <= $proposal->getCriteria()->getTueMaxTime()
                    ) {
                        return ["numday"=>$day,"time"=>$proposal->getCriteria()->getTueTime()];
                    }
                }
            }
            case 3: {
                if ($proposal->getCriteria()->isWedCheck()
                ) {
                    if (is_null($time)) {
                        return ["numday"=>$day,"time"=>$proposal->getCriteria()->getWedTime()];
                    } elseif (
                        $time <= $proposal->getCriteria()->getWedMaxTime()
                    ) {
                        return ["numday"=>$day,"time"=>$proposal->getCriteria()->getWedTime()];
                    }
                }
            }
            case 4: {
                if ($proposal->getCriteria()->isThuCheck()
                ) {
                    if (is_null($time)) {
                        return ["numday"=>$day,"time"=>$proposal->getCriteria()->getThuTime()];
                    } elseif (
                        $time <= $proposal->getCriteria()->getThuMaxTime()
                    ) {
                        return ["numday"=>$day,"time"=>$proposal->getCriteria()->getThuTime()];
                    }
                }
            }
            case 5: {
                if ($proposal->getCriteria()->isFriCheck()
                ) {
                    if (is_null($time)) {
                        return ["numday"=>$day,"time"=>$proposal->getCriteria()->getFriTime()];
                    } elseif (
                        $time <= $proposal->getCriteria()->getFriMaxTime()
                    ) {
                        return ["numday"=>$day,"time"=>$proposal->getCriteria()->getFriTime()];
                    }
                }
            }
            case 6: {
                if ($proposal->getCriteria()->isSatCheck()
                ) {
                    if (is_null($time)) {
                        return ["numday"=>$day,"time"=>$proposal->getCriteria()->getSatTime()];
                    } elseif (
                        $time <= $proposal->getCriteria()->getSatMaxTime()
                    ) {
                        return ["numday"=>$day,"time"=>$proposal->getCriteria()->getSatTime()];
                    }
                }
            }
        }

        return null;
    }

    /**
     * Get the right matching day of a regular as a Request
     *
     * @param Matching $matching    The matching
     * @param ResultItem $item      The result item
     * @return array|null
     */
    private function getMatchingRegularDayAsRequest(Matching $matching, ResultItem $item): ?array
    {
        $proposal = $matching->getProposalRequest();
        $result = $this->getFirstCarpooledRegularDay($proposal, $matching->getProposalOffer(), 'request');
        $item->setDate($result["date"]);
        switch ($result["numday"]) {
            case 0: {
                $item->setSunMarginDuration($matching->getProposalOffer()->getCriteria()->getSunMarginDuration());
                break;
            }
            case 1: {
                $item->setMonMarginDuration($matching->getProposalOffer()->getCriteria()->getMonMarginDuration());
                break;
            }
            case 2: {
                $item->setTueMarginDuration($matching->getProposalOffer()->getCriteria()->getTueMarginDuration());
                break;
            }
            case 3: {
                $item->setWedMarginDuration($matching->getProposalOffer()->getCriteria()->getWedMarginDuration());
                break;
            }
            case 4: {
                $item->setThuMarginDuration($matching->getProposalOffer()->getCriteria()->getThuMarginDuration());
                break;
            }
            case 5: {
                $item->setFriMarginDuration($matching->getProposalOffer()->getCriteria()->getFriMarginDuration());
                break;
            }
            case 6: {
                $item->setSatMarginDuration($matching->getProposalOffer()->getCriteria()->getSatMarginDuration());
                break;
            }
            default: {
                return null;
            }
        }

        
        return [
            "item" => $item,
            "time" => $result["time"]
        ];
    }
    

    /**
     * Get the right matching day of a regular as an Offer
     *
     * @param Matching $matching    The matching
     * @param ResultItem $item      The result item
     * @return array|null
     */
    private function getMatchingRegularDayAsOffer(Matching $matching, ResultItem $item): ?array
    {
        $proposal = $matching->getProposalOffer();
        $result = $this->getFirstCarpooledRegularDay($proposal, $matching->getProposalRequest(), 'offer');
        $item->setDate($result["date"]);
        switch ($result["numday"]) {
            case 0: {
                $item->setSunMarginDuration($matching->getProposalRequest()->getCriteria()->getSunMarginDuration());
                break;
            }
            case 1: {
                $item->setMonMarginDuration($matching->getProposalRequest()->getCriteria()->getMonMarginDuration());
                break;
            }
            case 2: {
                $item->setTueMarginDuration($matching->getProposalRequest()->getCriteria()->getTueMarginDuration());
                break;
            }
            case 3: {
                $item->setWedMarginDuration($matching->getProposalRequest()->getCriteria()->getWedMarginDuration());
                break;
            }
            case 4: {
                $item->setThuMarginDuration($matching->getProposalRequest()->getCriteria()->getThuMarginDuration());
                break;
            }
            case 5: {
                $item->setFriMarginDuration($matching->getProposalRequest()->getCriteria()->getFriMarginDuration());
                break;
            }
            case 6: {
                $item->setSatMarginDuration($matching->getProposalRequest()->getCriteria()->getSatMarginDuration());
                break;
            }
            default: {
                return null;
            }
        }

        
        return [
            "item" => $item,
            "time" => $result["time"]
        ];
    }
    

    /**
     * Order the results
     *
     * @param array $results    The array of results to order
     * @param array|null $order The order criteria
     * @return array    The results ordered
     */
    public function orderResults(array $results, ?array $order=null)
    {
        $criteria = null;
        $value = null;
        if (is_array($order) && isset($order['order']) && is_array($order['order']) && isset($order['order']['criteria'])) {
            $criteria = $order['order']['criteria'];
        }
        if (is_array($order) && isset($order['order']) && is_array($order['order']) && isset($order['order']['value'])) {
            $value = $order['order']['value'];
        }
        usort($results, function ($a, $b) use ($criteria,$value) {
            $return = -1;
            switch ($criteria) {
                case "date":
                    $dateA = $timeA = null;
                    $dateB = $timeB = null;
                    if (!is_null($a->getDate())) {
                        $dateA = $a->getDate();
                        if (!is_null($a->getTime())) {
                            $timeA = $a->getTime();
                        }
                    } elseif (!is_null($a->getStartDate())) {
                        $dateA = $a->getStartDate();
                        if (!is_null($a->getOutwardTime())) {
                            $timeA = $a->getOutwardTime();
                        }
                    } else {
                        break;
                    }
                    if (!is_null($b->getDate())) {
                        $dateB = $b->getDate();
                        if (!is_null($b->getTime())) {
                            $timeB = $b->getTime();
                        }
                    } elseif (!is_null($b->getStartDate())) {
                        $dateB = $b->getStartDate();
                        if (!is_null($b->getOutwardTime())) {
                            $timeB = $b->getOutwardTime();
                        }
                    } else {
                        break;
                    }
                    if (!is_null($timeA)) {
                        $dateTimeA = \DateTime::createFromFormat('Y-m-d H:i', $dateA->format("Y-m-d") . " " . $timeA->format("H:i"));
                    } else {
                        $dateTimeA = $dateA;
                    }
                    if (!is_null($timeB)) {
                        $dateTimeB = \DateTime::createFromFormat('Y-m-d H:i', $dateB->format("Y-m-d") . " " . $timeB->format("H:i"));
                    } else {
                        $dateTimeB = $dateB;
                    }
                    ($value=="ASC") ? $return = $dateTimeA <=> $dateTimeB : $return = $dateTimeB <=> $dateTimeA;
                break;
            }
            return $return;
        });

        return $results;
    }

    /**
     * Filter the results
     *
     * @param array $results        The array of results to filter
     * @param array|null $filters   The array of filters to apply (applied successively in the order of the array)
     * @return array    The results filtered
     */
    public function filterResults(array $results, ?array $filters=null)
    {
        if ($filters !== null && isset($filters['filters']) && $filters['filters']!==null) {
            foreach ($filters['filters'] as $field => $value) {
                if (is_null($value)) {
                    continue;
                }
                $results = array_filter($results, function ($a) use ($field,$value) {
                    $return = true;
                    switch ($field) {
                        // Filter on Time (the hour)
                        case "time":
                            $value = new \DateTime(str_replace("h", ":", $value));
                            if (is_null($a->getTime()) || is_null($value)) {
                                $return = false;
                                break;
                            }
                            $return = $a->getTime()->format("H") === $value->format("H");
                            break;
                        // Filter on Role (driver, passenger, both)
                        case "role":
                            $return = self::filterByRole($a, $value);
                            break;
                        // Filter on Gender
                        case "gender":
                            $return = $a->getCarpooler()->getGender() == $value;
                            break;
                        // Filter on a Community
                        case "community":
                            $return = array_key_exists($value, $a->getCommunities());
                            break;
                    }
                    return $return;
                });
            }
        }

        // We exclude the results where the current user (if he is logged) and the carpooler are involved in a block
        // Useless ?
        // $user1 = $this->security->getUser();
        // if ($user1 instanceof User) {
        //     $resultsWithoutBlock = [];
        //     foreach ($results as $result) {
        //         $user2 = $result->getCarpooler();
        //         $blocks = $this->blockManager->getInvolvedInABlock($user1, $user2);
        //         if (is_null($blocks) || (is_array($blocks) && count($blocks)==0)) {
        //             $resultsWithoutBlock[] = $result;
        //         }
        //     }
        //     return $resultsWithoutBlock;
        // }

        return $results;
    }

    /**
     * Paginate the results
     *
     * @param array $results        The array of results to paginate
     * @param array|null $filters   The array of filters to apply (applied successively in the order of the array)
     * @return array    The results filtered
     */
    public function paginateResults(array $results, int $page=1, int $perPage=10)
    {
        return array_slice($results, (($page-1)*$perPage), $perPage);
    }

    /**
     * Check if the given result complies with the given role
     *
     * @param Result $result    The result to test
     * @param integer $role     The role
     * @return bool
     */
    private static function filterByRole(Result $result, int $role)
    {
        switch ($role) {
            case Ad::ROLE_DRIVER: return !is_null($result->getResultPassenger()) && is_null($result->getResultDriver());
            case Ad::ROLE_PASSENGER: return !is_null($result->getResultDriver()) && is_null($result->getResultPassenger());
            case Ad::ROLE_DRIVER_OR_PASSENGER: return !is_null($result->getResultDriver()) && !is_null($result->getResultPassenger());
        }
        return false;
    }

    /**
     * Create "user-friendly" results for the asks of an ad
     * An Ad can have multiple asks, all linked (as a driver, as a passenger, each for outward and return)
     * The results are different if they are computed for the driver or the passenger
     *
     * @param Ask $ask      The master ask
     * @param int $userId   The id of the user that makes the request
     * @return array        The array of results
     */
    public function createAskResults(Ask $ask, int $userId)
    {
        $result = new Result();
        $result->setId($ask->getId());

        $resultDriver = null;
        $resultPassenger = null;

        $role = Ad::ROLE_DRIVER;

        // This instead of the switch case below
        if ($ask->getMatching()->getProposalOffer()->getUser()->getId() == $userId) {
            // the requester is the driver
            $role = Ad::ROLE_DRIVER;
        } else {
            // the requester is the passenger
            $role = Ad::ROLE_PASSENGER;
        }

        // get the requester role, it depends on the status
        // switch ($ask->getStatus()) {
        //     case Ask::STATUS_INITIATED:
        //         if ($ask->getMatching()->getProposalOffer()->getUser()->getId() == $userId) {
        //             // the requester is the driver
        //             $role = Ad::ROLE_DRIVER;
        //         } else {
        //             // the requester is the passenger
        //             $role = Ad::ROLE_PASSENGER;
        //         }
        //         break;
        //     case Ask::STATUS_PENDING_AS_DRIVER:
        //     case Ask::STATUS_ACCEPTED_AS_DRIVER:
        //     case Ask::STATUS_DECLINED_AS_DRIVER:
        //         // the requester is the driver
        //         $role = Ad::ROLE_DRIVER;
        //         break;
        //     case Ask::STATUS_PENDING_AS_PASSENGER:
        //     case Ask::STATUS_ACCEPTED_AS_PASSENGER:
        //     case Ask::STATUS_DECLINED_AS_PASSENGER:
        //         // the requester is the passenger
        //         $role = Ad::ROLE_PASSENGER;
        //         break;
        // }

        // we create the ResultRole for the ask
        if ($role == Ad::ROLE_DRIVER) {
            $resultDriver = $this->createAskResultRole($ask, $role);
        } else {
            $resultPassenger = $this->createAskResultRole($ask, $role);
        }

        // we check if there's an opposite
        if ($ask->getAskOpposite()) {
            // we create the opposite ResultRole for the ask
            if ($role == Ad::ROLE_DRIVER) {
                $resultPassenger = $this->createAskResultRole($ask->getAskOpposite(), Ad::ROLE_PASSENGER);
            } else {
                $resultDriver = $this->createAskResultRole($ask->getAskOpposite(), Ad::ROLE_DRIVER);
            }
        }
        
        $result->setResultDriver($resultDriver);
        $result->setResultPassenger($resultPassenger);

        // create the global result
        $result->setCarpooler($ask->getUser()->getId() == $userId ? $ask->getUserRelated() : $ask->getUser());
        $result->setFrequency($ask->getCriteria()->getFrequency());
        $result->setFrequencyResult($ask->getCriteria()->getFrequency());
        $result = $this->createGlobalResult($result, $ask->getWaypoints());

        // return the result
        return $result;
    }

    /**
     * Create a ResultRole for a given Ask
     *
     * @param Ask $ask      The ask
     * @param int $role     The role of the requester
     * @return ResultRole   The resultRole
     */
    private function createAskResultRole(Ask $ask, int $role)
    {
        $resultRole = new ResultRole();
        $resultRole->setSeatsDriver($ask->getCriteria()->getSeatsDriver());
        $resultRole->setSeatsPassenger($ask->getCriteria()->getSeatsPassenger());

        $outward = null;
        $return = null;

        // we create the results for the outward
        $outward = $this->createAskResultItem($ask, $role);

        // we create the results for the return
        if ($ask->getAskLinked()) {
            $return = $this->createAskResultItem($ask->getAskLinked(), $role);
        }
        
        // we return the result
        
        $resultRole->setOutward($outward);
        $resultRole->setReturn($return);
        return $resultRole;
    }

    /**
     * Create a ResultItem for a given Ask
     *
     * @param Ask $ask      The ask
     * @param int $role     The role of the requester
     * @return ResultItem   The resultItem
     */
    private function createAskResultItem(Ask $ask, int $role)
    {
        // we compute the filters
        if (is_null($ask->getFilters())) {
            $ask->setFilters($this->proposalMatcher->getAskFilters($ask));
        }

        $item = new ResultItem();

        $filters = $ask->getFilters();
        foreach ($filters['route'] as $value) {
            if ($value['candidate'] == 2 && $value['position'] == 0) {
                break;
            }
        }
       
        if ($ask->getCriteria()->getFrequency() == Criteria::FREQUENCY_PUNCTUAL) {
           
            // the ask is punctual; for now the time are the same
            // if the proposal is private we use matching proposal date and time
            $date = $ask->getCriteria()->getFromDate();
            $time = $ask->getCriteria()->getFromTime();
            $time = ($time == null) ? null : $time;
            $item->setDate($date);
            $item->setTime($time);
        } else {
            // the ask is regular, the days depends on the ask status
            $item->setMonCheck($ask->getCriteria()->isMonCheck());
            $item->setTueCheck($ask->getCriteria()->isTueCheck());
            $item->setWedCheck($ask->getCriteria()->isWedCheck());
            $item->setThuCheck($ask->getCriteria()->isThuCheck());
            $item->setFriCheck($ask->getCriteria()->isFriCheck());
            $item->setSatCheck($ask->getCriteria()->isSatCheck());
            $item->setSunCheck($ask->getCriteria()->isSunCheck());
            $hasTime = false;
            if ($ask->getCriteria()->getMonTime()) {
                $item->setMonTime($ask->getCriteria()->getMonTime());
                $item->setTime($item->getMonTime());
                $hasTime = true;
            }
            if ($ask->getCriteria()->getTueTime()) {
                $item->setTueTime($ask->getCriteria()->getTueTime());
                $item->setTime($item->getTueTime());
                $hasTime = true;
            }
            if ($ask->getCriteria()->getWedTime()) {
                $item->setWedTime($ask->getCriteria()->getWedTime());
                $item->setTime($item->getWedTime());
                $hasTime = true;
            }
            if ($ask->getCriteria()->getThuTime()) {
                $item->setThuTime($ask->getCriteria()->getThuTime());
                $item->setTime($item->getThuTime());
                $hasTime = true;
            }
            if ($ask->getCriteria()->getFriTime()) {
                $item->setFriTime($ask->getCriteria()->getFriTime());
                $item->setTime($item->getFriTime());
                $hasTime = true;
            }
            if ($ask->getCriteria()->getSatTime()) {
                $item->setSatTime($ask->getCriteria()->getSatTime());
                $item->setTime($item->getSatTime());
                $hasTime = true;
            }
            if ($ask->getCriteria()->getSunTime()) {
                $item->setSunTime($ask->getCriteria()->getSunTime());
                $item->setTime($item->getSunTime());
                $hasTime = true;
            }
            if (!$hasTime) {
                // no time has been set, we have to compute them
                // it can be the case after a regular search, as the times are not asked
                // we calculate the starting time so that the driver will get the carpooler on the carpooler time
                // we init the time to the one of the carpooler
                if ($ask->getMatching()->getProposalRequest()->getCriteria()->isMonCheck()
                    && !is_null($ask->getMatching()->getProposalRequest()->getCriteria()->getMonTime())) {
                    $monTime = clone $ask->getMatching()->getProposalRequest()->getCriteria()->getMonTime();
                    $item->setMonTime($monTime);
                    $item->setTime($monTime);
                }
                if ($ask->getMatching()->getProposalRequest()->getCriteria()->isTueCheck()
                    && !is_null($ask->getMatching()->getProposalRequest()->getCriteria()->getTueTime())) {
                    $tueTime = clone $ask->getMatching()->getProposalRequest()->getCriteria()->getTueTime();
                    $item->setTueTime($tueTime);
                    $item->setTime($tueTime);
                }
                if ($ask->getMatching()->getProposalRequest()->getCriteria()->isWedCheck()
                    && !is_null($ask->getMatching()->getProposalRequest()->getCriteria()->getWedTime())) {
                    $wedTime = clone $ask->getMatching()->getProposalRequest()->getCriteria()->getWedTime();
                    $item->setWedTime($wedTime);
                    $item->setTime($wedTime);
                }
                if ($ask->getMatching()->getProposalRequest()->getCriteria()->isThuCheck()
                    && !is_null($ask->getMatching()->getProposalRequest()->getCriteria()->getThuTime())) {
                    $thuTime = clone $ask->getMatching()->getProposalRequest()->getCriteria()->getThuTime();
                    $item->setThuTime($thuTime);
                    $item->setTime($thuTime);
                }
                if ($ask->getMatching()->getProposalRequest()->getCriteria()->isFriCheck()
                    && !is_null($ask->getMatching()->getProposalRequest()->getCriteria()->getFriTime())) {
                    $friTime = clone $ask->getMatching()->getProposalRequest()->getCriteria()->getFriTime();
                    $item->setFriTime($friTime);
                    $item->setTime($friTime);
                }
                if ($ask->getMatching()->getProposalRequest()->getCriteria()->isSatCheck()
                    && !is_null($ask->getMatching()->getProposalRequest()->getCriteria()->getSatTime())) {
                    $satTime = clone $ask->getMatching()->getProposalRequest()->getCriteria()->getSatTime();
                    $item->setSatTime($satTime);
                    $item->setTime($satTime);
                }
                if ($ask->getMatching()->getProposalRequest()->getCriteria()->isSunCheck()
                    && !is_null($ask->getMatching()->getProposalRequest()->getCriteria()->getSunTime())) {
                    $sunTime = clone $ask->getMatching()->getProposalRequest()->getCriteria()->getSunTime();
                    $item->setSunTime($sunTime);
                    $item->setTime($sunTime);
                }
            }
            // we update times with pick up duration
            else {
                if ($item->isMonCheck()
                    && !is_null($item->getMonTime())) {
                    $monTime = $item->getMonTime();
                    $item->setMonTime($monTime);
                    $item->setTime($monTime);
                }
                if ($item->isTueCheck()
                    && !is_null($item->getTueTime())) {
                    $tueTime = $item->getTueTime();
                    $item->setTueTime($tueTime);
                    $item->setTime($tueTime);
                }
                if ($item->isWedCheck()
                    && !is_null($item->getWedTime())) {
                    $wedTime = $item->getWedTime();
                    $item->setWedTime($wedTime);
                    $item->setTime($wedTime);
                }
                if ($item->isThuCheck()
                    && !is_null($item->getThuTime())) {
                    $thuTime = $item->getThuTime();
                    $item->setThuTime($thuTime);
                    $item->setTime($thuTime);
                }
                if ($item->isFriCheck()
                    && !is_null($item->getFriTime())) {
                    $friTime = $item->getFriTime();
                    $item->setFriTime($friTime);
                    $item->setTime($friTime);
                }
                if ($item->isSatCheck()
                    && !is_null($item->getSatTime())) {
                    $satTime = $item->getSatTime();
                    $item->setSatTime($satTime);
                    $item->setTime($satTime);
                }
                if ($item->isSunCheck()
                    && !is_null($item->getSunTime())) {
                    $sunTime = $item->getSunTime();
                    $item->setSunTime($sunTime);
                    $item->setTime($sunTime);
                }
            }
            $item->setMultipleTimes($hasTime);
            if ($item->hasMultipleTimes()) {
                $item->setTime(null);
            }
            $item->setFromDate($ask->getCriteria()->getFromDate());
            $item->setToDate($ask->getCriteria()->getToDate());
        }
        // waypoints of the outward
        $waypoints = [];

        $time = $item->getTime() ? clone $item->getTime() : null;

        // we will have to compute the number of steps for each candidate
        $steps = [
            'requester' => 0,
            'carpooler' => 0
        ];
        // first pass to get the maximum position fo each candidate
        foreach ($ask->getFilters()['route'] as $key => $waypoint) {
            if ($role == Ad::ROLE_DRIVER) {
                if ($waypoint['candidate'] == 1 && (int)$waypoint['position'] > $steps['requester']) {
                    $steps['requester'] = (int)$waypoint['position'];
                } elseif ($waypoint['candidate'] == 2 && (int)$waypoint['position'] > $steps['carpooler']) {
                    $steps['carpooler'] = (int)$waypoint['position'];
                }
            } else {
                if ($waypoint['candidate'] == 1 && (int)$waypoint['position'] > $steps['carpooler']) {
                    $steps['carpooler'] = (int)$waypoint['position'];
                } elseif ($waypoint['candidate'] == 2 && (int)$waypoint['position'] > $steps['requester']) {
                    $steps['requester'] = (int)$waypoint['position'];
                }
            }
        }
        // second pass to fill the waypoints array
        foreach ($ask->getFilters()['route'] as $key => $waypoint) {
            $curTime = null;
            if ($time) {
                $curTime = clone $time;
            }
            if ($curTime) {
                $curTime->add(new \DateInterval('PT' . (int)round($waypoint['duration']) . 'S'));
            }
            if ($role == Ad::ROLE_DRIVER) {
                $waypoints[$key] = [
                    'id' => $key,
                    'person' => $waypoint['candidate'] == 1 ? 'requester' : 'carpooler',
                    'role' => $waypoint['candidate'] == 1 ? 'driver' : 'passenger',
                    'time' => $curTime,
                    'address' => $waypoint['address'],
                    'type' => $waypoint['position'] == '0' ? 'origin' :
                        (
                            ($waypoint['candidate'] == 1) ? ((int)$waypoint['position'] == $steps['requester'] ? 'destination' : 'step') :
                            ((int)$waypoint['position'] == $steps['carpooler'] ? 'destination' : 'step')
                        )
                ];
            } else {
                $waypoints[$key] = [
                    'id' => $key,
                    'person' => $waypoint['candidate'] == 1 ? 'carpooler' : 'requester',
                    'role' => $waypoint['candidate'] == 1 ? 'driver' : 'passenger',
                    'time' => $curTime,
                    'address' => $waypoint['address'],
                    'type' => $waypoint['position'] == '0' ? 'origin' :
                        (
                            ($waypoint['candidate'] == 1) ? ((int)$waypoint['position'] == $steps['carpooler'] ? 'destination' : 'step') :
                            ((int)$waypoint['position'] == $steps['requester'] ? 'destination' : 'step')
                        )
                ];
            }
            // origin and destination guess
            if ($role == Ad::ROLE_DRIVER) {
                if ($waypoint['candidate'] == 2 && $waypoint['position'] == '0') {
                    $item->setOrigin($waypoint['address']);
                    $item->setOriginPassenger($waypoint['address']);
                } elseif ($waypoint['candidate'] == 2 && (int)$waypoint['position'] == $steps['carpooler']) {
                    $item->setDestination($waypoint['address']);
                    $item->setDestinationPassenger($waypoint['address']);
                } elseif ($waypoint['candidate'] == 1 && $waypoint['position'] == '0') {
                    $item->setOriginDriver($waypoint['address']);
                } elseif ($waypoint['candidate'] == 1 && (int)$waypoint['position'] == $steps['requester']) {
                    $item->setDestinationDriver($waypoint['address']);
                }
            } else {
                if ($waypoint['candidate'] == 2 && $waypoint['position'] == '0') {
                    $item->setOrigin($waypoint['address']);
                    $item->setOriginPassenger($waypoint['address']);
                } elseif ($waypoint['candidate'] == 2 && (int)$waypoint['position'] == $steps['requester']) {
                    $item->setDestination($waypoint['address']);
                    $item->setDestinationPassenger($waypoint['address']);
                } elseif ($waypoint['candidate'] == 1 && $waypoint['position'] == '0') {
                    $item->setOriginDriver($waypoint['address']);
                } elseif ($waypoint['candidate'] == 1 && (int)$waypoint['position'] == $steps['carpooler']) {
                    $item->setDestinationDriver($waypoint['address']);
                }
            }
        }
        $item->setWaypoints($waypoints);

        // statistics
        $item->setOriginalDistance($ask->getFilters()['originalDistance']);
        $item->setAcceptedDetourDistance($ask->getFilters()['acceptedDetourDistance']);
        $item->setNewDistance($ask->getFilters()['newDistance']);
        $item->setDetourDistance($ask->getFilters()['detourDistance']);
        $item->setDetourDistancePercent($ask->getFilters()['detourDistancePercent']);
        $item->setOriginalDuration($ask->getFilters()['originalDuration']);
        $item->setAcceptedDetourDuration($ask->getFilters()['acceptedDetourDuration']);
        $item->setNewDuration($ask->getFilters()['newDuration']);
        $item->setDetourDuration($ask->getFilters()['detourDuration']);
        $item->setDetourDurationPercent($ask->getFilters()['detourDurationPercent']);
        $item->setCommonDistance($ask->getFilters()['commonDistance']);

        // prices
        $item->setDriverPriceKm($ask->getMatching()->getProposalOffer()->getCriteria()->getPriceKm());
        $item->setDriverOriginalPrice($ask->getMatching()->getProposalOffer()->getCriteria()->getDriverPrice());
        $item->setPassengerPriceKm($ask->getMatching()->getProposalRequest()->getCriteria()->getPriceKm());
        $item->setPassengerOriginalPrice($ask->getMatching()->getProposalRequest()->getCriteria()->getPassengerPrice());
        // to check...
        $item->setComputedPrice($ask->getCriteria()->getPassengerComputedPrice());
        $item->setComputedRoundedPrice($ask->getCriteria()->getPassengerComputedRoundedPrice());
                
        return $item;
    }

    /**
     * Create "user-friendly" results for the asks of an ad
     * An Ad can have multiple asks, all linked (as a driver, as a passenger, each for outward and return)
     * The results are different if they are computed for the driver or the passenger
     * In that case, since the carpool is accepted we know the role so we only need the result of that role.
     *
     * @param Ask $ask The master ask
     * @param int $userId The id of the user that makes the request
     * @param int $role
     * @return Result|void The array of results
     */
    public function createSimpleAskResults(Ask $ask, int $userId, int $role)
    {
        $result = new Result();
        $result->setId($ask->getId());

        $resultDriver = null;
        $resultPassenger = null;

        if ($role == Ad::ROLE_DRIVER) {
            $resultDriver = $this->createAskResultRole($ask, $role);
        } else {
            $resultPassenger = $this->createAskResultRole($ask, $role);
        }
        
        $result->setResultDriver($resultDriver);
        $result->setResultPassenger($resultPassenger);
        
        // create the global result
        $result->setCarpooler($ask->getUser()->getId() == $userId ? $ask->getUserRelated() : $ask->getUser());
        $result->setFrequency($ask->getCriteria()->getFrequency());
        $result->setFrequencyResult($ask->getCriteria()->getFrequency());
        $result = $this->createGlobalResult($result, $ask->getWaypoints());

        // return the result
        return $result;
    }
}<|MERGE_RESOLUTION|>--- conflicted
+++ resolved
@@ -1614,13 +1614,8 @@
     {
         $pday = $searchProposal->getCriteria()->getFromDate()->format('w');
         $day = $nbLoop+$pday;
-<<<<<<< HEAD
         if ($day == 7) {
             $day=0;
-=======
-        if ($day>=8) {
-            $day=$day-7;
->>>>>>> 67459000
         }
         $rdate = new \DateTime();
         $rdate->setTimestamp($searchProposal->getCriteria()->getFromDate()->getTimestamp());
