<?php

/**
 * Copyright (c) 2020, MOBICOOP. All rights reserved.
 * This project is dual licensed under AGPL and proprietary licence.
 ***************************
 *    This program is free software: you can redistribute it and/or modify
 *    it under the terms of the GNU Affero General Public License as
 *    published by the Free Software Foundation, either version 3 of the
 *    License, or (at your option) any later version.
 *
 *    This program is distributed in the hope that it will be useful,
 *    but WITHOUT ANY WARRANTY; without even the implied warranty of
 *    MERCHANTABILITY or FITNESS FOR A PARTICULAR PURPOSE.  See the
 *    GNU Affero General Public License for more details.
 *
 *    You should have received a copy of the GNU Affero General Public License
 *    along with this program.  If not, see <gnu.org/licenses>.
 ***************************
 *    Licence MOBICOOP described in the file
 *    LICENSE
 **************************/

namespace App\Carpool\Ressource;

use ApiPlatform\Core\Annotation\ApiResource;
use ApiPlatform\Core\Annotation\ApiProperty;
use Symfony\Component\Serializer\Annotation\Groups;
use App\Carpool\Controller\AdAskPost;
use App\Carpool\Controller\AdAskGet;
use App\User\Entity\User;
use App\Carpool\Controller\UpdateCarpoolsLimits;

/**
 * Carpooling : an ad.
 * All actions related to a carpooling should be related to this entity.
 *
 * @ApiResource(
 *      attributes={
 *          "normalization_context"={"groups"={"read","results"}, "enable_max_depth"="true"},
 *          "denormalization_context"={"groups"={"write"}}
 *      },
 *      collectionOperations={
 *          "get"={
 *              "method"="GET",
 *              "path"="/carpools",
 *              "security_post_denormalize"="is_granted('ad_list',object)",
  *              "swagger_context" = {
 *                  "tags"={"Carpool"}
 *              }
*          },
 *          "post"={
 *              "method"="POST",
 *              "path"="/carpools",
 *              "normalization_context"={"groups"={"results"}},
 *              "security_post_denormalize"="is_granted('ad_search_create',object)",
 *              "swagger_context" = {
 *                  "tags"={"Carpool"}
 *              }
 *          },
 *          "post_ask"={
 *              "method"="POST",
 *              "path"="/carpools/ask",
 *              "controller"=AdAskPost::class,
 *              "defaults"={"type"="ask"},
 *              "security_post_denormalize"="is_granted('ad_ask_create',object)",
 *              "swagger_context" = {
 *                  "tags"={"Carpool"}
 *              }
 *          },
 *          "post_contact"={
 *              "method"="POST",
 *              "path"="/carpools/contact",
 *              "controller"=AdAskPost::class,
 *              "defaults"={"type"="contact"},
 *              "security_post_denormalize"="is_granted('ad_ask_create',object)",
 *              "swagger_context" = {
 *                  "tags"={"Carpool"}
 *              }
 *          },
 *          "updateCarpoolsLimits"={
 *              "method"="GET",
 *              "path"="/carpools/updateCarpoolsLimits",
 *              "controller"=UpdateCarpoolsLimits::class,
<<<<<<< HEAD
 *              "swagger_context" = {
 *                  "tags"={"Carpool"}
 *              }
=======
 *              "security"="is_granted('ad_search_create',object)"
>>>>>>> 6109e3f9
 *          },
 *          "getMyCarpools"={
 *              "method"="GET",
 *              "path"="/carpools/accepted",
 *              "security_post_denormalize"="is_granted('ad_list',object)",
 *              "swagger_context" = {
 *                  "tags"={"Carpool"}
 *              }
 *          },
 *      },
 *      itemOperations={
 *          "get"={
 *              "method"="GET",
 *              "path"="/carpools/{id}",
 *              "security"="is_granted('ad_read',object)",
 *              "swagger_context" = {
 *                  "tags"={"Carpool"}
 *              }
 *          },
 *          "get_external"={
 *              "method"="GET",
 *              "path"="/carpools/{id}/external",
 *              "security"="is_granted('ad_read_external',object)",
 *              "swagger_context" = {
 *                  "tags"={"Carpool"}
 *              }
 *          },
 *          "get_full"={
 *              "method"="GET",
 *              "path"="/carpools/{id}/full",
 *              "security"="is_granted('ad_read',object)",
 *              "swagger_context" = {
 *                  "tags"={"Carpool"}
 *              }
 *          },
 *          "claim"={
 *              "method"="PUT",
 *              "path"="/carpools/{id}/claim",
 *              "read"=false,
 *              "security"="is_granted('ad_claim',object)",
 *              "swagger_context" = {
 *                  "tags"={"Carpool"}
 *              }
 *          },
 *          "put_ask"={
 *              "method"="PUT",
 *              "path"="/carpools/ask/{id}",
 *              "read"=false,
 *              "security"="is_granted('ad_ask_update',object)",
 *              "swagger_context" = {
 *                  "tags"={"Carpool"}
 *              }
 *          },
 *          "get_ask"={
 *              "method"="GET",
 *              "path"="/carpools/ask/{id}",
 *              "controller"=AdAskGet::class,
 *              "read"=false,
 *              "security"="is_granted('ad_ask_read',object)",
 *              "swagger_context" = {
 *                  "tags"={"Carpool"}
 *              }
 *          },
 *          "put"={
 *              "method"="PUT",
 *              "path"="/carpools/{id}",
 *              "security"="is_granted('ad_update',object)",
 *              "swagger_context" = {
 *                  "tags"={"Carpool"}
 *              }
 *          },
 *          "delete"={
 *              "method"="DELETE",
 *              "path"="/carpools/{id}",
 *              "security"="is_granted('ad_delete',object)",
 *              "swagger_context" = {
 *                  "tags"={"Carpool"}
 *              }
 *          }
 *       }
 * )
 *
 */
class Ad
{
    const DEFAULT_ID = 999999999999;
    
    const ROLE_DRIVER = 1;
    const ROLE_PASSENGER = 2;
    const ROLE_DRIVER_OR_PASSENGER = 3;

    /**
     * @var int The id of this ad.
     *
     * @ApiProperty(identifier=true)
     * @Groups({"read","write","results"})
     */
    private $id;

    /**
     * @var boolean|null The ad is a search only.
     *
     * @Groups({"read","write"})
     */
    private $search;

    /**
     * @var int The role for this ad.
     *
     * @Groups({"read","write"})
     */
    private $role;

    /**
     * @var boolean|null The ad is a one way trip.
     *
     * @Groups({"read","write"})
     */
    private $oneWay;

    /**
     * @var int|null The frequency for this ad.
     *
     * @Groups({"read","write","readCommunity","readEvent"})
     */
    private $frequency;

    /**
     * @var array|null The waypoints for the outward.
     *
     * @Groups({"read","write","results","readCommunity","readEvent"})
     */
    private $outwardWaypoints;

    /**
     * @var array|null The waypoints for the return.
     *
     * @Groups({"read","write"})
     */
    private $returnWaypoints;

    /**
     * @var \DateTimeInterface|null The date for the outward if the frequency is punctual, the start date of the outward if the frequency is regular.
     *
     * @Groups({"read","write", "readCommunity"})
     */
    private $outwardDate;

    /**
     * @var \DateTimeInterface|null The limit date for the outward if the frequency is regular.
     *
     * @Groups({"read","write"})
     */
    private $outwardLimitDate;

    /**
     * @var \DateTimeInterface|null The date for the return if the frequency is punctual, the start date of the return if the frequency is regular.
     *
     * @Groups({"read","write"})
     */
    private $returnDate;

    /**
     * @var \DateTimeInterface|null The limit date for the return if the frequency is regular.
     *
     * @Groups({"read","write"})
     */
    private $returnLimitDate;

    /**
     * @var string|null The time for the outward if the frequency is punctual.
     *
     * @Groups({"read","write"})
     */
    private $outwardTime;

    /**
     * @var string|null The time for the return if the frequency is punctual.
     *
     * @Groups({"read","write"})
     */
    private $returnTime;

    /**
     * @var array|null The schedule if the frequency is regular.
     * The schedule contains the outward and return elements.
     *
     * @Groups({"read","write"})
     */
    private $schedule;

    /**
     * @var boolean|null For punctual proposals, the user accepts only matchings for the defined date (no ranges).
     *
     * @Groups({"read","write"})
     */
    private $strictDate;

    /**
     * @var boolean|null For punctual proposals, the user accepts only matchings with punctual trips (no regular trips).
     *
     * @Groups({"read","write"})
     */
    private $strictPunctual;

    /**
     * @var boolean|null For regular proposals, the user accepts only matchings with regular trips (no punctual trips).
     *
     * @Groups({"read","write"})
     */
    private $strictRegular;
    
    /**
    * @var string|null The price per km.
    *
    * @Groups({"read","write"})
    */
    private $priceKm;

    /**
    * @var string|null The total price of the outward selected by the user as a driver.
    *
    * @Groups({"read","write"})
    */
    private $outwardDriverPrice;

    /**
    * @var string|null The total price of the return selected by the user as a driver.
    *
    * @Groups({"read","write"})
    */
    private $returnDriverPrice;

    /**
    * @var string|null The total price of the outward selected by the user as a passenger.
    *
    * @Groups({"read","write"})
    */
    private $outwardPassengerPrice;

    /**
    * @var string|null The total price of the return selected by the user as a passenger.
    *
    * @Groups({"read","write"})
    */
    private $returnPassengerPrice;

    /**
     * @var int|null The number of seats available.
     *
     * @Groups({"read","write"})
     */
    private $seatsDriver;

    /**
     * @var int|null The number of seats required.
     *
     * @Groups({"read","write"})
     */
    private $seatsPassenger;

    /**
     * @var boolean|null Big luggage accepted / asked.
     *
     * @Groups({"read","write"})
     */
    private $luggage;

    /**
     * @var boolean|null Bike accepted / asked.
     *
     * @Groups({"read","write"})
     */
    private $bike;

    /**
     * @var boolean|null 2 passengers max on the back seats.
     *
     * @Groups({"read","write"})
     */
    private $backSeats;

    /**
     * @var boolean|null Solidary request.
     *
     * @Groups({"read","write"})
     */
    private $solidary;

    /**
     * @var boolean|null Solidary exclusive.
     *
     * @Groups({"read","write"})
     */
    private $solidaryExclusive;

    /**
     * @var boolean|null Avoid motorway.
     *
     * @Groups({"read","write"})
     */
    private $avoidMotorway;

    /**
     * @var boolean|null Avoid toll.
     *
     * @Groups({"read","write"})
     */
    private $avoidToll;

    /**
     * @var string|null A comment about the ad.
     *
     * @Groups({"read","write"})
     */
    private $comment;

    /**
     * @var User|null The ad owner. Null for an anonymous search.
     *
     * @Groups({"readCommunity","readEvent"})
     */
    private $user;
    
    /**
     * @var int|null The user id of the ad owner. Null for an anonymous search.
     *
     * @Groups({"read","write"})
     */
    private $userId;

    /**
     * @var int|null The user id of the poster (used for delegation).
     *
     *@Groups({"read","write"})
     */
    private $posterId;

    /**
     * @var int|null The app id of the poster (used for delegation).
     *
     *@Groups({"read","write"})
     */
    private $appPosterId;
    
    /**
     * @var array|null The communities associated with the ad.
     *
     * @Groups({"read","write"})
     */
    private $communities;

    /**
     * @var int|null The event id associated with the ad.
     *
     * @Groups({"read","write"})
     */
    private $eventId;

    /**
     * @var int|null The subject id associated with the ad.
     *
     * @Groups({"read","write"})
     */
    private $subjectId;
    
    /**
     * @var array|null The carpool results.
     *
     * @Groups("results")
     */
    private $results;

    /**
     * @var int|null The number of results.
     *
     * @Groups("results")
     */
    private $nbResults;

    /**
     * @var int|null The ad id for which the current ad is an ask.
     *
     * @Groups({"read","write"})
     */
    private $adId;

    /**
     * @var int|null The matching id related to the above ad id.
     *
     * @Groups({"read","write"})
     */
    private $matchingId;

    /**
     * @var int The ask status if the ad concerns a given ask.
     *
     * @Groups({"read","write"})
     */
    private $askStatus;

    /**
     * @var int The ask id if the ad concerns a given ask.
     *
     * @Groups({"read","write","results"})
     */
    private $askId;

    /**
     * @var boolean|null The given user can update the ask if the ad concerns a given ask.
     *
     * @Groups({"read","write"})
     */
    private $canUpdateAsk;

    /**
     * @var array|null The filters to apply to the results.
     *
     * @Groups("write")
     */
    private $filters;

    /**
    * @var boolean Paused ad.
    * A paused ad can't be the found in the result of a search, and can be unpaused at any moment.
    *
    * @Groups({"read","write"})
    */
    private $paused;

    /**
     * @var int The Id of the proposal associated to the ad.
     *
     * @Groups({"read","write"})
     */
    private $proposalId;

    /**
     * @var int The Id of the proposalLinked associated to the ad.
     *
     * @Groups({"read","write"})
     */
    private $proposalLinkedId;

    /**
     * @var int $potentialCarpoolers
     * Potential carpoolers count
     * @Groups({"read","write"})
     */
    private $potentialCarpoolers;

    /**
     * @var string The external origin of this Ad
     *
     * @Groups({"read","write"})
     */
    private $external;

    /**
     * @var boolean Exposed ad.
     *
     * @Groups({"read","write"})
     */
    private $exposed;

    /**
     * @var array|null The asks associated to the ad
     *
     * @Groups({"read","write"})
     */
    private $asks;

    /**
     * @var string|null The message if Ad owner is making major updates to his Ad
     *
     * @Groups({"write"})
     */
    private $cancellationMessage;

    /**
     * @var int|null The margin of the ad
     *
     * @Groups({"read","write"})
     */
    private $marginDuration;

    /**
     * @var \DateTimeInterface Creation date of the Ad.
     */
    private $createdDate;

    /**
     * @var string|null The external Id if the ad was created for an external search.
     */
    private $externalId;

    /**
     * @var int|null The payment status of the Ad
     * @Groups({"read","readPaymentStatus"})
     */
    private $paymentStatus;

    /**
     * @var int|null The id of the PaymentItem of the Ad
     * @Groups({"read","readPaymentStatus"})
     */
    private $paymentItemId;

    /**
    * @var int|null The default week of the PaymentItem
    * @Groups({"read","readPaymentStatus"})
    */
    private $paymentItemWeek;

    /**
     * @var \DateTimeInterface|null The date of an unpaid declaration for this Ad
     * @Groups({"read","readPaymentStatus"})
     */
    private $unpaidDate;

    /**
     * @var array|null The current carpool proof id associated to the ad (for ask context)
     *
     * @Groups("read")
     */
    private $carpoolProofId;

    public function __construct()
    {
        $this->id = self::DEFAULT_ID;
        $this->outwardWaypoints = [];
        $this->returnWaypoints = [];
        $this->schedule = [];
        $this->communities = [];
        $this->results = [];
        $this->filters = [];
        $this->asks = [];
    }
    
    public function getId(): ?int
    {
        return $this->id;
    }

    public function setId(int $id): self
    {
        $this->id = $id;

        return $this;
    }

    public function isSearch(): ?bool
    {
        return $this->search;
    }

    public function setSearch(bool $search): self
    {
        $this->search = $search;

        return $this;
    }
    
    public function getRole(): ?int
    {
        return $this->role;
    }

    public function setRole(int $role): self
    {
        $this->role = $role;

        return $this;
    }

    public function isOneWay(): ?bool
    {
        return $this->oneWay;
    }

    public function setOneWay(bool $oneWay): self
    {
        $this->oneWay = $oneWay;

        return $this;
    }
    
    public function getFrequency(): ?int
    {
        return $this->frequency;
    }

    public function setFrequency(?int $frequency): self
    {
        $this->frequency = $frequency;

        return $this;
    }

    public function getOutwardWaypoints(): ?array
    {
        return $this->outwardWaypoints;
    }
    
    public function setOutwardWaypoints(?array $outwardWaypoints): self
    {
        $this->outwardWaypoints = $outwardWaypoints;
        
        return $this;
    }

    public function getReturnWaypoints(): ?array
    {
        return $this->returnWaypoints;
    }
    
    public function setReturnWaypoints(?array $returnWaypoints): self
    {
        $this->returnWaypoints = $returnWaypoints;
        
        return $this;
    }

    public function getOutwardDate(): ?\DateTimeInterface
    {
        return $this->outwardDate;
    }

    public function setOutwardDate(?\DateTimeInterface $outwardDate): self
    {
        $this->outwardDate = $outwardDate;

        return $this;
    }

    public function getOutwardLimitDate(): ?\DateTimeInterface
    {
        return $this->outwardLimitDate;
    }

    public function setOutwardLimitDate(?\DateTimeInterface $outwardLimitDate): self
    {
        $this->outwardLimitDate = $outwardLimitDate;

        return $this;
    }

    public function getOutwardTime(): ?string
    {
        return $this->outwardTime;
    }

    public function setOutwardTime(?string $outwardTime): self
    {
        $this->outwardTime = $outwardTime;

        return $this;
    }

    public function getReturnDate(): ?\DateTimeInterface
    {
        return $this->returnDate;
    }

    public function setReturnDate(?\DateTimeInterface $returnDate): self
    {
        $this->returnDate = $returnDate;

        return $this;
    }

    public function getReturnLimitDate(): ?\DateTimeInterface
    {
        return $this->returnLimitDate;
    }

    public function setReturnLimitDate(?\DateTimeInterface $returnLimitDate): self
    {
        $this->returnLimitDate = $returnLimitDate;

        return $this;
    }

    public function getReturnTime(): ?string
    {
        return $this->returnTime;
    }

    public function setReturnTime(?string $returnTime): self
    {
        $this->returnTime = $returnTime;

        return $this;
    }

    public function getSchedule(): ?array
    {
        return $this->schedule;
    }
    
    public function setSchedule(?array $schedule): self
    {
        $this->schedule = $schedule;
        
        return $this;
    }

    public function getCommunities(): ?array
    {
        return $this->communities;
    }
    
    public function setCommunities(?array $communities): self
    {
        $this->communities = $communities;
        
        return $this;
    }

    public function getEventId(): ?int
    {
        return $this->eventId;
    }

    public function setEventId(?int $eventId): self
    {
        $this->eventId = $eventId;

        return $this;
    }

    public function getSubjectId(): ?int
    {
        return $this->subjectId;
    }

    public function setSubjectId(?int $subjectId): self
    {
        $this->subjectId = $subjectId;

        return $this;
    }

    public function isStrictDate(): ?bool
    {
        return $this->strictDate;
    }
    
    public function setStrictDate(?bool $isStrictDate): self
    {
        $this->strictDate = $isStrictDate;
        
        return $this;
    }

    public function isStrictPunctual(): ?bool
    {
        return $this->strictPunctual;
    }
    
    public function setStrictPunctual(?bool $isStrictPunctual): self
    {
        $this->strictPunctual = $isStrictPunctual;
        
        return $this;
    }

    public function isStrictRegular(): ?bool
    {
        return $this->strictRegular;
    }
    
    public function setStrictRegular(?bool $isStrictRegular): self
    {
        $this->strictRegular = $isStrictRegular;
        
        return $this;
    }

    public function getPriceKm(): ?string
    {
        return $this->priceKm;
    }
    
    public function setPriceKm(?string $priceKm)
    {
        $this->priceKm = $priceKm;
    }

    public function getOutwardDriverPrice(): ?string
    {
        return $this->outwardDriverPrice;
    }
    
    public function setOutwardDriverPrice(?string $outwardDriverPrice)
    {
        $this->outwardDriverPrice = $outwardDriverPrice;
    }

    public function getReturnDriverPrice(): ?string
    {
        return $this->returnDriverPrice;
    }
    
    public function setReturnDriverPrice(?string $returnDriverPrice)
    {
        $this->returnDriverPrice = $returnDriverPrice;
    }

    public function getOutwardPassengerPrice(): ?string
    {
        return $this->outwardPassengerPrice;
    }
    
    public function setOutwardPassengerPrice(?string $outwardPassengerPrice)
    {
        $this->outwardPassengerPrice = $outwardPassengerPrice;
    }

    public function getReturnPassengerPrice(): ?string
    {
        return $this->returnPassengerPrice;
    }
    
    public function setReturnPassengerPrice(?string $returnPassengerPrice)
    {
        $this->returnPassengerPrice = $returnPassengerPrice;
    }

    public function getSeatsDriver(): ?int
    {
        return $this->seatsDriver;
    }

    public function setSeatsDriver(int $seatsDriver): self
    {
        $this->seatsDriver = $seatsDriver;

        return $this;
    }

    public function getSeatsPassenger(): ?int
    {
        return $this->seatsPassenger;
    }

    public function setSeatsPassenger(int $seatsPassenger): self
    {
        $this->seatsPassenger = $seatsPassenger;

        return $this;
    }

    public function hasLuggage(): ?bool
    {
        return $this->luggage;
    }
    
    public function setLuggage(?bool $hasLuggage): self
    {
        $this->luggage = $hasLuggage;
        
        return $this;
    }

    public function hasBike(): ?bool
    {
        return $this->bike;
    }
    
    public function setBike(?bool $hasBike): self
    {
        $this->bike = $hasBike;
        
        return $this;
    }

    public function hasBackSeats(): ?bool
    {
        return $this->backSeats;
    }
    
    public function setBackSeats(?bool $hasBackSeats): self
    {
        $this->backSeats = $hasBackSeats;
        
        return $this;
    }

    public function isSolidary(): ?bool
    {
        return $this->solidary;
    }
    
    public function setSolidary(?bool $isSolidary): self
    {
        $this->solidary = $isSolidary;
        
        return $this;
    }

    public function isSolidaryExclusive(): ?bool
    {
        return $this->solidaryExclusive;
    }
    
    public function setSolidaryExclusive(?bool $isSolidaryExclusive): self
    {
        $this->solidaryExclusive = $isSolidaryExclusive;
        
        return $this;
    }

    public function avoidMotorway(): ?bool
    {
        return $this->avoidMotorway;
    }
    
    public function setAvoidMotorway(?bool $avoidMotorway): self
    {
        $this->avoidMotorway = $avoidMotorway;
        
        return $this;
    }

    public function avoidToll(): ?bool
    {
        return $this->avoidToll;
    }
    
    public function setAvoidToll(?bool $avoidToll): self
    {
        $this->avoidToll = $avoidToll;
        
        return $this;
    }

    public function getComment(): ?string
    {
        return $this->comment;
    }
    
    public function setComment(?string $comment): self
    {
        $this->comment = $comment;
        
        return $this;
    }

    public function getUserId(): ?int
    {
        return $this->userId;
    }

    public function setUserId(?int $userId): self
    {
        $this->userId = $userId;

        return $this;
    }

    public function getUser(): ?User
    {
        return $this->user;
    }

    public function setUser(?User $user): self
    {
        $this->user = $user;

        return $this;
    }

    public function getPosterId(): ?int
    {
        return $this->posterId;
    }

    public function setPosterId(?int $posterId): self
    {
        $this->posterId = $posterId;

        return $this;
    }

    public function getAppPosterId(): ?int
    {
        return $this->appPosterId;
    }

    public function setAppPosterId(?int $appPosterId): self
    {
        $this->appPosterId = $appPosterId;

        return $this;
    }

    public function getResults(): array
    {
        return $this->results;
    }

    public function setResults(array $results)
    {
        $this->results = $results;

        return $this;
    }

    public function getNbResults(): ?int
    {
        return $this->nbResults;
    }

    public function setNbResults(?int $nbResults): self
    {
        $this->nbResults = $nbResults;

        return $this;
    }

    public function getAdId(): ?int
    {
        return $this->adId;
    }

    public function setAdId(?int $adId): self
    {
        $this->adId = $adId;

        return $this;
    }

    public function getMatchingId(): ?int
    {
        return $this->matchingId;
    }

    public function setMatchingId(?int $matchingId): self
    {
        $this->matchingId = $matchingId;

        return $this;
    }

    public function getAskStatus(): ?int
    {
        return $this->askStatus;
    }

    public function setAskStatus(int $askStatus): self
    {
        $this->askStatus = $askStatus;

        return $this;
    }

    public function getAskId(): ?int
    {
        return $this->askId;
    }

    public function setAskId(int $askId): self
    {
        $this->askId = $askId;

        return $this;
    }

    public function getCanUpdateAsk(): ?bool
    {
        return $this->canUpdateAsk;
    }
    
    public function setCanUpdateAsk(?bool $canUpdateAsk): self
    {
        $this->canUpdateAsk = $canUpdateAsk;
        
        return $this;
    }

    public function getFilters(): ?array
    {
        return $this->filters;
    }

    public function setFilters(?array $filters)
    {
        $this->filters = $filters;

        return $this;
    }

    public function isPaused(): bool
    {
        return $this->paused ? true : false;
    }

    public function setPaused(?bool $paused): self
    {
        $this->paused = $paused;

        return $this;
    }

    public function getProposalId(): ?int
    {
        return $this->proposalId;
    }

    public function setProposalId(?int $proposalId): self
    {
        $this->proposalId = $proposalId;

        return $this;
    }

    public function getProposalLinkedId(): ?int
    {
        return $this->proposalLinkedId;
    }

    public function setProposalLinkedId(?int $proposalLinkedId): self
    {
        $this->proposalLinkedId = $proposalLinkedId;

        return $this;
    }

    public function getPotentialCarpoolers(): ?int
    {
        return $this->potentialCarpoolers;
    }

    public function setPotentialCarpoolers(int $potentialCarpoolers): self
    {
        $this->potentialCarpoolers = $potentialCarpoolers;
        return $this;
    }

    public function getExternal(): ?String
    {
        return $this->external;
    }

    public function setExternal(?string $external): self
    {
        $this->external = $external;

        return $this;
    }

    public function isExposed(): bool
    {
        return $this->exposed ? true : false;
    }

    public function setExposed(?bool $exposed): self
    {
        $this->exposed = $exposed;

        return $this;
    }

    public function getAsks(): ?array
    {
        return $this->asks;
    }

    public function setAsks(?array $asks)
    {
        $this->asks = $asks;

        return $this;
    }

    public function getCancellationMessage(): ?string
    {
        return $this->cancellationMessage;
    }

    public function setCancellationMessage(?string $cancellationMessage): Ad
    {
        $this->cancellationMessage = $cancellationMessage;
        return $this;
    }

    public function getMarginDuration(): ?int
    {
        return $this->marginDuration;
    }

    public function setMarginDuration(?int $marginDuration): self
    {
        $this->marginDuration = $marginDuration;

        return $this;
    }

    public function getCreatedDate(): ?\DateTimeInterface
    {
        return $this->createdDate;
    }

    public function setCreatedDate(\DateTimeInterface $createdDate): self
    {
        $this->createdDate = $createdDate;

        return $this;
    }

    public function getExternalId(): ?String
    {
        return $this->externalId;
    }

    public function setExternalId(?string $externalId): self
    {
        $this->externalId = $externalId;

        return $this;
    }

    public function getPaymentStatus(): ?int
    {
        return $this->paymentStatus;
    }

    public function setPaymentStatus(?int $paymentStatus): self
    {
        $this->paymentStatus = $paymentStatus;

        return $this;
    }

    public function getPaymentItemId(): ?int
    {
        return $this->paymentItemId;
    }

    public function setPaymentItemId(?int $paymentItemId): self
    {
        $this->paymentItemId = $paymentItemId;

        return $this;
    }

    public function getPaymentItemWeek(): ?int
    {
        return $this->paymentItemWeek;
    }

    public function setPaymentItemWeek(?int $paymentItemWeek): self
    {
        $this->paymentItemWeek = $paymentItemWeek;

        return $this;
    }

    public function getUnpaidDate(): ?\DateTimeInterface
    {
        return $this->unpaidDate;
    }

    public function setUnpaidDate(?\DateTimeInterface $unpaidDate): self
    {
        $this->unpaidDate = $unpaidDate;

        return $this;
    }

    public function getCarpoolProofId(): ?int
    {
        return $this->carpoolProofId;
    }

    public function setCarpoolProofId(int $carpoolProofId): self
    {
        $this->carpoolProofId = $carpoolProofId;

        return $this;
    }
}<|MERGE_RESOLUTION|>--- conflicted
+++ resolved
@@ -82,13 +82,10 @@
  *              "method"="GET",
  *              "path"="/carpools/updateCarpoolsLimits",
  *              "controller"=UpdateCarpoolsLimits::class,
-<<<<<<< HEAD
  *              "swagger_context" = {
  *                  "tags"={"Carpool"}
- *              }
-=======
+ *              },
  *              "security"="is_granted('ad_search_create',object)"
->>>>>>> 6109e3f9
  *          },
  *          "getMyCarpools"={
  *              "method"="GET",
