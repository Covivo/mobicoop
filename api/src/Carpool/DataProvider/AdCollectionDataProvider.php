--- conflicted
+++ resolved
@@ -38,14 +38,9 @@
 {
     protected $request;
     protected $adManager;
-<<<<<<< HEAD
+    protected $security;
 
-    public function __construct(RequestStack $requestStack, AdManager $adManager)
-=======
-    protected $security;
-    
     public function __construct(RequestStack $requestStack, AdManager $adManager, Security $security)
->>>>>>> 173779be
     {
         $this->request = $requestStack->getCurrentRequest();
         $this->adManager = $adManager;
@@ -59,15 +54,16 @@
     
     public function getCollection(string $resourceClass, string $operationName = null): ?array
     {
-<<<<<<< HEAD
-        return $this->adManager->getAds($this->request->get("userId"), $this->request->get("acceptedAsks"));
-=======
         /**
          * TO DO : We are not supposed to use userId from request. Only the one from security token.
          * Need to change the method in front and remove the one from the request
          * see : AdVoter
          */
-        return $this->adManager->getAds($this->request->get("userId", $this->security->getUser()->getId()));
->>>>>>> 173779be
+        return $this->adManager->getAds($this->request->get("userId"), $this->request->get("acceptedAsks"));
+
+        /**
+         * TODO: do not works by now (09/03/2020)
+         */
+        return $this->adManager->getAds($this->request->get($this->security->getUser()->getId()));
     }
 }