<?php

/**
 * Copyright (c) 2020, MOBICOOP. All rights reserved.
 * This project is dual licensed under AGPL and proprietary licence.
 ***************************
 *    This program is free software: you can redistribute it and/or modify
 *    it under the terms of the GNU Affero General Public License as
 *    published by the Free Software Foundation, either version 3 of the
 *    License, or (at your option) any later version.
 *
 *    This program is distributed in the hope that it will be useful,
 *    but WITHOUT ANY WARRANTY; without even the implied warranty of
 *    MERCHANTABILITY or FITNESS FOR A PARTICULAR PURPOSE.  See the
 *    GNU Affero General Public License for more details.
 *
 *    You should have received a copy of the GNU Affero General Public License
 *    along with this program.  If not, see <gnu.org/licenses>.
 ***************************
 *    Licence MOBICOOP described in the file
 *    LICENSE
 */

namespace App\Carpool\Repository;

use App\Carpool\Entity\Ask;
use App\Carpool\Entity\CarpoolProof;
use App\Communication\Entity\Notified;
use App\Incentive\Resource\CeeSubscriptions;
use App\Incentive\Service\Validation\Validation;
use App\Payment\Entity\CarpoolItem;
use App\User\Entity\User;
use App\User\Repository\UserRepository;
use Doctrine\ORM\EntityManagerInterface;
use Doctrine\ORM\EntityRepository;
use Doctrine\ORM\Query\ResultSetMappingBuilder;

class CarpoolProofRepository
{
    /**
     * @var UserRepository
     */
    private $_userRepository;

    /**
     * @var EntityRepository
     */
    private $repository;
    private $entityManager;
    private $carpoolProofErroCheckLimit;

    public function __construct(EntityManagerInterface $entityManager, UserRepository $userRepository, int $carpoolProofErroCheckLimit)
    {
        $this->_userRepository = $userRepository;

        $this->repository = $entityManager->getRepository(CarpoolProof::class);
        $this->entityManager = $entityManager;
        $this->carpoolProofErroCheckLimit = $carpoolProofErroCheckLimit;
    }

    public function find(int $id): ?CarpoolProof
    {
        return $this->repository->find($id);
    }

    public function findBy(array $criteria, array $orderBy = null, $limit = null, $offset = null): ?array
    {
        return $this->repository->findBy($criteria, $orderBy, $limit, $offset);
    }

    /**
     * Find a proof by ask and date.
     *
     * @param Ask       $ask  The ask
     * @param \DateTime $date The date
     *
     * @return null|CarpoolProof The carpool proof found or null if not found
     */
    public function findByAskAndDate(Ask $ask, \DateTime $date)
    {
        $startDate = clone $date;
        $startDate->setTime(0, 0);
        $endDate = clone $date;
        $endDate->setTime(23, 59, 59, 999);

        $query = $this->repository->createQueryBuilder('cp')
            ->where('cp.ask = :ask')
            ->andWhere('(cp.pickUpPassengerDate BETWEEN :startDate and :endDate) or (cp.pickUpDriverDate BETWEEN :startDate and :endDate)')
            ->setParameter('ask', $ask)
            ->setParameter('startDate', $startDate->format('Y-m-d H:i:s'))
            ->setParameter('endDate', $endDate->format('Y-m-d H:i:s'))
            ->setMaxResults(1)
        ;

        return $query->getQuery()->getOneOrNullResult();
    }

    /**
     * Find the remaining proofs for a user (driver or passenger) : used to find proofs related to a deleted ask.
     *
     * @param User $user The user
     *
     * @return null|CarpoolProof[] The carpool proofs found or null if not found
     */
    public function findRemainingByUser(User $user)
    {
        $query = $this->repository->createQueryBuilder('cp')
            ->where('cp.ask is null')
            ->andWhere('(cp.driver = :user or cp.passenger = :user)')
            ->setParameter('user', $user)
        ;

        return $query->getQuery()->getResult();
    }

    /**
     * Find proofs with given types and given period.
     *
     * @param array     $types     The possible types
     * @param \DateTime $startDate The start date of the period
     * @param \DateTime $endDate   The end date of the period
     * @param array     $status    The possible status
     *
     * @return CarpoolProof[] The carpool proofs found
     */
    public function findByTypesAndPeriod(array $types, \DateTime $startDate, \DateTime $endDate, array $status = null)
    {
        $startDate->setTime(0, 0);
        $endDate->setTime(23, 59, 59, 999);

        $query = $this->repository->createQueryBuilder('cp')
            ->where('cp.type in (:types)')
            ->andWhere('(cp.pickUpPassengerDate BETWEEN :startDate and :endDate) or (cp.pickUpDriverDate BETWEEN :startDate and :endDate)')
        ;

        if (!is_null($status)) {
            $query->andWhere('cp.status in (:status)')
                ->setParameter('status', $status)
            ;
        }

        $query
            ->setParameter('types', $types)
            ->setParameter('startDate', $startDate->format('Y-m-d H:i:s'))
            ->setParameter('endDate', $endDate->format('Y-m-d H:i:s'))
        ;

        return $query->getQuery()->getResult();
    }

    public function findCarpoolProofToCheck(array $status): ?array
    {
        $now = new \DateTime('now');
        $date = $now->modify('- '.$this->carpoolProofErroCheckLimit.'days')->format('Y-m-d');

        $query = $this->repository->createQueryBuilder('cp')
            ->where('cp.status in (:status)')
            ->orWhere('cp.status = :errorStatus AND cp.createdDate >= :date')
            ->setParameter('status', $status)
            ->setParameter('errorStatus', CarpoolProof::STATUS_ERROR)
            ->setParameter('date', $date)
        ;

        return $query->getQuery()->getResult();
    }

    /**
     * EEC query.
     */
    public function findCarpoolProofForEccRelaunch(User $driver, ?int $excludeId, array $allreadyDeaclaredJourneys, bool $isLongDistanceProcess = true): ?array
    {
        // TODO Vérifier que le trajet ne soit pas déjà une longue ou courte souscription
        $qb = $this->repository->createQueryBuilder('cp');

        $parameters = [
            'class' => CarpoolProof::TYPE_HIGH,
            'country' => Validation::REFERENCE_COUNTRY,
            'distance' => CeeSubscriptions::LONG_DISTANCE_MINIMUM_IN_METERS,
            'driver' => $driver,
            'referenceDate' => \DateTime::createFromFormat('Y-m-d', Validation::REFERENCE_DATE),
            'status' => CarpoolProof::STATUS_VALIDATED,
        ];

        $qb
            ->innerJoin('cp.ask', 'a')
            ->innerJoin('a.matching', 'm')
            ->innerJoin('m.waypoints', 'wo', 'WITH', 'wo.position = 0')
            ->leftJoin('wo.address', 'ao')
            ->innerJoin('m.waypoints', 'wd', 'WITH', 'wd.position != 0 AND wd.destination = 1')
            ->leftJoin('wd.address', 'ad')
            ->where('cp.driver = :driver')
            ->andWhere('cp.type = :class')
            ->andWhere('cp.status = :status')
            ->andWhere('cp.createdDate >= :referenceDate')
            ->andWhere('ao.addressCountry = :country OR ad.addressCountry = :country')
        ;

        if (!empty($allreadyDeaclaredJourneys)) {
            $qb->andWhere($qb->expr()->notIn('cp.id', $allreadyDeaclaredJourneys));
        }

        if (!is_null($excludeId)) {
            $qb
                ->andWhere('cp.id != :excludeId')
            ;
            $parameters['excludeId'] = $excludeId;
        }

        if ($isLongDistanceProcess) {
            $qb
                ->innerJoin('a.carpoolItems', 'c', 'WITH', 'c.creditorUser = :driver')
                ->andWhere('m.commonDistance >= :distance')
                ->andWhere('c.creditorStatus = :creditorStatusOnline OR c.creditorStatus = :creditorStatusDirect')
            ;
            $parameters['creditorStatusOnline'] = CarpoolItem::DEBTOR_STATUS_ONLINE;
            $parameters['creditorStatusDirect'] = CarpoolItem::DEBTOR_STATUS_DIRECT;
        } else {
            $qb->andWhere('m.commonDistance < :distance');
        }

        $qb
            ->setParameters($parameters)
        ;

        return $qb->getQuery()->getResult();
    }

    public function findProofsToSendAsHistory(bool $longDistance = true)
    {
        $users = $this->_userRepository->findUsersCeeSubscribed();

        $qb = $this->repository->createQueryBuilder('cp');

        $parameters = [
            'distance' => CeeSubscriptions::LONG_DISTANCE_MINIMUM_IN_METERS,
            'status' => CarpoolProof::STATUS_VALIDATED,
            'users' => $users,
        ];

        $qb
            ->innerJoin('cp.driver', 'd', 'WITH', 'd.id IN (:users)')
            ->innerJoin('cp.ask', 'a')
            ->innerJoin('a.matching', 'm')
            ->where('cp.status = :status')
            ->andWhere('cp.createdDate > s.createdAt')
        ;

        switch ($longDistance) {
            case true:
                $parameters['creditor_status'] = CarpoolItem::CREDITOR_STATUS_ONLINE;

                $qb
                    ->innerJoin('cp.mobConnectLongDistanceJourney', 'mldj')
                    ->innerJoin('mldj.subscription', 's')
                    ->innerJoin('a.carpoolItems', 'ci', 'WITH', 'ci.creditorStatus = :creditor_status')
                    ->andWhere('m.commonDistance >= :distance')
                ;

                break;

            case false:
                $parameters['type_c'] = CarpoolProof::TYPE_HIGH;

                $qb
                    ->innerJoin('cp.mobConnectShortDistanceJourney', 'msdj')
                    ->innerJoin('msdj.subscription', 's')
                    ->andWhere('cp.type = :type_c')
                    ->andWhere('m.commonDistance < :distance')
                ;

                break;
        }

        $qb
            ->andWhere('s.commitmentProofDate IS NOT NULL')
            ->setParameters($parameters)
        ;

        return $qb->getQuery()->getResult();
    }

    public function findUserCEEEligibleProof(User $user)
    {
        $allreadyAdded = [];
        $journeys = $user->getShortDistanceSubscription()->getJourneys();
        foreach ($journeys as $journey) {
            $allreadyAdded[] = $journey->getCarpoolProof()->getId();
        }

        $parameters = [
            'country' => Validation::REFERENCE_COUNTRY,
            'distance' => CeeSubscriptions::LONG_DISTANCE_MINIMUM_IN_METERS,
            'driver' => $user,
            'subscriptionDate' => $user->getShortDistanceSubscription()->getCreatedAt(),
            'class' => CarpoolProof::TYPE_HIGH,
            'status' => CarpoolProof::STATUS_VALIDATED,
            'allreadyAdded' => !empty($allreadyAdded) ? $allreadyAdded : '',
        ];

        $qb = $this->repository->createQueryBuilder('cp');

        $qb
            ->innerJoin('cp.ask', 'a')
            ->innerJoin('a.matching', 'm')
            ->innerJoin('m.waypoints', 'wo', 'WITH', 'wo.destination = 0 AND wo.position = 0')
            ->innerJoin('m.waypoints', 'wd', 'WITH', 'wd.destination = 1 AND wd.position != 0')
            ->innerJoin('wo.address', 'ao')
            ->innerJoin('wd.address', 'ad')
            ->where('cp.driver = :driver')
            ->andWhere('cp.createdDate >= :subscriptionDate')
            ->andWhere('cp.id NOT IN (:allreadyAdded)')
            ->andWhere('ao.addressCountry = :country OR ad.addressCountry = :country')
            ->andWhere('m.commonDistance < :distance')
            ->andWhere('cp.type = :class')
            ->andWhere('cp.status = :status')
        ;

        $qb->setParameters($parameters);

        return $qb->getQuery()->getResult();
    }

    public function findByAsk(Ask $ask)
    {
        $stmt = $this->entityManager->getConnection()->prepare(
            'SELECT *
            FROM carpool_proof cp
            WHERE cp.ask_id = '.$ask->getId()
        );

        $stmt->execute();

        return $stmt->fetchAll();
    }

<<<<<<< HEAD
    /**
     * Find carpools ready to end.
     *
     * @return CarpoolProof[]
     *
     * SELECT *
     * FROM carpool_proof cp
     * JOIN ask a ON cp.ask_id = a.id
     * JOIN matching m ON a.matching_id = m.id
     * JOIN criteria c ON m.criteria_id = c.id
     * JOIN `user` driver ON cp.driver_id = driver.id
     * JOIN `user` passenger ON cp.passenger_id = passenger.id
     * WHERE
     *     TIMESTAMPADD(SECOND, m.new_duration, ADDTIME(c.from_date,c.from_time)) BETWEEN "2024-01-29 09:55" AND "2024-01-29 10:10"
     *     AND (
     *         (SELECT COUNT((
     *             SELECT n.id
     *             FROM notified n
     *             WHERE n.user_id = driver.id
     *             AND n.notification_id = 172
     *             AND n.sent_date BETWEEN DATE_SUB(ADDTIME(STR_TO_DATE("2024-02-02", '%Y-%m-%d'), "08:00"), INTERVAL 10 MINUTE) AND DATE_ADD(ADDTIME(STR_TO_DATE("2024-02-02", '%Y-%m-%d'), "08:00"), INTERVAL 10 MINUTE)
     *         )) >=1)
     *         OR (SELECT COUNT((
     *             SELECT n.id
     *             FROM notified n
     *             WHERE n.user_id = driver.id
     *             AND n.notification_id = 172
     *             AND n.sent_date BETWEEN DATE_SUB(ADDTIME(STR_TO_DATE("2024-02-02", '%Y-%m-%d'), "08:00"), INTERVAL 10 MINUTE) AND DATE_ADD(ADDTIME(STR_TO_DATE("2024-02-02", '%Y-%m-%d'), "08:00"), INTERVAL 10 MINUTE)
     *         )) >= 1)
     *     );
     */
    public function findCarpoolsReadyToEnd(\DateTimeInterface $startDate, \DateTimeInterface $endDate, int $timeMargin): array
    {
        $startDate = $startDate->format('Y-m-d H:i');
        $endDate = $endDate->format('Y-m-d H:i');

        $rsm = new ResultSetMappingBuilder($this->entityManager);
        $rsm->addRootEntityFromClassMetadata(CarpoolProof::class, 'cp');

        $sql = "SELECT * FROM carpool_proof cp JOIN ask a ON cp.ask_id = a.id JOIN matching m ON a.matching_id = m.id JOIN criteria c ON m.criteria_id = c.id JOIN `user` driver ON cp.driver_id = driver.id JOIN `user` passenger ON cp.passenger_id = passenger.id WHERE TIMESTAMPADD(SECOND, m.new_duration, ADDTIME(c.from_date, c.from_time)) BETWEEN '{$startDate}' AND '{$endDate}' AND ( (SELECT COUNT(( SELECT n.id FROM notified n WHERE n.user_id = driver.id AND n.notification_id = 172 AND n.sent_date BETWEEN DATE_SUB(ADDTIME(c.from_date, c.from_time), INTERVAL {$timeMargin} MINUTE) AND DATE_ADD(ADDTIME(c.from_date, c.from_time), INTERVAL {$timeMargin} MINUTE) )) >=1) OR (SELECT COUNT(( SELECT n.id FROM notified n WHERE n.user_id = driver.id AND n.notification_id = 172 AND n.sent_date BETWEEN DATE_SUB(ADDTIME(c.from_date, c.from_time), INTERVAL {$timeMargin} MINUTE) AND DATE_ADD(ADDTIME(c.from_date, c.from_time), INTERVAL {$timeMargin} MINUTE) )) >= 1) );";

        return $this->entityManager->createNativeQuery($sql, $rsm)->getResult();
=======
    public function getConcurrentProofs(CarpoolProof $proof)
    {
        $usersToTest = $proof->getDriver()->getId().', '.$proof->getPassenger()->getId();
        $departudeDateTimeToTest = $proof->getStartDriverDate()->format('Y-m-d H:i');
        $arrivalDateTimeToTest = $proof->getEndDriverDate()->format('Y-m-d H:i');

        $stmt = $this->entityManager->getConnection()->prepare(
            'SELECT *
        FROM carpool_proof cp
        WHERE (cp.driver_id IN ('.$usersToTest.') OR cp.passenger_id IN ('.$usersToTest.')) AND ((cp.start_driver_date BETWEEN \''.$departudeDateTimeToTest.'\' AND \''.$arrivalDateTimeToTest.'\') OR (cp.end_driver_date BETWEEN \''.$departudeDateTimeToTest.'\' AND \''.$arrivalDateTimeToTest.'\'))'
        );
        $stmt->execute();

        return $stmt->fetchAll();
    }

    public function getSplittedTripProofs(CarpoolProof $proof)
    {
        $usersToTest = $proof->getDriver()->getId().', '.$proof->getPassenger()->getId();
        $origin = $proof->getOriginDriverAddress()->getAddressLocality();
        $depertureDateTimeMinus30Min = (clone $proof->getStartDriverDate())->modify('-30 minutes')->format('Y-m-d H:i');
        $departureDateTimePlus30Min = (clone $proof->getStartDriverDate())->modify('+30 minutes')->format('Y-m-d H:i');

        $stmt = $this->entityManager->getConnection()->prepare(
            'SELECT *
        FROM carpool_proof cp
        JOIN address a ON cp.destination_driver_address_id = a.id
        WHERE (cp.driver_id IN ('.$usersToTest.') AND cp.passenger_id IN ('.$usersToTest.')) AND a.address_locality = \''.$origin.'\' AND (cp.start_driver_date BETWEEN \''.$depertureDateTimeMinus30Min.'\' AND \''.$departureDateTimePlus30Min.'\')'
        );
        $stmt->execute();

        return $stmt->fetchAll();
>>>>>>> 804915b6
    }
}<|MERGE_RESOLUTION|>--- conflicted
+++ resolved
@@ -333,7 +333,6 @@
         return $stmt->fetchAll();
     }
 
-<<<<<<< HEAD
     /**
      * Find carpools ready to end.
      *
@@ -376,7 +375,8 @@
         $sql = "SELECT * FROM carpool_proof cp JOIN ask a ON cp.ask_id = a.id JOIN matching m ON a.matching_id = m.id JOIN criteria c ON m.criteria_id = c.id JOIN `user` driver ON cp.driver_id = driver.id JOIN `user` passenger ON cp.passenger_id = passenger.id WHERE TIMESTAMPADD(SECOND, m.new_duration, ADDTIME(c.from_date, c.from_time)) BETWEEN '{$startDate}' AND '{$endDate}' AND ( (SELECT COUNT(( SELECT n.id FROM notified n WHERE n.user_id = driver.id AND n.notification_id = 172 AND n.sent_date BETWEEN DATE_SUB(ADDTIME(c.from_date, c.from_time), INTERVAL {$timeMargin} MINUTE) AND DATE_ADD(ADDTIME(c.from_date, c.from_time), INTERVAL {$timeMargin} MINUTE) )) >=1) OR (SELECT COUNT(( SELECT n.id FROM notified n WHERE n.user_id = driver.id AND n.notification_id = 172 AND n.sent_date BETWEEN DATE_SUB(ADDTIME(c.from_date, c.from_time), INTERVAL {$timeMargin} MINUTE) AND DATE_ADD(ADDTIME(c.from_date, c.from_time), INTERVAL {$timeMargin} MINUTE) )) >= 1) );";
 
         return $this->entityManager->createNativeQuery($sql, $rsm)->getResult();
-=======
+    }
+
     public function getConcurrentProofs(CarpoolProof $proof)
     {
         $usersToTest = $proof->getDriver()->getId().', '.$proof->getPassenger()->getId();
@@ -409,6 +409,5 @@
         $stmt->execute();
 
         return $stmt->fetchAll();
->>>>>>> 804915b6
     }
 }