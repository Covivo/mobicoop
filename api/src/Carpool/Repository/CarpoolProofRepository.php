<?php

/**
 * Copyright (c) 2020, MOBICOOP. All rights reserved.
 * This project is dual licensed under AGPL and proprietary licence.
 ***************************
 *    This program is free software: you can redistribute it and/or modify
 *    it under the terms of the GNU Affero General Public License as
 *    published by the Free Software Foundation, either version 3 of the
 *    License, or (at your option) any later version.
 *
 *    This program is distributed in the hope that it will be useful,
 *    but WITHOUT ANY WARRANTY; without even the implied warranty of
 *    MERCHANTABILITY or FITNESS FOR A PARTICULAR PURPOSE.  See the
 *    GNU Affero General Public License for more details.
 *
 *    You should have received a copy of the GNU Affero General Public License
 *    along with this program.  If not, see <gnu.org/licenses>.
 ***************************
 *    Licence MOBICOOP described in the file
 *    LICENSE
 */

namespace App\Carpool\Repository;

use App\Carpool\Entity\Ask;
use App\Carpool\Entity\CarpoolProof;
use App\Communication\Entity\Notified;
use App\Incentive\Resource\CeeSubscriptions;
use App\Incentive\Service\Validation\Validation;
use App\Payment\Entity\CarpoolItem;
use App\User\Entity\User;
use App\User\Repository\UserRepository;
use Doctrine\ORM\EntityManagerInterface;
use Doctrine\ORM\EntityRepository;
use Doctrine\ORM\Query\ResultSetMappingBuilder;

class CarpoolProofRepository
{
    /**
     * @var UserRepository
     */
    private $_userRepository;

    /**
     * @var EntityRepository
     */
    private $repository;
    private $entityManager;
    private $carpoolProofErroCheckLimit;

    public function __construct(EntityManagerInterface $entityManager, UserRepository $userRepository, int $carpoolProofErroCheckLimit)
    {
        $this->_userRepository = $userRepository;

        $this->repository = $entityManager->getRepository(CarpoolProof::class);
        $this->entityManager = $entityManager;
        $this->carpoolProofErroCheckLimit = $carpoolProofErroCheckLimit;
    }

    public function find(int $id): ?CarpoolProof
    {
        return $this->repository->find($id);
    }

    public function findBy(array $criteria, ?array $orderBy = null, $limit = null, $offset = null): ?array
    {
        return $this->repository->findBy($criteria, $orderBy, $limit, $offset);
    }

    /**
     * Find a proof by ask and date.
     *
     * @param Ask       $ask  The ask
     * @param \DateTime $date The date
     *
     * @return null|CarpoolProof The carpool proof found or null if not found
     */
    public function findByAskAndDate(Ask $ask, \DateTime $date)
    {
        $startDate = clone $date;
        $startDate->setTime(0, 0);
        $endDate = clone $date;
        $endDate->setTime(23, 59, 59, 999);

        $query = $this->repository->createQueryBuilder('cp')
            ->where('cp.ask = :ask')
            ->andWhere('(cp.pickUpPassengerDate BETWEEN :startDate and :endDate) or (cp.pickUpDriverDate BETWEEN :startDate and :endDate)')
            ->setParameter('ask', $ask)
            ->setParameter('startDate', $startDate->format('Y-m-d H:i:s'))
            ->setParameter('endDate', $endDate->format('Y-m-d H:i:s'))
            ->setMaxResults(1)
        ;

        return $query->getQuery()->getOneOrNullResult();
    }

    /**
     * Find the remaining proofs for a user (driver or passenger) : used to find proofs related to a deleted ask.
     *
     * @param User $user The user
     *
     * @return null|CarpoolProof[] The carpool proofs found or null if not found
     */
    public function findRemainingByUser(User $user)
    {
        $query = $this->repository->createQueryBuilder('cp')
            ->where('cp.ask is null')
            ->andWhere('(cp.driver = :user or cp.passenger = :user)')
            ->setParameter('user', $user)
        ;

        return $query->getQuery()->getResult();
    }

    /**
     * Find proofs with given types and given period.
     *
     * @param array     $types     The possible types
     * @param \DateTime $startDate The start date of the period
     * @param \DateTime $endDate   The end date of the period
     * @param array     $status    The possible status
     *
     * @return CarpoolProof[] The carpool proofs found
     */
    public function findByTypesAndPeriod(array $types, \DateTime $startDate, \DateTime $endDate, ?array $status = null)
    {
        $startDate->setTime(0, 0);
        $endDate->setTime(23, 59, 59, 999);

        $query = $this->repository->createQueryBuilder('cp')
            ->where('cp.type in (:types)')
            ->andWhere('(cp.pickUpPassengerDate BETWEEN :startDate and :endDate) or (cp.pickUpDriverDate BETWEEN :startDate and :endDate)')
        ;

        if (!is_null($status)) {
            $query->andWhere('cp.status in (:status)')
                ->setParameter('status', $status)
            ;
        }

        $query
            ->setParameter('types', $types)
            ->setParameter('startDate', $startDate->format('Y-m-d H:i:s'))
            ->setParameter('endDate', $endDate->format('Y-m-d H:i:s'))
        ;

        return $query->getQuery()->getResult();
    }

    public function findCarpoolProofToCheck(array $status): ?array
    {
        $now = new \DateTime('now');
        $date = $now->modify('- '.$this->carpoolProofErroCheckLimit.'days')->format('Y-m-d');

        $query = $this->repository->createQueryBuilder('cp')
            ->where('cp.status in (:status)')
            ->orWhere('cp.status = :errorStatus AND cp.createdDate >= :date')
            ->setParameter('status', $status)
            ->setParameter('errorStatus', CarpoolProof::STATUS_ERROR)
            ->setParameter('date', $date)
        ;

        return $query->getQuery()->getResult();
    }

    /**
     * EEC query.
     */
    public function findCarpoolProofForEccRelaunch(User $driver, ?int $excludeId, array $allreadyDeaclaredJourneys, bool $isLongDistanceProcess = true): ?array
    {
        // TODO Vérifier que le trajet ne soit pas déjà une longue ou courte souscription
        $qb = $this->repository->createQueryBuilder('cp');

        $parameters = [
            'class' => CarpoolProof::TYPE_HIGH,
            'country' => Validation::REFERENCE_COUNTRY,
            'distance' => CeeSubscriptions::LONG_DISTANCE_MINIMUM_IN_METERS,
            'driver' => $driver,
            'referenceDate' => \DateTime::createFromFormat('Y-m-d', Validation::REFERENCE_DATE),
            'status' => CarpoolProof::STATUS_VALIDATED,
        ];

        $qb
            ->innerJoin('cp.ask', 'a')
            ->innerJoin('a.matching', 'm')
            ->innerJoin('m.waypoints', 'wo', 'WITH', 'wo.position = 0')
            ->leftJoin('wo.address', 'ao')
            ->innerJoin('m.waypoints', 'wd', 'WITH', 'wd.position != 0 AND wd.destination = 1')
            ->leftJoin('wd.address', 'ad')
            ->where('cp.driver = :driver')
            ->andWhere('cp.type = :class')
            ->andWhere('cp.status = :status')
            ->andWhere('cp.createdDate >= :referenceDate')
            ->andWhere('ao.addressCountry = :country OR ad.addressCountry = :country')
        ;

        if (!empty($allreadyDeaclaredJourneys)) {
            $qb->andWhere($qb->expr()->notIn('cp.id', $allreadyDeaclaredJourneys));
        }

        if (!is_null($excludeId)) {
            $qb
                ->andWhere('cp.id != :excludeId')
            ;
            $parameters['excludeId'] = $excludeId;
        }

        if ($isLongDistanceProcess) {
            $qb
                ->innerJoin('a.carpoolItems', 'c', 'WITH', 'c.creditorUser = :driver')
                ->andWhere('m.commonDistance >= :distance')
                ->andWhere('c.creditorStatus = :creditorStatusOnline OR c.creditorStatus = :creditorStatusDirect')
            ;
            $parameters['creditorStatusOnline'] = CarpoolItem::DEBTOR_STATUS_ONLINE;
            $parameters['creditorStatusDirect'] = CarpoolItem::DEBTOR_STATUS_DIRECT;
        } else {
            $qb->andWhere('m.commonDistance < :distance');
        }

        $qb
            ->setParameters($parameters)
        ;

        return $qb->getQuery()->getResult();
    }

    public function findProofsToSendAsHistory(bool $longDistance = true)
    {
        $users = $this->_userRepository->findUsersCeeSubscribed();

        $qb = $this->repository->createQueryBuilder('cp');

        $parameters = [
            'distance' => CeeSubscriptions::LONG_DISTANCE_MINIMUM_IN_METERS,
            'status' => CarpoolProof::STATUS_VALIDATED,
            'users' => $users,
        ];

        $qb
            ->innerJoin('cp.driver', 'd', 'WITH', 'd.id IN (:users)')
            ->innerJoin('cp.ask', 'a')
            ->innerJoin('a.matching', 'm')
            ->where('cp.status = :status')
            ->andWhere('cp.createdDate > s.createdAt')
        ;

        switch ($longDistance) {
            case true:
                $parameters['creditor_status'] = CarpoolItem::CREDITOR_STATUS_ONLINE;

                $qb
                    ->innerJoin('cp.mobConnectLongDistanceJourney', 'mldj')
                    ->innerJoin('mldj.subscription', 's')
                    ->innerJoin('a.carpoolItems', 'ci', 'WITH', 'ci.creditorStatus = :creditor_status')
                    ->andWhere('m.commonDistance >= :distance')
                ;

                break;

            case false:
                $parameters['type_c'] = CarpoolProof::TYPE_HIGH;

                $qb
                    ->innerJoin('cp.mobConnectShortDistanceJourney', 'msdj')
                    ->innerJoin('msdj.subscription', 's')
                    ->andWhere('cp.type = :type_c')
                    ->andWhere('m.commonDistance < :distance')
                ;

                break;
        }

        $qb
            ->andWhere('s.commitmentProofDate IS NOT NULL')
            ->setParameters($parameters)
        ;

        return $qb->getQuery()->getResult();
    }

    public function findUserCEEEligibleProof(User $user)
    {
        $allreadyAdded = [];
        $journeys = $user->getShortDistanceSubscription()->getJourneys();
        foreach ($journeys as $journey) {
            $allreadyAdded[] = $journey->getCarpoolProof()->getId();
        }

        $parameters = [
            'country' => Validation::REFERENCE_COUNTRY,
            'distance' => CeeSubscriptions::LONG_DISTANCE_MINIMUM_IN_METERS,
            'driver' => $user,
            'subscriptionDate' => $user->getShortDistanceSubscription()->getCreatedAt(),
            'class' => CarpoolProof::TYPE_HIGH,
            'status' => CarpoolProof::STATUS_VALIDATED,
            'allreadyAdded' => !empty($allreadyAdded) ? $allreadyAdded : '',
        ];

        $qb = $this->repository->createQueryBuilder('cp');

        $qb
            ->innerJoin('cp.ask', 'a')
            ->innerJoin('a.matching', 'm')
            ->innerJoin('m.waypoints', 'wo', 'WITH', 'wo.destination = 0 AND wo.position = 0')
            ->innerJoin('m.waypoints', 'wd', 'WITH', 'wd.destination = 1 AND wd.position != 0')
            ->innerJoin('wo.address', 'ao')
            ->innerJoin('wd.address', 'ad')
            ->where('cp.driver = :driver')
            ->andWhere('cp.createdDate >= :subscriptionDate')
            ->andWhere('cp.id NOT IN (:allreadyAdded)')
            ->andWhere('ao.addressCountry = :country OR ad.addressCountry = :country')
            ->andWhere('m.commonDistance < :distance')
            ->andWhere('cp.type = :class')
            ->andWhere('cp.status = :status')
        ;

        $qb->setParameters($parameters);

        return $qb->getQuery()->getResult();
    }

    /**
     * Find carpools ready to end.
     *
     * @return CarpoolProof[]
     *
     * SELECT *
     * FROM carpool_proof cp
     * JOIN ask a ON cp.ask_id = a.id
     * JOIN matching m ON a.matching_id = m.id
     * JOIN criteria c ON m.criteria_id = c.id
     * JOIN `user` driver ON cp.driver_id = driver.id
     * JOIN `user` passenger ON cp.passenger_id = passenger.id
     * WHERE
     *     TIMESTAMPADD(SECOND, m.new_duration, ADDTIME(c.from_date,c.from_time)) BETWEEN "2024-01-29 09:55" AND "2024-01-29 10:10"
     *     AND (
     *         (SELECT COUNT((
     *             SELECT n.id
     *             FROM notified n
     *             WHERE n.user_id = driver.id
     *             AND n.notification_id = 172
     *             AND n.sent_date BETWEEN DATE_SUB(ADDTIME(STR_TO_DATE("2024-02-02", '%Y-%m-%d'), "08:00"), INTERVAL 10 MINUTE) AND DATE_ADD(ADDTIME(STR_TO_DATE("2024-02-02", '%Y-%m-%d'), "08:00"), INTERVAL 10 MINUTE)
     *         )) >=1)
     *         OR (SELECT COUNT((
     *             SELECT n.id
     *             FROM notified n
     *             WHERE n.user_id = driver.id
     *             AND n.notification_id = 172
     *             AND n.sent_date BETWEEN DATE_SUB(ADDTIME(STR_TO_DATE("2024-02-02", '%Y-%m-%d'), "08:00"), INTERVAL 10 MINUTE) AND DATE_ADD(ADDTIME(STR_TO_DATE("2024-02-02", '%Y-%m-%d'), "08:00"), INTERVAL 10 MINUTE)
     *         )) >= 1)
     *     );
     */
    public function findCarpoolsReadyToEnd(\DateTimeInterface $startDate, \DateTimeInterface $endDate, int $timeMargin): array
    {
        $startDate = $startDate->format('Y-m-d H:i');
        $endDate = $endDate->format('Y-m-d H:i');

        $rsm = new ResultSetMappingBuilder($this->entityManager);
        $rsm->addRootEntityFromClassMetadata(CarpoolProof::class, 'cp');

        $sql = "SELECT * FROM carpool_proof cp JOIN ask a ON cp.ask_id = a.id JOIN matching m ON a.matching_id = m.id JOIN criteria c ON m.criteria_id = c.id JOIN `user` driver ON cp.driver_id = driver.id JOIN `user` passenger ON cp.passenger_id = passenger.id WHERE TIMESTAMPADD(SECOND, m.new_duration, ADDTIME(c.from_date, c.from_time)) BETWEEN '{$startDate}' AND '{$endDate}' AND ( (SELECT COUNT(( SELECT n.id FROM notified n WHERE n.user_id = driver.id AND n.notification_id = 172 AND n.sent_date BETWEEN DATE_SUB(ADDTIME(c.from_date, c.from_time), INTERVAL {$timeMargin} MINUTE) AND DATE_ADD(ADDTIME(c.from_date, c.from_time), INTERVAL {$timeMargin} MINUTE) )) >=1) OR (SELECT COUNT(( SELECT n.id FROM notified n WHERE n.user_id = driver.id AND n.notification_id = 172 AND n.sent_date BETWEEN DATE_SUB(ADDTIME(c.from_date, c.from_time), INTERVAL {$timeMargin} MINUTE) AND DATE_ADD(ADDTIME(c.from_date, c.from_time), INTERVAL {$timeMargin} MINUTE) )) >= 1) );";

        return $this->entityManager->createNativeQuery($sql, $rsm)->getResult();
    }

    public function getConcurrentProofs(CarpoolProof $proof)
    {
        $usersToTest = $proof->getDriver()->getId().', '.$proof->getPassenger()->getId();
        $departudeDateTimeToTest = $proof->getStartDriverDate()->format('Y-m-d H:i');
        $arrivalDateTimeToTest = $proof->getEndDriverDate()->format('Y-m-d H:i');

        $stmt = $this->entityManager->getConnection()->prepare(
            'SELECT *
        FROM carpool_proof cp
        WHERE (cp.driver_id IN ('.$usersToTest.') OR cp.passenger_id IN ('.$usersToTest.')) AND ((cp.start_driver_date BETWEEN \''.$departudeDateTimeToTest.'\' AND \''.$arrivalDateTimeToTest.'\') OR (cp.end_driver_date BETWEEN \''.$departudeDateTimeToTest.'\' AND \''.$arrivalDateTimeToTest.'\'))'
        );
        $stmt->execute();

        return $stmt->fetchAll();
    }

    public function getSplittedTripProofs(CarpoolProof $proof)
    {
        $usersToTest = $proof->getDriver()->getId().', '.$proof->getPassenger()->getId();
        $origin = $proof->getOriginDriverAddress()->getAddressLocality();
        $depertureDateTimeMinus30Min = (clone $proof->getStartDriverDate())->modify('-30 minutes')->format('Y-m-d H:i');
        $departureDateTimePlus30Min = (clone $proof->getStartDriverDate())->modify('+30 minutes')->format('Y-m-d H:i');

        $stmt = $this->entityManager->getConnection()->prepare(
            'SELECT *
        FROM carpool_proof cp
        JOIN address a ON cp.destination_driver_address_id = a.id
        WHERE (cp.driver_id IN ('.$usersToTest.') AND cp.passenger_id IN ('.$usersToTest.')) AND a.address_locality = "'.$origin.'" AND (cp.start_driver_date BETWEEN "'.$depertureDateTimeMinus30Min.'" AND "'.$departureDateTimePlus30Min.'")'
        );
        $stmt->execute();

        return $stmt->fetchAll();
    }

<<<<<<< HEAD
    public function findForDuplicate(CarpoolProof $proof): ?CarpoolProof
    {
        $query = $this->repository->createQueryBuilder('cp')
            ->where('cp.startDriverDate = :startDriverDate')
            ->andWhere('(cp.driver = :driver and cp.passenger = :passenger)')
            ->setParameter('startDriverDate', $proof->getStartDriverDate())
            ->setParameter('driver', $proof->getDriver())
            ->setParameter('passenger', $proof->getPassenger())
            ->addOrderBy('cp.createdDate', 'DESC')
            ->addOrderBy('cp.id', 'DESC')
=======
    /**
     * Find the last CarpoolProof generated.
     * can apply a delta written in standard DateTime modify delta i.e '+2 day'.
     *
     * @return null|CarpoolProof The carpool proof found or null if not found
     */
    public function findLastCarpoolProof(?string $delta = null): ?CarpoolProof
    {
        $query = $this->repository->createQueryBuilder('cp');

        if (!is_null($delta)) {
            $minDate = new \DateTime();
            $minDate->modify($delta);
            $query->where('cp.createdDate <= :minDate');
            $query->setParameter('minDate', $minDate->format('Y-m-d').' 23:59:59');
        }

        $query->orderBy('cp.createdDate', 'DESC')
>>>>>>> 2eaedf2d
            ->setMaxResults(1)
        ;

        return $query->getQuery()->getOneOrNullResult();
    }
}<|MERGE_RESOLUTION|>--- conflicted
+++ resolved
@@ -398,7 +398,6 @@
         return $stmt->fetchAll();
     }
 
-<<<<<<< HEAD
     public function findForDuplicate(CarpoolProof $proof): ?CarpoolProof
     {
         $query = $this->repository->createQueryBuilder('cp')
@@ -409,7 +408,11 @@
             ->setParameter('passenger', $proof->getPassenger())
             ->addOrderBy('cp.createdDate', 'DESC')
             ->addOrderBy('cp.id', 'DESC')
-=======
+        ;
+
+        return $query->getQuery()->getOneOrNullResult();
+    }
+
     /**
      * Find the last CarpoolProof generated.
      * can apply a delta written in standard DateTime modify delta i.e '+2 day'.
@@ -428,7 +431,6 @@
         }
 
         $query->orderBy('cp.createdDate', 'DESC')
->>>>>>> 2eaedf2d
             ->setMaxResults(1)
         ;
 
