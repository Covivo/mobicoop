--- conflicted
+++ resolved
@@ -991,11 +991,7 @@
         ->join('p.user', 'u')
         ->join('u.import', 'i')
         ->where('i.status = :status and d.distance>0')
-<<<<<<< HEAD
-        ->andwhere('((c.frequency = 1 and c.fromDate>=:limitDate) or (c.toDate >= :limitDate and c.monCheck = 1 or c.tueCheck = 1 or c.wedCheck = 1 or c.thuCheck = 1 or c.friCheck = 1 or c.satCheck = 1 or c.sunCheck = 1)) and (p.private is null or p.private = 0)')
-=======
         ->andwhere('((c.frequency = 1 and c.fromDate >=: limitDate) or (c.frequency = 2 and c.toDate >= :limitDate and c.monCheck = 1 or c.tueCheck = 1 or c.wedCheck = 1 or c.thuCheck = 1 or c.friCheck = 1 or c.satCheck = 1 or c.sunCheck = 1)) and (p.private is null or p.private = 0)')
->>>>>>> 702e0226
         ->setParameter('limitDate', (new \DateTime())->format('Y-m-d'))
         ->setParameter('status', $status);
         return $query->getQuery()->getResult();
