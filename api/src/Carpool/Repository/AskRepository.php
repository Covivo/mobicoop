--- conflicted
+++ resolved
@@ -172,11 +172,7 @@
             ) 
             or 
             (
-<<<<<<< HEAD
-                c.frequency = :regular and c.fromDate <= :fromDate and c.toDate >= :toDate and
-=======
                 c.frequency = :regular and c.fromDate <= :toDate and c.toDate >= :fromDate and
->>>>>>> 2cc5ed72
                 (' . $regularWhere . ')
             )
         )')
