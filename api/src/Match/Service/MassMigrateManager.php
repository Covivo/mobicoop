<?php

/**
 * Copyright (c) 2020, MOBICOOP. All rights reserved.
 * This project is dual licensed under AGPL and proprietary licence.
 ***************************
 *    This program is free software: you can redistribute it and/or modify
 *    it under the terms of the GNU Affero General Public License as
 *    published by the Free Software Foundation, either version 3 of the
 *    License, or (at your option) any later version.
 *
 *    This program is distributed in the hope that it will be useful,
 *    but WITHOUT ANY WARRANTY; without even the implied warranty of
 *    MERCHANTABILITY or FITNESS FOR A PARTICULAR PURPOSE.  See the
 *    GNU Affero General Public License for more details.
 *
 *    You should have received a copy of the GNU Affero General Public License
 *    along with this program.  If not, see <gnu.org/licenses>.
 ***************************
 *    Licence MOBICOOP described in the file
 *    LICENSE
 **************************/

namespace App\Match\Service;

use App\Auth\Entity\AuthItem;
use App\Auth\Entity\UserAuthAssignment;
use App\Geography\Entity\Address;
use App\Match\Entity\Mass;
use App\Match\Entity\MassPerson;
use App\Match\Repository\MassPersonRepository;
use App\User\Entity\User;
use App\User\Repository\UserRepository;
use Doctrine\Common\Collections\ArrayCollection;
use Doctrine\ORM\EntityManagerInterface;
use Symfony\Component\Security\Core\Encoder\UserPasswordEncoderInterface;
use App\Auth\Repository\AuthItemRepository;
use App\Carpool\Ressource\Ad;
use App\Carpool\Entity\Criteria;
use App\Carpool\Service\AdManager;
use App\Carpool\Service\ProposalManager;
use App\Community\Entity\Community;
use App\Community\Entity\CommunityUser;
use Symfony\Component\EventDispatcher\EventDispatcherInterface;
use App\Match\Event\MassMigrateUserMigratedEvent;
use App\Match\Exception\MassException;
use App\Community\Service\CommunityManager;
use App\Import\Service\ImportManager;
use Psr\Log\LoggerInterface;
use Symfony\Component\Security\Core\Security;
use App\I18n\Repository\LanguageRepository;

/**
 * Mass compute manager.
 *
 * This service compute all Masses data.
 *
 * @author Maxime Bardot <maxime.bardot@mobicoop.org>
 */
class MassMigrateManager
{
    private $massPersonRepository;
    private $entityManager;
    private $encoder;
    private $authItemRepository;
    private $userRepository;
    private $adManager;
    private $params;
    private $eventDispatcher;
    private $communityManager;
    private $security;
    private $importManager;
    private $proposalManager;
    private $logger;
    private $languageRepository;

    const MOBIMATCH_IMPORT_PREFIX = "Mobimatch#";
    const LAUNCH_IMPORT = true;

    public function __construct(MassPersonRepository $massPersonRepository, EntityManagerInterface $entityManager, UserPasswordEncoderInterface $encoder, AuthItemRepository $authItemRepository, UserRepository $userRepository, AdManager $adManager, EventDispatcherInterface $eventDispatcher, CommunityManager $communityManager, Security $security, ImportManager $importManager, ProposalManager $proposalManager, LoggerInterface $logger, LanguageRepository $languageRepository, array $params)
    {
        $this->massPersonRepository = $massPersonRepository;
        $this->entityManager = $entityManager;
        $this->encoder = $encoder;
        $this->authItemRepository = $authItemRepository;
        $this->userRepository = $userRepository;
        $this->adManager = $adManager;
        $this->params = $params;
        $this->eventDispatcher = $eventDispatcher;
        $this->communityManager = $communityManager;
        $this->security = $security;
        $this->importManager = $importManager;
        $this->proposalManager = $proposalManager;
        $this->logger = $logger;
        $this->languageRepository = $languageRepository;
    }

    /**
     * Migrate the mass's Users (MassPerson to User)
     *
     * @param Mass $mass    The Mass owning the MassPersons to migrate
     * @return Mass
     */
    public function migrate(Mass $mass)
    {
        set_time_limit(50000);

        $migratedUsers = [];

        // We set the status of the Mass at Migrating
        $this->logger->info('Mass Migrate | Set status of Mass #' . $mass->getId() . ' to migrating | ' . (new \DateTime("UTC"))->format("Ymd H:i:s.u"));
        $mass->setStatus(Mass::STATUS_MIGRATING);
        $mass->setMigrationDate(new \Datetime());
        $this->entityManager->persist($mass);
        $this->entityManager->flush();

        // If there is a community to create, we create it
        $community = null;
        
        
        /*** COMMNUNITY ***/
        if (!empty($mass->getCommunityId())) {
            // First, we check if there is an id community given

            $community = $this->communityManager->getCommunity($mass->getCommunityId());
            if (!$community) {
                throw new MassException(MassException::COMMUNITY_UNKNOWN);
            }
        } elseif (!empty($mass->getCommunityName())) {
            // Else we check if there is new community infos given

            $this->logger->info('Mass Migrate | Create community ' . $mass->getCommunityName() . " | " . (new \DateTime("UTC"))->format("Ymd H:i:s.u"));
            $community = new Community();
            $community->setName($mass->getCommunityName());

            // Check if the necessary field are filled
            if (empty($mass->getCommunityDescription())) {
                throw new MassException(MassException::COMMUNITY_MISSING_DESCRIPTION);
            }
            if (empty($mass->getCommunityFullDescription())) {
                throw new MassException(MassException::COMMUNITY_MISSING_FULL_DESCRIPTION);
            }
            if (empty($mass->getCommunityAddress())) {
                throw new MassException(MassException::COMMUNITY_MISSING_ADDRESS);
            }

            $community->setDescription($mass->getCommunityDescription());
            $community->setFullDescription($mass->getCommunityFullDescription());

            // The creator is the creator of the mass
            $community->setUser($this->security->getUser());

            $community->setAddress($mass->getCommunityAddress());

            // $this->entityManager->persist($community);
            // $this->entityManager->flush();
            $community = $this->communityManager->save($community);
        }

        // Then we get the Mass persons related the this mass
        $massPersonIdMin = null;
        // $massPersonIdMin = 2217; // Use this in debug to force a minimal id of MassPerson
        $massPersons = $this->massPersonRepository->findAllByMass($mass, $massPersonIdMin);

        $this->logger->info('Mass Migrate | Number of Mass persons to migrate : ' . count($massPersons) . ' | ' . (new \DateTime("UTC"))->format("Ymd H:i:s.u"));

        // Then for each person we're creating a User (with a Role and an Address)

        /**
         * @var MassPerson $massPerson
         */
        foreach ($massPersons as $massPerson) {
            $this->logger->info('Mass Migrate | Treating Mass person #' . $massPerson->getId() . ' | ' . (new \DateTime("UTC"))->format("Ymd H:i:s.u"));

            // We check if this user already exists
            $user = $this->userRepository->findOneBy(["email"=>$massPerson->getEmail()]);

            if (!is_null($user)) {
                // This MassPerson has already an existing account
                // We're returning the found User
                $user->setAlreadyRegistered(true);
                $migratedUsers[] = $user;
            } else {

                // We don't know this MassPerson. We're creating the User.
                if ($massPerson->getEmail()!=="") {
                    $user = new User();
                    $user->setGivenName($massPerson->getGivenName());
                    $user->setFamilyName($massPerson->getFamilyName());
                    $user->setEmail($massPerson->getEmail());
                    // To do : Add gender to csv/xml file
                    $user->setGender(User::GENDER_OTHER);
                    // To do : Birthdate ?

                    $user->setPhoneDisplay(1);
                    $user->setSmoke($this->params['smoke']);
                    $user->setMusic($this->params['music']);
                    $user->setChat($this->params['chat']);
                    // To do : Dynamic Language
<<<<<<< HEAD
                    $language = $this->languageRepository->findOneBy(['code'=>'fr']);
                    $user->setLanguage($language);
    
=======
                    // To do : Dynamic Language
                    $language = $this->languageRepository->findOneBy(['code'=>'fr']);
                    $user->setLanguage($language);

>>>>>>> dc084131
                    // Set an encrypted password
                    $password = $this->randomPassword();
                    $user->setPassword($this->encoder->encodePassword($user, $password));
                    $massPerson->setClearPassword($password); // Used to be send by email (not persisted)
                    $user->setNewsSubscription(true); // We need to send emails to this person

                    // auto valid the registration
                    $user->setValidatedDate(new \DateTime());

                    // We give him a fully registrated role
                    // default role : user registered full
                    $authItem = $this->authItemRepository->find(AuthItem::ROLE_USER_REGISTERED_FULL);
                    $userAuthAssignment = new UserAuthAssignment();
                    $userAuthAssignment->setAuthItem($authItem);
                    $user->addUserAuthAssignment($userAuthAssignment);

                    // The home address of the user
                    if ($mass->hasSetHomeAddress()) {
                        $personalAddress = clone $massPerson->getPersonalAddress();
                        $personalAddress->setUser($user);
                        $personalAddress->setHome(true);
                        $user->addAddress($personalAddress);
                    }


                    $migratedUsers[] = $user; // For the return

                    $this->entityManager->persist($user);
                }
            }

            // If there is a community we create a CommunityUser with the User.
            if (!is_null($community)) {
                // Check if the user is aleadry a member of this community
                $alreadyMember = false;
                foreach ($user->getCommunityUsers() as $userCommunityUser) {
                    if ($userCommunityUser->getCommunity()->getId()==$community->getId()) {
                        $alreadyMember = true;
                    }
                }

                if (!$alreadyMember) {
                    $communityUser = new CommunityUser();
                    $communityUser->setCommunity($community);
                    $communityUser->setUser($user);
                    $communityUser->setStatus(CommunityUser::STATUS_ACCEPTED_AS_MEMBER);
                    $communityUser->setAcceptedDate(new \DateTime('now'));
                    $this->entityManager->persist($communityUser);
                }
            }

            // We set the link between the MassPerson and the User (new or found)
            $massPerson->setUser($user);
            $this->entityManager->persist($massPerson);
            $this->entityManager->flush();

            // We create an Ad for the User (regular, home to work, monday to friday)
            // First we check if the journey has been computed (analyzing phase)
            if (!is_null($massPerson->getDistance()) && is_null($massPerson->getProposal())) {
                $this->logger->info('Mass Migrate | createJourneyFromMassPerson #' . $massPerson->getId() . ' | ' . (new \DateTime("UTC"))->format("Ymd H:i:s.u"));
                $ad = $this->createJourneyFromMassPerson($massPerson, $user, $community, $mass->getMassType());

                // We link the proposal with the MassPerson
                $massPerson->setProposal($this->proposalManager->get($ad->getId()));
                $this->entityManager->persist($massPerson);

                // Finally we send an event to inform the user of its migration
                $event = new MassMigrateUserMigratedEvent($massPerson);
                $this->eventDispatcher->dispatch(MassMigrateUserMigratedEvent::NAME, $event);
            }
        }
        
        // Finally, we set status of the Mass at Migrated and save the migrated date
        // we do it before the import because the import process can break entities relations, and therefor break the flush...
        $this->logger->info('Mass Migrate | Set status of Mass #' . $mass->getId() . ' to migrated | ' . (new \DateTime("UTC"))->format("Ymd H:i:s.u"));
        $mass->setStatus(Mass::STATUS_MIGRATED);
        $mass->setMigratedDate(new \Datetime());

        // Link the Mass to the Community
        $mass->setCommunity($community);

        $this->entityManager->persist($mass);
        $this->entityManager->flush();

        $mass->setMigratedUsers($migratedUsers);

        // Launch import and mass matching
        if (self::LAUNCH_IMPORT && $mass->getMassType() !== Mass::TYPE_MIGRATION) {
            $this->logger->info('Mass Migrate | Start user import | ' . (new \DateTime("UTC"))->format("Ymd H:i:s.u"));
            $this->importManager->treatUserImport(self::MOBIMATCH_IMPORT_PREFIX, $mass->getId());
        }

        return $mass;
    }

    private function randomPassword()
    {
        $alphabet = 'abcdefghijklmnopqrstuvwxyzABCDEFGHIJKLMNOPQRSTUVWXYZ1234567890';
        $pass = array(); //remember to declare $pass as an array
        $alphaLength = strlen($alphabet) - 1; //put the length -1 in cache
        for ($i = 0; $i < 10; $i++) {
            $n = rand(0, $alphaLength);
            $pass[] = $alphabet[$n];
        }
        return implode($pass); //turn the array into a string
    }

    /**
     * TO DO : It might not be a good solution to user createAd from AdManager.
     * We don't want to trigger matching at every Proposal we add.
     * Create the journey (Ad then Proposal) of a MassPerson
     *
     * @param MassPerson $massPerson            Current MassPerson
     * @param User $user                        The User created after this MassPerson
     * @param Community|null $community         The community of this person. Can be null if there is no community created
     * @param int $massType                     The Mass type of this Person's Mass
     * @return Ad
     */
    private function createJourneyFromMassPerson(MassPerson $massPerson, User $user, ?Community $community, int $massType): Ad
    {
        set_time_limit(50000);

        $ad = new Ad();

        // Role
        if ($massPerson->isDriver() && $massPerson->isPassenger()) {
            $ad->setRole(Ad::ROLE_DRIVER_OR_PASSENGER);
        } elseif ($massPerson->isDriver()) {
            $ad->setRole(Ad::ROLE_DRIVER);
        } else {
            $ad->setRole(Ad::ROLE_PASSENGER);
        }

        // round-trip
        $ad->setOneWay(false);
        if (is_null($massPerson->getReturnTime())) {
            $ad->setOneWay(true);
        }

        // Regular
        $ad->setFrequency(Criteria::FREQUENCY_REGULAR);

        // Outward waypoints and time
        $outwardWaypoints = [
            clone $massPerson->getPersonalAddress(),
            clone $massPerson->getWorkAddress()
        ];

        $ad->setOutwardWaypoints($outwardWaypoints);
        $ad->setOutwardTime($massPerson->getOutwardTime()->format("H:i"));

        // return waypoints and time
        if (!$ad->isOneWay()) {
            $returnWaypoints = [
                clone $massPerson->getWorkAddress(),
                clone $massPerson->getPersonalAddress()
            ];

            $ad->setReturnWaypoints($returnWaypoints);
            $ad->setReturnTime($massPerson->getReturnTime()->format("H:i"));
        }

        // Schedule
        $schedule = [];
        $days = ['mon','tue','wed','thu','fri'];
        foreach ($days as $day) {
            $schedule[0][$day] = true;
        }
        $schedule[0]['outwardTime'] = $massPerson->getOutwardTime()->format("H:i");
        
        if (!$ad->isOneWay()) {
            $schedule[0]['returnTime'] = $massPerson->getReturnTime()->format("H:i");
        }

        $ad->setSchedule($schedule);

        // The User
        $ad->setUser($user);
        $ad->setUserId($user->getId());

        // The community if it exists
        if (!is_null($community)) {
            $ad->setCommunities([$community->getId()]);
        }

        return $this->adManager->createAd($ad, ($massType == Mass::TYPE_MIGRATION) ? true : false, false);
    }
}<|MERGE_RESOLUTION|>--- conflicted
+++ resolved
@@ -196,17 +196,11 @@
                     $user->setSmoke($this->params['smoke']);
                     $user->setMusic($this->params['music']);
                     $user->setChat($this->params['chat']);
-                    // To do : Dynamic Language
-<<<<<<< HEAD
-                    $language = $this->languageRepository->findOneBy(['code'=>'fr']);
-                    $user->setLanguage($language);
-    
-=======
+
                     // To do : Dynamic Language
                     $language = $this->languageRepository->findOneBy(['code'=>'fr']);
                     $user->setLanguage($language);
 
->>>>>>> dc084131
                     // Set an encrypted password
                     $password = $this->randomPassword();
                     $user->setPassword($this->encoder->encodePassword($user, $password));
