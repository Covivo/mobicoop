<?php

/**
 * Copyright (c) 2020, MOBICOOP. All rights reserved.
 * This project is dual licensed under AGPL and proprietary licence.
 ***************************
 *    This program is free software: you can redistribute it and/or modify
 *    it under the terms of the GNU Affero General Public License as
 *    published by the Free Software Foundation, either version 3 of the
 *    License, or (at your option) any later version.
 *
 *    This program is distributed in the hope that it will be useful,
 *    but WITHOUT ANY WARRANTY; without even the implied warranty of
 *    MERCHANTABILITY or FITNESS FOR A PARTICULAR PURPOSE.  See the
 *    GNU Affero General Public License for more details.
 *
 *    You should have received a copy of the GNU Affero General Public License
 *    along with this program.  If not, see <gnu.org/licenses>.
 ***************************
 *    Licence MOBICOOP described in the file
 *    LICENSE
 **************************/

namespace App\Match\Service;

use App\Auth\Entity\AuthItem;
use App\Auth\Entity\UserAuthAssignment;
use App\Geography\Entity\Address;
use App\Match\Entity\Mass;
use App\Match\Entity\MassPerson;
use App\Match\Repository\MassPersonRepository;
use App\User\Entity\User;
use App\User\Repository\UserRepository;
use Doctrine\Common\Collections\ArrayCollection;
use Doctrine\ORM\EntityManagerInterface;
use Symfony\Component\Security\Core\Encoder\UserPasswordEncoderInterface;
use App\Auth\Repository\AuthItemRepository;
use App\Carpool\Entity\Ad;
use App\Carpool\Entity\Criteria;
use App\Carpool\Service\AdManager;
use App\Community\Entity\Community;
use App\Community\Entity\CommunityUser;
use Symfony\Component\EventDispatcher\EventDispatcherInterface;
use App\Match\Event\MassMigrateUserMigratedEvent;
use App\Match\Exception\MassException;
use App\Community\Service\CommunityManager;
use App\Import\Service\ImportManager;
use Psr\Log\LoggerInterface;
use Symfony\Component\Security\Core\Security;

/**
 * Mass compute manager.
 *
 * This service compute all Masses data.
 *
 * @author Maxime Bardot <maxime.bardot@mobicoop.org>
 */
class MassMigrateManager
{
    private $massPersonRepository;
    private $entityManager;
    private $encoder;
    private $authItemRepository;
    private $userRepository;
    private $adManager;
    private $params;
    private $eventDispatcher;
    private $communityManager;
    private $security;
    private $importManager;
    private $logger;

    const MOBIMATCH_IMPORT_PREFIX = "Mobimatch#";
    const LAUNCH_IMPORT = true;

    public function __construct(MassPersonRepository $massPersonRepository, EntityManagerInterface $entityManager, UserPasswordEncoderInterface $encoder, AuthItemRepository $authItemRepository, UserRepository $userRepository, AdManager $adManager, EventDispatcherInterface $eventDispatcher, CommunityManager $communityManager, Security $security, ImportManager $importManager, LoggerInterface $logger, array $params)
    {
        $this->massPersonRepository = $massPersonRepository;
        $this->entityManager = $entityManager;
        $this->encoder = $encoder;
        $this->authItemRepository = $authItemRepository;
        $this->userRepository = $userRepository;
        $this->adManager = $adManager;
        $this->params = $params;
        $this->eventDispatcher = $eventDispatcher;
        $this->communityManager = $communityManager;
        $this->security = $security;
        $this->importManager = $importManager;
        $this->logger = $logger;
    }

    /**
     * Migrate the mass's Users (MassPerson to User)
     *
     * @param Mass $mass    The Mass owning the MassPersons to migrate
     * @return Mass
     */
    public function migrate(Mass $mass)
    {
        set_time_limit(50000);

        $migratedUsers = [];

        // We set the status of the Mass at Migrating
        $this->logger->info('Mass Migrate | Set status of Mass #' . $mass->getId() . ' to migrating | ' . (new \DateTime("UTC"))->format("Ymd H:i:s.u"));
        $mass->setStatus(Mass::STATUS_MIGRATING);
        $mass->setMigrationDate(new \Datetime());
        $this->entityManager->persist($mass);
        $this->entityManager->flush();

        // If there is a community to create, we create it
        $community = null;
        if (!empty($mass->getCommunityName())) {
<<<<<<< HEAD
            $this->logger->info('Mass Migrate | Create community ' . $mass->getCommunityName() . " | " (new \DateTime("UTC"))->format("Ymd H:i:s.u"));
=======
            $this->logger->info('Mass Migrate | Create community ' . $mass->getCommunityName() . " | " . (new \DateTime("UTC"))->format("Ymd H:i:s.u"));
>>>>>>> 3ed8d9fc
            $community = new Community();
            $community->setName($mass->getCommunityName());

            // Check if the necessary field are filled
            if (empty($mass->getCommunityDescription())) {
                throw new MassException(MassException::COMMUNITY_MISSING_DESCRIPTION);
            }
            if (empty($mass->getCommunityFullDescription())) {
                throw new MassException(MassException::COMMUNITY_MISSING_FULL_DESCRIPTION);
            }
            if (empty($mass->getCommunityAddress())) {
                throw new MassException(MassException::COMMUNITY_MISSING_ADDRESS);
            }

            $community->setDescription($mass->getCommunityDescription());
            $community->setFullDescription($mass->getCommunityFullDescription());

            // The creator is the creator of the mass
            $community->setUser($this->security->getUser());

            $community->setAddress($mass->getCommunityAddress());

            // $this->entityManager->persist($community);
            // $this->entityManager->flush();
            $community = $this->communityManager->save($community);
        }

        // Then we get the Mass persons related the this mass
        $massPersons = $this->massPersonRepository->findAllByMass($mass);

        $this->logger->info('Mass Migrate | Number of Mass persons to migrate : ' . count($massPersons) . ' | ' . (new \DateTime("UTC"))->format("Ymd H:i:s.u"));

        // Then for each person we're creating a User (with a Role and an Address)

        /**
         * @var MassPerson $massPerson
         */
        foreach ($massPersons as $massPerson) {
            $this->logger->info('Mass Migrate | Treating Mass person #' . $massPerson->getId() . ' | ' . (new \DateTime("UTC"))->format("Ymd H:i:s.u"));

            // We check if this user already exists
            $user = $this->userRepository->findOneBy(["email"=>$massPerson->getEmail()]);

            if (!is_null($user)) {
                // This MassPerson has already an existing account
<<<<<<< HEAD
                // We're returning the founded User
=======
                // We're returning the found User
>>>>>>> 3ed8d9fc
                $user->setAlreadyRegistered(true);
                $migratedUsers[] = $user;
            } else {

                // We don't know this MassPerson. We're creating the User.
                if ($massPerson->getEmail()!=="") {
                    $user = new User();
                    $user->setGivenName($massPerson->getGivenName());
                    $user->setFamilyName($massPerson->getFamilyName());
                    $user->setEmail($massPerson->getEmail());
                    // To do : Add gender to csv/xml file
                    $user->setGender(User::GENDER_OTHER);
                    // To do : Birthdate ?

                    $user->setPhoneDisplay(1);
                    $user->setSmoke($this->params['smoke']);
                    $user->setMusic($this->params['music']);
                    $user->setChat($this->params['chat']);
                    // To do : Dynamic Language
                    $user->setLanguage('fr_FR');

                    // Set an encrypted password
                    $password = $this->randomPassword();
                    $user->setPassword($this->encoder->encodePassword($user, $password));
                    $user->setClearPassword($password); // Used to be send by email (not persisted)

                    // auto valid the registration
                    $user->setValidatedDate(new \DateTime());

                    // We give him a fully registrated role
                    // default role : user registered full
                    $authItem = $this->authItemRepository->find(AuthItem::ROLE_USER_REGISTERED_FULL);
                    $userAuthAssignment = new UserAuthAssignment();
                    $userAuthAssignment->setAuthItem($authItem);
                    $user->addUserAuthAssignment($userAuthAssignment);

                    // The home address of the user
                    $personalAddress = clone $massPerson->getPersonalAddress();
                    $personalAddress->setUser($user);
                    $personalAddress->setHome(true);

                    $user->addAddress($personalAddress);
<<<<<<< HEAD

                    $migratedUsers[] = $user; // For the return

                    $this->entityManager->persist($user);

=======

                    $migratedUsers[] = $user; // For the return

                    $this->entityManager->persist($user);

>>>>>>> 3ed8d9fc
                    // Trigger an event to send a email
                    $event = new MassMigrateUserMigratedEvent($user);
                    $this->eventDispatcher->dispatch(MassMigrateUserMigratedEvent::NAME, $event);
                }
            }

            // If there is a community we create a CommunityUser with the User.
            if (!empty($mass->getCommunityName())) {
                $communityUser = new CommunityUser();
                $communityUser->setCommunity($community);
                $communityUser->setUser($user);
                $this->entityManager->persist($communityUser);
            }

            // We set the link between the MassPerson and the User (new or found)
            $massPerson->setUser($user);
            $this->entityManager->persist($massPerson);
            $this->entityManager->flush();

            // We create an Ad for the User (regular, home to work, monday to friday)
            $this->logger->info('Mass Migrate | createJourneyFromMassPerson #' . $massPerson->getId() . ' | ' . (new \DateTime("UTC"))->format("Ymd H:i:s.u"));
            $this->createJourneyFromMassPerson($massPerson, $user, $community);
        }
        
        // Finally, we set status of the Mass at Migrated and save the migrated date
        // we do it before the import because the import process can break entities relations, and therefor break the flush...
        $this->logger->info('Mass Migrate | Set status of Mass #' . $mass->getId() . ' to migrated | ' . (new \DateTime("UTC"))->format("Ymd H:i:s.u"));
        $mass->setStatus(Mass::STATUS_MIGRATED);
        $mass->setMigratedDate(new \Datetime());

        // Link the Mass to the Community
        $mass->setCommunity($community);

        $this->entityManager->persist($mass);
        $this->entityManager->flush();

        $mass->setMigratedUsers($migratedUsers);

        // Launch import and mass matching
        if (self::LAUNCH_IMPORT) {
            $this->logger->info('Mass Migrate | Start user import | ' . (new \DateTime("UTC"))->format("Ymd H:i:s.u"));
            $this->importManager->treatUserImport(self::MOBIMATCH_IMPORT_PREFIX, $mass->getId());
        }

        return $mass;
    }

    private function randomPassword()
    {
        $alphabet = 'abcdefghijklmnopqrstuvwxyzABCDEFGHIJKLMNOPQRSTUVWXYZ1234567890';
        $pass = array(); //remember to declare $pass as an array
        $alphaLength = strlen($alphabet) - 1; //put the length -1 in cache
        for ($i = 0; $i < 10; $i++) {
            $n = rand(0, $alphaLength);
            $pass[] = $alphabet[$n];
        }
        return implode($pass); //turn the array into a string
    }

    /**
     * TO DO : It might not be a good solution to user createAd from AdManager.
     * We don't want to trigger matching at every Proposal we add.
     * Create the journey (Ad then Proposal) of a MassPerson
     *
     * @param MassPerson $massPerson            Current MassPerson
     * @param User $user                        The User created after this MassPerson
     * @param Community|null $community         The community of this person. Can be null if there is no community created
     * @return Ad
     */
    private function createJourneyFromMassPerson(MassPerson $massPerson, User $user, ?Community $community): Ad
    {
        set_time_limit(50000);

        $ad = new Ad();

        // Role
        if ($massPerson->isDriver() && $massPerson->isPassenger()) {
            $ad->setRole(Ad::ROLE_DRIVER_OR_PASSENGER);
        } elseif ($massPerson->isDriver()) {
            $ad->setRole(Ad::ROLE_DRIVER);
        } else {
            $ad->setRole(Ad::ROLE_PASSENGER);
        }

        // round-trip
        $ad->setOneWay(false);

        // Regular
        $ad->setFrequency(Criteria::FREQUENCY_REGULAR);

        // Outward waypoint
        $outwardWaypoints = [
            clone $massPerson->getPersonalAddress(),
            clone $massPerson->getWorkAddress()
        ];

        $ad->setOutwardWaypoints($outwardWaypoints);

        // return waypoint
        $returnWaypoints = [
            clone $massPerson->getWorkAddress(),
            clone $massPerson->getPersonalAddress()
        ];

        $ad->setReturnWaypoints($returnWaypoints);

        $ad->setOutwardTime($massPerson->getOutwardTime()->format("H:i"));
        $ad->setReturnTime($massPerson->getReturnTime()->format("H:i"));

        // Schedule
        $schedule = [];
        $days = ['mon','tue','wed','thu','fri'];
        foreach ($days as $day) {
            $schedule[0][$day] = true;
        }
        $schedule[0]['outwardTime'] = $massPerson->getOutwardTime()->format("H:i");
        $schedule[0]['returnTime'] = $massPerson->getReturnTime()->format("H:i");

        $ad->setSchedule($schedule);

        // The User
        $ad->setUser($user);
        $ad->setUserId($user->getId());

        // The community if it exists
        if (!is_null($community)) {
            $ad->setCommunities([$community->getId()]);
        }

        return $this->adManager->createAd($ad, false);
    }
}<|MERGE_RESOLUTION|>--- conflicted
+++ resolved
@@ -111,11 +111,7 @@
         // If there is a community to create, we create it
         $community = null;
         if (!empty($mass->getCommunityName())) {
-<<<<<<< HEAD
-            $this->logger->info('Mass Migrate | Create community ' . $mass->getCommunityName() . " | " (new \DateTime("UTC"))->format("Ymd H:i:s.u"));
-=======
             $this->logger->info('Mass Migrate | Create community ' . $mass->getCommunityName() . " | " . (new \DateTime("UTC"))->format("Ymd H:i:s.u"));
->>>>>>> 3ed8d9fc
             $community = new Community();
             $community->setName($mass->getCommunityName());
 
@@ -161,11 +157,7 @@
 
             if (!is_null($user)) {
                 // This MassPerson has already an existing account
-<<<<<<< HEAD
-                // We're returning the founded User
-=======
                 // We're returning the found User
->>>>>>> 3ed8d9fc
                 $user->setAlreadyRegistered(true);
                 $migratedUsers[] = $user;
             } else {
@@ -208,19 +200,11 @@
                     $personalAddress->setHome(true);
 
                     $user->addAddress($personalAddress);
-<<<<<<< HEAD
 
                     $migratedUsers[] = $user; // For the return
 
                     $this->entityManager->persist($user);
 
-=======
-
-                    $migratedUsers[] = $user; // For the return
-
-                    $this->entityManager->persist($user);
-
->>>>>>> 3ed8d9fc
                     // Trigger an event to send a email
                     $event = new MassMigrateUserMigratedEvent($user);
                     $this->eventDispatcher->dispatch(MassMigrateUserMigratedEvent::NAME, $event);
