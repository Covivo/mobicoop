<?php

/**
 * Copyright (c) 2020, MOBICOOP. All rights reserved.
 * This project is dual licensed under AGPL and proprietary licence.
 ***************************
 *    This program is free software: you can redistribute it and/or modify
 *    it under the terms of the GNU Affero General Public License as
 *    published by the Free Software Foundation, either version 3 of the
 *    License, or (at your option) any later version.
 *
 *    This program is distributed in the hope that it will be useful,
 *    but WITHOUT ANY WARRANTY; without even the implied warranty of
 *    MERCHANTABILITY or FITNESS FOR A PARTICULAR PURPOSE.  See the
 *    GNU Affero General Public License for more details.
 *
 *    You should have received a copy of the GNU Affero General Public License
 *    along with this program.  If not, see <gnu.org/licenses>.
 ***************************
 *    Licence MOBICOOP described in the file
 *    LICENSE
 */

namespace App\Match\Service;

use App\Geography\Service\GeoTools;
use App\Match\Entity\Mass;
use App\Match\Entity\MassPerson;
use App\Match\Entity\MassPTJourney;
use App\Match\Event\MassPublicTransportSolutionsGatheredEvent;
use App\Match\Exception\MassException;
use App\Match\Repository\MassPTJourneyRepository;
use App\Match\Repository\MassRepository;
use App\PublicTransport\Entity\PTJourney;
use App\PublicTransport\Service\PTDataProvider;
use Doctrine\ORM\EntityManagerInterface;
use Psr\Log\LoggerInterface;
use Symfony\Component\EventDispatcher\EventDispatcherInterface;

/**
 * Mass public transport potential manager.
 *
 * @author Maxime Bardot <maxime.bardot@mobicoop.org>
 */
class MassPublicTransportPotentialManager
{
<<<<<<< HEAD
    private const TIME_LIMIT = 6 * 60 * 60;
=======
    private const TIME_LIMIT = 3 * 60 * 60;
>>>>>>> 498dbd31
    private $massRepository;
    private $pTDataProvider;
    private $entityManager;
    private $massPTJourneyRepository;
    private $geoTools;
    private $params;
    private $eventDispatcher;

    private $exludedForPtMaxConnections;
    private $exludedForPtMaxDistanceWalkFromHome;
    private $exludedForPtMaxDistanceWalkFromWork;
    private $exludedForPtMaxNbCarDuration;

    private $logger;

    public function __construct(
        MassRepository $massRepository,
        PTDataProvider $pTDataProvider,
        EntityManagerInterface $entityManager,
        MassPTJourneyRepository $massPTJourneyRepository,
        GeoTools $geoTools,
        EventDispatcherInterface $eventDispatcher,
        LoggerInterface $logger,
        array $params
    ) {
        $this->massRepository = $massRepository;
        $this->pTDataProvider = $pTDataProvider;
        $this->entityManager = $entityManager;
        $this->massPTJourneyRepository = $massPTJourneyRepository;
        $this->geoTools = $geoTools;
        $this->eventDispatcher = $eventDispatcher;
        $this->params = $params;
        $this->exludedForPtMaxConnections = 0;
        $this->exludedForPtMaxDistanceWalkFromHome = 0;
        $this->exludedForPtMaxDistanceWalkFromWork = 0;
        $this->exludedForPtMaxNbCarDuration = 0;
        $this->logger = $logger;
    }

    /**
     * Get the public transport potential of a Mass from a PT Api.
     *
     * @param int $id Id of the Mass
     */
    public function getPublicTransportPotential(int $id): Mass
    {
        $this->logger->info('Mass PT Potential | Start '.(new \DateTime('UTC'))->format('Ymd H:i:s.u'));

        set_time_limit(self::TIME_LIMIT);

        $mass = $this->massRepository->find($id);

        if ($mass->getStatus() < 4) {
            throw new MassException(MassException::MASS_NOT_ANALYZED);
        }

        // Update the gettingPublicTransportationPotentialDate
        $mass->setGettingPublicTransportationPotentialDate(new \DateTime());
        $this->entityManager->flush();

        // We remove the previous PTJourneys
        $this->logger->info('Mass PT Potential | Remove previous Mass PTJourney '.(new \DateTime('UTC'))->format('Ymd H:i:s.u'));
        $this->massPTJourneyRepository->deleteMassPTJourneysOfAMass($id);

        $TPPotential = [];
        // $cpt = 0;
        foreach ($mass->getPersons() as $person) {
            // $cpt++;
            // if ($cpt>10) {
            //     break;
            // }

            $this->logger->info('Mass PT Potential | Get PT potential for person id = '.$person->getId().' '.(new \DateTime('UTC'))->format('Ymd H:i:s.u'));
            $this->logger->info('Mass PT Potential | From = '.$person->getPersonalAddress()->getLatitude().':'.$person->getPersonalAddress()->getLongitude().' To : '.$person->getWorkAddress()->getLatitude().':'.$person->getWorkAddress()->getLongitude().' '.(new \DateTime('UTC'))->format('Ymd H:i:s.u'));
            /**
             * @var MassPerson $person
             */
            $results = $this->pTDataProvider->getJourneys(
                null,
                $person->getPersonalAddress()->getLatitude(),
                $person->getPersonalAddress()->getLongitude(),
                $person->getWorkAddress()->getLatitude(),
                $person->getWorkAddress()->getLongitude(),
                new \DateTime(date('Y-m-d').' '.$person->getOutwardTime()->format('H:i:s'), new \DateTimeZone('Europe/Paris'))
            );
            // var_dump($results);die;
            foreach ($results as $ptjourney) {
                $massPTJourney = $this->buildMassPTJourney($ptjourney);
                $massPTJourney->setMassPerson($person);
                $TPPotential[] = $massPTJourney;

                // We persist the MassPTJourney
                $this->entityManager->persist($massPTJourney);
            }
        }

        // Update the gotPublicTransportationPotentialDate
        $mass->setGotPublicTransportationPotentialDate(new \DateTime());

        $this->entityManager->flush();

        $mass->setPublicTransportPotential($TPPotential);

        // Send an email to the operator
        $event = new MassPublicTransportSolutionsGatheredEvent($mass);
        $this->eventDispatcher->dispatch(MassPublicTransportSolutionsGatheredEvent::NAME, $event);

        $this->logger->info('Mass PT Potential | End '.(new \DateTime('UTC'))->format('Ymd H:i:s.u'));

        return $mass;
    }

    /**
     * Build the MassPTJourney from a PTJourney.
     *
     * @param PTJourney $ptjourney The PTJourney
     */
    public function buildMassPTJourney(PTJourney $ptjourney): MassPTJourney
    {
        $massPTJourney = new MassPTJourney();

        $massPTJourney->setDuration($ptjourney->getDuration());

        $massPTJourney->setDistance($ptjourney->getDistance());

        $massPTJourney->setProvider($ptjourney->getProvider());

        // Duration from home
        $legFromHome = $ptjourney->getPTLegs()[0];
        $durationFromHome = $legFromHome->getDuration();
        $massPTJourney->setDurationWalkFromHome($durationFromHome);

        // Distance from home
        $distanceFromHome = 4000 * $durationFromHome / 3600;
        $massPTJourney->setDistanceWalkFromHome($distanceFromHome);

        // Duration from Work
        $legFromWork = $ptjourney->getPTLegs()[count($ptjourney->getPTLegs()) - 1];
        $durationFromWork = $legFromWork->getDuration();
        $massPTJourney->setDurationWalkFromWork($durationFromWork);

        // Distance from Work
        $distanceFromWork = 4000 * $durationFromWork / 3600;
        $massPTJourney->setDistanceWalkFromWork($distanceFromWork);

        // Number of changes
        $massPTJourney->setChangeNumber($ptjourney->getChangeNumber());

        return $massPTJourney;
    }

    /**
     * Check if a MassPTJourney is valid for public transport potential.
     *
     * @var MassPTJourney The potential journey to check
     */
    public function checkValidMassPTJourney(MassPTJourney $massPTJourney): bool
    {
        // Number of connections
        if ($massPTJourney->getChangeNumber() > $this->params['ptMaxConnections']) {
            ++$this->exludedForPtMaxConnections;

            return false;
        }

        // The maximum distance of walk from home to the last step
        if ($massPTJourney->getDistanceWalkFromHome() > $this->params['ptMaxDistanceWalkFromHome']) {
            ++$this->exludedForPtMaxDistanceWalkFromHome;

            return false;
        }

        // The maximum distance of walk to work from the last step
        if ($massPTJourney->getDistanceWalkFromWork() > $this->params['ptMaxDistanceWalkFromWork']) {
            ++$this->exludedForPtMaxDistanceWalkFromWork;

            return false;
        }

        // The maximum duration of PT journey must be < xN the duration in car
        if ($massPTJourney->getDuration() > ($massPTJourney->getMassPerson()->getDuration() * $this->params['ptMaxNbCarDuration'])) {
            ++$this->exludedForPtMaxNbCarDuration;

            return false;
        }

        return true;
    }

    /**
     * Compute the public transport potential of a Mass from a PT Api.
<<<<<<< HEAD
     *
     * @param int $id Id of the Mass
     *
=======
     *
     * @param int $id Id of the Mass
     *
>>>>>>> 498dbd31
     * @return Mass The mass with the publicTransportPotential property filled
     */
    public function computePublicTransportPotential(int $id): Mass
    {
        $mass = $this->massRepository->find($id);

        if (is_null($mass->getPersons())) {
            throw new MassException(MassException::NO_MASSPERSON);
        }

        // Total person of this Mass
        $persons = $mass->getPersons();

        $computedData = [
            'totalPerson' => count($persons),
            'totalPTSolutions' => 0,
            'totalPTSolutionsExcluded' => [],
            'totalPersonWithValidPTSolution' => 0,
            'PTPotential' => 0,
            'totalTravelDistance' => 0,
            'totalPTDistance' => 0,
            'totalTravelDistanceCO2' => 0,
            'totalTravelDistancePerYear' => 0,
            'totalTravelDistancePerYearCO2' => 0,
            'totalTravelDuration' => 0,
            'totalPTDuration' => 0,
            'totalTravelDurationPerYear' => 0,
            'savedDistanceByCar' => 0,
            'savedDurationByCar' => 0,
            'savedDistanceByCarPerYear' => 0,
            'savedDurationByCarPerYear' => 0,
            'savedCO2' => 0,
            'savedCO2PerYear' => 0,
            'humanReadableSavedDuration' => '',
            'criteria' => [
                'ptMaxConnections' => $this->params['ptMaxConnections'],
                'ptMaxDistanceWalkFromHome' => $this->params['ptMaxDistanceWalkFromHome'],
                'ptMaxDistanceWalkFromWork' => $this->params['ptMaxDistanceWalkFromWork'],
                'ptMaxNbCarDuration' => $this->params['ptMaxNbCarDuration'],
            ],
        ];

        foreach ($persons as $person) {
            // Original travel
            if (count($person->getMassPTJourneys()) > 0) {
                $ptjourneys = $person->getMassPTJourneys();
                $computedData['totalPTSolutions'] += count($person->getMassPTJourneys());

                foreach ($ptjourneys as $ptjourney) {
                    if ($this->checkValidMassPTJourney($ptjourney)) {
                        ++$computedData['totalPersonWithValidPTSolution'];

                        $computedData['totalTravelDistance'] += $person->getDistance();
                        $computedData['totalTravelDuration'] += $person->getDuration();

                        $computedData['totalPTDistance'] += $ptjourney->getDistance();
                        $computedData['totalPTDuration'] += $ptjourney->getDuration();

                        break;
                    }
                }
            }
        }

        // CO2 consumption of original travel
        $computedData['totalTravelDistanceCO2'] = $this->geoTools->getCO2($computedData['totalTravelDistance']);

        // PT Potential
        $computedData['PTPotential'] = $computedData['totalPersonWithValidPTSolution'] / $computedData['totalPerson'] * 100;

        // Co2 saved
        // It's a percentage of the total CO2 of a regular travel by car using the PT Potential.
        // We assume that PT travel consume 0 Co2
<<<<<<< HEAD
        $computedData['savedCO2'] = $computedData['totalTravelDistanceCO2'] * $computedData['PTPotential'] / 100;
=======
        $computedData['savedCO2'] = $computedData['totalTravelDistanceCO2'] * $computedData['PTPotential'];
>>>>>>> 498dbd31

        // Distance and Duration saved
        // It's a percentage of the total distance and duration of a regular travel by car using the PT Potential.
        // It's the distance and duration that are not made by car.
<<<<<<< HEAD
        $computedData['savedDurationByCar'] = $computedData['totalTravelDuration'] * $computedData['PTPotential'] / 100;
        $computedData['savedDistanceByCar'] = $computedData['totalTravelDistance'] * $computedData['PTPotential'] / 100;
=======
        $computedData['savedDurationByCar'] = $computedData['totalTravelDuration'] * $computedData['PTPotential'];
        $computedData['savedDistanceByCar'] = $computedData['totalTravelDistance'] * $computedData['PTPotential'];
>>>>>>> 498dbd31

        // Per year
        $computedData['totalTravelDistancePerYear'] = $computedData['totalTravelDistance'] * Mass::NB_WORKING_DAY;
        $computedData['totalTravelDurationPerYear'] = $computedData['totalTravelDuration'] * Mass::NB_WORKING_DAY;
        $computedData['savedCO2PerYear'] = $computedData['savedCO2'] * Mass::NB_WORKING_DAY;
        $computedData['savedDurationByCarPerYear'] = $computedData['savedDurationByCar'] * Mass::NB_WORKING_DAY;
        $computedData['savedDistanceByCarPerYear'] = $computedData['savedDistanceByCar'] * Mass::NB_WORKING_DAY;

        $computedData['totalTravelDistancePerYearCO2'] = $this->geoTools->getCO2($computedData['totalTravelDistancePerYear']);

        if ($this->params['roundTripCompute']) {
            $computedData['totalTravelDistanceCO2'] *= 2;
            $computedData['savedCO2'] *= 2;
            $computedData['savedDurationByCar'] *= 2;
            $computedData['savedDistanceByCar'] *= 2;
            $computedData['totalTravelDistancePerYear'] *= 2;
            $computedData['totalTravelDurationPerYear'] *= 2;
            $computedData['savedCO2PerYear'] *= 2;
            $computedData['savedDurationByCarPerYear'] *= 2;
            $computedData['savedDistanceByCarPerYear'] *= 2;

            $computedData['roundtripComputed'] = true;
        } else {
            $computedData['roundtripComputed'] = false;
        }

        $computedData['totalPTSolutionsExcluded'] = [
            'forPtMaxConnections' => $this->exludedForPtMaxConnections,
            'forPtMaxDistanceWalkFromHome' => $this->exludedForPtMaxDistanceWalkFromHome,
            'forPtMaxDistanceWalkFromWork' => $this->exludedForPtMaxDistanceWalkFromWork,
            'forPtMaxNbCarDuration' => $this->exludedForPtMaxNbCarDuration,
            'total' => $this->exludedForPtMaxConnections + $this->exludedForPtMaxDistanceWalkFromHome + $this->exludedForPtMaxDistanceWalkFromWork + $this->exludedForPtMaxNbCarDuration,
        ];

        $mass->setPublicTransportPotential($computedData);

        return $mass;
    }
}<|MERGE_RESOLUTION|>--- conflicted
+++ resolved
@@ -44,11 +44,7 @@
  */
 class MassPublicTransportPotentialManager
 {
-<<<<<<< HEAD
     private const TIME_LIMIT = 6 * 60 * 60;
-=======
-    private const TIME_LIMIT = 3 * 60 * 60;
->>>>>>> 498dbd31
     private $massRepository;
     private $pTDataProvider;
     private $entityManager;
@@ -240,15 +236,9 @@
 
     /**
      * Compute the public transport potential of a Mass from a PT Api.
-<<<<<<< HEAD
      *
      * @param int $id Id of the Mass
      *
-=======
-     *
-     * @param int $id Id of the Mass
-     *
->>>>>>> 498dbd31
      * @return Mass The mass with the publicTransportPotential property filled
      */
     public function computePublicTransportPotential(int $id): Mass
@@ -322,22 +312,13 @@
         // Co2 saved
         // It's a percentage of the total CO2 of a regular travel by car using the PT Potential.
         // We assume that PT travel consume 0 Co2
-<<<<<<< HEAD
-        $computedData['savedCO2'] = $computedData['totalTravelDistanceCO2'] * $computedData['PTPotential'] / 100;
-=======
         $computedData['savedCO2'] = $computedData['totalTravelDistanceCO2'] * $computedData['PTPotential'];
->>>>>>> 498dbd31
 
         // Distance and Duration saved
         // It's a percentage of the total distance and duration of a regular travel by car using the PT Potential.
         // It's the distance and duration that are not made by car.
-<<<<<<< HEAD
-        $computedData['savedDurationByCar'] = $computedData['totalTravelDuration'] * $computedData['PTPotential'] / 100;
-        $computedData['savedDistanceByCar'] = $computedData['totalTravelDistance'] * $computedData['PTPotential'] / 100;
-=======
         $computedData['savedDurationByCar'] = $computedData['totalTravelDuration'] * $computedData['PTPotential'];
         $computedData['savedDistanceByCar'] = $computedData['totalTravelDistance'] * $computedData['PTPotential'];
->>>>>>> 498dbd31
 
         // Per year
         $computedData['totalTravelDistancePerYear'] = $computedData['totalTravelDistance'] * Mass::NB_WORKING_DAY;
