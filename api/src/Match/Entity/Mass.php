--- conflicted
+++ resolved
@@ -425,11 +425,7 @@
     /**
      * @var Community The community created after the migration of this mass users
      *
-<<<<<<< HEAD
-     * @ORM\OneToOne(targetEntity="App\Community\Entity\Community")
-=======
      * @ORM\OneToOne(targetEntity="App\Community\Entity\Community", inversedBy="mass")
->>>>>>> 3ed8d9fc
      * @Groups({"mass","massMigrate"})
      */
     private $community;
@@ -834,11 +830,7 @@
 
         return $this;
     }
-<<<<<<< HEAD
-    
-=======
-
->>>>>>> 3ed8d9fc
+
     public function getCommunityName(): ?string
     {
         return $this->communityName;
@@ -868,11 +860,7 @@
     {
         $this->communityFullDescription = $communityFullDescription;
     }
-<<<<<<< HEAD
-    
-=======
-
->>>>>>> 3ed8d9fc
+
     public function getCommunityAddress(): ?Address
     {
         return $this->communityAddress;
