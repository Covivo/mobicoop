<?php

/**
 * Copyright (c) 2019, MOBICOOP. All rights reserved.
 * This project is dual licensed under AGPL and proprietary licence.
 ***************************
 *    This program is free software: you can redistribute it and/or modify
 *    it under the terms of the GNU Affero General Public License as
 *    published by the Free Software Foundation, either version 3 of the
 *    License, or (at your option) any later version.
 *
 *    This program is distributed in the hope that it will be useful,
 *    but WITHOUT ANY WARRANTY; without even the implied warranty of
 *    MERCHANTABILITY or FITNESS FOR A PARTICULAR PURPOSE.  See the
 *    GNU Affero General Public License for more details.
 *
 *    You should have received a copy of the GNU Affero General Public License
 *    along with this program.  If not, see <gnu.org/licenses>.
 ***************************
 *    Licence MOBICOOP described in the file
 *    LICENSE
 **************************/

namespace App\Match\Entity;

use Doctrine\ORM\Mapping as ORM;
use ApiPlatform\Core\Annotation\ApiResource;
use App\Geography\Entity\Address;
use App\User\Entity\User;
use Symfony\Component\Serializer\Annotation\MaxDepth;
use Symfony\Component\Validator\Constraints as Assert;
use Symfony\Component\Serializer\Annotation\Groups;
use Doctrine\Common\Collections\ArrayCollection;

/**
 * A mass matching person, imported from a mass matching file.
 *
 * @ORM\Entity
 * @ORM\HasLifecycleCallbacks
 * @ApiResource(
 *      attributes={
 *          "force_eager"=false,
 *          "normalization_context"={"groups"={"mass"}, "enable_max_depth"="true"},
 *          "denormalization_context"={"groups"={"write"}}
 *      },
 *      collectionOperations={"get"},
 *      itemOperations={"get"}
 * )
 *
 */
class MassPerson
{
    /**
     * @var int The id of this person.
     * @ORM\Id
     * @ORM\GeneratedValue
     * @ORM\Column(type="integer")
     * @Groups({"mass","massCompute"})
     */
    private $id;

    /**
     * @var string|null The given id of the person.
     * @ORM\Column(type="string", length=255)
     * @Assert\NotBlank(groups={"mass"})
     * @Groups({"mass","massCompute"})
     */
    private $givenId;

    /**
     * @var string|null The first name of the person.
     * @ORM\Column(type="string", length=255, nullable=true)
     */
    private $givenName;

    /**
     * @var string|null The family name of the person.
     * @ORM\Column(type="string", length=255, nullable=true)
     */
    private $familyName;

    /**
     * @var string|null The email address of the person.
     * @ORM\Column(type="string", length=512, nullable=true)
     */
    private $email;
    
    /**
     * @var Address The personal address of the person.
     * @ORM\OneToOne(targetEntity="\App\Geography\Entity\Address", cascade={"persist","remove"}, orphanRemoval=true)
     * @ORM\JoinColumn(nullable=false, onDelete="CASCADE")
     * @Assert\NotBlank(groups={"mass"})
     * @Assert\Valid
     * @Groups({"mass","massCompute"})
     */
    private $personalAddress;

    /**
     * @var Address The work address of the person.
     * @ORM\OneToOne(targetEntity="\App\Geography\Entity\Address", cascade={"persist","remove"}, orphanRemoval=true)
     * @ORM\JoinColumn(nullable=false, onDelete="CASCADE")
     * @Assert\NotBlank(groups={"mass"})
     * @Assert\Valid
     * @Groups({"mass","massCompute"})
     */
    private $workAddress;

    /**
     * @var int The total distance of the direction in meter.
     * @ORM\Column(type="integer", nullable=true)
     * @Groups({"mass","massCompute"})
     */
    private $distance;
    
    /**
     * @var int The total duration of the direction in milliseconds.
     * @ORM\Column(type="integer", nullable=true)
     * @Groups({"mass","massCompute"})
     */
    private $duration;

    /**
     * @var float The minimum longitude of the bounding box of the direction.
     * @ORM\Column(type="decimal", precision=10, scale=6, nullable=true)
     * @Groups({"mass","massCompute"})
     */
    private $bboxMinLon;

    /**
     * @var float The minimum latitude of the bounding box of the direction.
     * @ORM\Column(type="decimal", precision=10, scale=6, nullable=true)
     * @Groups({"mass","massCompute"})
     */
    private $bboxMinLat;
    
    /**
     * @var float The maximum longitude of the bounding box of the direction.
     * @ORM\Column(type="decimal", precision=10, scale=6, nullable=true)
     * @Groups({"mass","massCompute"})
     */
    private $bboxMaxLon;
    
    /**
     * @var float The maximum latitude of the bounding box of the direction.
     * @ORM\Column(type="decimal", precision=10, scale=6, nullable=true)
     * @Groups({"mass","massCompute"})
     */
    private $bboxMaxLat;

    /**
     * @var int|null The initial bearing of the direction in degrees.
     * @ORM\Column(type="integer",nullable=true)
     * @Groups({"mass","massCompute"})
     */
    private $bearing;

    /**
     * @var Mass The original mass file of the person.
     *
     * @Assert\NotBlank
     * @ORM\ManyToOne(targetEntity="\App\Match\Entity\Mass", cascade={"persist","remove"}, inversedBy="persons")
     * @ORM\JoinColumn(nullable=false, onDelete="CASCADE")
     * @MaxDepth(1)
     */
    private $mass;

    /**
     * @var ArrayCollection|null The potential matchings if the person is driver.
     *
     * @ORM\OneToMany(targetEntity="\App\Match\Entity\MassMatching", mappedBy="massPerson1", cascade={"persist","remove"}, orphanRemoval=true)
     * @MaxDepth(1)
     * @Groups({"mass","massCompute"})
     */
    private $matchingsAsDriver;

    /**
     * @var ArrayCollection|null The potential matchings if the person is passenger.
     *
     * @ORM\OneToMany(targetEntity="\App\Match\Entity\MassMatching", mappedBy="massPerson2", cascade={"persist","remove"}, orphanRemoval=true)
     * @MaxDepth(1)
     * @Groups({"mass","massCompute"})
     */
    private $matchingsAsPassenger;

    /**
     * @var \DateTimeInterface|null The outward time.
     *
     * @Assert\Time()
     * @ORM\Column(type="time", nullable=true)
     * @Groups({"mass","massCompute"})
     */
    private $outwardTime;

    /**
     * @var \DateTimeInterface|null The return time.
     *
     * @Assert\Time()
     * @ORM\Column(type="time", nullable=true)
     * @Groups({"mass","massCompute"})
     */
    private $returnTime;

    /**
     * @var boolean The person accepts to be a driver.
     *
     * @Assert\Type("bool")
     * @Assert\NotBlank(groups={"mass"})
     * @ORM\Column(type="boolean")
     * @Groups({"mass","massCompute"})
     */
    private $driver;

    /**
     * @var boolean The person accepts to be a passenger.
     *
     * @Assert\Type("bool")
     * @Assert\NotBlank(groups={"mass"})
     * @ORM\Column(type="boolean")
     * @Groups({"mass","massCompute"})
     */
    private $passenger;

    /**
     * @var \DateTimeInterface Creation date.
     *
     * @ORM\Column(type="datetime", nullable=true)
     * @Groups({"read"})
     */
    private $createdDate;

    /**
     * @var \DateTimeInterface Updated date.
     *
     * @ORM\Column(type="datetime", nullable=true)
     * @Groups({"read"})
     */
    private $updatedDate;

    /**
     * @var User|null The User created base on this MassPerson
     *
<<<<<<< HEAD
     * @ORM\OneToOne(targetEntity="\App\User\Entity\User", inversedBy="massPerson")
=======
     * @ORM\ManyToOne(targetEntity="\App\User\Entity\User", inversedBy="massPerson")
>>>>>>> 3ed8d9fc
     * @MaxDepth(1)
     * @Groups({"read"})
     */
    private $user;

    public function __construct()
    {
        $this->matchingsAsDriver = new ArrayCollection();
        $this->matchingsAsPassenger = new ArrayCollection();
    }

    public function getId(): ?int
    {
        return $this->id;
    }

    public function getGivenId(): string
    {
        return $this->givenId;
    }

    public function setGivenId(string $givenId): self
    {
        $this->givenId = $givenId;

        return $this;
    }

    public function getGivenName(): ?string
    {
        return $this->givenName;
    }

    public function setGivenName(?string $givenName): self
    {
        $this->givenName = $givenName;
        if ($this->givenName == '') {
            $this->givenName = null;
        }
        return $this;
    }

    public function getFamilyName(): ?string
    {
        return $this->familyName;
    }

    public function setFamilyName(?string $familyName): self
    {
        $this->familyName = $familyName;
        if ($this->familyName == '') {
            $this->familyName = null;
        }
        return $this;
    }

    public function getEmail(): ?string
    {
        return $this->email;
    }

    public function setEmail(?string $email): self
    {
        $this->email = $email;
        
        return $this;
    }

    public function getPersonalAddress(): Address
    {
        return $this->personalAddress;
    }

    public function setPersonalAddress(Address $address): self
    {
        $this->personalAddress = $address;

        return $this;
    }

    public function getWorkAddress(): Address
    {
        return $this->workAddress;
    }

    public function setWorkAddress(Address $address): self
    {
        $this->workAddress = $address;

        return $this;
    }

    public function getMass(): Mass
    {
        return $this->mass;
    }

    public function setMass(?Mass $mass): self
    {
        $this->mass = $mass;

        return $this;
    }

    public function getDistance(): ?int
    {
        return $this->distance;
    }
    
    public function setDistance(int $distance): self
    {
        $this->distance = $distance;
        
        return $this;
    }

    public function getDuration(): ?int
    {
        return $this->duration;
    }
    
    public function setDuration(int $duration): self
    {
        $this->duration = $duration;
        
        return $this;
    }

    public function getBboxMinLon(): ?float
    {
        return $this->bboxMinLon;
    }
    
    public function setBboxMinLon(?float $bboxMinLon): self
    {
        $this->bboxMinLon = $bboxMinLon;
        
        return $this;
    }
    
    public function getBboxMinLat(): ?float
    {
        return $this->bboxMinLat;
    }
    
    public function setBboxMinLat(?float $bboxMinLat)
    {
        $this->bboxMinLat = $bboxMinLat;
        
        return $this;
    }
    
    public function getBboxMaxLon(): ?float
    {
        return $this->bboxMaxLon;
    }
    
    public function setBboxMaxLon(?float $bboxMaxLon): self
    {
        $this->bboxMaxLon = $bboxMaxLon;
        
        return $this;
    }
    
    public function getBboxMaxLat(): ?float
    {
        return $this->bboxMaxLat;
    }
    
    public function setBboxMaxLat(?float $bboxMaxLat): self
    {
        $this->bboxMaxLat = $bboxMaxLat;
        
        return $this;
    }

    public function getBearing(): ?int
    {
        return $this->bearing;
    }
    
    public function setBearing(?int $bearing): self
    {
        $this->bearing = $bearing;
        
        return $this;
    }

    public function getMatchingsAsDriver()
    {
        return $this->matchingsAsDriver->getValues();
    }

    public function getMatchingsAsPassenger()
    {
        return $this->matchingsAsPassenger->getValues();
    }

    public function getOutwardTime(): ?\DateTimeInterface
    {
        return $this->outwardTime;
    }

    public function setOutwardTime(?string $outwardTime): self
    {
        if ($outwardTime) {
            $this->outwardTime = \Datetime::createFromFormat('H:i:s', $outwardTime);
        }

        return $this;
    }

    public function getReturnTime(): ?\DateTimeInterface
    {
        return $this->returnTime;
    }

    public function setReturnTime(?string $returnTime): self
    {
        if ($returnTime) {
            $this->returnTime = \Datetime::createFromFormat('H:i:s', $returnTime);
        }

        return $this;
    }

    public function isDriver(): ?bool
    {
        return $this->driver;
    }
    
    public function setDriver(bool $isDriver): self
    {
        $this->driver = $isDriver;
        
        return $this;
    }
    
    public function isPassenger(): ?bool
    {
        return $this->passenger;
    }
    
    public function setPassenger(bool $isPassenger): self
    {
        $this->passenger = $isPassenger;
        
        return $this;
    }

    public function getCreatedDate(): ?\DateTimeInterface
    {
        return $this->createdDate;
    }

    public function setCreatedDate(\DateTimeInterface $createdDate): self
    {
        $this->createdDate = $createdDate;

        return $this;
    }

    public function getUpdatedDate(): ?\DateTimeInterface
    {
        return $this->updatedDate;
    }

    public function setUpdatedDate(\DateTimeInterface $updatedDate): self
    {
        $this->updatedDate = $updatedDate;

        return $this;
    }

    public function getUser(): ?User
    {
        return $this->user;
    }
    
    public function setUser(User $user): self
    {
        $this->user = $user;
        
        return $this;
    }

    // DOCTRINE EVENTS
    
    /**
     * Creation date.
     *
     * @ORM\PrePersist
     */
    public function setAutoCreatedDate()
    {
        $this->setCreatedDate(new \Datetime());
    }

    /**
     * Update date.
     *
     * @ORM\PreUpdate
     */
    public function setAutoUpdatedDate()
    {
        $this->setUpdatedDate(new \Datetime());
    }
}<|MERGE_RESOLUTION|>--- conflicted
+++ resolved
@@ -239,11 +239,7 @@
     /**
      * @var User|null The User created base on this MassPerson
      *
-<<<<<<< HEAD
-     * @ORM\OneToOne(targetEntity="\App\User\Entity\User", inversedBy="massPerson")
-=======
      * @ORM\ManyToOne(targetEntity="\App\User\Entity\User", inversedBy="massPerson")
->>>>>>> 3ed8d9fc
      * @MaxDepth(1)
      * @Groups({"read"})
      */
