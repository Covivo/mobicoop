--- conflicted
+++ resolved
@@ -33,15 +33,12 @@
         if (isset($mobConnectResponse['content'])) {
             $this->_content = is_null(json_decode($mobConnectResponse['content'])) ? $mobConnectResponse['content'] : json_decode($mobConnectResponse['content']);
         }
-<<<<<<< HEAD
-=======
         $this->_payload = $payload;
     }
 
     public static function isResponseErrorResponse(MobConnectResponseInterface $response)
     {
         return in_array($response->getCode(), MobConnectResponse::ERROR_CODES);
->>>>>>> d577721e
     }
 
     /**
