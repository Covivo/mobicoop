{
    "api-platform/api-pack": {
        "version": "v1.2.0"
    },
    "api-platform/core": {
        "version": "2.1",
        "recipe": {
            "repo": "github.com/symfony/recipes",
            "branch": "master",
            "version": "2.1",
            "ref": "18727d8f229306860b46955f438e1897421da689"
        }
    },
    "beberlei/doctrineextensions": {
        "version": "v1.2.0"
    },
    "clue/stream-filter": {
        "version": "v1.4.0"
    },
    "creof/doctrine2-spatial": {
        "version": "1.2.0"
    },
    "creof/geo-parser": {
        "version": "2.2.1"
    },
    "creof/wkb-parser": {
        "version": "v2.3.0"
    },
    "creof/wkt-parser": {
        "version": "2.2.0"
    },
    "doctrine/annotations": {
        "version": "1.0",
        "recipe": {
            "repo": "github.com/symfony/recipes",
            "branch": "master",
            "version": "1.0",
            "ref": "cb4152ebcadbe620ea2261da1a1c5a9b8cea7672"
        }
    },
    "doctrine/cache": {
        "version": "v1.8.0"
    },
    "doctrine/collections": {
        "version": "v1.5.0"
    },
    "doctrine/common": {
        "version": "v2.10.0"
    },
    "doctrine/data-fixtures": {
        "version": "1.4.3"
    },
    "doctrine/dbal": {
        "version": "v2.9.2"
    },
    "doctrine/doctrine-bundle": {
        "version": "1.6",
        "recipe": {
            "repo": "github.com/symfony/recipes",
            "branch": "master",
            "version": "1.6",
            "ref": "453e89b78ded666f351617baca5ae40d20622351"
        }
    },
    "doctrine/doctrine-cache-bundle": {
        "version": "1.3.5"
    },
    "doctrine/doctrine-fixtures-bundle": {
        "version": "3.0",
        "recipe": {
            "repo": "github.com/symfony/recipes",
            "branch": "master",
            "version": "3.0",
            "ref": "e5b542d4ef47d8a003c91beb35650c76907f7e53"
        },
        "files": [
            "src/DataFixtures/AppFixtures.php"
        ]
    },
    "doctrine/doctrine-migrations-bundle": {
        "version": "1.2",
        "recipe": {
            "repo": "github.com/symfony/recipes",
            "branch": "master",
            "version": "1.2",
            "ref": "c1431086fec31f17fbcfe6d6d7e92059458facc1"
        }
    },
    "doctrine/event-manager": {
        "version": "v1.0.0"
    },
    "doctrine/inflector": {
        "version": "v1.3.0"
    },
    "doctrine/instantiator": {
        "version": "1.1.0"
    },
    "doctrine/lexer": {
        "version": "v1.0.1"
    },
    "doctrine/migrations": {
        "version": "v1.8.1"
    },
    "doctrine/orm": {
        "version": "v2.6.3"
    },
    "doctrine/persistence": {
        "version": "v1.1.0"
    },
    "doctrine/reflection": {
        "version": "v1.0.0"
    },
    "edwinhoksberg/php-fcm": {
        "version": "1.0.0"
    },
    "egulias/email-validator": {
        "version": "2.1.8"
    },
    "fig/link-util": {
        "version": "1.0.0"
    },
    "geocoder-php/bing-maps-provider": {
        "version": "4.0.0"
    },
    "geocoder-php/chain-provider": {
        "version": "4.0.1"
    },
    "geocoder-php/common-http": {
        "version": "4.2.0"
    },
    "geocoder-php/google-maps-provider": {
        "version": "4.3.0"
    },
    "geocoder-php/here-provider": {
        "version": "0.1.0"
    },
    "geocoder-php/open-cage-provider": {
        "version": "4.2.0"
    },
    "geocoder-php/plugin": {
        "version": "1.1.0"
    },
    "gesdinet/jwt-refresh-token-bundle": {
        "version": "v0.9.1"
    },
    "guzzlehttp/guzzle": {
        "version": "6.3.3"
    },
    "guzzlehttp/promises": {
        "version": "v1.3.1"
    },
    "guzzlehttp/psr7": {
        "version": "1.5.2"
    },
    "halaxa/json-machine": {
        "version": "0.3.2"
    },
    "imagine/imagine": {
        "version": "v0.7.1"
    },
    "jdorn/sql-formatter": {
        "version": "v1.2.17"
    },
    "jms/metadata": {
        "version": "1.7.0"
    },
<<<<<<< HEAD
=======
    "laminas/laminas-code": {
        "version": "3.4.1"
    },
    "laminas/laminas-eventmanager": {
        "version": "3.2.1"
    },
>>>>>>> 8c561e2d
    "knplabs/knp-snappy": {
        "version": "v1.2.1"
    },
    "knplabs/knp-snappy-bundle": {
        "version": "1.5",
        "recipe": {
            "repo": "github.com/symfony/recipes-contrib",
            "branch": "master",
            "version": "1.5",
            "ref": "c81bdcf4a9d4e7b1959071457f9608631865d381"
        },
        "files": [
            "config/packages/knp_snappy.yaml"
        ]
    },
    "laminas/laminas-zendframework-bridge": {
        "version": "1.0.4"
    },
    "lcobucci/jwt": {
        "version": "3.2.5"
    },
    "lexik/jwt-authentication-bundle": {
        "version": "2.5",
        "recipe": {
            "repo": "github.com/symfony/recipes",
            "branch": "master",
            "version": "2.5",
            "ref": "509b1542f3180a1cfe248ade8b7bf5092c2d4127"
        }
    },
    "liip/imagine-bundle": {
        "version": "1.8",
        "recipe": {
            "repo": "github.com/symfony/recipes-contrib",
            "branch": "master",
            "version": "1.8",
            "ref": "523b4b0cfb88dc8637cb56e427e6be7718bdce32"
        }
    },
    "mandrill/mandrill": {
        "version": "1.0.55"
    },
    "monolog/monolog": {
        "version": "1.24.0"
    },
    "namshi/jose": {
        "version": "7.2.3"
    },
    "nelmio/cors-bundle": {
        "version": "1.5",
        "recipe": {
            "repo": "github.com/symfony/recipes",
            "branch": "master",
            "version": "1.5",
            "ref": "f0436fc35fca88eada758311f8de43bfb61f1980"
        }
    },
    "nikic/php-parser": {
        "version": "v4.2.0"
    },
    "ocramius/package-versions": {
        "version": "1.3.0"
    },
    "ocramius/proxy-manager": {
        "version": "2.2.2"
    },
    "php": {
        "version": "7.2"
    },
    "php-http/discovery": {
        "version": "1.6.0"
    },
    "php-http/guzzle6-adapter": {
        "version": "v1.1.1"
    },
    "php-http/httplug": {
        "version": "v1.1.0"
    },
    "php-http/message": {
        "version": "1.7.2"
    },
    "php-http/message-factory": {
        "version": "v1.0.2"
    },
    "php-http/promise": {
        "version": "v1.0.0"
    },
    "phpdocumentor/reflection-common": {
        "version": "1.0.1"
    },
    "phpdocumentor/reflection-docblock": {
        "version": "4.3.0"
    },
    "phpdocumentor/type-resolver": {
        "version": "0.4.0"
    },
    "psr/cache": {
        "version": "1.0.1"
    },
    "psr/container": {
        "version": "1.0.0"
    },
    "psr/http-message": {
        "version": "1.0.1"
    },
    "psr/link": {
        "version": "1.0.0"
    },
    "psr/log": {
        "version": "1.1.0"
    },
    "psr/simple-cache": {
        "version": "1.0.1"
    },
    "ralouphie/getallheaders": {
        "version": "2.0.5"
    },
    "sensio/framework-extra-bundle": {
        "version": "5.2",
        "recipe": {
            "repo": "github.com/symfony/recipes",
            "branch": "master",
            "version": "5.2",
            "ref": "fb7e19da7f013d0d422fa9bce16f5c510e27609b"
        }
    },
    "swiftmailer/swiftmailer": {
        "version": "v6.2.1"
    },
    "symfony/asset": {
        "version": "v4.2.3"
    },
    "symfony/cache": {
        "version": "v4.2.3"
    },
    "symfony/cache-contracts": {
        "version": "v2.0.1"
    },
    "symfony/config": {
        "version": "v4.2.3"
    },
    "symfony/console": {
        "version": "3.3",
        "recipe": {
            "repo": "github.com/symfony/recipes",
            "branch": "master",
            "version": "3.3",
            "ref": "0fa049c19069a65f52c1c181d64be3de672c1504"
        }
    },
    "symfony/debug": {
        "version": "v4.2.3"
    },
    "symfony/dependency-injection": {
        "version": "v4.2.3"
    },
    "symfony/doctrine-bridge": {
        "version": "v4.2.3"
    },
    "symfony/dotenv": {
        "version": "v4.2.3"
    },
    "symfony/error-handler": {
        "version": "v4.4.2"
    },
    "symfony/event-dispatcher": {
        "version": "v4.2.3"
    },
    "symfony/event-dispatcher-contracts": {
        "version": "v1.1.7"
    },
    "symfony/expression-language": {
        "version": "v4.2.3"
    },
    "symfony/filesystem": {
        "version": "v4.2.3"
    },
    "symfony/finder": {
        "version": "v4.2.3"
    },
    "symfony/flex": {
        "version": "1.0",
        "recipe": {
            "repo": "github.com/symfony/recipes",
            "branch": "master",
            "version": "1.0",
            "ref": "dc3fc2e0334a4137c47cfd5a3ececc601fa61a0b"
        }
    },
    "symfony/form": {
        "version": "v4.2.3"
    },
    "symfony/framework-bundle": {
        "version": "4.2",
        "recipe": {
            "repo": "github.com/symfony/recipes",
            "branch": "master",
            "version": "4.2",
            "ref": "5bb3a8c27df824d195fa68bb635d074854f8498f"
        }
    },
    "symfony/http-foundation": {
        "version": "v4.2.3"
    },
    "symfony/http-kernel": {
        "version": "v4.2.3"
    },
    "symfony/inflector": {
        "version": "v4.2.3"
    },
    "symfony/intl": {
        "version": "v4.2.3"
    },
    "symfony/maker-bundle": {
        "version": "1.0",
        "recipe": {
            "repo": "github.com/symfony/recipes",
            "branch": "master",
            "version": "1.0",
            "ref": "fadbfe33303a76e25cb63401050439aa9b1a9c7f"
        }
    },
    "symfony/mime": {
        "version": "v4.3.3"
    },
    "symfony/monolog-bridge": {
        "version": "v4.2.3"
    },
    "symfony/monolog-bundle": {
        "version": "3.1",
        "recipe": {
            "repo": "github.com/symfony/recipes",
            "branch": "master",
            "version": "3.1",
            "ref": "18ebf5a940573a20de06f9c4060101eeb438cf3d"
        }
    },
    "symfony/options-resolver": {
        "version": "v4.2.3"
    },
    "symfony/polyfill-intl-grapheme": {
        "version": "v1.17.1"
    },
    "symfony/polyfill-intl-icu": {
        "version": "v1.10.0"
    },
    "symfony/polyfill-intl-idn": {
        "version": "v1.11.0"
    },
    "symfony/polyfill-intl-normalizer": {
        "version": "v1.17.1"
    },
    "symfony/polyfill-mbstring": {
        "version": "v1.10.0"
    },
    "symfony/polyfill-php72": {
        "version": "v1.11.0"
    },
    "symfony/polyfill-php73": {
        "version": "v1.11.0"
    },
    "symfony/polyfill-php80": {
        "version": "v1.17.1"
    },
    "symfony/process": {
        "version": "v4.2.3"
    },
    "symfony/property-access": {
        "version": "v4.2.3"
    },
    "symfony/property-info": {
        "version": "v4.2.3"
    },
    "symfony/routing": {
        "version": "4.2",
        "recipe": {
            "repo": "github.com/symfony/recipes",
            "branch": "master",
            "version": "4.2",
            "ref": "5374e24d508ba8fd6ba9eb15170255fdb778316a"
        }
    },
    "symfony/security-bundle": {
        "version": "3.3",
        "recipe": {
            "repo": "github.com/symfony/recipes",
            "branch": "master",
            "version": "3.3",
            "ref": "f8a63faa0d9521526499c0a8f403c9964ecb0527"
        }
    },
    "symfony/security-core": {
        "version": "v4.2.3"
    },
    "symfony/security-csrf": {
        "version": "v4.2.3"
    },
    "symfony/security-guard": {
        "version": "v4.2.3"
    },
    "symfony/security-http": {
        "version": "v4.2.3"
    },
    "symfony/serializer": {
        "version": "v4.2.3"
    },
    "symfony/service-contracts": {
        "version": "v1.1.8"
    },
    "symfony/string": {
        "version": "v5.1.2"
    },
    "symfony/swiftmailer-bundle": {
        "version": "2.5",
        "recipe": {
            "repo": "github.com/symfony/recipes",
            "branch": "master",
            "version": "2.5",
            "ref": "3db029c03e452b4a23f7fc45cec7c922c2247eb8"
        },
        "files": [
            "config/packages/dev/swiftmailer.yaml",
            "config/packages/swiftmailer.yaml",
            "config/packages/test/swiftmailer.yaml"
        ]
    },
    "symfony/templating": {
        "version": "v4.2.3"
    },
    "symfony/translation": {
        "version": "3.3",
        "recipe": {
            "repo": "github.com/symfony/recipes",
            "branch": "master",
            "version": "3.3",
            "ref": "1fb02a6e1c8f3d4232cce485c9afa868d63b115a"
        }
    },
    "symfony/translation-contracts": {
        "version": "v2.0.1"
    },
    "symfony/twig-bridge": {
        "version": "v4.2.3"
    },
    "symfony/twig-bundle": {
        "version": "3.3",
        "recipe": {
            "repo": "github.com/symfony/recipes",
            "branch": "master",
            "version": "3.3",
            "ref": "369b5b29dc52b2c190002825ae7ec24ab6f962dd"
        }
    },
    "symfony/validator": {
        "version": "4.1",
        "recipe": {
            "repo": "github.com/symfony/recipes",
            "branch": "master",
            "version": "4.1",
            "ref": "0cdc982334f45d554957a6167e030482795bf9d7"
        }
    },
    "symfony/var-dumper": {
        "version": "v4.4.2"
    },
    "symfony/var-exporter": {
        "version": "v4.2.3"
    },
    "symfony/web-link": {
        "version": "v4.2.5"
    },
    "symfony/web-server-bundle": {
        "version": "3.3",
        "recipe": {
            "repo": "github.com/symfony/recipes",
            "branch": "master",
            "version": "3.3",
            "ref": "dae9b39fd6717970be7601101ce5aa960bf53d9a"
        }
    },
    "symfony/yaml": {
        "version": "v4.2.3"
    },
    "twig/intl-extra": {
        "version": "v3.1.0"
    },
    "twig/twig": {
        "version": "v2.6.2"
    },
    "vich/uploader-bundle": {
        "version": "1.5",
        "recipe": {
            "repo": "github.com/symfony/recipes-contrib",
            "branch": "master",
            "version": "1.5",
            "ref": "c4f5755b37fb65b9c6a3cbdae91205c15a137ed4"
        }
    },
    "webmozart/assert": {
        "version": "1.4.0"
    },
    "willdurand/geocoder": {
        "version": "4.2.1"
    },
    "willdurand/geocoder-bundle": {
        "version": "5.0",
        "recipe": {
            "repo": "github.com/symfony/recipes-contrib",
            "branch": "master",
            "version": "5.0",
            "ref": "b272ad4fbfcd45a20e7cbfdc4ad1b0e27a62fd3b"
        }
    },
    "willdurand/negotiation": {
        "version": "v2.3.1"
    },
    "zendframework/zend-code": {
        "version": "3.3.1"
    },
    "zendframework/zend-eventmanager": {
        "version": "3.2.1"
    }
}<|MERGE_RESOLUTION|>--- conflicted
+++ resolved
@@ -164,15 +164,12 @@
     "jms/metadata": {
         "version": "1.7.0"
     },
-<<<<<<< HEAD
-=======
     "laminas/laminas-code": {
         "version": "3.4.1"
     },
     "laminas/laminas-eventmanager": {
         "version": "3.2.1"
     },
->>>>>>> 8c561e2d
     "knplabs/knp-snappy": {
         "version": "v1.2.1"
     },
