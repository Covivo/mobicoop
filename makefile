--- conflicted
+++ resolved
@@ -24,12 +24,7 @@
 	$(info $(pink)Make ($(os)): Installing monorepo root deps...)
 	$(info $(pink)------------------------------------------------------$(reset))
 
-
-<<<<<<< HEAD
-	docker-compose -f docker-compose-builder-$(os).yml run --rm install
-=======
 	@docker-compose -f docker-compose-builder-$(os).yml run --rm install
->>>>>>> ae795111
 	@make -s install-deps
 	@make -s build-admin
 
@@ -53,11 +48,7 @@
 
 start:
 	$(info Make ($(os)): Starting Mobicoop-platform environment containers.)
-<<<<<<< HEAD
-	docker-compose -f docker-compose-$(os).yml up -d
-=======
 	@docker-compose -f docker-compose-$(os).yml up -d
->>>>>>> ae795111
  
 stop:
 	$(info Make ($(os)): Stopping Mobicoop-platform environment containers.)
@@ -80,17 +71,6 @@
 
 remove:
 	$(info Make ($(os)): Stopping Mobicoop-platform environment containers.)
-<<<<<<< HEAD
-	docker-compose -f docker-compose-$(os).yml rm 
- 
-clean:
-	@make -s stop
-	docker-compose -f docker-compose-$(os).yml down -v --rmi
-	$(info $(pink)------------------------------------------------------)
-	$(info $(pink)Drop all deps + containers + volumes)
-	$(info $(pink)------------------------------------------------------$(reset))
-	rm -rf node_modules api/vendor client/vendor client/node_modules admin/node_modules
-=======
 	@docker-compose -f docker-compose-$(os).yml rm -f
  
 clean:
@@ -129,7 +109,6 @@
 	$(info $(builder)Make ($(os)): DB Diff...)
 	$(info $(builder)------------------------------------------------------$(reset))
 	@docker-compose -f docker-compose-builder-$(os).yml run --rm db-diff
->>>>>>> ae795111
 
 logs: 
 	$(info $(green)------------------------------------------------------)
